--- conflicted
+++ resolved
@@ -1641,7 +1641,6 @@
   return ;
 }
 
-<<<<<<< HEAD
 /** \brief Reads the file names in a directory that contain a specific sub string.
  
  */
@@ -1685,8 +1684,6 @@
   std::cout << filenames.size() << " file names." << std::endl;
   return ;
 }
-=======
->>>>>>> 76041a38
 
 /*// get the index for a position, returns -1 if out of map
  long PixelMap::find_index(PosType const x[],long &ix,long &iy){
