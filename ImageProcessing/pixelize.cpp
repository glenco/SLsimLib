--- conflicted
+++ resolved
@@ -68,21 +68,13 @@
 				if(!constant_sb) sb = getCurrentKist(imageinfo[ii].imagekist)->surface_brightness;
 
 				assert(getCurrentKist(imageinfo[ii].imagekist)->leaf);
-<<<<<<< HEAD
-
-				PointsWithinLeaf(getCurrentKist(imageinfo[ii].imagekist)->x,rmax,neighborlist);
-				//std::cout << "number of neighbors " << neighborlist.size() << std::endl;
-				for(  it = neighborlist.begin();it != neighborlist.end();it++){
-					float area = LeafPixelArea(*it,getCurrentKist(imageinfo[ii].imagekist)->leaf);
-					map[*it] += sb*area;
-=======
+
 				if ((inMapBox(getCurrentKist(imageinfo[ii].imagekist)->leaf)) == true){
 					PointsWithinLeaf(getCurrentKist(imageinfo[ii].imagekist)->leaf,neighborlist);
 					for(  std::list<unsigned long>::iterator it = neighborlist.begin();it != neighborlist.end();it++){
 						float area = LeafPixelArea(*it,getCurrentKist(imageinfo[ii].imagekist)->leaf);
 						map[*it] += sb*area;
 					}
->>>>>>> d679008d
 				}
 			}while(MoveDownKist(imageinfo[ii].imagekist));
 		}
