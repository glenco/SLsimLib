--- conflicted
+++ resolved
@@ -75,15 +75,9 @@
 }
 
 PixelMap::PixelMap(
-<<<<<<< HEAD
-		const double* center  /// The location of the center of the map
-		,std::size_t Npixels  /// Number of pixels in one dimension of map.
-		,double resolution    /// Resolution of the map - distance from pixel center to pixel center in units of center
-=======
 		double* center,  /// The location of the center of the map
 		std::size_t Npixels,  /// Number of pixels in one dimension of map.
 		double resolution        /// One dimensional range of map in whatever units the point positions are in
->>>>>>> dccbe737
 		): Npixels(Npixels), resolution(resolution)
 		{
 
@@ -228,9 +222,7 @@
 	delete[] map;
 
 }
-/* TODO I don't like this because it is not what you would expect the "=" operator to do.
- * This is a swap and not a copy.
-*/
+
 PixelMap& PixelMap::operator=(PixelMap other)
 {
 	swap(*this, other);
