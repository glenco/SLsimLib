/*
 * pixelize.c
 *
 *  Created on: Feb 27, 2010
 *      Author: R.B. Metcalf
 */

#include "slsimlib.h"

#include "cpfits.h"

#include <fstream>
#include <algorithm>
#include <utility>
#include <stdexcept>
#include <thread>
#include "image_processing.h"
#include "point.h"
#include "source.h"
#include "gridmap.h"

#include <iostream>
#include <sys/types.h>
#include <sys/stat.h>
#include <fcntl.h>


/*#if __cplusplus < 201103L
template<typename T>
void swap(std::valarray<T>& x, std::valarray<T>& y)
{
  std::valarray<T> z(x);
  
  x.resize(y.size());
  x = y;
  
  y.resize(z.size());
  y = z;
}
//#endif
*/

void swap(PixelMap& x, PixelMap& y)
{
  using std::swap;
  
  swap(x.map,y.map);
  
  swap(x.Nx, y.Nx);
  swap(x.Ny, y.Ny);
  swap(x.resolution, y.resolution);
  swap(x.rangeX, y.rangeX);
  swap(x.rangeY, y.rangeY);
  
  swap(x.center[0], y.center[0]);
  swap(x.center[1], y.center[1]);
  
  swap(x.map_boundary_p1[0], y.map_boundary_p1[0]);
  swap(x.map_boundary_p1[1], y.map_boundary_p1[1]);
  swap(x.map_boundary_p2[0], y.map_boundary_p2[0]);
  swap(x.map_boundary_p2[1], y.map_boundary_p2[1]);
}

PixelMap::PixelMap()
: map(), Nx(0), Ny(0), resolution(0), rangeX(0), rangeY(0),units(ndef)
{
  center[0] = 0;
  center[1] = 0;
  
  map_boundary_p1[0] = 0;
  map_boundary_p1[1] = 0;
  map_boundary_p2[0] = 0;
  map_boundary_p2[1] = 0;
}

PixelMap::PixelMap(const PixelMap& other)
: map(other.map),
Nx(other.Nx), Ny(other.Ny), resolution(other.resolution), rangeX(other.rangeX), rangeY(other.rangeY),units(other.units)
{
  std::copy(other.center, other.center + 2, center);
  std::copy(other.map_boundary_p1, other.map_boundary_p1 + 2, map_boundary_p1);
  std::copy(other.map_boundary_p2, other.map_boundary_p2 + 2, map_boundary_p2);
}

// move constructor
PixelMap::PixelMap(PixelMap&& other)
<<<<<<< HEAD
:Nx(0),Ny(0),map(std::move(other.map)),resolution(0), rangeX(0), rangeY(0),units(other.units){
=======
:map(std::move(other.map)),Nx(0),Ny(0),resolution(0), rangeX(0), rangeY(0){
>>>>>>> b207584e
 
  Nx = other.Nx;
  Ny = other.Ny;
  resolution = other.resolution;
  rangeX = other.rangeX;
  rangeY = other.rangeY;
  std::copy(other.center, other.center + 2, center);
  std::copy(other.map_boundary_p1, other.map_boundary_p1 + 2, map_boundary_p1);
  std::copy(other.map_boundary_p2, other.map_boundary_p2 + 2, map_boundary_p2);
  
  other.Nx = 0;
  other.Ny = 0;
  other.resolution = 0;
  other.center[0] = 0;
  other.center[1] = 0;
  
  other.map_boundary_p1[0] = 0;
  other.map_boundary_p1[1] = 0;
  other.map_boundary_p2[0] = 0;
  other.map_boundary_p2[1] = 0;
}

/// make square PixelMap
PixelMap::PixelMap(
                   const PosType* center,  /// The location of the center of the map
                   std::size_t Npixels,  /// Number of pixels in one dimension of map.
                   PosType resolution        /// One dimensional range of map in whatever units the point positions are in
                   ,PixelMapUnits u
)
: map(0.0, Npixels*Npixels),
Nx(Npixels), Ny(Npixels), resolution(resolution),units(u)
{
  if(Npixels == 0 || resolution <=0) throw std::invalid_argument("invalid arguments");
  std::copy(center, center + 2, this->center);
  rangeX = resolution*Nx;
  rangeY = resolution*Ny;
  
  map_boundary_p1[0] = center[0]-(Npixels*resolution)/2.;
  map_boundary_p1[1] = center[1]-(Npixels*resolution)/2.;
  map_boundary_p2[0] = center[0]+(Npixels*resolution)/2.;
  map_boundary_p2[1] = center[1]+(Npixels*resolution)/2.;
}

/// make rectangular PixelMap with square pixels
PixelMap::PixelMap(
                   const PosType* center,  /// The location of the center of the map
                   std::size_t Nx,  /// Number of pixels in x dimension of map.
                   std::size_t Ny,  /// Number of pixels in y dimension of map.
                   PosType resolution        /// One dimensional range of map in whatever units the point positions are in
                   ,PixelMapUnits u
)
: map(0.0, Nx*Ny),
Nx(Nx), Ny(Ny), resolution(resolution),units(u)
{
  std::copy(center, center + 2, this->center);
  rangeX = resolution*Nx;
  rangeY = resolution*Ny;
  
  map_boundary_p1[0] = center[0]-(Nx*resolution)/2.;
  map_boundary_p1[1] = center[1]-(Ny*resolution)/2.;
  map_boundary_p2[0] = center[0]+(Nx*resolution)/2.;
  map_boundary_p2[1] = center[1]+(Ny*resolution)/2.;
}

/** \brief Constructs a PixelMap reading in a fits file
 * Infos about resolution, Npixels and center are read from the header.
 */
PixelMap::PixelMap(
                   std::string fitsfilename   /// file name of fits file to be read
                    ,double my_res         /// resolution (rad) of fits image if not given in fits file, use default or -1 otherwise
                   ,PixelMapUnits u
):units(u)
{
  
  if(fitsfilename.empty())
    throw std::invalid_argument("Please enter a valid filename for the FITS file input");

        
    if(!Utilities::IO::file_exists(fitsfilename)){
        std::cerr << "Problem with inputfile " << fitsfilename << std::endl;
        throw std::invalid_argument("bad file");
    }

  std::vector<long> cpsize;
  
  CPFITS_READ cpfits(fitsfilename);
  //int bitpix;
  cpfits.imageDimensions(cpsize);
  
  Nx = cpsize[0];
  Ny = cpsize[1];
  
  int err = 0;
  
  err += cpfits.readKey("RA", center[0]);
  err += cpfits.readKey("DEC", center[1]);

  if(err){
    err = 0;
    err += cpfits.readKey("CRVAL1", center[0]);
    err += cpfits.readKey("CRVAL2", center[1]);
  }

  if(err)
  {
    center[0] = 0.0;
    center[1] = 0.0;
  }
  
  if(my_res == -1){
    // read the resolution
    err = 0;
    {
      double cdelt2;
      err += cpfits.readKey("CDELT1", my_res);
      err += cpfits.readKey("CDELT2", cdelt2);
      if(err == 0 && std::abs(my_res) - std::abs(cdelt2) > 1e-6)
        throw std::runtime_error("non-square pixels in FITS file " + fitsfilename);
    }
    if(err != 0)
    {
      err = 0;
      {
        double cd12, cd21, cd22;
        err += cpfits.readKey("CD1_1", my_res);
        //err += cpfits.readKey("CD1_2", cd12);
        //err += cpfits.readKey("CD2_1", cd21);
        //err += cpfits.readKey("CD2_2", cd22);
        //if(err==0 && std::abs(my_res) - std::abs(cd22) > 1e-6)
        //  throw std::runtime_error("non-square pixels in FITS file " + fitsfilename);
        //if(cd12 || cd21)
        //  throw std::runtime_error("pixels not aligned with coordinates in FITS file " + fitsfilename);
      }
      if(err != 0){
        double ps;
        
        err = cpfits.readKey("PHYSICALSIZE",ps);
        
        if(err != 0){
          std::cerr << "PixelMap input fits field must have header keywords:" << std::endl
          << " PHYSICALSIZE - size of map in degrees" <<std::endl
          << " or CDELT1 and CDELT2 or CD1_1, DC1_2, CD2_1 and CD2_2" << std::endl;
          throw std::invalid_argument("bad header");
        }
        my_res = ps/Nx;
      }
    }
    resolution = fabs(my_res)*PI/180.;
  }else{
    resolution = my_res;
  }
  
  rangeX = resolution*Nx;
  rangeY = resolution*Ny;
  map_boundary_p1[0] = center[0] - (Nx*resolution)/2.;
  map_boundary_p1[1] = center[1] - (Ny*resolution)/2.;
  map_boundary_p2[0] = center[0] + (Nx*resolution)/2.;
  map_boundary_p2[1] = center[1] + (Ny*resolution)/2.;
  
  cpfits.read(map,cpsize);
  //std::cout << "map size : " << map[0] << std::endl;
  //std::cout << "map size : " << map.size() << std::endl;
}

/** \brief Creates a new PixelMap from a square region of a PixelMap.
 * If the region exceeds the boundaries of the original map, the new map is completed with zeros.
 */
PixelMap::PixelMap(const PixelMap& pmap,  /// Input PixelMap (from which the stamp is taken)
                   const PosType* center, /// center of the region to be duplicated (in rads)
                   std::size_t my_Npixels /// size of the region to be duplicated (in pixels)
)
: map(0.0, my_Npixels*my_Npixels),
Nx(my_Npixels), Ny(my_Npixels), resolution(pmap.resolution)
,units(pmap.units)
{
		std::copy(center, center + 2, this->center);
		rangeX = resolution*Nx;
		rangeY = resolution*Ny;
  
		map_boundary_p1[0] = center[0]-(Nx*resolution)/2.;
		map_boundary_p1[1] = center[1]-(Ny*resolution)/2.;
		map_boundary_p2[0] = center[0]+(Nx*resolution)/2.;
		map_boundary_p2[1] = center[1]+(Ny*resolution)/2.;
  
		int edge[2];
		edge[0] = (center[0]-pmap.map_boundary_p1[0])/resolution - Nx/2;
		edge[1] = (center[1]-pmap.map_boundary_p1[1])/resolution - Ny/2;
		if (edge[0] > int(pmap.Nx) || edge[1] > int(pmap.Ny) || edge[0]+int(Nx) < 0 || edge[1]+int(Ny) < 0)
    {
      std::cout << "The region you selected is completely outside PixelMap!" << std::endl;
      throw std::runtime_error("Attempting to make Sub-PixelMap outside of parent PixelMap!");
    }
		for (unsigned long i=0; i < map.size(); ++i)
    {
      int ix = i%Nx;
      int iy = i/Nx;
      map[i] = 0;
      if (ix+edge[0] > 0 && ix+edge[0] < pmap.Nx && iy+edge[1] > 0 && iy+edge[1] < pmap.Ny)
        map[i] = pmap.map[ix+edge[0]+(iy+edge[1])*pmap.Nx];
    }
}

/** \brief Creates a PixelMap at a different resolution.
 * The new counts are calculated integrating over the input pixels.
 * No interpolation or smoothing is performed.
 */
PixelMap::PixelMap(
                   const PixelMap& pmap
                   , PosType res_ratio     /// resolution of map is res_ratio times the resolution of the input map
)
{
  resolution = res_ratio*pmap.resolution;
  Nx = pmap.Nx/res_ratio + .5;
  Ny = pmap.Ny/res_ratio + .5;
  rangeX = resolution*Nx;
  rangeY = resolution*Ny;
  center[0] = pmap.center[0];
  center[1] = pmap.center[1];
  map_boundary_p1[0] = center[0] - (Nx*resolution)/2.;
  map_boundary_p1[1] = center[1] - (Ny*resolution)/2.;
  map_boundary_p2[0] = center[0] + (Nx*resolution)/2.;
  map_boundary_p2[1] = center[1] + (Ny*resolution)/2.;
  units = pmap.units;
  
  map.resize(Nx*Ny);
  
  long old_Nx = pmap.Nx;
  long old_Ny = pmap.Ny;
  long ix, iy;
  PosType area;
  PosType old_p1[2];
  PosType old_p2[2];
  
  for(unsigned long i=0;i < map.size(); ++i)
  {
    ix = i%Nx;
    iy = i/Nx;
    map[ix+Nx*iy] = 0.;
    old_p1[0] = std::max(0,int(ix*res_ratio));
    old_p1[1] = std::max(0,int(iy*res_ratio));
    
    old_p2[0] = MIN(old_Nx-1,int((ix+1.)*res_ratio));
    old_p2[1] = MIN(old_Ny-1,int((iy+1.)*res_ratio));
    
    for (int old_iy = old_p1[1]; old_iy <= old_p2[1]; ++old_iy)
    {
      for (int old_ix = old_p1[0]; old_ix<= old_p2[0]; ++old_ix)
      {
        area = MIN(old_ix+0.5,(ix+1.)*res_ratio-0.5) - MAX(old_ix-0.5,ix*res_ratio-0.5);
        area *= MIN(old_iy+0.5,(iy+1.)*res_ratio-0.5) - MAX(old_iy-0.5,iy*res_ratio-0.5);
        map[ix+Nx*iy] += area*pmap.map[old_ix+old_Nx*old_iy];
      }
    }
  }
}

//PixelMap::~PixelMap(){}
//{
//  map.resize(0);
//}

PixelMap& PixelMap::operator=(const PixelMap &other)
{
  if(this != &other){
    PixelMap copy(other);
    PixelMap::swap(*this, copy);
  }
  return *this;
}
PixelMap& PixelMap::operator=(PixelMap &&other)
{
  if(this != &other){
    PixelMap::swap(*this, other);
  }
  return *this;
}


void PixelMap::swap(PixelMap &map1,PixelMap &map2)
{

  std::swap(map1.map,map2.map);
  std::swap(map1.Nx,map2.Nx);
  std::swap(map1.Ny,map2.Ny);
  std::swap(map1.resolution,map2.resolution);
  std::swap(map1.rangeX,map2.rangeX);
  std::swap(map1.rangeY,map2.rangeY);
  std::swap(map1.center[0],map2.center[0]);
  std::swap(map1.center[1],map2.center[1]);

  std::swap(map1.map_boundary_p1[0],map2.map_boundary_p1[0]);
  std::swap(map1.map_boundary_p1[1],map2.map_boundary_p1[1]);

  std::swap(map1.map_boundary_p2[0],map2.map_boundary_p2[0]);
  std::swap(map1.map_boundary_p2[1],map2.map_boundary_p2[1]);
  std::swap(map1.units,map2.units);

  return;
}

/// Multiplies the whole map by a scalar factor
void PixelMap::Renormalize(PosType factor)
{
  map *= factor;
}

/// Adds a value to the i-th pixel
void PixelMap::AddValue(std::size_t i, PosType value)
{
  map[i] += value;
}

/// Assigns a value to the i-th pixel
void PixelMap::AssignValue(std::size_t i, PosType value)
{
  map[i] = value;
}

bool PixelMap::agrees(const PixelMap& other) const
{
  return
  (Nx == other.Nx) &&
  (Ny == other.Ny) &&
  (resolution == other.resolution) &&
  (center[0] == other.center[0]) &&
  (center[1] == other.center[1]) &&
  (units == other.units);
}

/// Add the values of another PixelMap to this one.
PixelMap& PixelMap::operator+=(const PixelMap& rhs)
{
  // TODO: maybe check if PixelMaps agree, but is slower
  if(Nx != rhs.getNx() || Ny != rhs.getNy())
    throw std::runtime_error("Dimensions of maps are not compatible");
<<<<<<< HEAD
  if(units != rhs.units)
    throw std::runtime_error("Units of maps are not compatible");
=======
 
>>>>>>> b207584e
  for(size_t i=0;i<map.size();++i) map[i] += rhs.map[i];
  return *this;
}

/// Add two PixelMaps.
PixelMap PixelMap::operator+(const PixelMap& a) const
{
  if(a.units != units)
    throw std::runtime_error("Units of maps are not compatible");
  PixelMap sum(a);
  sum += *this;
  return sum;
}

/// Subtract the values of another PixelMap from this one.
PixelMap& PixelMap::operator-=(const PixelMap& rhs)
{
  // TODO: maybe check if PixelMaps agree, but is slower
  if(Nx != rhs.getNx() || Ny != rhs.getNy())
    throw std::runtime_error("Dimensions of maps are not compatible");
  if(units != rhs.units)
    throw std::runtime_error("Units of maps are not compatible");
  for(size_t i=0;i<map.size();++i) map[i] -= rhs.map[i];
  return *this;
}

/// Subtract two PixelMaps.
PixelMap PixelMap::operator-(const PixelMap& a) const
{
  if(units != a.units)
    throw std::runtime_error("Units of maps are not compatible");
  PixelMap diff(a);
  diff -= *this;
  return diff;
}

/// Multiply the values of another PixelMap by this one.
PixelMap& PixelMap::operator*=(const PixelMap& rhs)
{
  if(Nx != rhs.getNx() || Ny != rhs.getNy())
    throw std::runtime_error("Dimensions of maps are not compatible");
  for(size_t i=0;i<map.size();++i) map[i] *= rhs.map[i];
  //map *= rhs.map;
  return *this;
}

PixelMap& PixelMap::operator*=(PosType b)
{
  for(size_t i=0;i<map.size();++i) map[i] *= b;
  //map *= rhs.map;
  return *this;
}

/// Multiply two PixelMaps.
PixelMap PixelMap::operator*(const PixelMap& a) const
{
  PixelMap diff(a);
  diff *= *this;
  return diff;
}

PosType PixelMap::ave() const{
  return sum()/map.size();
}
PosType PixelMap::sum() const{
  PosType tmp=0;
  for(size_t i=0;i<map.size();++i){
    tmp += map[i];
  }
  return tmp;
}


/** \brief Add an image to the map
 *
 *  If rescale==0 gives constant surface brightness, if < 0
 *  the surface brightness is not scaled by the pixel area as for the flux (default: 1).
 *  Negative values are good for mapping some quantity independant of the pixel size
 */
void PixelMap::AddImages(
                         ImageInfo *imageinfo   /// An array of ImageInfo-s.  There is no reason to separate images for this routine
                         ,int Nimages           /// Number of images on input.
                         ,float rescale         /// rescales the surface brightness while leaving the image unchanged,
///  see full notes

){
  
  if(units != surfb) throw std::invalid_argument("wrong units");
  if(Nimages <= 0) return;
  if(imageinfo->imagekist->Nunits() == 0) return;
  
  PosType sb = 1;
  float area = 1;
  std::list <unsigned long> neighborlist;
  std::list<unsigned long>::iterator it;
  for(long ii=0;ii<Nimages;++ii){
    
    if(imageinfo->imagekist->Nunits() > 0){
      imageinfo[ii].imagekist->MoveToTop();
      do{
        if(rescale != 0.0) sb = fabs(rescale)*imageinfo[ii].imagekist->getCurrent()->surface_brightness;
        
        assert(imageinfo[ii].imagekist->getCurrent()->leaf);
        
        if ((inMapBox(imageinfo[ii].imagekist->getCurrent()->leaf)) == true){
          PointsWithinLeaf(imageinfo[ii].imagekist->getCurrent()->leaf,neighborlist);
          for(it = neighborlist.begin();it != neighborlist.end();it++){
            area = LeafPixelArea(*it,imageinfo[ii].imagekist->getCurrent()->leaf);
            map[*it] += sb*area;
          }
        }
      }while(imageinfo[ii].imagekist->Down());
    }
  }
  
  if(rescale < 0){
    for(size_t i=0; i< Nx*Ny ;++i) map[i] /= resolution*resolution;
  }
  
  return;
}

void PixelMap::AddGridBrightness(Grid &grid){
  
  if(units != surfb) throw std::invalid_argument("wrong units");
  PointList *plist = grid.i_tree->pointlist;
  
  if(plist->size() == 0) return;
  
  PointList::iterator listit= plist->Top();// = plist->begin();
  
  PosType sb = 1;
  float area = 1;
  
  std::list <unsigned long> neighborlist;
  std::list<unsigned long>::iterator it;
  //for(long ii=0;ii<Nimages;++ii){
  
  do{
    //for(listit = plist->begin() ; listit != plist->end() ; ++listit ){
    sb = (*listit)->surface_brightness;
    
    if (sb != 0.0 && (inMapBox((*listit)->leaf)) == true){
      PointsWithinLeaf((*listit)->leaf,neighborlist);
      for(it = neighborlist.begin();it != neighborlist.end();it++){
        area = LeafPixelArea(*it,(*listit)->leaf);
        map[*it] += sb*area;
      }
    }
  }while(--listit);
  
  return;
}

void PixelMap::AddGridMapBrightness(const GridMap &grid){
  
  if(units != surfb) throw std::invalid_argument("wrong units");
  try {
    // if GridMap res is an integer multiple of PixelMap res and they are aligned this will go
    grid.getPixelMap(*this);
  } catch (const std::invalid_argument& ia) {
    // dimensions and/or alignment do not match
    PixelMap newmap = grid.getPixelMap(1);
    copy_in(newmap);
  }
  return;
}

void PixelMap::AddImages(
                         std::vector<ImageInfo> &imageinfo   /// An array of ImageInfo-s.  There is no reason to separate images for this routine
                          ,int Nimages           /// Number of images on input.
                         ,float rescale         /// rescales the surface brightness while leaving the image unchanged,
///  see full notes
){
  AddImages(imageinfo.data(),Nimages,rescale);
}

/*
void PixelMap::AddImages(const GridMap &map){
  Point_2d x;
  for(size_t i=0; i < map.getNumberOfPoints(); ++i){
    Utilities::PositionFromIndex(i,x.x,map.getInitNgrid(),map.getXRange,center);
  }
}
*/


/** \brief Add images with uniform surface brightness set by input parameter value.
 *
 *   This does not use the surface brightnesses stored in the image points.
 */
void PixelMap::AddUniformImages(
                      ImageInfo *imageinfo   /// An array of ImageInfo-s.  There is no reason to separate images for this routine
                      ,int Nimages,double value){
  
  if(units != surfb) throw std::invalid_argument("wrong units");
  if(Nimages <= 0) return;
  if(imageinfo->imagekist->Nunits() == 0) return;
  
  float area = 1;
  std::list <unsigned long> neighborlist;
  std::list<unsigned long>::iterator it;
  for(long ii=0;ii<Nimages;++ii){
    
    if(imageinfo->imagekist->Nunits() > 0){
      imageinfo[ii].imagekist->MoveToTop();
      do{
        
        assert(imageinfo[ii].imagekist->getCurrent()->leaf);
        
        if ((inMapBox(imageinfo[ii].imagekist->getCurrent()->leaf)) == true){
          PointsWithinLeaf(imageinfo[ii].imagekist->getCurrent()->leaf,neighborlist);
          for(it = neighborlist.begin();it != neighborlist.end();it++){
            area = LeafPixelArea(*it,imageinfo[ii].imagekist->getCurrent()->leaf);
            map[*it] += value*area/resolution/resolution;
          }
        }
      }while(imageinfo[ii].imagekist->Down());
    }
  }
  
  return;
}
/// returns the grid points within the branch
void PixelMap::PointsWithinLeaf(Branch * branch1, std::list <unsigned long> &neighborlist){
  
  neighborlist.clear();
  
  long line_s,line_e,col_s,col_e;
  
  find_index(branch1->boundary_p1,line_s,col_s);
  find_index(branch1->boundary_p2,line_e,col_e);
  
  if(line_s < 0) line_s = 0;
  if(col_s < 0) col_s = 0;
  
  //line_s = std::max(0,int(Utilities::IndexFromPosition(branch1->boundary_p1[0],Nx,range,center[0])));
  //col_s = std::max(0,int(Utilities::IndexFromPosition(branch1->boundary_p1[1],Ny,range*Ny/Nx,center[1])));
  
  //line_e = Utilities::IndexFromPosition(branch1->boundary_p2[0],Nx,range,center[0]);
  //col_e = Utilities::IndexFromPosition(branch1->boundary_p2[1],Ny,range*Ny/Nx,center[1]);
  
  if (line_e < 0) line_e = Nx-1;
  if (col_e < 0) col_e = Ny-1;
  
  for (int iy = col_s; iy<= col_e; ++iy)
  {
    for (int ix = line_s; ix <= line_e; ++ix)
    {
      neighborlist.push_back(ix+Nx*iy);
    }
		}
}
/// checks if the branch is within map boundaries
bool PixelMap::inMapBox(Branch * branch1) const{
  if (branch1->boundary_p1[0] > map_boundary_p2[0] || branch1->boundary_p2[0] < map_boundary_p1[0]) return false;
  if (branch1->boundary_p1[1] > map_boundary_p2[1] || branch1->boundary_p2[1] < map_boundary_p1[1]) return false;
  return true;
}
/// checks if point is within map boundaries
bool PixelMap::inMapBox(PosType * x) const{
  if (x[0] > map_boundary_p2[0] || x[0] < map_boundary_p1[0]) return false;
  if (x[1] > map_boundary_p2[1] || x[1] < map_boundary_p1[1]) return false;
  return true;
}

bool PixelMap::pixels_are_neighbors(size_t i,size_t j) const{
  
  long x = i%Nx - j%Nx;
  if(std::abs(x) > 1) return false;
  x = i/Nx - j/Nx;
  if(std::abs(x) > 1) return false;
  return true;
}

int PixelMap::count_islands(std::vector<size_t> &pixel_index) const{
  
  if(pixel_index.size() == 0) return 0;
  if(pixel_index.size() == 1) return 1;
  
  size_t *end = pixel_index.data() + pixel_index.size();
  size_t *current = pixel_index.data();
  int Ngroups = 1;
  size_t *group_boundary = current + 1;
  
  while(group_boundary != end){
    long ic = *current%Nx;
    long jc = *current/Nx;
    
    int Neighbors = 0;
    for(size_t *test = group_boundary
        ; test != end && Neighbors < 8 && group_boundary != end
        ; ++test
        ){
      long it = *test%Nx;
      long jt = *test/Nx;

      if( abs(it - ic) <= 1 && abs(jt - jc) <= 1  ){
        ++Neighbors;
        // swap test for group boundary
        size_t tmp = *group_boundary;
        *group_boundary = *test;
        *test = tmp;
        ++group_boundary;
      }
    }
    ++current;
    if(current == group_boundary && group_boundary != end ){
      ++group_boundary;
      ++Ngroups;
    }
  }
  return Ngroups;
}

  /*
int PixelMap::count_islands(std::list<size_t> &pixel_index,std::vector<std::list<size_t>::iterator> &heads) const{
  
  heads.clear();
  if(pixel_index.size() == 0) return 0;
  
  if(pixel_index.size() == 1){
    heads.push_back(pixel_index.begin());
    return 1;
  }
  
  
  int ngroups = 0;
  pixel_index.sort();
  
  if(pixel_index.back() > Nx*Ny ){
    throw std::invalid_argument("index out of range");
  }
  
  size_t current;
  std::list<size_t>::iterator group = pixel_index.begin();
  
  while(group != pixel_index.end()){
    heads.push_back(group);
    current = *group;
    ++group;
    _count_islands_(current, pixel_index, group);
    
    ++ngroups;
  }
  
  heads.push_back(pixel_index.end());
  
  assert(ngroups == heads.size()-1);
  
  return ngroups;
}
*/
  
void PixelMap::_count_islands_(size_t current,std::list<size_t> &reservoir
                     ,std::list<size_t>::iterator &group) const{
  
  std::list<size_t>::iterator it = group;
  
  size_t imax = current + Nx + 1;  // maximum value of an index that can be a neighbor to current
  
  while( it != reservoir.end() && *it <= imax){
    if(pixels_are_neighbors(current,*it)){

      size_t tmp = *it;

      if(group == it){
        ++group;
      }else{
        reservoir.erase(it);
        reservoir.insert(group,tmp);
      }
      
      _count_islands_(tmp,reservoir,group);
      it = group;
      while(*it <= tmp && it != reservoir.end() ) ++it;  // skip forward to the next on in the list that hasn't been tested
    }else{
      ++it;
    }
  }
  return;
}


//// Finds the area of the intersection between pixel i and branch1
PosType PixelMap::LeafPixelArea(IndexType i,Branch * branch1){
  PosType area=0;
  PosType p[2],p1[2],p2[2];
  
  //Utilities::PositionFromIndex(i,p,Nx,range,center);
  find_position(p,i);
  p1[0] = p[0] - .5*resolution;
  p1[1] = p[1] - .5*resolution;
  p2[0] = p[0] + .5*resolution;
  p2[1] = p[1] + .5*resolution;
  area = MIN(p2[0],branch1->boundary_p2[0])
  - MAX(p1[0],branch1->boundary_p1[0]);
  if(area < 0) return 0.0;
  
  area *= MIN(p2[1],branch1->boundary_p2[1])
  - MAX(p1[1],branch1->boundary_p1[1]);
  if(area < 0) return 0.0;
  
  return area;
}

/// Print an ASCII table of all the pixel values.
void PixelMap::printASCII() const
{
  std::cout << Nx << " " << Ny << "  " << rangeX << std::endl;
  for(std::size_t i=0;i < map.size(); ++i) std::cout << map[i] << std::endl;
  std::cout << Nx << " " << Ny << "  " << rangeX << std::endl;
  
  //map.resize(0);
  return;
}
/// Print an ASCII table of all the pixel values.
void PixelMap::printASCIItoFile(std::string filename) const
{
  std::ofstream file_map(filename.c_str());
  
  if(!file_map){
    std::cout << "unable to open file " << filename << std::endl;
    exit(0);
  }
  
  std::cout << Nx << " " << Ny << "  " << rangeX << std::endl;
  for(std::size_t i=0;i < map.size(); ++i) file_map << std::scientific << map[i] << std::endl;
  std::cout << Nx << " " << Ny << "  " << rangeX << std::endl;
  
  //map.resize(0);
  
  file_map.close();
  
  return;
}
/// Output the pixel map as a fits file.
void PixelMap::printFITS(std::string filename, bool verbose)
{

  if(filename.empty())
    throw std::invalid_argument("Please enter a valid filename for the FITS file output");
  
  CPFITS_WRITE cpfits(filename,false);
  
  std::vector<long> naxex(2);
  naxex[0] = Nx;
  naxex[1] = Ny;

  cpfits.write_image(map,naxex);  // write the map

  cpfits.writeKey("WCSAXES", 2, "number of World Coordinate System axes");
  cpfits.writeKey("CRPIX1", 0.5*(naxex[0]+1), "x-coordinate of reference pixel");
  cpfits.writeKey("CRPIX2", 0.5*(naxex[1]+1), "y-coordinate of reference pixel");
  cpfits.writeKey("CRVAL1", 0.0, "first axis value at reference pixel");
  cpfits.writeKey("CRVAL2", 0.0, "second axis value at reference pixel");
  //cpfits.writeKey("CTYPE1", "RA---TAN", "the coordinate type for the first axis");
  //cpfits.writeKey("CTYPE2", "DEC--TAN", "the coordinate type for the second axis");
  //cpfits.writeKey("CUNIT1", "deg     ", "the coordinate unit for the first axis");
  //cpfits.writeKey("CUNIT2", "deg     ", "the coordinate unit for the second axis");
  cpfits.writeKey("CDELT1", 180*resolution/PI, "partial of first axis coordinate w.r.t. x");
  cpfits.writeKey("CDELT2", 180*resolution/PI, "partial of second axis coordinate w.r.t. y");
  cpfits.writeKey("CROTA2", 0.0, "");
  cpfits.writeKey("CD1_1", 180*resolution/PI, "partial of first axis coordinate w.r.t. x");
  cpfits.writeKey("CD1_2", 0.0, "partial of first axis coordinate w.r.t. y");
  cpfits.writeKey("CD2_1", 0.0, "partial of second axis coordinate w.r.t. x");
  cpfits.writeKey("CD2_2", 180*resolution/PI, "partial of second axis coordinate w.r.t. y");
  
  cpfits.writeKey("Nx", Nx, "");
  cpfits.writeKey("Ny", Ny, "");
  cpfits.writeKey("range x", map_boundary_p2[0]-map_boundary_p1[0], "radians");
  cpfits.writeKey("RA", center[0], "radians, center");
  cpfits.writeKey("DEC", center[1], "radians, center");
  
}

void PixelMap::printFITS(std::string filename
                         ,std::vector<std::tuple<std::string,double,std::string>> &extra_header_info, bool verbose)
{

  if(filename.empty())
    throw std::invalid_argument("Please enter a valid filename for the FITS file output");
  
  CPFITS_WRITE cpfits(filename,false);
  

  std::vector<long> naxex(2);
  naxex[0] = Nx;
  naxex[1] = Ny;

  cpfits.write_image(map,naxex);

  cpfits.writeKey("WCSAXES", 2, "number of World Coordinate System axes");
  cpfits.writeKey("CRPIX1", 0.5*(naxex[0]+1), "x-coordinate of reference pixel");
  cpfits.writeKey("CRPIX2", 0.5*(naxex[1]+1), "y-coordinate of reference pixel");
  cpfits.writeKey("CRVAL1", 0.0, "first axis value at reference pixel");
  cpfits.writeKey("CRVAL2", 0.0, "second axis value at reference pixel");
  //cpfits.writeKey("CTYPE1", "RA---TAN", "the coordinate type for the first axis");
  //cpfits.writeKey("CTYPE2", "DEC--TAN", "the coordinate type for the second axis");
  //cpfits.writeKey("CUNIT1", "deg     ", "the coordinate unit for the first axis");
  //cpfits.writeKey("CUNIT2", "deg     ", "the coordinate unit for the second axis");
  cpfits.writeKey("CDELT1", 180*resolution/PI, "partial of first axis coordinate w.r.t. x");
  cpfits.writeKey("CDELT2", 180*resolution/PI, "partial of second axis coordinate w.r.t. y");
  cpfits.writeKey("CROTA2", 0.0, "");
  cpfits.writeKey("CD1_1", 180*resolution/PI, "partial of first axis coordinate w.r.t. x");
  cpfits.writeKey("CD1_2", 0.0, "partial of first axis coordinate w.r.t. y");
  cpfits.writeKey("CD2_1", 0.0, "partial of second axis coordinate w.r.t. x");
  cpfits.writeKey("CD2_2", 180*resolution/PI, "partial of second axis coordinate w.r.t. y");
  
  cpfits.writeKey("Nx", Nx, "");
  cpfits.writeKey("Ny", Ny, "");
  cpfits.writeKey("range x", map_boundary_p2[0]-map_boundary_p1[0], "radians");
  cpfits.writeKey("RA", center[0], "radians");
  cpfits.writeKey("DEC", center[1], "radians");
  
  for(auto hp : extra_header_info){
    cpfits.writeKey(std::get<0>(hp),std::get<1>(hp),std::get<2>(hp));
  }
}

/** 
 *
 * \brief Smoothes a map with a Gaussian kernel of width sigma (in arcseconds)
 */
void PixelMap::smooth(PosType sigma){
  PosType sum=0,**mask;
  int ix,iy;
  int Nmask,Nmask_half;
  int j_cen, k_cen;
  
  sigma /= 3600.*180/PI;
  Nmask=2*(int)(3*sigma/resolution + 1);
  std::cout << Nmask << std::endl;
  if(Nmask < 4 ) std::cout << "WARNING: pixels are large compare to psf Nmask=" << Nmask << std::endl;
  
  Nmask_half = int(Nmask/2);
  mask = new PosType*[Nmask];
  for (int j = 0; j <Nmask; j++)
    mask[j] = new PosType[Nmask];
  
  for(int j=0;j<Nmask;j++)
  {
    for(int k=0;k<Nmask;k++)
    {
      j_cen = j - Nmask_half;
      k_cen = k - Nmask_half;
      mask[j][k]= exp(-(pow(j_cen*resolution,2) + pow(k_cen*resolution,2))/2/pow(sigma,2) );
      sum+=mask[j][k];
    }
  }
  for(int j=0;j<Nmask;j++)
  {
    for(int k=0;k<Nmask;k++)
    {
      mask[j][k]/=sum;
    }
  }
  
  std::valarray<PosType> map_out(0.0, map.size());
  
  for(long i=0;i<map.size();i++){
    for(int j=0;j<Nmask;j++){
      ix=i%Nx + j-Nmask_half;
      if( (ix>-1) && (ix<Nx) ){
        for(int k=0;k<Nmask;k++){
          iy=i/Nx + k-Nmask_half;
          if( (iy>-1) && (iy<Ny) ){
            map_out[ix+Nx*iy] += mask[j][k]*map[i];
          }
        }
      }
    }
  }
  
  using std::swap;
  swap(map, map_out);
  
  for (int j = 0; j <Nmask; j++)
    delete[] mask[j];
  delete[] mask;
}

/**
 * \brief Draws a line between two points on the image by setting
 * the pixels equal to value.
 *
 * TODO: Could be improved by detecting if the line passes through the map
 * at all before starting.  Could also be improved by making the line fatter
 * by including neighbor points.
 */
void PixelMap::drawline(
                        PosType x1[]     /// one end point of line
                        ,PosType x2[]    /// other end point of line
                        ,PosType value   /// value that it is set to on the map
){
  
  PosType x[2],s1,s2,r;
  long index;
  PosType d = 0;
  
  r = sqrt( (x2[0] - x1[0])*(x2[0] - x1[0]) + (x2[1] - x1[1])*(x2[1] - x1[1]) );
  
  if(r==0.0){
    if(inMapBox(x1)){
      //index = Utilities::IndexFromPosition(x1,Nx,range,center);
      index = find_index(x1);
      map[index] = value;
    }
    return;
  }
  
  s1 = (x2[0] - x1[0])/r;
  s2 = (x2[1] - x1[1])/r;
  
  x[0] = x1[0];
  x[1] = x1[1];
  while(d <= r){
    if(inMapBox(x)){
      //index = Utilities::IndexFromPosition(x,Nx,range,center);
      index = find_index(x);
      if(index != -1) map[index] = value;
    }
    x[0] += s1*resolution;
    x[1] += s2*resolution;
    d += resolution;
  }
  
  return;
}

/**
 * \brief Draws a circle
 */
void PixelMap::drawcircle(
                          PosType r_center[]    /// center of circle
                          ,PosType radius       /// radius of circle
                          ,PosType value        /// value that it is set to on the map
){
  
  PosType x1[2],x2[2];
  PosType dtheta = resolution/fabs(radius);
  
  for(float theta = 0; theta < 2*PI; theta += dtheta){
    x1[0] = r_center[0] + radius*cos(theta);
    x1[1] = r_center[1] + radius*sin(theta);
    x2[0] = r_center[0] + radius*cos(theta+dtheta);
    x2[1] = r_center[1] + radius*sin(theta+dtheta);
    drawline(x1,x2,value);
  }
  
  return;
}

/**
 * \brief Draws a disk
 */
void PixelMap::drawdisk(
                          PosType r_center[]    /// center of disk
                          ,PosType radius       /// radius of disk
                          ,PosType value        /// value that it is set to on the map
                          ,int Nstrip           /// number of lines we want
){
  
  PosType x1[2],x2[2];
  
  // To do the circle (easy) :
  // group=====================
  drawcircle(r_center,radius,value);
  
  // To fill the circle :
  // ====================
  
/*  for(float theta = 0; theta < 2*PI; theta += pi/N){
    x1[0] = r_center[0] - radius*cos(theta);
    x2[0] = r_center[0] + radius*cos(theta);
    x1[1] = x2[1] = r_center[1] + radius*sin(theta);
    drawline(x1,x2,value);
  }
  */
  for(float y = -radius + resolution/2 ; y <= radius; y += resolution){
    x1[0] = sqrt(radius*radius - y*y) + r_center[0];
    x2[0] = -sqrt(radius*radius - y*y) + r_center[0];
    x1[1] = x2[1] = r_center[1] + y;
    drawline(x1,x2,value);
  }
  return;
}


/**
 * \brief Draws a grid
 */
void PixelMap::drawgrid(int N,PosType value){
  
  PosType x1[2],x2[2];
  x1[1] = map_boundary_p1[1];
  x2[1] = map_boundary_p2[1];
  for(int i=1;i<N;++i){
    x1[0] = x2[0] = map_boundary_p1[0] + i*rangeX/N;
    drawline(x1,x2,value);
  }
  
  x1[0] = map_boundary_p1[0];
  x2[0] = map_boundary_p2[0];
  for(int i=1;i<N;++i){
    x1[1] = x2[1] = map_boundary_p1[1] + i*rangeY/N;
    drawline(x1,x2,value);
  }
}
void PixelMap::drawPoints(std::vector<Point *> points,PosType size,PosType value){
  if(size < resolution*3){
    size_t index;
    for(int i=0;i<points.size();++i){
      if(inMapBox(points[i]->x)){
        //index = Utilities::IndexFromPosition(x1,Nx,range,center);
        index = find_index(points[i]->x);
        map[index] = value;
      }
    }
  }else
    for(int i=0;i<points.size();++i) drawcircle(points[i]->x,0.01*rangeX,value);
  
}
void PixelMap::drawPoints(std::vector<Point> points,PosType size,PosType value){
  if(size < resolution*3){
    size_t index;
    for(int i=0;i<points.size();++i){
      if(inMapBox(points[i].x)){
        //index = Utilities::IndexFromPosition(x1,Nx,range,center);
        index = find_index(points[i].x);
        map[index] = value;
      }
    }
  }else
    for(int i=0;i<points.size();++i) drawcircle(points[i].x,0.01*rangeX,value);
  
}
void PixelMap::drawPoints(std::vector<Point_2d> points,PosType size,PosType value){
  if(size < resolution*3){
    size_t index;
    for(int i=0;i<points.size();++i){
      if(inMapBox(points[i].x)){
        //index = Utilities::IndexFromPosition(x1,Nx,range,center);
        index = find_index(points[i].x);
        map[index] = value;
      }
    }
  }else
    for(int i=0;i<points.size();++i) drawcircle(points[i].x,0.01*rangeX,value);
  
}
/**
 * \brief Draws a square
 */
void PixelMap::drawSquare(PosType p1[],PosType p2[],PosType value){
  PosType x1[2],x2[2];
  
  x1[0] = p1[0];
  x1[1] = p1[1];
  x2[0] = p2[0];
  x2[1] = p1[1];
  drawline(x1,x2,value);
  
  x1[0] = p2[0];
  x1[1] = p1[1];
  x2[0] = p2[0];
  x2[1] = p2[1];
  drawline(x1,x2,value);
  
  x1[0] = p2[0];
  x1[1] = p2[1];
  x2[0] = p1[0];
  x2[1] = p2[1];
  drawline(x1,x2,value);
  
  x1[0] = p1[0];
  x1[1] = p2[1];
  x2[0] = p1[0];
  x2[1] = p1[1];
  drawline(x1,x2,value);
}

/**
 * \brief Draws a box (filling the inside with horizontal lines, starting from the top)
 */
void PixelMap::drawBox(PosType p1[],PosType p2[],PosType value,int Nstrip)
{
  PosType x1ini[2],x2ini[2];
  PosType x1[2],x2[2];
  PosType N = double(Nstrip);
  
  // To do the frame (easy) :
  // ========================
  drawSquare(p1,p2,value);
  
  // To fill the square :
  // ====================

  // Initiating :
  if(p2[1]-p1[1]<0)
  {
    x1ini[0] = p1[0]; x1ini[1] = p1[1];
    x2ini[0] = p2[0]; x2ini[1] = p1[1];
    N *= -1. ;
  }
  else if(p2[1]-p1[1]>0)
  {
    x1ini[0] = p1[0]; x1ini[1] = p2[1];
    x2ini[0] = p2[0]; x2ini[1] = p2[1];
  }
  else
  {
    ERROR_MESSAGE();
    std::cout << "Error with drawbox." << std::endl;
    exit(0);
  }

  // Filling :
  x1[0] = x1ini[0] ;
  x2[0] = x2ini[0] ;
  for(int i=1;i<Nstrip;i++)
  {
    x1[1] = x1ini[1]-i*(p2[1]-p1[1])/N;
    x2[1] = x2ini[1]-i*(p2[1]-p1[1])/N;
    drawline(x1,x2,value);
  }

  return ;
}

/**
 * \brief Draws a closed curve through the points in curve->imagekist
 *
 * This differs form PixelMap::AddImage() in that it draws lines between the points
 * and takes no account of the cells that the points are in or the surface brightness.
 * The points must be ordered already.  Particularly useful for drawing the caustics
 * that may have irregular cell sizes.  The last point will be connected to the first point.
 */
void PixelMap::AddCurve(ImageInfo *curve,PosType value){
  AddCurve(curve->imagekist,value);
  return;
}

void PixelMap::AddCurve(Kist<Point> *imagekist,PosType value){
  PosType x[2];
  
  if(imagekist->Nunits() == 0 ) return;
  
  imagekist->MoveToTop();
  x[0] = imagekist->getCurrent()->x[0];
  x[1] = imagekist->getCurrent()->x[1];
  imagekist->Down();
  for(;!(imagekist->OffBottom());imagekist->Down()){
    drawline(x,imagekist->getCurrent()->x,value);
    x[0] = imagekist->getCurrent()->x[0];
    x[1] = imagekist->getCurrent()->x[1];
  }
  imagekist->MoveToTop();
  drawline(x,imagekist->getCurrent()->x,value);
  
  return;
}

void PixelMap::AddCurve(std::vector<Point_2d> &curve,double value){
  PosType x[2];
  
  if(curve.size() == 0 ) return;
  
  x[0] = curve[0][0];
  x[1] = curve[0][1];
  for(size_t ii=1;ii<curve.size();++ii){
    drawline(x,curve[ii].x,value);
    x[0] = curve[ii][0];
    x[1] = curve[ii][1];
  }
  drawline(x,curve[0].x,value);
  
  return;
  
}


/**
 *  \brief Fills in pixels where the image plane points in the grid are located with the value given.
 
 This is for lensing quantities and not surface brightness.  If you want surface brightness use PixelMap::AddGridBrightness()
 */
void PixelMap::AddGrid(const Grid &grid,PosType value){
  if(grid.getNumberOfPoints() == 0) return;

  PointList* list = grid.i_tree->pointlist;
  size_t index;
  
  PointList::iterator list_current = list->Top();
  do{
    if(inMapBox((*list_current)->x)){
      index = find_index((*list_current)->x);
      map[index] = value;
    }
  }while(--list_current);
  
}
/**
 *  \brief Fills in pixels with the selected quantity from the grid points.
 *
 *  The grid and PixelMap do not need to be related in any way.
 *  Using this function multiple grids can be added to the same image.
 *
 * This is for lensing quantities and not surface brightness.  If you want surface brightness use PixelMap::AddGridBrightness()

 *
 *  Warning: When adding a new grid it should not overlap with any of the previously added grids.
 */
void PixelMap::AddGrid(const Grid &grid,LensingVariable val){
  
  if(grid.getNumberOfPoints() == 0 ) return;
  
  AddGrid_(*(grid.i_tree->pointlist),val);
  
  return;
  //***********************************************************************
  
  int Nblocks = 16;
  std::vector<PointList> lists(Nblocks);
  PointList::iterator list_current;
  
  Kist<Point> kist;
  
  bool allowDecent;
  //grid.i_tree->moveTop();
  TreeStruct::iterator treeit(grid.i_tree);
  int i = 0;
  do{
    if((*treeit)->level == 4){
      assert(i < 16);
      
      lists[i].setTop((*treeit)->points);
      lists[i].setN((*treeit)->npoints);
      list_current.current = lists[i].Top();
      list_current.JumpDownList( (*treeit)->npoints -1);
      lists[i].setBottom(*list_current);

      ++i;
      allowDecent = false;
    }else{
      allowDecent = true;
    }
    //  }while(grid.i_tree->TreeWalkStep(allowDecent) && i < Nblocks);
  }while(treeit.TreeWalkStep(allowDecent) && i < Nblocks);
  
  std::thread thr[16];
  
  for(int i = 0; i< Nblocks ;++i){
    thr[i] = std::thread(&PixelMap::AddGrid_,this,lists[i],val);
    //thr[i] = std::async(&PixelMap::AddGrid_,this,lists[i],val);
  }
  for(int ii=0;ii<Nblocks;++ii) thr[ii].join();

}

void PixelMap::AddGrid_(const PointList &list,LensingVariable val){
  double tmp,area;
  PosType tmp2[2];
  
  PointList::iterator pl_it = list.Top();
  do{
  //for(PointList::iterator pl_it = list.begin() ; pl_it != list.end() ; ++pl_it){
  //for(size_t i = 0; i< list.size(); ++i){
    
    switch (val) {
      case ALPHA:
        tmp2[0] = (*pl_it)->x[0] - (*pl_it)->image->x[0];
        tmp2[1] = (*pl_it)->x[1] - (*pl_it)->image->x[1];
        tmp = sqrt(tmp2[0]*tmp2[0] + tmp2[1]*tmp2[1])/resolution/resolution;
        break;
      case ALPHA1:
        tmp = ((*pl_it)->x[0] - (*pl_it)->image->x[0])/resolution/resolution;
        break;
      case ALPHA2:
        tmp = ((*pl_it)->x[1] - (*pl_it)->image->x[1])/resolution/resolution;
        break;
      case KAPPA:
        tmp = (*pl_it)->kappa/resolution/resolution;
        break;
      case GAMMA:
        tmp2[0] = (*pl_it)->gamma[0];
        tmp2[1] = (*pl_it)->gamma[1];
        tmp = sqrt(tmp2[0]*tmp2[0] + tmp2[1]*tmp2[1])/resolution/resolution;
        break;
      case GAMMA1:
        tmp = (*pl_it)->gamma[0]/resolution/resolution;
        break;
      case GAMMA2:
        tmp = (*pl_it)->gamma[1]/resolution/resolution;
        break;
      case GAMMA3:
        tmp = (*pl_it)->gamma[2]/resolution/resolution;
        break;
      case INVMAG:
        tmp = (*pl_it)->invmag/resolution/resolution;
        break;
      case DELAYT:
        tmp = (*pl_it)->dt/resolution/resolution;
        break;
      default:
        std::cerr << "PixelMap::AddGrid() does not work for the input LensingVariable" << std::endl;
        throw std::runtime_error("PixelMap::AddGrid() does not work for the input LensingVariable");
        break;
        // If this list is to be expanded to include ALPHA or GAMMA take care to add them as vectors
    }
    
    std::list <unsigned long> neighborlist;
    std::list <unsigned long>::iterator it;

    if(tmp != 0.0){
      if( inMapBox((*pl_it)->leaf) == true){
        PointsWithinLeaf((*pl_it)->leaf,neighborlist);
        for(it = neighborlist.begin();it != neighborlist.end();it++){
          area = LeafPixelArea(*it,(*pl_it)->leaf);
          map[*it] += tmp*area;
        }
      }
    }
    
  }while(--pl_it);
}



/// Find arcs in image  WARNING: THIS IS UNDER CONSTRUCTION!
void PixelMap::FindArc(
                       PosType &radius
                       ,PosType *xc
                       ,PosType *arc_center
                       ,PosType &arclength
                       ,PosType &width
                       ,PosType threshold    // threshold in pixal value
){
  
  if(Nx != Ny){
    std::cout << "PixelMap::FindArc() Doesn't work on nonsquare maps" << std::endl;
    throw std::runtime_error("nonsquare");
  }
  std::vector<size_t> mask(Nx*Nx);
  size_t j=0;
  long k=0;
  PosType const tmp_center[2] = {0,0};
  
  // mask pixels below threshhold
  PosType maxval = map[0],minval = map[0];
  for(size_t i=0;i<Nx*Nx;i++){
    if(map[i] > threshold){
      if(j==0) minval = map[i];
      else minval = MIN(minval,map[i]);
      mask[j++]=i;
    }
    maxval = MAX(maxval,map[i]);
  }
  mask.resize(j);
  minval *= 0.99;
  
  if(j == 0 || j == Nx*Nx){
    std::cout << "PixelMap::FindArc() - No pixels above surface brighness limit" << std::endl;
    radius = arclength = width = 0.0;
    xc[0] = xc[1] = 0.0;
    return;
  }
  
  PosType Rmax,Rmin,r2;
  Rmax = Nx;
  Rmin = 2;
  
  size_t Nc,Nr;
  
  Nc = (size_t)(2*Rmax);
  Nr = (size_t)(Rmax-Rmin)/2;
  
  std::vector<PosType> x(Nc),y(Nc),R2(Nr);
  Utilities::D3Matrix<float> votes(Nc,Nc,Nr);
  for(size_t i = 0;i<Nc*Nc*Nr;++i) votes(i) = 0;
  
  for(size_t i = 0;i<Nc;++i) x[i] = i*2*Rmax/(Nc-1) - Rmax;
  for(size_t i = 0;i<Nc;++i) y[i] = i*2*Rmax/(Nc-1) - Rmax;
  for(size_t i = 0;i<Nr;++i) R2[i] = pow(Rmin + i*(Rmax-Rmin)/(Nr-1),2);
  
  const PosType range = 1.0*Nx;
  PosType RmaxSqr = Rmax*Rmax;
  PosType rminSqr = RmaxSqr,rmax2=0;
  for(size_t m=0;m<mask.size();++m){
    
    Utilities::PositionFromIndex(mask[m], xc, Nx, range, tmp_center);
    
    for(size_t ii=0;ii<Nc;++ii){
      for(size_t jj=0;jj<Nc;++jj){
        
        r2 = (xc[0]-x[ii])*(xc[0]-x[ii]) + (xc[1]-y[jj])*(xc[1]-y[jj]);
        
        rminSqr = MIN(rminSqr,r2);
        rmax2 = MAX(rmax2,r2);
        
        if(r2 < RmaxSqr){
          k = Utilities::locate<PosType>(R2,r2);
          if(k > -1 && k < Nr){
            //votes(ii,jj,k) += log(map[mask[m]]/minval);
            votes(ii,jj,k) += map[mask[m]];
            //std::cout << "vote = " << votes(ii,jj,k) << std::endl;
          }
        }
      }
    }
  }
  
  printFITS("!fit_test.fits");
  
  // find maximum votes
  size_t kmax=0,ksecond=0;
  PosType maxvotes,secondvotes;
  maxvotes = votes(0);
  for(size_t kk=0;kk < Nc*Nc*Nr;++kk){
    
    if(votes(kk) >= maxvotes ){
      
      secondvotes = maxvotes;
      ksecond = kmax;
      
      maxvotes = votes(kk);
      kmax = kk;
    }
  }
  
  xc[0] = x[votes.xindex(kmax)];
  xc[1] = y[votes.yindex(kmax)];
  radius = sqrt(R2[votes.zindex(kmax)]);
  
  PosType x_tmp[2],r_tmp,rmax,rmin;
  double xave[2] = {0,0};
  rmax = 0.0;
  rmin = radius;
  arclength = 0;
  
  // find arc length, width and center
  for(size_t m=0;m<mask.size();++m){
    Utilities::PositionFromIndex(mask[m], x_tmp, Nx, range, tmp_center);
    r_tmp = sqrt( (xc[0] - x_tmp[0])*(xc[0] - x_tmp[0]) + (xc[1] - x_tmp[1])*(xc[1] - x_tmp[1]) );
    
    if(fabs(r_tmp-radius) < 1.0){
      arclength += 1;
      xave[0] += x_tmp[0];
      xave[1] += x_tmp[1];
    }
    rmax = MAX(rmax,r_tmp);
    rmin = MIN(rmin,r_tmp);
  }
  xave[0] /= arclength;
  xave[1] /= arclength;
  
  double tmp = sqrt( (xave[0] - xc[0])*(xave[0] - xc[0]) + (xave[1] - xc[1])*(xave[1] - xc[1]) );
  arc_center[0] = radius*(xave[0] - xc[0])/tmp + xc[0];
  arc_center[1] = radius*(xave[1] - xc[1])/tmp + xc[1];
  
  // convert from pixel units to angular units
  width = MAX(rmax-rmin,1.0)*resolution;
  arclength *= resolution;
  radius *= resolution;
  
  xc[0] = xc[0]*resolution + center[0];
  xc[1] = xc[1]*resolution + center[1];
  
  arc_center[0] = arc_center[0]*resolution + center[0];
  arc_center[1] = arc_center[1]*resolution + center[1];
  
}

/** \brief Reads all the fits files in a directory into a vector of PixelMaps.
 *
 *  The input fits files must have .fits in their names in addition to the string filespec.
 */
void Utilities::LoadFitsImages(
                               std::string dir              /// path to directory containing fits files
                               ,const std::string& filespec /// string of charactors in fits file name that are matched
                               ,std::vector<PixelMap> & images  /// output vector of PixelMaps
                               ,int maxN       /// maximum number of images that will be read in
                               ,double resolution  /// resolution (rad) of fits image if not given in fits file, use default or -1 otherwise
                               ,bool verbose   /// lists files to stdout
){
  
  DIR *dp = opendir( dir.c_str() );
  struct dirent *dirp;
  struct stat filestat;
  std::string filepath,filename;
  size_t count = 0;
  
  if (dp == NULL)
  {
    throw std::runtime_error("error opening directory");
    return;
  }
  
  while ((dirp = readdir( dp )) && count < maxN)
  {
    filepath = dir + "/" + dirp->d_name;
    
    // If the file is a directory (or is in some way invalid) we'll skip it
    if (stat( filepath.c_str(), &filestat )) continue;
    if (S_ISDIR( filestat.st_mode ))         continue;
    
    filename = dirp->d_name;
    if(filename.find(".fits") !=  std::string::npos){
      if(filename.find(filespec) !=  std::string::npos){
        if(verbose) std::cout << "reading " << filepath << std::endl;
        //PixelMap map(filepath,resolution);
        //images.push_back(std::move(map));
        images.push_back(PixelMap(filepath,resolution));
        ++count;
      }
    }
  }
  
  closedir( dp );
  
  std::cout << count << " fits files read." << std::endl;
  return ;
}
/** \brief Reads all the fits files in a directory into a vector of PixelMaps.
 *
 *  The input fits files must have .fits in their names in addition to the string filespec.
 */
void Utilities::LoadFitsImages(
                               std::string dir              /// path to directory containing fits files
                               ,std::vector<std::string> filespecs /// string of charactors in fits file name that are matched
                               ,std::vector<std::string> file_non_specs /// string of charactors in fits file name cannot have
                               ,std::vector<PixelMap> & images  /// output vector of PixelMaps
                               ,std::vector<std::string> & names  /// file names
                               ,int maxN       /// maximum number of images that will be read in
                               ,double resolution  /// resolution (rad) of fits image if not given in fits file, use default or -1 otherwise
                               ,bool verbose   /// lists files to stdout
){
  
  DIR *dp = opendir( dir.c_str() );
  struct dirent *dirp;
  struct stat filestat;
  std::string filepath,filename;
  size_t count = 0;
  
  
  if (dp == NULL)
  {
    throw std::runtime_error("error opening directory");
    return;
  }
  
  while ((dirp = readdir( dp )) && count < maxN)
  {
    filepath = dir + "/" + dirp->d_name;
    
    // If the file is a directory (or is in some way invalid) we'll skip it
    if (stat( filepath.c_str(), &filestat )) continue;
    if (S_ISDIR( filestat.st_mode ))         continue;
    
    filename = dirp->d_name;
    if(filename.find(".fits") !=  std::string::npos){
      bool read =true;
      for(int i=0;i<filespecs.size();++i) if(filename.find(filespecs[i]) ==  std::string::npos) read = false;
      for(int i=0;i<file_non_specs.size();++i) if(filename.find(file_non_specs[i]) !=  std::string::npos) read = false;
      
      if(read){
        if(verbose) std::cout << "reading " << filepath << std::endl;
        //PixelMap map(filepath,resolution);
        //images.push_back(std::move(map));
        images.push_back(PixelMap(filepath,resolution));
        names.push_back(filepath);
        ++count;
      }
    }
  }
  
  closedir( dp );
  
  std::cout << count << " fits files read." << std::endl;
  return ;
}

/*** \brief Reads the file names in a directory that contain a specific sub string.
 
 */
void Utilities::ReadFileNames(
                              std::string dir              /// path to directory containing fits files
                              ,const std::string filespec /// string of charactors in file name that are matched. It can be an empty string.
                              ,std::vector<std::string> & filenames  /// output vector of PixelMaps
                              ,const std::string file_non_spec /// string of charactors in file name that file must not have. 
                              ,bool verbose){
  
  DIR *dp = opendir( dir.c_str() );
  struct dirent *dirp;
  struct stat filestat;
  std::string filepath,filename;
  
  if (dp == NULL)
  {
    std::cerr << "Cannot find directory" << std::endl;
    throw std::runtime_error("error opening directory");
    return;
  }
  
  while ((dirp = readdir( dp )) )
  {
    filepath = dir + "/" + dirp->d_name;
    
    // If the file is a directory (or is in some way invalid) we'll skip it
    if (stat( filepath.c_str(), &filestat )) continue;
    if (S_ISDIR( filestat.st_mode ))         continue;
    
    filename = dirp->d_name;
    if(filename.find(filespec) !=  std::string::npos &&
       filename.find(file_non_spec) ==  std::string::npos ){
      if(verbose) std::cout << "adding " << filepath << std::endl;
      filenames.push_back(filename);
    }
  }
  
  closedir( dp );
  
  std::cout << filenames.size() << " file names." << std::endl;
  return ;
}

/*// get the index for a position, returns -1 if out of map
 long PixelMap::find_index(PosType const x[],long &ix,long &iy){
 PosType fx, fy;
 
 fx = (x[0] - center[0])/rangeX;
 fy = (x[1] - center[1])/rangeY;
 if(fabs(fx) > 0.5 || fabs(fy) > 0.5){
 ix = iy = -1;
 return -1;
 }
 
 fx = (fx + 0.5)*(Nx-1) + 0.5;
 fy = (fy + 0.5)*(Ny-1) + 0.5;
 
 ix = (long)(fx);
 iy = (long)(fy);
 
 if( (ix<Nx) && (iy<Ny) ) return ix+Nx*iy;
 return -1;
 }
 */

/// get the index for a position, returns -1 if out of map
long PixelMap::find_index(PosType const x[],long &ix,long &iy) const{
  
  ix = (long)((x[0] - map_boundary_p1[0])/resolution);
  iy = (long)((x[1] - map_boundary_p1[1])/resolution);
  
  if( ix < 0 || ix >= Nx){
    ix = iy = -1;
    return -1;
  }
  if( iy < 0 || iy >= Ny){
    ix = iy = -1;
    return -1;
  }
  
  return ix + Nx*iy;
}
/// get the index for a position, returns -1 if out of map
long PixelMap::find_index(PosType const x,PosType const y,long &ix,long &iy) const{
  
  //ix = (long)((x - map_boundary_p1[0])/resolution + 0.5);
  //iy = (long)((y - map_boundary_p1[1])/resolution + 0.5);
  
  ix = (long)((x - map_boundary_p1[0])/resolution );
  iy = (long)((y - map_boundary_p1[1])/resolution );
  
  if( ix < 0 || ix >= Nx){
    ix = iy = -1;
    return -1;
  }
  if( iy < 0 || iy >= Ny){
    ix = iy = -1;
    return -1;
  }
  
  return ix + Nx*iy;
}
/// get the index for a position, returns -1 if out of map
long PixelMap::find_index(PosType const x[]) const{
  long ix,iy;
  return find_index(x,ix,iy);
}
/// get the index for a position, returns -1 if out of map
long PixelMap::find_index(PosType const x,PosType const y) const{
  long ix,iy;
  return find_index(x,y,ix,iy);
}
/// get the index for a position, returns -1 if out of map
void PixelMap::find_position(PosType x[],std::size_t const index) const{
  if(Nx == 1){
    x[0] = center[0];
    x[1] = center[1];
    return;
  }
  x[0] = map_boundary_p1[0] + resolution*( index%Nx + 0.5);
  x[1] = map_boundary_p1[1] + resolution*( index/Nx + 0.5);
  return;
}
/// get the index for a position, returns -1 if out of map
void PixelMap::find_position(PosType x[],std::size_t const ix,std::size_t const iy) const{
  if(Nx == 1){
    x[0] = center[0];
    x[1] = center[1];
    return;
  }
  //x[0] = center[0] + rangeX*( 1.0*ix/(Nx-1) - 0.5);
  //x[1] = center[1] + rangeY*( iy*1.0/(Ny-1) - 0.5);
  
  x[0] = map_boundary_p1[0] + resolution*(ix + 0.5);
  x[1] = map_boundary_p1[1] + resolution*(iy + 0.5);
  return;
}

PosType PixelMap::linear_interpolate(PosType x[]){
  long ix,iy;
  PosType f[2];
  long index;
  
  //f[0] = ((x[0] - center[0])/rangeX + 0.5)*(Nx-1);
  //f[1] = ((x[1] - center[1])/rangeY + 0.5)*(Ny-1);
  
  /*f[0] = ((x[0] - map_boundary_p1[0])/resolution + 0.5);
   f[1] = ((x[1] - map_boundary_p1[1])/resolution + 0.5);
   //std::cout << "(  " << fx << " " << fy << "   ";
   
   if (f[0] < 0. || f[0] > Nx-1){return 0;}
   else ix = (unsigned long)(f[0]);
   
   if (f[1] < 0. || f[1] > Ny-1){return 0;}
   else iy = (unsigned long)(f[1]);
   */
  
  ix = (long)((x[0] - map_boundary_p1[0])/resolution - 0.5);
  iy = (long)((x[1] - map_boundary_p1[1])/resolution - 0.5);
  
  if(ix < 0 || iy < 0 || ix > Nx-1 || iy > Ny-1) return 0;
  
  if(ix == Nx-1) ix = Nx-2;
  if(iy == Ny-1) iy = Ny-2;
  
  // index of nearest grid point to the lower left
  index = ix + Nx*iy;
  
  find_position(f,index);
  
  /** bilinear interpolation */
  f[0]=(x[0] - f[0])/resolution;
  f[1]=(x[1] - f[1])/resolution;
  
  assert(f[0] > 0 || ix == 0);
  assert(f[1] > 0 || iy == 0);
  //assert(f[0] <= 1.0 && f[1] <= 1.0);
  
  return (1-f[0])*(1-f[1])*map[index] + f[0]*(1-f[1])*map[index+1] + f[0]*f[1]*map[index+1+Nx]
  + (1-f[0])*f[1]*map[index+Nx];
}

MultiGridSmoother::MultiGridSmoother(
                                     double center[]    /// center of region to be gridded
                                     ,std::size_t Nx    /// number of pixels on x-axis in the highest resolution grid
                                     ,std::size_t Ny    /// number of pixels on y-axis in the highest resolution grid
                                     ,double resolution /// highest resolution to be used, usually the final desired resolution
)
{
  throw std::runtime_error("does not conserve mass yet");
  
  if( (Nx & (Nx-1)) != 0){
    ERROR_MESSAGE();
    std::printf("ERROR: MultiGridSmoother, Nx must be a power of 2\n");
    throw std::runtime_error("ERROR: MultiGridSmoother, Nx must be a power of 2\n");
  }
  if( (Ny & (Ny-1)) != 0){
    ERROR_MESSAGE();
    std::printf("ERROR: MultiGridSmoother, Ny must be a power of 2\n");
    throw std::runtime_error("ERROR: MultiGridSmoother, Ny must be a power of 2\n");
  }
  
  maps.push_back(PixelMap(center,Nx,Ny,resolution));
  while(Nx > 16 && Ny > 16){
    Nx /= 2;
    Ny /= 2;
    resolution *= 2;
    maps.push_back(PixelMap(center,Nx,Ny,resolution));
  }
}
MultiGridSmoother::MultiGridSmoother(double center[],std::size_t Nx,double resolution)
{
  //throw std::runtime_error("does not conserve mass yet");
  
  if( (Nx & (Nx-1)) != 0){
    ERROR_MESSAGE();
    std::printf("ERROR: MultiGridSmoother, Nx must be a power of 2\n");
    throw std::runtime_error("ERROR: MultiGridSmoother, Nx must be a power of 2\n");
  }
  PosType x[2] = {0,0};
  int k=0;
  maps.push_back(PixelMap(center,Nx,resolution));
  interpolators.push_back(Utilities::Interpolator<PixelMap>(x,maps[k].getNx(),maps[k].getRangeX(),maps[k].getNy(),maps[k].getRangeX(),center));
  while(Nx > 16 ){
    Nx /= 2;
    resolution *= 2;
    // resolution = maps[0].getRangeX()/(Nx-1);
    maps.push_back(PixelMap(center,Nx,resolution));
    interpolators.push_back(Utilities::Interpolator<PixelMap>(x,maps[k].getNx(),maps[k].getRangeX(),maps[k].getNy(),maps[k].getRangeX(),center));
  }
}

void MultiGridSmoother::add_particles(std::vector<PosType> x,std::vector<PosType> y){
  long index;
  
  for(int i=0;i<maps.size();++i){
    for(size_t j=0;j<x.size();++j){
      if(x[j] < 0 && y[j] < 0 && i == 8){
        std::cout << "should be in there" << std::endl;
      }
      index = maps[i].find_index(x[j],y[j]);
      assert(index != -1);
      //assert(index != 5);
      if(index != -1) maps[i][index] += 1;
    }
  }
  
  for(int i=0;i<maps[8].size();++i)
    std::cout << "i = " << i << " " << maps[8][i] << std::endl;
}
void MultiGridSmoother::output_map(PixelMap &map,int Nsmooth){
  
  int k;
  double res,x[2];
  long index,ix,iy;
  
  /// find if gids overlap at all
  
  for(size_t i = 0;i < map.size();++i){
    map.find_position(x,i);
    
    k =  maps.size()-1;
    index = maps[k].find_index(x);
    
    if(index != -1){
      
      while(maps[k][index] > Nsmooth && k > 0){
        --k;
        index = maps[k].find_index(x,ix,iy);
      }
      
      res = maps[k].getResolution();
      //PosType c[2] = {maps[k].getCenter()[0],maps[k].getCenter()[1]};
      //Utilities::Interpolator<PixelMap>
      //interp(x,maps[k].getNx(),maps[k].getRangeX(),maps[k].getNy(),maps[k].getRangeX(),c);
      //map[i] = interp.interpolate(x,maps[k])/res/res;
      map[i] = maps[k][index]/res/res;
    }
  }
}

void MultiGridSmoother::_smooth_(int k,size_t i,size_t j,int Nsmooth,PixelMap &map){
  
  if(k==0){  // highest level grid is reached
    map[i+j*map.getNx()] = maps[k][i + j*maps[k].getNx()]/maps[k].getResolution()/maps[k].getResolution();
    return;
  }
  
  if(maps[k][i + j*maps[k].getNx()] > Nsmooth){
    for(int ii = 0;ii < 2;++ii){
      for(int jj = 0;jj < 2;++jj){
        _smooth_(k-1,2*i + ii,2*j + jj,Nsmooth,map);
      }
    }
  }else{
    
    double tmp;
    size_t index;
    PosType x[2];
    // check neighbors
    
    // look through all
    size_t Nratio = map.getNx()/maps[k].getNx();
    //tmp = maps[k][ i + j*maps[k].getNx() ]/maps[k].getResolution()/maps[k].getResolution();
    tmp = maps[k].getResolution()*maps[k].getResolution();
    
    for(int ii = Nratio*i ; ii < Nratio*(i+1) ;++ii){
      for(int jj = Nratio*j ; jj < Nratio*(j+1) ; ++jj){
        // interpolate
        index = ii + jj*map.getNx();
        map.find_position(x, index);
        map[ index ] = maps[k].linear_interpolate(x)/tmp;
        //map[ index ] = tmp;
        
      }
    }
    
  }
  
  return;
}

void MultiGridSmoother::smooth(int Nsmooth,PixelMap &map){
  
  if(!map.agrees(maps[0])){
    throw std::runtime_error("MultiGridSmoother::smooth() map needs to be of the same size as smoother");
  }
  
  int k = maps.size()-1;
  for(size_t i = 0;i < maps[k].getNx();++i){
    for(size_t j = 0;j < maps[k].getNy();++j){
      _smooth_(k,i,j,Nsmooth,map);
    }
  }
  
}

PosType PixelMap::AddSource(Source &source){
  if(units != surfb) throw std::invalid_argument("wrong units");
  Point_2d s_center;
  source.getTheta(s_center);
  
  if( s_center[0] + source.getRadius() < map_boundary_p1[0] ) return 0.0;
  if( s_center[0] - source.getRadius() > map_boundary_p2[0] ) return 0.0;
  if( s_center[1] + source.getRadius() < map_boundary_p1[1] ) return 0.0;
  if( s_center[1] - source.getRadius() > map_boundary_p2[1] ) return 0.0;

  PosType y[2];
  PosType tmp = resolution*resolution;
  PosType total = 0;
  
  
  for(size_t index =0 ;index < map.size(); ++index){
    find_position(y,index);
    map[index] += source.SurfaceBrightness(y)*tmp;
    total += source.SurfaceBrightness(y)*tmp;
  }
  
  return total;
}

PosType PixelMap::AddSource(Source &source,int oversample){
  if(units != surfb) throw std::invalid_argument("wrong units");

  Point_2d s_center;
  source.getTheta(s_center);
  
  if( s_center[0] + source.getRadius() < map_boundary_p1[0] ) return 0.0;
  if( s_center[0] - source.getRadius() > map_boundary_p2[0] ) return 0.0;
  if( s_center[1] + source.getRadius() < map_boundary_p1[1] ) return 0.0;
  if( s_center[1] - source.getRadius() > map_boundary_p2[1] ) return 0.0;

  PosType y[2],x[2],bl;
  PosType tmp_res = resolution*1.0/oversample;
  PosType tmp = tmp_res*tmp_res;
  PosType total = 0.0;
  
  bl = resolution /2 - 0.5*tmp_res;
  
  for(size_t index =0 ;index < map.size(); ++index){
    find_position(y,index);
    y[0] -= bl;
    y[1] -= bl;
    for(int i = 0 ; i < oversample ; ++i){
      x[0] = y[0] + i*tmp_res;
      for(int j=0; j < oversample;++j){
        x[1] = y[1] + j*tmp_res;
        map[index] += source.SurfaceBrightness(x)*tmp;
        total += source.SurfaceBrightness(x)*tmp;
      }
    }
  }
  return total;
}

void PixelMap::duplicate(
                       const PixelMap& pmap
  ){
  
  if(!agrees(pmap)){
    throw std::invalid_argument("Maps not the same");
  }
  
  for(size_t i=0;i<map.size();++i) map[i] = pmap.map[i];
  return;
}

void PixelMap::copy_in(
                   const PixelMap& pmap
)
{
  
  if(agrees(pmap)){  // maps are the same dimensions and position
    for(size_t i=0;i<map.size();++i) map[i] += pmap.map[i];
    return;
  }
  double res_ratio = resolution / pmap.resolution;
  double res_ratio2 = res_ratio*res_ratio;
  
  // check is maps overlap
  if(map_boundary_p1[0] > pmap.map_boundary_p2[0] ) return;
  if(map_boundary_p2[0] < pmap.map_boundary_p1[0] ) return;
  if(map_boundary_p1[1] > pmap.map_boundary_p2[1] ) return;
  if(map_boundary_p2[1] < pmap.map_boundary_p1[1] ) return;

  
  double halfpixel = res_ratio/2;
  PosType x[2];
  size_t NNx = pmap.getNx(),NNy = pmap.getNy();

  for(size_t ii=0 ; ii < map.size() ; ++ii){
    
    find_position(x,ii);
      // find range if this pixel in pmap's pixel space
    double ix = (x[0] - pmap.map_boundary_p1[0])/pmap.resolution;
    double iy = (x[1] - pmap.map_boundary_p1[1])/pmap.resolution;
    
    double xmin = MAX(0,ix - halfpixel);
    double xmax = MIN(NNx,ix + halfpixel);
    if(xmin >= xmax) continue;

    double ymin = MAX(0,iy - halfpixel);
    double ymax = MIN(NNy,iy + halfpixel);
    if(ymin >= ymax) continue;
    
    long imin = (long)(xmin);
    long imax = (long)(xmax);
    long jmin = (long)(ymin);
    long jmax = (long)(ymax);

    for(size_t j = jmin ; j <= jmax ; ++j ){
      double area1 = MIN(ymax,j+1) -  MAX(ymin,j);
      if(area1 <= 0.0) continue;
      for(size_t i = imin ; i <= imax ; ++i ){
        double area = (MIN(xmax,i+1) -  MAX(xmin,i)) * area1 ;
        map[ii] += pmap.map[i + NNx*j]*area/res_ratio2;
      }
    }
  }
}
void PixelMap::paste(const PixelMap& pmap){
  
  if(resolution < pmap.resolution){
    std::cerr << "PixeLMap::paste() resolution of image pasted in must of equal or higher resolution" << std::endl;
    std::cerr << resolution << " " << pmap.resolution << " dres/res " << (pmap.resolution-pmap.resolution)/pmap.resolution << std::endl;
    throw std::invalid_argument("low resolution");
  }
  
  // case where the maps do not overlap
  if( (map_boundary_p1[0] > pmap.map_boundary_p2[0]) || (pmap.map_boundary_p1[0] > map_boundary_p2[0])
     || (map_boundary_p1[1] > pmap.map_boundary_p2[1]) || (pmap.map_boundary_p1[1] > map_boundary_p2[1])
     ){
    return;
  }
  
  double x[2];
  
  if(map.size() < pmap.map.size() ){
    for(size_t i=0 ; i < map.size() ; ++i ){
      find_position(x,i);
      long j = pmap.find_index(x[0], x[1]);
      if(j >= 0 ){
        map[i] = pmap(j);
      }
    }
  }else{
    for(size_t j=0 ; j < pmap.map.size() ; ++j ){
      pmap.find_position(x,j);
      long i = find_index(x[0], x[1]);
      if(i >= 0 ){
        map[i] = pmap(j);
      }
    }
  }
}

void PixelMap::recenter(PosType c[2] /// new center
){
  double dc[2];
  dc[0] = c[0] - center[0];
  dc[1] = c[1] - center[1];
  
  map_boundary_p1[0] = map_boundary_p1[0] + dc[0];
  map_boundary_p1[1] = map_boundary_p1[1] + dc[1];
  map_boundary_p2[0] = map_boundary_p2[0] + dc[0];
  map_boundary_p2[1] = map_boundary_p2[1] + dc[1];
  
  center[0] = c[0];
  center[1] = c[1];
  
  return;
}

/*
void PixelMap::AddSource(Source &source,int oversample){
  Point_2d s_center;
  source.getTheta(s_center);
  
  if( s_center[0] + source.getRadius() < map_boundary_p1[0] ) return;
  if( s_center[0] - source.getRadius() > map_boundary_p2[0] ) return;
  if( s_center[1] + source.getRadius() < map_boundary_p1[1] ) return;
  if( s_center[1] - source.getRadius() > map_boundary_p2[1] ) return;
  
  PosType tmp_res = resolution*1.0/oversample;
  PosType tmp = resolution;
  
  Point_2d dx,y;
  PosType r = source.getRadius();
  
  map[find_index(s_center[0],s_center[1])] += source.SurfaceBrightness(s_center.x)*tmp;
  
  dx[0] = 0;
  for(dx[1] = r/oversample ; dx[1] <= r; dx[1] += r/oversample){
      y = s_center + dx;
      map[find_index(y[0],y[1])] += source.SurfaceBrightness(y.x)*tmp;
      y = s_center - dx;
      map[find_index(y[0],y[1])] += source.SurfaceBrightness(y.x)*tmp;
  }
  
  for(dx[0] = r/oversample; dx[0] <= source.getRadius() ; dx[0] += r/oversample ){
    
    PosType range = sqrt(r*r - dx[0]*dx[0]);
    for(dx[1] = 0 ; dx[1] <= range; dx[1] += r/oversample){
      y = s_center + dx;
      map[find_index(y[0],y[1])] += source.SurfaceBrightness(y.x)*tmp;
      y = s_center - dx;
      map[find_index(y[0],y[1])] += source.SurfaceBrightness(y.x)*tmp;
    }
  }
  
  for(dx[0] = -r/oversample; dx[0] >= -source.getRadius() ; dx[0] -= r/oversample ){
    PosType range = sqrt(r*r - dx[0]*dx[0]);
    for(dx[1] = r/oversample ; dx[1] <= range; dx[1] += r/oversample){
      y = s_center + dx;
      map[find_index(y[0],y[1])] += source.SurfaceBrightness(y.x)*tmp;
      y = s_center - dx;
      map[find_index(y[0],y[1])] += source.SurfaceBrightness(y.x)*tmp;
    }
  }
}
*/

/** \brief convolve the image with a kernel.
 
 It is assumed that the size of the kernel is much smaller than the image and
 that the kernal has the same pixel size as the image.
 **/
void PixelMap::convolve(PixelMap &kernel,long center_x,long center_y){
  std::valarray<double> output(Nx*Ny);
  
  //std::cout << output.size() << " " << map.size() << std::endl;
  
  if( center_x == 0 ){
    center_x = kernel.getNx()/2;
    center_y = kernel.getNy()/2;
  }
  
  size_t Nxk = kernel.getNx();
  size_t Nyk = kernel.getNy();
  
  //std::cout << "sum of map : " << sum() << std::endl;
  //std::cout << "sum of kernel : " << kernel.sum() << std::endl;
  //double total=0;
  for(size_t k1 = 0 ; k1 < Nx ; ++k1){
    long bl1 = k1 - center_x;
    
    for(size_t k2 = 0 ; k2 < Ny ; ++k2){
      long bl2 = k2 - center_y;
      
      long k = k1 + Nx * k2;
      output[k] = 0;
      
      for(size_t j = 0 ; j < Nyk ; ++j){
        long kk2 = bl2 + j;
        if(kk2 < 0 || kk2 >= Ny) continue;
        
        for(size_t i = 0; i < Nxk ; ++i){
          long kk1 = bl1 + i;
          if(kk1 < 0 || kk1 >= Nx) continue;
          
          output[k] += map[ kk1 + Nx * kk2 ] * kernel[i + Nxk * j];
        }
      }
      //total += output[k];
    }
  }
  
  std::swap(map,output);
}


<|MERGE_RESOLUTION|>--- conflicted
+++ resolved
@@ -84,11 +84,7 @@
 
 // move constructor
 PixelMap::PixelMap(PixelMap&& other)
-<<<<<<< HEAD
-:Nx(0),Ny(0),map(std::move(other.map)),resolution(0), rangeX(0), rangeY(0),units(other.units){
-=======
 :map(std::move(other.map)),Nx(0),Ny(0),resolution(0), rangeX(0), rangeY(0){
->>>>>>> b207584e
  
   Nx = other.Nx;
   Ny = other.Ny;
@@ -424,12 +420,9 @@
   // TODO: maybe check if PixelMaps agree, but is slower
   if(Nx != rhs.getNx() || Ny != rhs.getNy())
     throw std::runtime_error("Dimensions of maps are not compatible");
-<<<<<<< HEAD
   if(units != rhs.units)
     throw std::runtime_error("Units of maps are not compatible");
-=======
- 
->>>>>>> b207584e
+
   for(size_t i=0;i<map.size();++i) map[i] += rhs.map[i];
   return *this;
 }
