/*
 * pixelize.c
 *
 *  Created on: Feb 27, 2010
 *      Author: R.B. Metcalf
 */

#include "slsimlib.h"

#include "cpfits.h"

#include <fstream>
#include <algorithm>
#include <utility>
#include <stdexcept>
#include <thread>
#include "image_processing.h"
#include "point.h"
#include "source.h"
#include "gridmap.h"

#include <iostream>
#include <sys/types.h>
#include <sys/stat.h>
#include <fcntl.h>


/*#if __cplusplus < 201103L
template<typename T>
void swap(std::valarray<T>& x, std::valarray<T>& y)
{
  std::valarray<T> z(x);
  
  x.resize(y.size());
  x = y;
  
  y.resize(z.size());
  y = z;
}
//#endif
*/

void swap(PixelMap& x, PixelMap& y)
{
  using std::swap;
  
  swap(x.map,y.map);
  
  swap(x.Nx, y.Nx);
  swap(x.Ny, y.Ny);
  swap(x.resolution, y.resolution);
  swap(x.rangeX, y.rangeX);
  swap(x.rangeY, y.rangeY);
  
  swap(x.center[0], y.center[0]);
  swap(x.center[1], y.center[1]);
  
  swap(x.map_boundary_p1[0], y.map_boundary_p1[0]);
  swap(x.map_boundary_p1[1], y.map_boundary_p1[1]);
  swap(x.map_boundary_p2[0], y.map_boundary_p2[0]);
  swap(x.map_boundary_p2[1], y.map_boundary_p2[1]);
}

PixelMap::PixelMap()
: map(), Nx(0), Ny(0), resolution(0), rangeX(0), rangeY(0),units(ndef)
{
  center[0] = 0;
  center[1] = 0;
  
  map_boundary_p1[0] = 0;
  map_boundary_p1[1] = 0;
  map_boundary_p2[0] = 0;
  map_boundary_p2[1] = 0;
}

PixelMap::PixelMap(const PixelMap& other)
: map(other.map),
Nx(other.Nx), Ny(other.Ny), resolution(other.resolution), rangeX(other.rangeX), rangeY(other.rangeY),units(other.units)
{
  std::copy(other.center, other.center + 2, center);
  std::copy(other.map_boundary_p1, other.map_boundary_p1 + 2, map_boundary_p1);
  std::copy(other.map_boundary_p2, other.map_boundary_p2 + 2, map_boundary_p2);
}

// move constructor
PixelMap::PixelMap(PixelMap&& other)
:map(std::move(other.map)),Nx(0),Ny(0),resolution(0), rangeX(0), rangeY(0){
 
  Nx = other.Nx;
  Ny = other.Ny;
  resolution = other.resolution;
  rangeX = other.rangeX;
  rangeY = other.rangeY;
  std::copy(other.center, other.center + 2, center);
  std::copy(other.map_boundary_p1, other.map_boundary_p1 + 2, map_boundary_p1);
  std::copy(other.map_boundary_p2, other.map_boundary_p2 + 2, map_boundary_p2);
  
  other.Nx = 0;
  other.Ny = 0;
  other.resolution = 0;
  other.center[0] = 0;
  other.center[1] = 0;
  
  other.map_boundary_p1[0] = 0;
  other.map_boundary_p1[1] = 0;
  other.map_boundary_p2[0] = 0;
  other.map_boundary_p2[1] = 0;
}

/// make square PixelMap
PixelMap::PixelMap(
                   const PosType* center,  /// The location of the center of the map
                   std::size_t Npixels,  /// Number of pixels in one dimension of map.
                   PosType resolution        /// One dimensional range of map in whatever units the point positions are in
                   ,PixelMapUnits u
)
: map(0.0, Npixels*Npixels),
Nx(Npixels), Ny(Npixels), resolution(resolution),units(u)
{
  if(Npixels == 0 || resolution <=0) throw std::invalid_argument("invalid arguments");
  std::copy(center, center + 2, this->center);
  rangeX = resolution*Nx;
  rangeY = resolution*Ny;
  
  map_boundary_p1[0] = center[0]-(Npixels*resolution)/2.;
  map_boundary_p1[1] = center[1]-(Npixels*resolution)/2.;
  map_boundary_p2[0] = center[0]+(Npixels*resolution)/2.;
  map_boundary_p2[1] = center[1]+(Npixels*resolution)/2.;
}

/// make rectangular PixelMap with square pixels
PixelMap::PixelMap(
                   const PosType* center,  /// The location of the center of the map
                   std::size_t Nx,  /// Number of pixels in x dimension of map.
                   std::size_t Ny,  /// Number of pixels in y dimension of map.
                   PosType resolution        /// One dimensional range of map in whatever units the point positions are in
                   ,PixelMapUnits u
)
: map(0.0, Nx*Ny),
Nx(Nx), Ny(Ny), resolution(resolution),units(u)
{
  std::copy(center, center + 2, this->center);
  rangeX = resolution*Nx;
  rangeY = resolution*Ny;
  
  map_boundary_p1[0] = center[0]-(Nx*resolution)/2.;
  map_boundary_p1[1] = center[1]-(Ny*resolution)/2.;
  map_boundary_p2[0] = center[0]+(Nx*resolution)/2.;
  map_boundary_p2[1] = center[1]+(Ny*resolution)/2.;
}

/** \brief Constructs a PixelMap reading in a fits file
 * Infos about resolution, Npixels and center are read from the header.
 */
PixelMap::PixelMap(
                   std::string fitsfilename   /// file name of fits file to be read
                    ,double my_res         /// resolution (rad) of fits image if not given in fits file, use default or -1 otherwise
                   ,PixelMapUnits u
):units(u)
{
  
  if(fitsfilename.empty())
    throw std::invalid_argument("Please enter a valid filename for the FITS file input");

        
    if(!Utilities::IO::file_exists(fitsfilename)){
        std::cerr << "Problem with inputfile " << fitsfilename << std::endl;
        throw std::invalid_argument("bad file");
    }

  std::vector<long> cpsize;
  
  CPFITS_READ cpfits(fitsfilename);
  //int bitpix;
  cpfits.imageDimensions(cpsize);
  
  Nx = cpsize[0];
  Ny = cpsize[1];
  
  int err = 0;
  
  err += cpfits.readKey("RA", center[0]);
  err += cpfits.readKey("DEC", center[1]);

  if(err){
    err = 0;
    err += cpfits.readKey("CRVAL1", center[0]);
    err += cpfits.readKey("CRVAL2", center[1]);
  }

  if(err)
  {
    center[0] = 0.0;
    center[1] = 0.0;
  }
  
  if(my_res == -1){
    // read the resolution
    err = 0;
    {
      double cdelt2;
      err += cpfits.readKey("CDELT1", my_res);
      err += cpfits.readKey("CDELT2", cdelt2);
      if(err == 0 && std::abs(my_res) - std::abs(cdelt2) > 1e-6)
        throw std::runtime_error("non-square pixels in FITS file " + fitsfilename);
    }
    if(err != 0)
    {
      err = 0;
      {
        err += cpfits.readKey("CD1_1", my_res);
        //err += cpfits.readKey("CD1_2", cd12);
        //err += cpfits.readKey("CD2_1", cd21);
        //err += cpfits.readKey("CD2_2", cd22);
        //if(err==0 && std::abs(my_res) - std::abs(cd22) > 1e-6)
        //  throw std::runtime_error("non-square pixels in FITS file " + fitsfilename);
        //if(cd12 || cd21)
        //  throw std::runtime_error("pixels not aligned with coordinates in FITS file " + fitsfilename);
      }
      if(err != 0){
        double ps;
        
        err = cpfits.readKey("PHYSICALSIZE",ps);
        
        if(err != 0){
          std::cerr << "PixelMap input fits field must have header keywords:" << std::endl
          << " PHYSICALSIZE - size of map in degrees" <<std::endl
          << " or CDELT1 and CDELT2 or CD1_1, DC1_2, CD2_1 and CD2_2" << std::endl;
          
          throw std::invalid_argument("bad header");
        }
        my_res = ps/Nx;
      }
    }
    resolution = fabs(my_res)*PI/180.;
  }else{
    resolution = my_res;
  }
  
  rangeX = resolution*Nx;
  rangeY = resolution*Ny;
  map_boundary_p1[0] = center[0] - (Nx*resolution)/2.;
  map_boundary_p1[1] = center[1] - (Ny*resolution)/2.;
  map_boundary_p2[0] = center[0] + (Nx*resolution)/2.;
  map_boundary_p2[1] = center[1] + (Ny*resolution)/2.;
  
  cpfits.read(map,cpsize);
  //std::cout << "map size : " << map[0] << std::endl;
  //std::cout << "map size : " << map.size() << std::endl;
}

/** \brief Creates a new PixelMap from a square region of a PixelMap.
 * If the region exceeds the boundaries of the original map, the new map is completed with zeros.
 */
PixelMap::PixelMap(const PixelMap& pmap,  /// Input PixelMap (from which the stamp is taken)
                   const PosType* center, /// center of the region to be duplicated (in rads)
                   std::size_t my_Npixels /// size of the region to be duplicated (in pixels)
)
: map(0.0, my_Npixels*my_Npixels),
Nx(my_Npixels), Ny(my_Npixels), resolution(pmap.resolution)
,units(pmap.units)
{
		std::copy(center, center + 2, this->center);
		rangeX = resolution*Nx;
		rangeY = resolution*Ny;
  
		map_boundary_p1[0] = center[0]-(Nx*resolution)/2.;
		map_boundary_p1[1] = center[1]-(Ny*resolution)/2.;
		map_boundary_p2[0] = center[0]+(Nx*resolution)/2.;
		map_boundary_p2[1] = center[1]+(Ny*resolution)/2.;
  
		int edge[2];
		edge[0] = (center[0]-pmap.map_boundary_p1[0])/resolution - Nx/2;
		edge[1] = (center[1]-pmap.map_boundary_p1[1])/resolution - Ny/2;
		if (edge[0] > int(pmap.Nx) || edge[1] > int(pmap.Ny) || edge[0]+int(Nx) < 0 || edge[1]+int(Ny) < 0)
    {
      std::cout << "The region you selected is completely outside PixelMap!" << std::endl;
      throw std::runtime_error("Attempting to make Sub-PixelMap outside of parent PixelMap!");
    }
		for (unsigned long i=0; i < map.size(); ++i)
    {
      int ix = i%Nx;
      int iy = i/Nx;
      map[i] = 0;
      if (ix+edge[0] > 0 && ix+edge[0] < pmap.Nx && iy+edge[1] > 0 && iy+edge[1] < pmap.Ny)
        map[i] = pmap.map[ix+edge[0]+(iy+edge[1])*pmap.Nx];
    }
}

/** \brief Creates a PixelMap at a different resolution.
 * The new counts are calculated integrating over the input pixels.
 * No interpolation or smoothing is performed.
 */
PixelMap::PixelMap(
                   const PixelMap& pmap
                   , PosType res_ratio     /// resolution of map is res_ratio times the resolution of the input map
)
{
  resolution = res_ratio*pmap.resolution;
  Nx = pmap.Nx/res_ratio + .5;
  Ny = pmap.Ny/res_ratio + .5;
  rangeX = resolution*Nx;
  rangeY = resolution*Ny;
  center[0] = pmap.center[0];
  center[1] = pmap.center[1];
  map_boundary_p1[0] = center[0] - (Nx*resolution)/2.;
  map_boundary_p1[1] = center[1] - (Ny*resolution)/2.;
  map_boundary_p2[0] = center[0] + (Nx*resolution)/2.;
  map_boundary_p2[1] = center[1] + (Ny*resolution)/2.;
  units = pmap.units;
  
  map.resize(Nx*Ny);
  
  long old_Nx = pmap.Nx;
  long old_Ny = pmap.Ny;
  long ix, iy;
  PosType area;
  PosType old_p1[2];
  PosType old_p2[2];
  
  for(unsigned long i=0;i < map.size(); ++i)
  {
    ix = i%Nx;
    iy = i/Nx;
    map[ix+Nx*iy] = 0.;
    old_p1[0] = std::max(0,int(ix*res_ratio));
    old_p1[1] = std::max(0,int(iy*res_ratio));
    
    old_p2[0] = MIN(old_Nx-1,int((ix+1.)*res_ratio));
    old_p2[1] = MIN(old_Ny-1,int((iy+1.)*res_ratio));
    
    for (int old_iy = old_p1[1]; old_iy <= old_p2[1]; ++old_iy)
    {
      for (int old_ix = old_p1[0]; old_ix<= old_p2[0]; ++old_ix)
      {
        area = MIN(old_ix+0.5,(ix+1.)*res_ratio-0.5) - MAX(old_ix-0.5,ix*res_ratio-0.5);
        area *= MIN(old_iy+0.5,(iy+1.)*res_ratio-0.5) - MAX(old_iy-0.5,iy*res_ratio-0.5);
        map[ix+Nx*iy] += area*pmap.map[old_ix+old_Nx*old_iy];
      }
    }
  }
}


PixelMap PixelMap::downsize(int n){

  size_t nx = Nx/n,ny = Ny/n;

  PixelMap new_map(center,nx,ny,resolution*n);

  new_map.units = units;

  for(size_t i=0 ; i < nx ; ++i){
    for(size_t j=0 ; j < ny ; ++j){

      double &m = new_map(i,j);
      m = 0;

      for(size_t jj = j*n ; jj < (j+1)*n ; ++jj){
        for(size_t ii = i*n ; ii < (i+1)*n ; ++ii){
          m += map[ii + Nx*jj];
        }
      }

    }
  }

  return new_map;
}

PixelMap& PixelMap::operator=(const PixelMap &other)
{
  if(this != &other){
    PixelMap copy(other);
    PixelMap::swap(*this, copy);
  }
  return *this;
}
PixelMap& PixelMap::operator=(PixelMap &&other)
{
  if(this != &other){
    PixelMap::swap(*this, other);
  }
  return *this;
}


void PixelMap::swap(PixelMap &map1,PixelMap &map2)
{

  std::swap(map1.map,map2.map);
  std::swap(map1.Nx,map2.Nx);
  std::swap(map1.Ny,map2.Ny);
  std::swap(map1.resolution,map2.resolution);
  std::swap(map1.rangeX,map2.rangeX);
  std::swap(map1.rangeY,map2.rangeY);
  std::swap(map1.center[0],map2.center[0]);
  std::swap(map1.center[1],map2.center[1]);

  std::swap(map1.map_boundary_p1[0],map2.map_boundary_p1[0]);
  std::swap(map1.map_boundary_p1[1],map2.map_boundary_p1[1]);

  std::swap(map1.map_boundary_p2[0],map2.map_boundary_p2[0]);
  std::swap(map1.map_boundary_p2[1],map2.map_boundary_p2[1]);
  std::swap(map1.units,map2.units);

  return;
}

/// Multiplies the whole map by a scalar factor
void PixelMap::Renormalize(PosType factor)
{
  map *= factor;
}

/// Adds a value to the i-th pixel
void PixelMap::AddValue(std::size_t i, PosType value)
{
  map[i] += value;
}

/// Assigns a value to the i-th pixel
void PixelMap::AssignValue(std::size_t i, PosType value)
{
  map[i] = value;
}

bool PixelMap::agrees(const PixelMap& other) const
{
  return
  (Nx == other.Nx) &&
  (Ny == other.Ny) &&
  (resolution == other.resolution) &&
  (center[0] == other.center[0]) &&
  (center[1] == other.center[1]) &&
  (units == other.units);
}

/// Add the values of another PixelMap to this one.
PixelMap& PixelMap::operator+=(const PixelMap& rhs)
{
  if(Nx != rhs.getNx() || Ny != rhs.getNy())
    throw std::runtime_error("Dimensions of maps are not compatible");
  if(units != rhs.units)
    throw std::runtime_error("Units of maps are not compatible");

  for(size_t i=0;i<map.size();++i) map[i] += rhs.map[i];
  return *this;
}

/// Add two PixelMaps.
PixelMap PixelMap::operator+(const PixelMap& a) const
{
  if(a.units != units)
    throw std::runtime_error("Units of maps are not compatible");
  PixelMap sum(a);
  sum += *this;
  return sum;
}

/// Subtract the values of another PixelMap from this one.
PixelMap& PixelMap::operator-=(const PixelMap& rhs)
{
  if(Nx != rhs.getNx() || Ny != rhs.getNy())
    throw std::runtime_error("Dimensions of maps are not compatible");
  if(units != rhs.units)
    throw std::runtime_error("Units of maps are not compatible");
  for(size_t i=0;i<map.size();++i) map[i] -= rhs.map[i];
  return *this;
}

/// Subtract two PixelMaps.
PixelMap PixelMap::operator-(const PixelMap& a) const
{
  if(units != a.units)
    throw std::runtime_error("Units of maps are not compatible");
  PixelMap diff(a);
  diff -= *this;
  return diff;
}

/// Multiply the values of another PixelMap by this one.
PixelMap& PixelMap::operator*=(const PixelMap& rhs)
{
  if(Nx != rhs.getNx() || Ny != rhs.getNy())
    throw std::runtime_error("Dimensions of maps are not compatible");
  for(size_t i=0;i<map.size();++i) map[i] *= rhs.map[i];
  //map *= rhs.map;
  return *this;
}

PixelMap& PixelMap::operator*=(PosType b)
{
  for(size_t i=0;i<map.size();++i) map[i] *= b;
  //map *= rhs.map;
  return *this;
}

/// Multiply two PixelMaps.
PixelMap PixelMap::operator*(const PixelMap& a) const
{
  PixelMap diff(a);
  diff *= *this;
  return diff;
}

PosType PixelMap::ave() const{
  return sum()/map.size();
}
PosType PixelMap::sum() const{
  PosType tmp=0;
  for(size_t i=0;i<map.size();++i){
    tmp += map[i];
  }
  return tmp;
}


/** \brief Add an image to the map
 *
 *  If rescale==0 gives constant surface brightness, if < 0
 *  the surface brightness is not scaled by the pixel area as for the flux (default: 1).
 *  Negative values are good for mapping some quantity independant of the pixel size
 */
void PixelMap::AddImages(
                         ImageInfo *imageinfo   /// An array of ImageInfo-s.  There is no reason to separate images for this routine
                         ,int Nimages           /// Number of images on input.
                         ,float rescale         /// rescales the surface brightness while leaving the image unchanged,
///  see full notes

){
  
  if(units != surfb) throw std::invalid_argument("wrong units");
  if(Nimages <= 0) return;
  if(imageinfo->imagekist->Nunits() == 0) return;
  
  PosType sb = 1;
  float area = 1;
  std::list <unsigned long> neighborlist;
  std::list<unsigned long>::iterator it;
  for(long ii=0;ii<Nimages;++ii){
    
    if(imageinfo->imagekist->Nunits() > 0){
      imageinfo[ii].imagekist->MoveToTop();
      do{
        if(rescale != 0.0) sb = fabs(rescale)*imageinfo[ii].imagekist->getCurrent()->surface_brightness;
        
        assert(imageinfo[ii].imagekist->getCurrent()->leaf);
        
        if ((inMapBox(imageinfo[ii].imagekist->getCurrent()->leaf)) == true){
          PointsWithinLeaf(imageinfo[ii].imagekist->getCurrent()->leaf,neighborlist);
          for(it = neighborlist.begin();it != neighborlist.end();it++){
            area = LeafPixelArea(*it,imageinfo[ii].imagekist->getCurrent()->leaf);
            map[*it] += sb*area;
          }
        }
      }while(imageinfo[ii].imagekist->Down());
    }
  }
  
  if(rescale < 0){
    for(size_t i=0; i< Nx*Ny ;++i) map[i] /= resolution*resolution;
  }
  
  return;
}

void PixelMap::AddGridBrightness(Grid &grid){
  
  //if(units != photon_flux) throw std::invalid_argument("wrong units");
  PointList *plist = grid.i_tree->pointlist;
  
  if(plist->size() == 0) return;
  
  PointList::iterator listit= plist->Top();// = plist->begin();
  
  PosType sb = 1;
  float area = 1;
  
  std::list <unsigned long> neighborlist;
  std::list<unsigned long>::iterator it;
  //for(long ii=0;ii<Nimages;++ii){
  
  do{
    //for(listit = plist->begin() ; listit != plist->end() ; ++listit ){
    sb = (*listit)->surface_brightness;
    
    if (sb != 0.0 && (inMapBox((*listit)->leaf)) == true){
      PointsWithinLeaf((*listit)->leaf,neighborlist);
      for(it = neighborlist.begin();it != neighborlist.end();it++){
        area = LeafPixelArea(*it,(*listit)->leaf);
        map[*it] += sb*area;
      }
    }
  }while(--listit);
  
  return;
}

void PixelMap::AddGridMapBrightness(const GridMap &grid){
  
  if(units != surfb) throw std::invalid_argument("wrong units");
  try {
    // if GridMap res is an integer multiple of PixelMap res and they are aligned this will go
    grid.getPixelMap(*this);
  } catch (const std::invalid_argument& ia) {
    // dimensions and/or alignment do not match
    PixelMap newmap = grid.getPixelMap(1);
    copy_in(newmap);
  }
  return;
}

void PixelMap::AddImages(
                         std::vector<ImageInfo> &imageinfo   /// An array of ImageInfo-s.  There is no reason to separate images for this routine
                          ,int Nimages           /// Number of images on input.
                         ,float rescale         /// rescales the surface brightness while leaving the image unchanged,
///  see full notes
){
  AddImages(imageinfo.data(),Nimages,rescale);
}

void PixelMap::AddPointSource(const Point_2d &x,double flux){
  long index = find_index(x.x);
  if(index > -1) map[index] += flux;
}

/*
void PixelMap::AddImages(const GridMap &map){
  Point_2d x;
  for(size_t i=0; i < map.getNumberOfPoints(); ++i){
    Utilities::PositionFromIndex(i,x.x,map.getInitNgrid(),map.getXRange,center);
  }
}
*/


/** \brief Add images with uniform surface brightness set by input parameter value.
 *
 *   This does not use the surface brightnesses stored in the image points.
 */
void PixelMap::AddUniformImages(
                      ImageInfo *imageinfo   /// An array of ImageInfo-s.  There is no reason to separate images for this routine
                      ,int Nimages,double value){
  
  if(units != surfb) throw std::invalid_argument("wrong units");
  if(Nimages <= 0) return;
  if(imageinfo->imagekist->Nunits() == 0) return;
  
  float area = 1;
  std::list <unsigned long> neighborlist;
  std::list<unsigned long>::iterator it;
  for(long ii=0;ii<Nimages;++ii){
    
    if(imageinfo->imagekist->Nunits() > 0){
      imageinfo[ii].imagekist->MoveToTop();
      do{
        
        assert(imageinfo[ii].imagekist->getCurrent()->leaf);
        
        if ((inMapBox(imageinfo[ii].imagekist->getCurrent()->leaf)) == true){
          PointsWithinLeaf(imageinfo[ii].imagekist->getCurrent()->leaf,neighborlist);
          for(it = neighborlist.begin();it != neighborlist.end();it++){
            area = LeafPixelArea(*it,imageinfo[ii].imagekist->getCurrent()->leaf);
            map[*it] += value*area/resolution/resolution;
          }
        }
      }while(imageinfo[ii].imagekist->Down());
    }
  }
  
  return;
}
/// returns the grid points within the branch
void PixelMap::PointsWithinLeaf(Branch * branch1, std::list <unsigned long> &neighborlist){
  
  neighborlist.clear();
  
  long line_s,line_e,col_s,col_e;
  
  find_index(branch1->boundary_p1,line_s,col_s);
  find_index(branch1->boundary_p2,line_e,col_e);
  
  if(line_s < 0) line_s = 0;
  if(col_s < 0) col_s = 0;
  
  //line_s = std::max(0,int(Utilities::IndexFromPosition(branch1->boundary_p1[0],Nx,range,center[0])));
  //col_s = std::max(0,int(Utilities::IndexFromPosition(branch1->boundary_p1[1],Ny,range*Ny/Nx,center[1])));
  
  //line_e = Utilities::IndexFromPosition(branch1->boundary_p2[0],Nx,range,center[0]);
  //col_e = Utilities::IndexFromPosition(branch1->boundary_p2[1],Ny,range*Ny/Nx,center[1]);
  
  if (line_e < 0) line_e = Nx-1;
  if (col_e < 0) col_e = Ny-1;
  
  for (int iy = col_s; iy<= col_e; ++iy)
  {
    for (int ix = line_s; ix <= line_e; ++ix)
    {
      neighborlist.push_back(ix+Nx*iy);
    }
		}
}
/// checks if the branch is within map boundaries
bool PixelMap::inMapBox(Branch * branch1) const{
  if (branch1->boundary_p1[0] > map_boundary_p2[0] || branch1->boundary_p2[0] < map_boundary_p1[0]) return false;
  if (branch1->boundary_p1[1] > map_boundary_p2[1] || branch1->boundary_p2[1] < map_boundary_p1[1]) return false;
  return true;
}
/// checks if point is within map boundaries
bool PixelMap::inMapBox(PosType * x) const{
  if (x[0] > map_boundary_p2[0] || x[0] < map_boundary_p1[0]) return false;
  if (x[1] > map_boundary_p2[1] || x[1] < map_boundary_p1[1]) return false;
  return true;
}

bool PixelMap::pixels_are_neighbors(size_t i,size_t j) const{
  
  long x = i%Nx - j%Nx;
  if(std::abs(x) > 1) return false;
  x = i/Nx - j/Nx;
  if(std::abs(x) > 1) return false;
  return true;
}

int PixelMap::count_islands(std::vector<size_t> &pixel_index) const{
  
  if(pixel_index.size() == 0) return 0;
  if(pixel_index.size() == 1) return 1;
  
  size_t *end = pixel_index.data() + pixel_index.size();
  size_t *current = pixel_index.data();
  int Ngroups = 1;
  size_t *group_boundary = current + 1;
  
  while(group_boundary != end){
    long ic = *current%Nx;
    long jc = *current/Nx;
    
    int Neighbors = 0;
    for(size_t *test = group_boundary
        ; test != end && Neighbors < 8 && group_boundary != end
        ; ++test
        ){
      long it = *test%Nx;
      long jt = *test/Nx;

      if( abs(it - ic) <= 1 && abs(jt - jc) <= 1  ){
        ++Neighbors;
        // swap test for group boundary
        size_t tmp = *group_boundary;
        *group_boundary = *test;
        *test = tmp;
        ++group_boundary;
      }
    }
    ++current;
    if(current == group_boundary && group_boundary != end ){
      ++group_boundary;
      ++Ngroups;
    }
  }
  return Ngroups;
}

  /*
int PixelMap::count_islands(std::list<size_t> &pixel_index,std::vector<std::list<size_t>::iterator> &heads) const{
  
  heads.clear();
  if(pixel_index.size() == 0) return 0;
  
  if(pixel_index.size() == 1){
    heads.push_back(pixel_index.begin());
    return 1;
  }
  
  
  int ngroups = 0;
  pixel_index.sort();
  
  if(pixel_index.back() > Nx*Ny ){
    throw std::invalid_argument("index out of range");
  }
  
  size_t current;
  std::list<size_t>::iterator group = pixel_index.begin();
  
  while(group != pixel_index.end()){
    heads.push_back(group);
    current = *group;
    ++group;
    _count_islands_(current, pixel_index, group);
    
    ++ngroups;
  }
  
  heads.push_back(pixel_index.end());
  
  assert(ngroups == heads.size()-1);
  
  return ngroups;
}
*/
  
void PixelMap::_count_islands_(size_t current,std::list<size_t> &reservoir
                     ,std::list<size_t>::iterator &group) const{
  
  std::list<size_t>::iterator it = group;
  
  size_t imax = current + Nx + 1;  // maximum value of an index that can be a neighbor to current
  
  while( it != reservoir.end() && *it <= imax){
    if(pixels_are_neighbors(current,*it)){

      size_t tmp = *it;

      if(group == it){
        ++group;
      }else{
        reservoir.erase(it);
        reservoir.insert(group,tmp);
      }
      
      _count_islands_(tmp,reservoir,group);
      it = group;
      while(*it <= tmp && it != reservoir.end() ) ++it;  // skip forward to the next on in the list that hasn't been tested
    }else{
      ++it;
    }
  }
  return;
}


//// Finds the area of the intersection between pixel i and branch1
PosType PixelMap::LeafPixelArea(IndexType i,Branch * branch1){
  PosType area=0;
  PosType p[2],p1[2],p2[2];
  
  //Utilities::PositionFromIndex(i,p,Nx,range,center);
  find_position(p,i);
  p1[0] = p[0] - .5*resolution;
  p1[1] = p[1] - .5*resolution;
  p2[0] = p[0] + .5*resolution;
  p2[1] = p[1] + .5*resolution;
  area = MIN(p2[0],branch1->boundary_p2[0])
  - MAX(p1[0],branch1->boundary_p1[0]);
  if(area < 0) return 0.0;
  
  area *= MIN(p2[1],branch1->boundary_p2[1])
  - MAX(p1[1],branch1->boundary_p1[1]);
  if(area < 0) return 0.0;
  
  return area;
}

/// Print an ASCII table of all the pixel values.
void PixelMap::printASCII() const
{
  std::cout << Nx << " " << Ny << "  " << rangeX << std::endl;
  for(std::size_t i=0;i < map.size(); ++i) std::cout << map[i] << std::endl;
  std::cout << Nx << " " << Ny << "  " << rangeX << std::endl;
  
  //map.resize(0);
  return;
}
/// Print an ASCII table of all the pixel values.
void PixelMap::printASCIItoFile(std::string filename) const
{
  std::ofstream file_map(filename.c_str());
  
  if(!file_map){
    std::cout << "unable to open file " << filename << std::endl;
    exit(0);
  }
  
  std::cout << Nx << " " << Ny << "  " << rangeX << std::endl;
  for(std::size_t i=0;i < map.size(); ++i) file_map << std::scientific << map[i] << std::endl;
  std::cout << Nx << " " << Ny << "  " << rangeX << std::endl;
  
  //map.resize(0);
  
  file_map.close();
  
  return;
}
/// Output the pixel map as a fits file.
void PixelMap::printFITS(std::string filename, bool verbose)
{

  if(filename.empty())
    throw std::invalid_argument("Please enter a valid filename for the FITS file output");
  
  CPFITS_WRITE cpfits(filename,false);
  
  std::vector<long> naxex(2);
  naxex[0] = Nx;
  naxex[1] = Ny;

  cpfits.write_image(map,naxex);  // write the map

  cpfits.writeKey("WCSAXES", 2, "number of World Coordinate System axes");
  cpfits.writeKey("CRPIX1", 0.5*(naxex[0]+1), "x-coordinate of reference pixel");
  cpfits.writeKey("CRPIX2", 0.5*(naxex[1]+1), "y-coordinate of reference pixel");
<<<<<<< HEAD

  cpfits.writeKey("CDELT1", 180*resolution/PI, "partial of first axis coordinate w.r.t. x");
  cpfits.writeKey("CDELT2", 180*resolution/PI, "partial of second axis coordinate w.r.t. y");
=======
  cpfits.writeKey("CTYPE1", "RA---TAN", "the coordinate type for the first axis");
  cpfits.writeKey("CTYPE2", "DEC--TAN", "the coordinate type for the second axis");
  cpfits.writeKey("CUNIT1", "deg     ", "the coordinate unit for the first axis");
  cpfits.writeKey("CUNIT2", "deg     ", "the coordinate unit for the second axis");
  //cpfits.writeKey("CDELT1", 180*resolution/PI, "partial of first axis coordinate w.r.t. x");
  //cpfits.writeKey("CDELT2", 180*resolution/PI, "partial of second axis coordinate w.r.t. y");
>>>>>>> fc26cc51
  cpfits.writeKey("CROTA2", 0.0, "");
  cpfits.writeKey("CD1_1", -180*resolution/PI, "partial of first axis coordinate w.r.t. x");
  cpfits.writeKey("CD1_2", 0.0, "partial of first axis coordinate w.r.t. y");
  cpfits.writeKey("CD2_1", 0.0, "partial of second axis coordinate w.r.t. x");
  cpfits.writeKey("CD2_2", 180*resolution/PI, "partial of second axis coordinate w.r.t. y");
  
  cpfits.writeKey("Nx", Nx, "");
  cpfits.writeKey("Ny", Ny, "");
  cpfits.writeKey("range x", map_boundary_p2[0]-map_boundary_p1[0], "radians");

  cpfits.writeKey("RA_global", RA, "radians, center");
  cpfits.writeKey("DEC_global",DEC, "radians, center");
  cpfits.writeKey("center_x", center[0], "radians, center");
  cpfits.writeKey("center_y", center[1], "radians, center");
  
   cpfits.writeKey("CRVAL1", center[0]/degreesTOradians, "RA, degrees");
   cpfits.writeKey("CRVAL2", center[1]/degreesTOradians, "DEC, degrees");
  
  for(auto &h : headers_float){
    cpfits.writeKey(std::get<0>(h),std::get<1>(h),std::get<2>(h));
  }
  for(auto &h : headers_long){
    cpfits.writeKey(std::get<0>(h),std::get<1>(h),std::get<2>(h));
  }
  for(auto &h : headers_string){
    cpfits.writeKey(std::get<0>(h),std::get<1>(h),std::get<2>(h));
  }
  
}

void PixelMap::printFITS(std::string filename
                         ,std::vector<std::tuple<std::string,double,std::string>> &extra_header_info, bool verbose)
{

  if(filename.empty())
    throw std::invalid_argument("Please enter a valid filename for the FITS file output");
  
  CPFITS_WRITE cpfits(filename,false);
  

  std::vector<long> naxex(2);
  naxex[0] = Nx;
  naxex[1] = Ny;

  cpfits.write_image(map,naxex);

  cpfits.writeKey("WCSAXES", 2, "number of World Coordinate System axes");
  cpfits.writeKey("CRPIX1", 0.5*(naxex[0]+1), "x-coordinate of reference pixel");
  cpfits.writeKey("CRPIX2", 0.5*(naxex[1]+1), "y-coordinate of reference pixel");
  cpfits.writeKey("CRVAL1", center[0]/degreesTOradians, "RA, degrees");
  cpfits.writeKey("CRVAL2", center[1]/degreesTOradians, "DEC, degrees");
  cpfits.writeKey("CTYPE1", "RA---TAN", "the coordinate type for the first axis");
  cpfits.writeKey("CTYPE2", "DEC--TAN", "the coordinate type for the second axis");
  cpfits.writeKey("CUNIT1", "deg     ", "the coordinate unit for the first axis");
  cpfits.writeKey("CUNIT2", "deg     ", "the coordinate unit for the second axis");
  //cpfits.writeKey("CDELT1", 180*resolution/PI, "partial of first axis coordinate w.r.t. x");
  //cpfits.writeKey("CDELT2", 180*resolution/PI, "partial of second axis coordinate w.r.t. y");
  cpfits.writeKey("CROTA2", 0.0, "");
<<<<<<< HEAD
  cpfits.writeKey("CD1_1", 180*resolution/PI, "partial of first axis coordinate w.r.t. x (degrees)");
  cpfits.writeKey("CD2_2", 180*resolution/PI, "partial of second axis coordinate w.r.t. y (degrees)");
=======
  cpfits.writeKey("CD1_1", -180*resolution/PI, "partial of first axis coordinate w.r.t. x");
  cpfits.writeKey("CD1_2", 0.0, "partial of first axis coordinate w.r.t. y");
  cpfits.writeKey("CD2_1", 0.0, "partial of second axis coordinate w.r.t. x");
  cpfits.writeKey("CD2_2", 180*resolution/PI, "partial of second axis coordinate w.r.t. y");
>>>>>>> fc26cc51
  
  cpfits.writeKey("Nx", Nx, "");
  cpfits.writeKey("Ny", Ny, "");
  cpfits.writeKey("range x", map_boundary_p2[0]-map_boundary_p1[0], "radians");
  
  cpfits.writeKey("RA_global", RA, "radians, center");
  cpfits.writeKey("DEC_global",DEC, "radians, center");
  cpfits.writeKey("center_x", center[0], "radians, center");
  cpfits.writeKey("center_y", center[1], "radians, center");

  cpfits.writeKey("CRVAL1", center[0]/degreesTOradians, "RA, degrees");
  cpfits.writeKey("CRVAL2", center[1]/degreesTOradians, "DEC, degrees");

  for(auto hp : extra_header_info){
    cpfits.writeKey(std::get<0>(hp),std::get<1>(hp),std::get<2>(hp));
  }
}

/** 
 *
 * \brief Smoothes a map with a Gaussian kernel of width sigma (in arcseconds)
 */
void PixelMap::smooth(PosType sigma){
  PosType sum=0,**mask;
  int ix,iy;
  int Nmask,Nmask_half;
  int j_cen, k_cen;
  
  sigma /= 3600.*180/PI;
  Nmask=2*(int)(3*sigma/resolution + 1);
  std::cout << Nmask << std::endl;
  if(Nmask < 4 ) std::cout << "WARNING: pixels are large compare to psf Nmask=" << Nmask << std::endl;
  
  Nmask_half = int(Nmask/2);
  mask = new PosType*[Nmask];
  for (int j = 0; j <Nmask; j++)
    mask[j] = new PosType[Nmask];
  
  for(int j=0;j<Nmask;j++)
  {
    for(int k=0;k<Nmask;k++)
    {
      j_cen = j - Nmask_half;
      k_cen = k - Nmask_half;
      mask[j][k]= exp(-(pow(j_cen*resolution,2) + pow(k_cen*resolution,2))/2/pow(sigma,2) );
      sum+=mask[j][k];
    }
  }
  for(int j=0;j<Nmask;j++)
  {
    for(int k=0;k<Nmask;k++)
    {
      mask[j][k]/=sum;
    }
  }
  
  std::valarray<PosType> map_out(0.0, map.size());
  
  for(long i=0;i<map.size();i++){
    for(int j=0;j<Nmask;j++){
      ix=i%Nx + j-Nmask_half;
      if( (ix>-1) && (ix<Nx) ){
        for(int k=0;k<Nmask;k++){
          iy=i/Nx + k-Nmask_half;
          if( (iy>-1) && (iy<Ny) ){
            map_out[ix+Nx*iy] += mask[j][k]*map[i];
          }
        }
      }
    }
  }
  
  using std::swap;
  swap(map, map_out);
  
  for (int j = 0; j <Nmask; j++)
    delete[] mask[j];
  delete[] mask;
}

/**
 * \brief Draws a line between two points on the image by setting
 * the pixels equal to value.
 *
 * TODO: Could be improved by detecting if the line passes through the map
 * at all before starting.  Could also be improved by making the line fatter
 * by including neighbor points.
 */
void PixelMap::drawline(
                        PosType x1[]     /// one end point of line
                        ,PosType x2[]    /// other end point of line
                        ,PosType value   /// value that it is set to on the map
){
  
  PosType x[2],s1,s2,r;
  long index;
  PosType d = 0;
  
  r = sqrt( (x2[0] - x1[0])*(x2[0] - x1[0]) + (x2[1] - x1[1])*(x2[1] - x1[1]) );
  
  if(r==0.0){
    if(inMapBox(x1)){
      //index = Utilities::IndexFromPosition(x1,Nx,range,center);
      index = find_index(x1);
      map[index] = value;
    }
    return;
  }
  
  s1 = (x2[0] - x1[0])/r;
  s2 = (x2[1] - x1[1])/r;
  
  x[0] = x1[0];
  x[1] = x1[1];
  while(d <= r){
    if(inMapBox(x)){
      //index = Utilities::IndexFromPosition(x,Nx,range,center);
      index = find_index(x);
      if(index != -1) map[index] = value;
    }
    x[0] += s1*resolution;
    x[1] += s2*resolution;
    d += resolution;
  }
  
  return;
}

/**
 * \brief Draws a circle
 */
void PixelMap::drawcircle(
                          PosType r_center[]    /// center of circle
                          ,PosType radius       /// radius of circle
                          ,PosType value        /// value that it is set to on the map
){
  
  PosType x1[2],x2[2];
  PosType dtheta = resolution/fabs(radius);
  
  for(float theta = 0; theta < 2*PI; theta += dtheta){
    x1[0] = r_center[0] + radius*cos(theta);
    x1[1] = r_center[1] + radius*sin(theta);
    x2[0] = r_center[0] + radius*cos(theta+dtheta);
    x2[1] = r_center[1] + radius*sin(theta+dtheta);
    drawline(x1,x2,value);
  }
  
  return;
}

/**
 * \brief Draws a disk
 */
void PixelMap::drawdisk(
                          PosType r_center[]    /// center of disk
                          ,PosType radius       /// radius of disk
                          ,PosType value        /// value that it is set to on the map
                          ,int Nstrip           /// number of lines we want
){
  
  PosType x1[2],x2[2];
  
  // To do the circle (easy) :
  // group=====================
  drawcircle(r_center,radius,value);
  
  // To fill the circle :
  // ====================
  
/*  for(float theta = 0; theta < 2*PI; theta += pi/N){
    x1[0] = r_center[0] - radius*cos(theta);
    x2[0] = r_center[0] + radius*cos(theta);
    x1[1] = x2[1] = r_center[1] + radius*sin(theta);
    drawline(x1,x2,value);
  }
  */
  for(float y = -radius + resolution/2 ; y <= radius; y += resolution){
    x1[0] = sqrt(radius*radius - y*y) + r_center[0];
    x2[0] = -sqrt(radius*radius - y*y) + r_center[0];
    x1[1] = x2[1] = r_center[1] + y;
    drawline(x1,x2,value);
  }
  return;
}


/**
 * \brief Draws a grid
 */
void PixelMap::drawgrid(int N,PosType value){
  
  PosType x1[2],x2[2];
  x1[1] = map_boundary_p1[1];
  x2[1] = map_boundary_p2[1];
  for(int i=1;i<N;++i){
    x1[0] = x2[0] = map_boundary_p1[0] + i*rangeX/N;
    drawline(x1,x2,value);
  }
  
  x1[0] = map_boundary_p1[0];
  x2[0] = map_boundary_p2[0];
  for(int i=1;i<N;++i){
    x1[1] = x2[1] = map_boundary_p1[1] + i*rangeY/N;
    drawline(x1,x2,value);
  }
}
void PixelMap::drawPoints(std::vector<Point *> points,PosType size,PosType value){
  if(size < resolution*3){
    size_t index;
    for(int i=0;i<points.size();++i){
      if(inMapBox(points[i]->x)){
        //index = Utilities::IndexFromPosition(x1,Nx,range,center);
        index = find_index(points[i]->x);
        map[index] = value;
      }
    }
  }else
    for(int i=0;i<points.size();++i) drawcircle(points[i]->x,0.01*rangeX,value);
  
}
void PixelMap::drawPoints(std::vector<Point> points,PosType size,PosType value){
  if(size < resolution*3){
    size_t index;
    for(int i=0;i<points.size();++i){
      if(inMapBox(points[i].x)){
        //index = Utilities::IndexFromPosition(x1,Nx,range,center);
        index = find_index(points[i].x);
        map[index] = value;
      }
    }
  }else
    for(int i=0;i<points.size();++i) drawcircle(points[i].x,0.01*rangeX,value);
  
}
void PixelMap::drawPoints(std::vector<Point_2d> points,PosType size,PosType value){
  if(size < resolution*3){
    size_t index;
    for(int i=0;i<points.size();++i){
      if(inMapBox(points[i].x)){
        //index = Utilities::IndexFromPosition(x1,Nx,range,center);
        index = find_index(points[i].x);
        map[index] = value;
      }
    }
  }else
    for(int i=0;i<points.size();++i) drawcircle(points[i].x,0.01*rangeX,value);
  
}
/**
 * \brief Draws a square
 */
void PixelMap::drawSquare(PosType p1[],PosType p2[],PosType value){
  PosType x1[2],x2[2];
  
  x1[0] = p1[0];
  x1[1] = p1[1];
  x2[0] = p2[0];
  x2[1] = p1[1];
  drawline(x1,x2,value);
  
  x1[0] = p2[0];
  x1[1] = p1[1];
  x2[0] = p2[0];
  x2[1] = p2[1];
  drawline(x1,x2,value);
  
  x1[0] = p2[0];
  x1[1] = p2[1];
  x2[0] = p1[0];
  x2[1] = p2[1];
  drawline(x1,x2,value);
  
  x1[0] = p1[0];
  x1[1] = p2[1];
  x2[0] = p1[0];
  x2[1] = p1[1];
  drawline(x1,x2,value);
}

/**
 * \brief Draws a box (filling the inside with horizontal lines, starting from the top)
 */
void PixelMap::drawBox(PosType p1[],PosType p2[],PosType value,int Nstrip)
{
  PosType x1ini[2],x2ini[2];
  PosType x1[2],x2[2];
  PosType N = double(Nstrip);
  
  // To do the frame (easy) :
  // ========================
  drawSquare(p1,p2,value);
  
  // To fill the square :
  // ====================

  // Initiating :
  if(p2[1]-p1[1]<0)
  {
    x1ini[0] = p1[0]; x1ini[1] = p1[1];
    x2ini[0] = p2[0]; x2ini[1] = p1[1];
    N *= -1. ;
  }
  else if(p2[1]-p1[1]>0)
  {
    x1ini[0] = p1[0]; x1ini[1] = p2[1];
    x2ini[0] = p2[0]; x2ini[1] = p2[1];
  }
  else
  {
    ERROR_MESSAGE();
    std::cout << "Error with drawbox." << std::endl;
    exit(0);
  }

  // Filling :
  x1[0] = x1ini[0] ;
  x2[0] = x2ini[0] ;
  for(int i=1;i<Nstrip;i++)
  {
    x1[1] = x1ini[1]-i*(p2[1]-p1[1])/N;
    x2[1] = x2ini[1]-i*(p2[1]-p1[1])/N;
    drawline(x1,x2,value);
  }

  return ;
}

/**
 * \brief Draws a closed curve through the points in curve->imagekist
 *
 * This differs form PixelMap::AddImage() in that it draws lines between the points
 * and takes no account of the cells that the points are in or the surface brightness.
 * The points must be ordered already.  Particularly useful for drawing the caustics
 * that may have irregular cell sizes.  The last point will be connected to the first point.
 */
void PixelMap::AddCurve(ImageInfo *curve,PosType value){
  AddCurve(curve->imagekist,value);
  return;
}

void PixelMap::AddCurve(Kist<Point> *imagekist,PosType value){
  PosType x[2];
  
  if(imagekist->Nunits() == 0 ) return;
  
  imagekist->MoveToTop();
  x[0] = imagekist->getCurrent()->x[0];
  x[1] = imagekist->getCurrent()->x[1];
  imagekist->Down();
  for(;!(imagekist->OffBottom());imagekist->Down()){
    drawline(x,imagekist->getCurrent()->x,value);
    x[0] = imagekist->getCurrent()->x[0];
    x[1] = imagekist->getCurrent()->x[1];
  }
  imagekist->MoveToTop();
  drawline(x,imagekist->getCurrent()->x,value);
  
  return;
}

void PixelMap::AddCurve(std::vector<Point_2d> &curve,double value){
  PosType x[2];
  
  if(curve.size() == 0 ) return;
  
  x[0] = curve[0][0];
  x[1] = curve[0][1];
  for(size_t ii=1;ii<curve.size();++ii){
    drawline(x,curve[ii].x,value);
    x[0] = curve[ii][0];
    x[1] = curve[ii][1];
  }
  drawline(x,curve[0].x,value);
  
  return;
  
}


/**
 *  \brief Fills in pixels where the image plane points in the grid are located with the value given.
 
 This is for lensing quantities and not surface brightness.  If you want surface brightness use PixelMap::AddGridBrightness()
 */
void PixelMap::AddGrid(const Grid &grid,PosType value){
  if(grid.getNumberOfPoints() == 0) return;

  PointList* list = grid.i_tree->pointlist;
  size_t index;
  
  PointList::iterator list_current = list->Top();
  do{
    if(inMapBox((*list_current)->x)){
      index = find_index((*list_current)->x);
      map[index] = value;
    }
  }while(--list_current);
  
}
/**
 *  \brief Fills in pixels with the selected quantity from the grid points.
 *
 *  The grid and PixelMap do not need to be related in any way.
 *  Using this function multiple grids can be added to the same image.
 *
 * This is for lensing quantities and not surface brightness.  If you want surface brightness use PixelMap::AddGridBrightness()

 *
 *  Warning: When adding a new grid it should not overlap with any of the previously added grids.
 */
void PixelMap::AddGrid(const Grid &grid,LensingVariable val){
  
  if(grid.getNumberOfPoints() == 0 ) return;
  
  AddGrid_(*(grid.i_tree->pointlist),val);
  
  return;
  //***********************************************************************
  
  int Nblocks = 16;
  std::vector<PointList> lists(Nblocks);
  PointList::iterator list_current;
  
  Kist<Point> kist;
  
  bool allowDecent;
  //grid.i_tree->moveTop();
  TreeStruct::iterator treeit(grid.i_tree);
  int i = 0;
  do{
    if((*treeit)->level == 4){
      assert(i < 16);
      
      lists[i].setTop((*treeit)->points);
      lists[i].setN((*treeit)->npoints);
      list_current.current = lists[i].Top();
      list_current.JumpDownList( (*treeit)->npoints -1);
      lists[i].setBottom(*list_current);

      ++i;
      allowDecent = false;
    }else{
      allowDecent = true;
    }
    //  }while(grid.i_tree->TreeWalkStep(allowDecent) && i < Nblocks);
  }while(treeit.TreeWalkStep(allowDecent) && i < Nblocks);
  
  std::thread thr[16];
  
  for(int i = 0; i< Nblocks ;++i){
    thr[i] = std::thread(&PixelMap::AddGrid_,this,lists[i],val);
    //thr[i] = std::async(&PixelMap::AddGrid_,this,lists[i],val);
  }
  for(int ii=0;ii<Nblocks;++ii) thr[ii].join();

}

void PixelMap::AddGrid_(const PointList &list,LensingVariable val){
  double tmp,area;
  PosType tmp2[2];
  
  PointList::iterator pl_it = list.Top();
  do{
  //for(PointList::iterator pl_it = list.begin() ; pl_it != list.end() ; ++pl_it){
  //for(size_t i = 0; i< list.size(); ++i){
    
    switch (val) {
      case ALPHA:
        tmp2[0] = (*pl_it)->x[0] - (*pl_it)->image->x[0];
        tmp2[1] = (*pl_it)->x[1] - (*pl_it)->image->x[1];
        tmp = sqrt(tmp2[0]*tmp2[0] + tmp2[1]*tmp2[1])/resolution/resolution;
        break;
      case ALPHA1:
        tmp = ((*pl_it)->x[0] - (*pl_it)->image->x[0])/resolution/resolution;
        break;
      case ALPHA2:
        tmp = ((*pl_it)->x[1] - (*pl_it)->image->x[1])/resolution/resolution;
        break;
      case KAPPA:
        tmp = (*pl_it)->kappa/resolution/resolution;
        break;
      case GAMMA:
        tmp2[0] = (*pl_it)->gamma[0];
        tmp2[1] = (*pl_it)->gamma[1];
        tmp = sqrt(tmp2[0]*tmp2[0] + tmp2[1]*tmp2[1])/resolution/resolution;
        break;
      case GAMMA1:
        tmp = (*pl_it)->gamma[0]/resolution/resolution;
        break;
      case GAMMA2:
        tmp = (*pl_it)->gamma[1]/resolution/resolution;
        break;
      case GAMMA3:
        tmp = (*pl_it)->gamma[2]/resolution/resolution;
        break;
      case INVMAG:
        tmp = (*pl_it)->invmag/resolution/resolution;
        break;
      case DELAYT:
        tmp = (*pl_it)->dt/resolution/resolution;
        break;
      default:
        std::cerr << "PixelMap::AddGrid() does not work for the input LensingVariable" << std::endl;
        throw std::runtime_error("PixelMap::AddGrid() does not work for the input LensingVariable");
        break;
        // If this list is to be expanded to include ALPHA or GAMMA take care to add them as vectors
    }
    
    std::list <unsigned long> neighborlist;
    std::list <unsigned long>::iterator it;

    if(tmp != 0.0){
      if( inMapBox((*pl_it)->leaf) == true){
        PointsWithinLeaf((*pl_it)->leaf,neighborlist);
        for(it = neighborlist.begin();it != neighborlist.end();it++){
          area = LeafPixelArea(*it,(*pl_it)->leaf);
          map[*it] += tmp*area;
        }
      }
    }
    
  }while(--pl_it);
}



/// Find arcs in image  WARNING: THIS IS UNDER CONSTRUCTION!
void PixelMap::FindArc(
                       PosType &radius
                       ,PosType *xc
                       ,PosType *arc_center
                       ,PosType &arclength
                       ,PosType &width
                       ,PosType threshold    // threshold in pixal value
){
  
  if(Nx != Ny){
    std::cout << "PixelMap::FindArc() Doesn't work on nonsquare maps" << std::endl;
    throw std::runtime_error("nonsquare");
  }
  std::vector<size_t> mask(Nx*Nx);
  size_t j=0;
  long k=0;
  PosType const tmp_center[2] = {0,0};
  
  // mask pixels below threshhold
  PosType maxval = map[0],minval = map[0];
  for(size_t i=0;i<Nx*Nx;i++){
    if(map[i] > threshold){
      if(j==0) minval = map[i];
      else minval = MIN(minval,map[i]);
      mask[j++]=i;
    }
    maxval = MAX(maxval,map[i]);
  }
  mask.resize(j);
  minval *= 0.99;
  
  if(j == 0 || j == Nx*Nx){
    std::cout << "PixelMap::FindArc() - No pixels above surface brighness limit" << std::endl;
    radius = arclength = width = 0.0;
    xc[0] = xc[1] = 0.0;
    return;
  }
  
  PosType Rmax,Rmin,r2;
  Rmax = Nx;
  Rmin = 2;
  
  size_t Nc,Nr;
  
  Nc = (size_t)(2*Rmax);
  Nr = (size_t)(Rmax-Rmin)/2;
  
  std::vector<PosType> x(Nc),y(Nc),R2(Nr);
  Utilities::D3Matrix<float> votes(Nc,Nc,Nr);
  for(size_t i = 0;i<Nc*Nc*Nr;++i) votes(i) = 0;
  
  for(size_t i = 0;i<Nc;++i) x[i] = i*2*Rmax/(Nc-1) - Rmax;
  for(size_t i = 0;i<Nc;++i) y[i] = i*2*Rmax/(Nc-1) - Rmax;
  for(size_t i = 0;i<Nr;++i) R2[i] = pow(Rmin + i*(Rmax-Rmin)/(Nr-1),2);
  
  const PosType range = 1.0*Nx;
  PosType RmaxSqr = Rmax*Rmax;
  PosType rminSqr = RmaxSqr,rmax2=0;
  for(size_t m=0;m<mask.size();++m){
    
    Utilities::PositionFromIndex(mask[m], xc, Nx, range, tmp_center);
    
    for(size_t ii=0;ii<Nc;++ii){
      for(size_t jj=0;jj<Nc;++jj){
        
        r2 = (xc[0]-x[ii])*(xc[0]-x[ii]) + (xc[1]-y[jj])*(xc[1]-y[jj]);
        
        rminSqr = MIN(rminSqr,r2);
        rmax2 = MAX(rmax2,r2);
        
        if(r2 < RmaxSqr){
          k = Utilities::locate<PosType>(R2,r2);
          if(k > -1 && k < Nr){
            //votes(ii,jj,k) += log(map[mask[m]]/minval);
            votes(ii,jj,k) += map[mask[m]];
            //std::cout << "vote = " << votes(ii,jj,k) << std::endl;
          }
        }
      }
    }
  }
  
  printFITS("!fit_test.fits");
  
  // find maximum votes
  size_t kmax=0,ksecond=0;
  PosType maxvotes,secondvotes;
  maxvotes = votes(0);
  for(size_t kk=0;kk < Nc*Nc*Nr;++kk){
    
    if(votes(kk) >= maxvotes ){
      
      secondvotes = maxvotes;
      ksecond = kmax;
      
      maxvotes = votes(kk);
      kmax = kk;
    }
  }
  
  xc[0] = x[votes.xindex(kmax)];
  xc[1] = y[votes.yindex(kmax)];
  radius = sqrt(R2[votes.zindex(kmax)]);
  
  PosType x_tmp[2],r_tmp,rmax,rmin;
  double xave[2] = {0,0};
  rmax = 0.0;
  rmin = radius;
  arclength = 0;
  
  // find arc length, width and center
  for(size_t m=0;m<mask.size();++m){
    Utilities::PositionFromIndex(mask[m], x_tmp, Nx, range, tmp_center);
    r_tmp = sqrt( (xc[0] - x_tmp[0])*(xc[0] - x_tmp[0]) + (xc[1] - x_tmp[1])*(xc[1] - x_tmp[1]) );
    
    if(fabs(r_tmp-radius) < 1.0){
      arclength += 1;
      xave[0] += x_tmp[0];
      xave[1] += x_tmp[1];
    }
    rmax = MAX(rmax,r_tmp);
    rmin = MIN(rmin,r_tmp);
  }
  xave[0] /= arclength;
  xave[1] /= arclength;
  
  double tmp = sqrt( (xave[0] - xc[0])*(xave[0] - xc[0]) + (xave[1] - xc[1])*(xave[1] - xc[1]) );
  arc_center[0] = radius*(xave[0] - xc[0])/tmp + xc[0];
  arc_center[1] = radius*(xave[1] - xc[1])/tmp + xc[1];
  
  // convert from pixel units to angular units
  width = MAX(rmax-rmin,1.0)*resolution;
  arclength *= resolution;
  radius *= resolution;
  
  xc[0] = xc[0]*resolution + center[0];
  xc[1] = xc[1]*resolution + center[1];
  
  arc_center[0] = arc_center[0]*resolution + center[0];
  arc_center[1] = arc_center[1]*resolution + center[1];
  
}

/** \brief Reads all the fits files in a directory into a vector of PixelMaps.
 *
 *  The input fits files must have .fits in their names in addition to the string filespec.
 */
void Utilities::LoadFitsImages(
                               std::string dir              /// path to directory containing fits files
                               ,const std::string& filespec /// string of charactors in fits file name that are matched
                               ,std::vector<PixelMap> & images  /// output vector of PixelMaps
                               ,int maxN       /// maximum number of images that will be read in
                               ,double resolution  /// resolution (rad) of fits image if not given in fits file, use default or -1 otherwise
                               ,bool verbose   /// lists files to stdout
){
  
  DIR *dp = opendir( dir.c_str() );
  struct dirent *dirp;
  struct stat filestat;
  std::string filepath,filename;
  size_t count = 0;
  
  if (dp == NULL)
  {
    throw std::runtime_error("error opening directory");
    return;
  }
  
  while ((dirp = readdir( dp )) && count < maxN)
  {
    filepath = dir + "/" + dirp->d_name;
    
    // If the file is a directory (or is in some way invalid) we'll skip it
    if (stat( filepath.c_str(), &filestat )) continue;
    if (S_ISDIR( filestat.st_mode ))         continue;
    
    filename = dirp->d_name;
    if(filename.find(".fits") !=  std::string::npos){
      if(filename.find(filespec) !=  std::string::npos){
        if(verbose) std::cout << "reading " << filepath << std::endl;
        //PixelMap map(filepath,resolution);
        //images.push_back(std::move(map));
        images.push_back(PixelMap(filepath,resolution));
        ++count;
      }
    }
  }
  
  closedir( dp );
  
  std::cout << count << " fits files read." << std::endl;
  return ;
}
/** \brief Reads all the fits files in a directory into a vector of PixelMaps.
 *
 *  The input fits files must have .fits in their names in addition to the string filespec.
 */
void Utilities::LoadFitsImages(
                               std::string dir              /// path to directory containing fits files
                               ,std::vector<std::string> filespecs /// string of charactors in fits file name that are matched
                               ,std::vector<std::string> file_non_specs /// string of charactors in fits file name cannot have
                               ,std::vector<PixelMap> & images  /// output vector of PixelMaps
                               ,std::vector<std::string> & names  /// file names
                               ,int maxN       /// maximum number of images that will be read in
                               ,double resolution  /// resolution (rad) of fits image if not given in fits file, use default or -1 otherwise
                               ,bool verbose   /// lists files to stdout
){
  
  DIR *dp = opendir( dir.c_str() );
  struct dirent *dirp;
  struct stat filestat;
  std::string filepath,filename;
  size_t count = 0;
  
  
  if (dp == NULL)
  {
    throw std::runtime_error("error opening directory");
    return;
  }
  
  while ((dirp = readdir( dp )) && count < maxN)
  {
    filepath = dir + "/" + dirp->d_name;
    
    // If the file is a directory (or is in some way invalid) we'll skip it
    if (stat( filepath.c_str(), &filestat )) continue;
    if (S_ISDIR( filestat.st_mode ))         continue;
    
    filename = dirp->d_name;
    if(filename.find(".fits") !=  std::string::npos){
      bool read =true;
      for(int i=0;i<filespecs.size();++i) if(filename.find(filespecs[i]) ==  std::string::npos) read = false;
      for(int i=0;i<file_non_specs.size();++i) if(filename.find(file_non_specs[i]) !=  std::string::npos) read = false;
      
      if(read){
        if(verbose) std::cout << "reading " << filepath << std::endl;
        //PixelMap map(filepath,resolution);
        //images.push_back(std::move(map));
        images.push_back(PixelMap(filepath,resolution));
        names.push_back(filepath);
        ++count;
      }
    }
  }
  
  closedir( dp );
  
  std::cout << count << " fits files read." << std::endl;
  return ;
}

/*** \brief Reads the file names in a directory that contain a specific sub string.
 
 */
void Utilities::ReadFileNames(
                              std::string dir              /// path to directory containing fits files
                              ,const std::string filespec /// string of charactors in file name that are matched. It can be an empty string.
                              ,std::vector<std::string> & filenames  /// output vector of PixelMaps
                              ,const std::string file_non_spec /// string of charactors in file name that file must not have. 
                              ,bool verbose){
  
  DIR *dp = opendir( dir.c_str() );
  struct dirent *dirp;
  struct stat filestat;
  std::string filepath,filename;
  
  if (dp == NULL)
  {
    std::cerr << "Cannot find directory" << std::endl;
    throw std::runtime_error("error opening directory");
    return;
  }
  
  while ((dirp = readdir( dp )) )
  {
    filepath = dir + "/" + dirp->d_name;
    
    // If the file is a directory (or is in some way invalid) we'll skip it
    if (stat( filepath.c_str(), &filestat )) continue;
    if (S_ISDIR( filestat.st_mode ))         continue;
    
    filename = dirp->d_name;
    if(filename.find(filespec) !=  std::string::npos &&
       filename.find(file_non_spec) ==  std::string::npos ){
      if(verbose) std::cout << "adding " << filepath << std::endl;
      filenames.push_back(filename);
    }
  }
  
  closedir( dp );
  
  std::cout << filenames.size() << " file names." << std::endl;
  return ;
}

/*// get the index for a position, returns -1 if out of map
 long PixelMap::find_index(PosType const x[],long &ix,long &iy){
 PosType fx, fy;
 
 fx = (x[0] - center[0])/rangeX;
 fy = (x[1] - center[1])/rangeY;
 if(fabs(fx) > 0.5 || fabs(fy) > 0.5){
 ix = iy = -1;
 return -1;
 }
 
 fx = (fx + 0.5)*(Nx-1) + 0.5;
 fy = (fy + 0.5)*(Ny-1) + 0.5;
 
 ix = (long)(fx);
 iy = (long)(fy);
 
 if( (ix<Nx) && (iy<Ny) ) return ix+Nx*iy;
 return -1;
 }
 */

/// get the index for a position, returns -1 if out of map
long PixelMap::find_index(PosType const x[],long &ix,long &iy) const{
  
  ix = (long)((x[0] - map_boundary_p1[0])/resolution);
  iy = (long)((x[1] - map_boundary_p1[1])/resolution);
  
  if( ix < 0 || ix >= Nx){
    ix = iy = -1;
    return -1;
  }
  if( iy < 0 || iy >= Ny){
    ix = iy = -1;
    return -1;
  }
  
  return ix + Nx*iy;
}
/// get the index for a position, returns -1 if out of map
long PixelMap::find_index(PosType const x,PosType const y,long &ix,long &iy) const{
  
  //ix = (long)((x - map_boundary_p1[0])/resolution + 0.5);
  //iy = (long)((y - map_boundary_p1[1])/resolution + 0.5);
  
  ix = (long)((x - map_boundary_p1[0])/resolution );
  iy = (long)((y - map_boundary_p1[1])/resolution );
  
  if( ix < 0 || ix >= Nx){
    ix = iy = -1;
    return -1;
  }
  if( iy < 0 || iy >= Ny){
    ix = iy = -1;
    return -1;
  }
  
  return ix + Nx*iy;
}
/// get the index for a position, returns -1 if out of map
long PixelMap::find_index(PosType const x[]) const{
  long ix,iy;
  return find_index(x,ix,iy);
}
/// get the index for a position, returns -1 if out of map
long PixelMap::find_index(PosType const x,PosType const y) const{
  long ix,iy;
  return find_index(x,y,ix,iy);
}
/// get the index for a position, returns -1 if out of map
void PixelMap::find_position(PosType x[],std::size_t const index) const{
  if(Nx == 1){
    x[0] = center[0];
    x[1] = center[1];
    return;
  }
  x[0] = map_boundary_p1[0] + resolution*( index%Nx + 0.5);
  x[1] = map_boundary_p1[1] + resolution*( index/Nx + 0.5);
  return;
}
/// get the index for a position, returns -1 if out of map
void PixelMap::find_position(PosType x[],std::size_t const ix,std::size_t const iy) const{
  if(Nx == 1){
    x[0] = center[0];
    x[1] = center[1];
    return;
  }
  //x[0] = center[0] + rangeX*( 1.0*ix/(Nx-1) - 0.5);
  //x[1] = center[1] + rangeY*( iy*1.0/(Ny-1) - 0.5);
  
  x[0] = map_boundary_p1[0] + resolution*(ix + 0.5);
  x[1] = map_boundary_p1[1] + resolution*(iy + 0.5);
  return;
}

PosType PixelMap::linear_interpolate(PosType x[]){
  long ix,iy;
  PosType f[2];
  long index;
  
  //f[0] = ((x[0] - center[0])/rangeX + 0.5)*(Nx-1);
  //f[1] = ((x[1] - center[1])/rangeY + 0.5)*(Ny-1);
  
  /*f[0] = ((x[0] - map_boundary_p1[0])/resolution + 0.5);
   f[1] = ((x[1] - map_boundary_p1[1])/resolution + 0.5);
   //std::cout << "(  " << fx << " " << fy << "   ";
   
   if (f[0] < 0. || f[0] > Nx-1){return 0;}
   else ix = (unsigned long)(f[0]);
   
   if (f[1] < 0. || f[1] > Ny-1){return 0;}
   else iy = (unsigned long)(f[1]);
   */
  
  ix = (long)((x[0] - map_boundary_p1[0])/resolution - 0.5);
  iy = (long)((x[1] - map_boundary_p1[1])/resolution - 0.5);
  
  if(ix < 0 || iy < 0 || ix > Nx-1 || iy > Ny-1) return 0;
  
  if(ix == Nx-1) ix = Nx-2;
  if(iy == Ny-1) iy = Ny-2;
  
  // index of nearest grid point to the lower left
  index = ix + Nx*iy;
  
  find_position(f,index);
  
  /** bilinear interpolation */
  f[0]=(x[0] - f[0])/resolution;
  f[1]=(x[1] - f[1])/resolution;
  
  assert(f[0] > 0 || ix == 0);
  assert(f[1] > 0 || iy == 0);
  //assert(f[0] <= 1.0 && f[1] <= 1.0);
  
  return (1-f[0])*(1-f[1])*map[index] + f[0]*(1-f[1])*map[index+1] + f[0]*f[1]*map[index+1+Nx]
  + (1-f[0])*f[1]*map[index+Nx];
}

MultiGridSmoother::MultiGridSmoother(
                                     double center[]    /// center of region to be gridded
                                     ,std::size_t Nx    /// number of pixels on x-axis in the highest resolution grid
                                     ,std::size_t Ny    /// number of pixels on y-axis in the highest resolution grid
                                     ,double resolution /// highest resolution to be used, usually the final desired resolution
)
{
  throw std::runtime_error("does not conserve mass yet");
  
  if( (Nx & (Nx-1)) != 0){
    ERROR_MESSAGE();
    std::printf("ERROR: MultiGridSmoother, Nx must be a power of 2\n");
    throw std::runtime_error("ERROR: MultiGridSmoother, Nx must be a power of 2\n");
  }
  if( (Ny & (Ny-1)) != 0){
    ERROR_MESSAGE();
    std::printf("ERROR: MultiGridSmoother, Ny must be a power of 2\n");
    throw std::runtime_error("ERROR: MultiGridSmoother, Ny must be a power of 2\n");
  }
  
  maps.push_back(PixelMap(center,Nx,Ny,resolution));
  while(Nx > 16 && Ny > 16){
    Nx /= 2;
    Ny /= 2;
    resolution *= 2;
    maps.push_back(PixelMap(center,Nx,Ny,resolution));
  }
}
MultiGridSmoother::MultiGridSmoother(double center[],std::size_t Nx,double resolution)
{
  //throw std::runtime_error("does not conserve mass yet");
  
  if( (Nx & (Nx-1)) != 0){
    ERROR_MESSAGE();
    std::printf("ERROR: MultiGridSmoother, Nx must be a power of 2\n");
    throw std::runtime_error("ERROR: MultiGridSmoother, Nx must be a power of 2\n");
  }
  PosType x[2] = {0,0};
  int k=0;
  maps.push_back(PixelMap(center,Nx,resolution));
  interpolators.push_back(Utilities::Interpolator<PixelMap>(x,maps[k].getNx(),maps[k].getRangeX(),maps[k].getNy(),maps[k].getRangeX(),center));
  while(Nx > 16 ){
    Nx /= 2;
    resolution *= 2;
    // resolution = maps[0].getRangeX()/(Nx-1);
    maps.push_back(PixelMap(center,Nx,resolution));
    interpolators.push_back(Utilities::Interpolator<PixelMap>(x,maps[k].getNx(),maps[k].getRangeX(),maps[k].getNy(),maps[k].getRangeX(),center));
  }
}

void MultiGridSmoother::add_particles(std::vector<PosType> x,std::vector<PosType> y){
  long index;
  
  for(int i=0;i<maps.size();++i){
    for(size_t j=0;j<x.size();++j){
      if(x[j] < 0 && y[j] < 0 && i == 8){
        std::cout << "should be in there" << std::endl;
      }
      index = maps[i].find_index(x[j],y[j]);
      assert(index != -1);
      //assert(index != 5);
      if(index != -1) maps[i][index] += 1;
    }
  }
  
  for(int i=0;i<maps[8].size();++i)
    std::cout << "i = " << i << " " << maps[8][i] << std::endl;
}
void MultiGridSmoother::output_map(PixelMap &map,int Nsmooth){
  
  int k;
  double res,x[2];
  long index,ix,iy;
  
  /// find if gids overlap at all
  
  for(size_t i = 0;i < map.size();++i){
    map.find_position(x,i);
    
    k =  maps.size()-1;
    index = maps[k].find_index(x);
    
    if(index != -1){
      
      while(maps[k][index] > Nsmooth && k > 0){
        --k;
        index = maps[k].find_index(x,ix,iy);
      }
      
      res = maps[k].getResolution();
      //PosType c[2] = {maps[k].getCenter()[0],maps[k].getCenter()[1]};
      //Utilities::Interpolator<PixelMap>
      //interp(x,maps[k].getNx(),maps[k].getRangeX(),maps[k].getNy(),maps[k].getRangeX(),c);
      //map[i] = interp.interpolate(x,maps[k])/res/res;
      map[i] = maps[k][index]/res/res;
    }
  }
}

void MultiGridSmoother::_smooth_(int k,size_t i,size_t j,int Nsmooth,PixelMap &map){
  
  if(k==0){  // highest level grid is reached
    map[i+j*map.getNx()] = maps[k][i + j*maps[k].getNx()]/maps[k].getResolution()/maps[k].getResolution();
    return;
  }
  
  if(maps[k][i + j*maps[k].getNx()] > Nsmooth){
    for(int ii = 0;ii < 2;++ii){
      for(int jj = 0;jj < 2;++jj){
        _smooth_(k-1,2*i + ii,2*j + jj,Nsmooth,map);
      }
    }
  }else{
    
    double tmp;
    size_t index;
    PosType x[2];
    // check neighbors
    
    // look through all
    size_t Nratio = map.getNx()/maps[k].getNx();
    //tmp = maps[k][ i + j*maps[k].getNx() ]/maps[k].getResolution()/maps[k].getResolution();
    tmp = maps[k].getResolution()*maps[k].getResolution();
    
    for(int ii = Nratio*i ; ii < Nratio*(i+1) ;++ii){
      for(int jj = Nratio*j ; jj < Nratio*(j+1) ; ++jj){
        // interpolate
        index = ii + jj*map.getNx();
        map.find_position(x, index);
        map[ index ] = maps[k].linear_interpolate(x)/tmp;
        //map[ index ] = tmp;
        
      }
    }
    
  }
  
  return;
}

void MultiGridSmoother::smooth(int Nsmooth,PixelMap &map){
  
  if(!map.agrees(maps[0])){
    throw std::runtime_error("MultiGridSmoother::smooth() map needs to be of the same size as smoother");
  }
  
  int k = maps.size()-1;
  for(size_t i = 0;i < maps[k].getNx();++i){
    for(size_t j = 0;j < maps[k].getNy();++j){
      _smooth_(k,i,j,Nsmooth,map);
    }
  }
  
}

PosType PixelMap::AddSource(Source &source){
  if(units != surfb) throw std::invalid_argument("wrong units");
  Point_2d s_center;
  source.getTheta(s_center);
  
  if( s_center[0] + source.getRadius() < map_boundary_p1[0] ) return 0.0;
  if( s_center[0] - source.getRadius() > map_boundary_p2[0] ) return 0.0;
  if( s_center[1] + source.getRadius() < map_boundary_p1[1] ) return 0.0;
  if( s_center[1] - source.getRadius() > map_boundary_p2[1] ) return 0.0;

  PosType y[2];
  PosType tmp = resolution*resolution;
  PosType total = 0;
  
  
  for(size_t index =0 ;index < map.size(); ++index){
    find_position(y,index);
    map[index] += source.SurfaceBrightness(y)*tmp;
    total += source.SurfaceBrightness(y)*tmp;
  }
  
  return total;
}

PosType PixelMap::AddSource(Source &source,int oversample){
  if(units != surfb) throw std::invalid_argument("wrong units");

  Point_2d s_center;
  source.getTheta(s_center);
  
  if( s_center[0] + source.getRadius() < map_boundary_p1[0] ) return 0.0;
  if( s_center[0] - source.getRadius() > map_boundary_p2[0] ) return 0.0;
  if( s_center[1] + source.getRadius() < map_boundary_p1[1] ) return 0.0;
  if( s_center[1] - source.getRadius() > map_boundary_p2[1] ) return 0.0;

  PosType y[2],x[2],bl;
  PosType tmp_res = resolution*1.0/oversample;
  PosType tmp = tmp_res*tmp_res;
  PosType total = 0.0;
  
  bl = resolution /2 - 0.5*tmp_res;
  
  for(size_t index =0 ;index < map.size(); ++index){
    find_position(y,index);
    y[0] -= bl;
    y[1] -= bl;
    for(int i = 0 ; i < oversample ; ++i){
      x[0] = y[0] + i*tmp_res;
      for(int j=0; j < oversample;++j){
        x[1] = y[1] + j*tmp_res;
        map[index] += source.SurfaceBrightness(x)*tmp;
        total += source.SurfaceBrightness(x)*tmp;
      }
    }
  }
  return total;
}

void PixelMap::duplicate(
                       const PixelMap& pmap
  ){
  
  if(!agrees(pmap)){
    throw std::invalid_argument("Maps not the same");
  }
  
  for(size_t i=0;i<map.size();++i) map[i] = pmap.map[i];
  return;
}

void PixelMap::copy_in(
                   const PixelMap& pmap
)
{
  
  if(agrees(pmap)){  // maps are the same dimensions and position
    for(size_t i=0;i<map.size();++i) map[i] += pmap.map[i];
    return;
  }
  double res_ratio = resolution / pmap.resolution;
  double res_ratio2 = res_ratio*res_ratio;
  
  // check is maps overlap
  if(map_boundary_p1[0] > pmap.map_boundary_p2[0] ) return;
  if(map_boundary_p2[0] < pmap.map_boundary_p1[0] ) return;
  if(map_boundary_p1[1] > pmap.map_boundary_p2[1] ) return;
  if(map_boundary_p2[1] < pmap.map_boundary_p1[1] ) return;

  
  double halfpixel = res_ratio/2;
  PosType x[2];
  size_t NNx = pmap.getNx(),NNy = pmap.getNy();

  for(size_t ii=0 ; ii < map.size() ; ++ii){
    
    find_position(x,ii);
      // find range if this pixel in pmap's pixel space
    double ix = (x[0] - pmap.map_boundary_p1[0])/pmap.resolution;
    double iy = (x[1] - pmap.map_boundary_p1[1])/pmap.resolution;
    
    double xmin = MAX(0,ix - halfpixel);
    double xmax = MIN(NNx,ix + halfpixel);
    if(xmin >= xmax) continue;

    double ymin = MAX(0,iy - halfpixel);
    double ymax = MIN(NNy,iy + halfpixel);
    if(ymin >= ymax) continue;
    
    long imin = (long)(xmin);
    long imax = (long)(xmax);
    long jmin = (long)(ymin);
    long jmax = (long)(ymax);

    for(size_t j = jmin ; j <= jmax ; ++j ){
      double area1 = MIN(ymax,j+1) -  MAX(ymin,j);
      if(area1 <= 0.0) continue;
      for(size_t i = imin ; i <= imax ; ++i ){
        double area = (MIN(xmax,i+1) -  MAX(xmin,i)) * area1 ;
        map[ii] += pmap.map[i + NNx*j]*area/res_ratio2;
      }
    }
  }
}
void PixelMap::paste(const PixelMap& pmap){
  
  if(resolution < pmap.resolution){
    std::cerr << "PixeLMap::paste() resolution of image pasted in must of equal or higher resolution" << std::endl;
    std::cerr << resolution << " " << pmap.resolution << " dres/res " << (pmap.resolution-pmap.resolution)/pmap.resolution << std::endl;
    throw std::invalid_argument("low resolution");
  }
  
  // case where the maps do not overlap
  if( (map_boundary_p1[0] > pmap.map_boundary_p2[0]) || (pmap.map_boundary_p1[0] > map_boundary_p2[0])
     || (map_boundary_p1[1] > pmap.map_boundary_p2[1]) || (pmap.map_boundary_p1[1] > map_boundary_p2[1])
     ){
    return;
  }
  
  double x[2];
  
  if(map.size() < pmap.map.size() ){
    for(size_t i=0 ; i < map.size() ; ++i ){
      find_position(x,i);
      long j = pmap.find_index(x[0], x[1]);
      if(j >= 0 ){
        map[i] = pmap(j);
      }
    }
  }else{
    for(size_t j=0 ; j < pmap.map.size() ; ++j ){
      pmap.find_position(x,j);
      long i = find_index(x[0], x[1]);
      if(i >= 0 ){
        map[i] = pmap(j);
      }
    }
  }
}

void PixelMap::recenter(PosType c[2] /// new center
){
  double dc[2];
  dc[0] = c[0] - center[0];
  dc[1] = c[1] - center[1];
  
  map_boundary_p1[0] = map_boundary_p1[0] + dc[0];
  map_boundary_p1[1] = map_boundary_p1[1] + dc[1];
  map_boundary_p2[0] = map_boundary_p2[0] + dc[0];
  map_boundary_p2[1] = map_boundary_p2[1] + dc[1];
  
  center[0] = c[0];
  center[1] = c[1];
  
  return;
}
void PixelMap::recenter(Point_2d c /// new center
){
  recenter(c.x);
}

/*
void PixelMap::AddSource(Source &source,int oversample){
  Point_2d s_center;
  source.getTheta(s_center);
  
  if( s_center[0] + source.getRadius() < map_boundary_p1[0] ) return;
  if( s_center[0] - source.getRadius() > map_boundary_p2[0] ) return;
  if( s_center[1] + source.getRadius() < map_boundary_p1[1] ) return;
  if( s_center[1] - source.getRadius() > map_boundary_p2[1] ) return;
  
  PosType tmp_res = resolution*1.0/oversample;
  PosType tmp = resolution;
  
  Point_2d dx,y;
  PosType r = source.getRadius();
  
  map[find_index(s_center[0],s_center[1])] += source.SurfaceBrightness(s_center.x)*tmp;
  
  dx[0] = 0;
  for(dx[1] = r/oversample ; dx[1] <= r; dx[1] += r/oversample){
      y = s_center + dx;
      map[find_index(y[0],y[1])] += source.SurfaceBrightness(y.x)*tmp;
      y = s_center - dx;
      map[find_index(y[0],y[1])] += source.SurfaceBrightness(y.x)*tmp;
  }
  
  for(dx[0] = r/oversample; dx[0] <= source.getRadius() ; dx[0] += r/oversample ){
    
    PosType range = sqrt(r*r - dx[0]*dx[0]);
    for(dx[1] = 0 ; dx[1] <= range; dx[1] += r/oversample){
      y = s_center + dx;
      map[find_index(y[0],y[1])] += source.SurfaceBrightness(y.x)*tmp;
      y = s_center - dx;
      map[find_index(y[0],y[1])] += source.SurfaceBrightness(y.x)*tmp;
    }
  }
  
  for(dx[0] = -r/oversample; dx[0] >= -source.getRadius() ; dx[0] -= r/oversample ){
    PosType range = sqrt(r*r - dx[0]*dx[0]);
    for(dx[1] = r/oversample ; dx[1] <= range; dx[1] += r/oversample){
      y = s_center + dx;
      map[find_index(y[0],y[1])] += source.SurfaceBrightness(y.x)*tmp;
      y = s_center - dx;
      map[find_index(y[0],y[1])] += source.SurfaceBrightness(y.x)*tmp;
    }
  }
}
*/

/** \brief convolve the image with a kernel.
 
 It is assumed that the size of the kernel is much smaller than the image and
 that the kernal has the same pixel size as the image.
 **/
void PixelMap::convolve(PixelMap &kernel,long center_x,long center_y){
  std::valarray<double> output(Nx*Ny);
  
  //std::cout << output.size() << " " << map.size() << std::endl;
  
  if( center_x == 0 ){
    center_x = kernel.getNx()/2;
    center_y = kernel.getNy()/2;
  }
  
  size_t Nxk = kernel.getNx();
  size_t Nyk = kernel.getNy();
  
  //std::cout << "sum of map : " << sum() << std::endl;
  //std::cout << "sum of kernel : " << kernel.sum() << std::endl;
  //double total=0;
  for(size_t k1 = 0 ; k1 < Nx ; ++k1){
    long bl1 = k1 - center_x;
    
    for(size_t k2 = 0 ; k2 < Ny ; ++k2){
      long bl2 = k2 - center_y;
      
      long k = k1 + Nx * k2;
      output[k] = 0;
      
      for(size_t j = 0 ; j < Nyk ; ++j){
        long kk2 = bl2 + j;
        if(kk2 < 0 || kk2 >= Ny) continue;
        
        for(size_t i = 0; i < Nxk ; ++i){
          long kk1 = bl1 + i;
          if(kk1 < 0 || kk1 >= Nx) continue;
          
          output[k] += map[ kk1 + Nx * kk2 ] * kernel[i + Nxk * j];
        }
      }
      //total += output[k];
    }
  }
  
  std::swap(map,output);
}


<|MERGE_RESOLUTION|>--- conflicted
+++ resolved
@@ -902,18 +902,10 @@
   cpfits.writeKey("WCSAXES", 2, "number of World Coordinate System axes");
   cpfits.writeKey("CRPIX1", 0.5*(naxex[0]+1), "x-coordinate of reference pixel");
   cpfits.writeKey("CRPIX2", 0.5*(naxex[1]+1), "y-coordinate of reference pixel");
-<<<<<<< HEAD
-
-  cpfits.writeKey("CDELT1", 180*resolution/PI, "partial of first axis coordinate w.r.t. x");
-  cpfits.writeKey("CDELT2", 180*resolution/PI, "partial of second axis coordinate w.r.t. y");
-=======
-  cpfits.writeKey("CTYPE1", "RA---TAN", "the coordinate type for the first axis");
-  cpfits.writeKey("CTYPE2", "DEC--TAN", "the coordinate type for the second axis");
-  cpfits.writeKey("CUNIT1", "deg     ", "the coordinate unit for the first axis");
-  cpfits.writeKey("CUNIT2", "deg     ", "the coordinate unit for the second axis");
+
   //cpfits.writeKey("CDELT1", 180*resolution/PI, "partial of first axis coordinate w.r.t. x");
   //cpfits.writeKey("CDELT2", 180*resolution/PI, "partial of second axis coordinate w.r.t. y");
->>>>>>> fc26cc51
+  
   cpfits.writeKey("CROTA2", 0.0, "");
   cpfits.writeKey("CD1_1", -180*resolution/PI, "partial of first axis coordinate w.r.t. x");
   cpfits.writeKey("CD1_2", 0.0, "partial of first axis coordinate w.r.t. y");
@@ -972,15 +964,11 @@
   //cpfits.writeKey("CDELT1", 180*resolution/PI, "partial of first axis coordinate w.r.t. x");
   //cpfits.writeKey("CDELT2", 180*resolution/PI, "partial of second axis coordinate w.r.t. y");
   cpfits.writeKey("CROTA2", 0.0, "");
-<<<<<<< HEAD
-  cpfits.writeKey("CD1_1", 180*resolution/PI, "partial of first axis coordinate w.r.t. x (degrees)");
-  cpfits.writeKey("CD2_2", 180*resolution/PI, "partial of second axis coordinate w.r.t. y (degrees)");
-=======
+
   cpfits.writeKey("CD1_1", -180*resolution/PI, "partial of first axis coordinate w.r.t. x");
-  cpfits.writeKey("CD1_2", 0.0, "partial of first axis coordinate w.r.t. y");
-  cpfits.writeKey("CD2_1", 0.0, "partial of second axis coordinate w.r.t. x");
+  //cpfits.writeKey("CD1_2", 0.0, "partial of first axis coordinate w.r.t. y");
+  //cpfits.writeKey("CD2_1", 0.0, "partial of second axis coordinate w.r.t. x");
   cpfits.writeKey("CD2_2", 180*resolution/PI, "partial of second axis coordinate w.r.t. y");
->>>>>>> fc26cc51
   
   cpfits.writeKey("Nx", Nx, "");
   cpfits.writeKey("Ny", Ny, "");
