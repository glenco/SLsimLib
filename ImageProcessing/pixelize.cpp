--- conflicted
+++ resolved
@@ -364,8 +364,6 @@
   }
 }
 
-
-<<<<<<< HEAD
 PixelMap PixelMap::downsize(int n){
 
   size_t nx = Nx/n,ny = Ny/n;
@@ -374,49 +372,23 @@
 
   new_map.units = units;
 
-=======
-
-PixelMap PixelMap::downsize(int n){
-  
-  size_t nx = Nx/n,ny = Ny/n;
-  
-  PixelMap new_map(center,nx,ny,resolution*n);
-  
-  new_map.units = units;
-  
->>>>>>> c37834ce
   for(size_t i=0 ; i < nx ; ++i){
     for(size_t j=0 ; j < ny ; ++j){
 
       double &m = new_map(i,j);
       m = 0;
-<<<<<<< HEAD
-
-=======
-      
->>>>>>> c37834ce
+
       for(size_t jj = j*n ; jj < (j+1)*n ; ++jj){
         for(size_t ii = i*n ; ii < (i+1)*n ; ++ii){
           m += map[ii + Nx*jj];
         }
       }
-<<<<<<< HEAD
 
     }
   }
 
   return new_map;
 }
-=======
-      
-    }
-  }
-  
-  return new_map;
-}
-
-
->>>>>>> c37834ce
 
 PixelMap& PixelMap::operator=(const PixelMap &other)
 {
