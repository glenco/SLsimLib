/*
 * pixelize.c
 *
 *  Created on: Feb 27, 2010
 *      Author: R.B. Metcalf
 */

#include "slsimlib.h"
#include <fstream>

#ifdef ENABLE_FITS
#include <CCfits/CCfits>
#endif
#ifdef ENABLE_FFTW
#include "fftw3.h"
#endif

#if __cplusplus < 201103L
#include <algorithm>
#else
#include <utility>
#endif

void swap(PixelMap& x, PixelMap& y)
{
	using std::swap;
	
	swap(x.map_size, y.map_size);
	swap(x.map, y.map);
	
	swap(x.Npixels, y.Npixels);
	swap(x.resolution, y.resolution);
	swap(x.range, y.range);
	
	swap(x.center[0], y.center[0]);
	swap(x.center[1], y.center[1]);
	
	swap(x.map_boundary_p1[0], y.map_boundary_p1[0]);
	swap(x.map_boundary_p1[1], y.map_boundary_p1[1]);
	swap(x.map_boundary_p2[0], y.map_boundary_p2[0]);
	swap(x.map_boundary_p2[1], y.map_boundary_p2[1]);
}

PixelMap::PixelMap()
: map_size(0), map(0), Npixels(0), resolution(0), range(0)
{
	center[0] = 0;
	center[1] = 0;
	
	map_boundary_p1[0] = 0;
	map_boundary_p1[1] = 0;
	map_boundary_p2[0] = 0;
	map_boundary_p2[1] = 0;
}

PixelMap::PixelMap(const PixelMap& other)
: map_size(other.map_size), map(0),
  Npixels(other.Npixels), resolution(other.resolution), range(other.range)
{
	if(map_size)
	{
		map = new float[map_size];
		std::copy(other.map, other.map + map_size, map);
	}
	
	std::copy(other.center, other.center + 2, center);
	
	std::copy(other.map_boundary_p1, other.map_boundary_p1 + 2, map_boundary_p1);
	std::copy(other.map_boundary_p2, other.map_boundary_p2 + 2, map_boundary_p2);
}

PixelMap::PixelMap(
		std::size_t Npixels,  /// Number of pixels in one dimension of map.
		double range,         /// One dimensional range of map in whatever units the point positions are in
		const double* center  /// The location of the center of the map
		): Npixels(Npixels), resolution(range/Npixels), range(range)
		{

	std::copy(center, center + 2, this->center);
	
	map_boundary_p1[0] = center[0]-range/2.;
	map_boundary_p1[1] = center[1]-range/2.;
	map_boundary_p2[0] = center[0]+range/2.;
	map_boundary_p2[1] = center[1]+range/2.;
	
	// is this good?
	this->range = range - resolution;
	
	map_size = Npixels*Npixels;
	map = new float[map_size];
	std::fill(map, map + map_size, 0);
}

PixelMap::PixelMap(std::string filename)
{
#ifdef ENABLE_FITS

		if(filename == ""){
			std::cout << "Please enter a valid filename for the FITS file input" << std::endl;
			exit(1);
		}

		std::auto_ptr<CCfits::FITS> fp (new CCfits::FITS (filename, CCfits::Read));
		CCfits::PHDU *h0=&fp->pHDU();
		//const CCfits::ExtMap *h1=&fp->extension();
		Npixels = h0->axis(0);
		if(Npixels != (std::size_t)h0->axis(1))
		{
			std::cout << "Only squared maps are allowed!" << std::endl;
			exit(1);
		}
		h0->readKey("CRVAL1",center[0]);
		h0->readKey("CRVAL2",center[1]);
		h0->readKey("CDELT1",resolution);
		std::cout << "Resolution is " << resolution << std::endl;
		resolution = fabs(resolution)*pi/180.;
		std::cout << "Resolution is " << resolution << std::endl;
		range = resolution*Npixels;
		map_boundary_p1[0] = center[0] - range/2.;
		map_boundary_p1[1] = center[1] - range/2.;
		map_boundary_p2[0] = center[0] + range/2.;
		map_boundary_p2[1] = center[1] + range/2.;
		range = range - resolution;
		
		std::valarray<float> image;
		h0->read(image);
		
		map_size = Npixels*Npixels;
		map = new float[map_size];
		std::copy(&image[0], &image[0] + map_size, map);
		
		std::cout << "Resolution is " << resolution << std::endl;
		
#else
		std::cout << "Please enable the preprocessor flag ENABLE_FITS !" << std::endl;
		exit(1);
#endif

}

// Copy constructor. If degrading_factor > 1., it creates a PixelMap with a lower resolution.
PixelMap::PixelMap(const PixelMap& pmap, double degrading_factor)
	{

	resolution = degrading_factor*pmap.resolution;
<<<<<<< HEAD
=======
	range = pmap.range+pmap.resolution;
	Npixels = size_t(range/resolution+1);
	range = range - resolution;
>>>>>>> a99c53e9
	center[0] = pmap.center[0];
	center[1] = pmap.center[1];
	map_boundary_p1[0] = pmap.map_boundary_p1[0];
	map_boundary_p1[1] = pmap.map_boundary_p1[1];
	map_boundary_p2[0] = pmap.map_boundary_p2[0];
	map_boundary_p2[1] = pmap.map_boundary_p2[1];
<<<<<<< HEAD
	range = pmap.range;
	size = size_t((map_boundary_p2[0]-map_boundary_p1[0])/resolution + 1);
	map = new float[size*size];
	int old_Npixels = pmap.size;
=======
	
	map_size = Npixels*Npixels;
	map = new float[map_size];
	
	int old_Npixels = pmap.Npixels;
>>>>>>> a99c53e9
	int ix, iy;
	double area;
	double* old_p1 = new double[2];
	double* old_p2 = new double[2];

	for(unsigned long i=0;i < map_size; ++i)
	{
		ix = i%Npixels;
		iy = i/Npixels;
		map[ix+Npixels*iy] = 0.;
		old_p1[0] = std::max(0,int(ix*degrading_factor));
		old_p1[1] = std::max(0,int(iy*degrading_factor));
		old_p2[0] = std::min(old_Npixels-1,int((ix+1.)*degrading_factor));
		old_p2[1] = std::min(old_Npixels-1,int((iy+1.)*degrading_factor));
		for (int old_iy = old_p1[1]; old_iy<= old_p2[1]; ++old_iy)
		{
			for (int old_ix = old_p1[0]; old_ix<= old_p2[0]; ++old_ix)
				{
					area = MIN(old_ix+0.5,(ix+1.)*degrading_factor-0.5) - MAX(old_ix-0.5,ix*degrading_factor-0.5);
					area *= MIN(old_iy+0.5,(iy+1.)*degrading_factor-0.5) - MAX(old_iy-0.5,iy*degrading_factor-0.5);
					map[ix+Npixels*iy] += area*pmap.map[old_ix+old_Npixels*old_iy];
				}
			}
		}
}

PixelMap::~PixelMap()
{
	delete[] map;

}

PixelMap& PixelMap::operator=(PixelMap other)
{
	swap(*this, other);
	return *this;
}

/// Zero the whole map
void PixelMap::Clean()
{
	std::fill(map, map + map_size, 0);
}

/// Add an image to the map
void PixelMap::AddImages(
		ImageInfo *imageinfo   /// An array of ImageInfo-s.  There is no reason to separate images for this routine
		,int Nimages           /// Number of images on input.
		,bool constant_sb      /// true - all images will have surface brightness = 1,
		                       /// false - surface brightness is taken from surface_brighness in  the image points
		){

	if(Nimages <= 0) return;
	if(imageinfo->imagekist->Nunits() == 0) return;

	double sb = 1;
	std::list <unsigned long> neighborlist;
	std::list<unsigned long>::iterator it;
	for(long ii=0;ii<Nimages;++ii){

		if(imageinfo->imagekist->Nunits() > 0){
			MoveToTopKist(imageinfo[ii].imagekist);
			do{
				if(!constant_sb) sb = getCurrentKist(imageinfo[ii].imagekist)->surface_brightness;

				assert(getCurrentKist(imageinfo[ii].imagekist)->leaf);

				if ((inMapBox(getCurrentKist(imageinfo[ii].imagekist)->leaf)) == true){
					PointsWithinLeaf(getCurrentKist(imageinfo[ii].imagekist)->leaf,neighborlist);
					for(it = neighborlist.begin();it != neighborlist.end();it++){
						float area = LeafPixelArea(*it,getCurrentKist(imageinfo[ii].imagekist)->leaf);
						map[*it] += sb*area;
					}
				}
			}while(MoveDownKist(imageinfo[ii].imagekist));
		}
	}

	return;
}

void PixelMap::PointsWithinLeaf(Branch * branch1, std::list <unsigned long> &neighborlist){

	neighborlist.clear();

	int line_s,line_e,col_s,col_e;

	line_s = std::max(0,IndexFromPosition(branch1->boundary_p1[0],Npixels,range,center[0]));
	col_s = std::max(0,IndexFromPosition(branch1->boundary_p1[1],Npixels,range,center[1]));
	line_e = IndexFromPosition(branch1->boundary_p2[0],Npixels,range,center[0]);
	col_e = IndexFromPosition(branch1->boundary_p2[1],Npixels,range,center[1]);
	if (line_e < 0) line_e = Npixels-1;
	if (col_e < 0) col_e = Npixels-1;

	for (int iy = col_s; iy<= col_e; ++iy)
	{
		for (int ix = line_s; ix <= line_e; ++ix)
			{
				neighborlist.push_back(ix+Npixels*iy);
			}
		}
}

bool PixelMap::inMapBox(Branch * branch1){
	if (branch1->boundary_p1[0] > map_boundary_p2[0] || branch1->boundary_p2[0] < map_boundary_p1[0]) return false;
	if (branch1->boundary_p1[1] > map_boundary_p2[1] || branch1->boundary_p2[1] < map_boundary_p1[1]) return false;
	return true;
}

double PixelMap::LeafPixelArea(IndexType i,Branch * branch1){
	double area=0;
	PosType p[2],p1[2],p2[2];

	PositionFromIndex(i,p,Npixels,range,center);
	p1[0] = p[0] - .5*resolution;
	p1[1] = p[1] - .5*resolution;
	p2[0] = p[0] + .5*resolution;
	p2[1] = p[1] + .5*resolution;
	area = MIN(p2[0],branch1->boundary_p2[0])
	     - MAX(p1[0],branch1->boundary_p1[0]);
	if(area < 0) return 0.0;

	area *= MIN(p2[1],branch1->boundary_p2[1])
	      - MAX(p1[1],branch1->boundary_p1[1]);
	if(area < 0) return 0.0;

	return area;

}

/// Add an image to the map with Gaussian smoothing
void PixelMap::AddImages(
		ImageInfo *imageinfo   /// An array of ImageInfo-s.  There is no reason to separate images for this routine
		,int Nimages           /// Number of images on input.
		,double sigma          /// Gaussion width of smoothing kernal
		){

	if(sigma < resolution){
		ERROR_MESSAGE();
		std::cout << "ERROR in PixelMap::AddImages(), Smoothing scale must be larger than resolution of final image." << std::endl;
		exit(1);
	}
	if(Nimages <= 0) return;
	if(imageinfo->imagekist->Nunits() == 0) return;

	double sb,r[2],res,norm=0;
	KistHndl kist = new Kist();

	// find numerical normalization of mask on grid
//	PointsWithinKist(ptree,center,3*sigma,kist,0);
	kist->MoveToTop();
	do{
		r[0] = kist->getCurrent()->x[0] - center[0];
		r[1] = kist->getCurrent()->x[1] - center[1];
		norm += exp(-0.5*(r[0]*r[0] + r[1]*r[1] )/sigma/sigma);
	}while(kist->Down());


	for(long ii=0;ii<Nimages;++ii){
		if(imageinfo->imagekist->Nunits() > 0){
			MoveToTopKist(imageinfo[ii].imagekist);
			do{

				sb = getCurrentKist(imageinfo[ii].imagekist)->surface_brightness;
				res = getCurrentKist(imageinfo[ii].imagekist)->gridsize;

				if(res >= resolution){
					ERROR_MESSAGE();
					std::cout << "ERROR in PixelMap::AddImages(), Resolution of simulation must be higher than resolution of final image." << std::endl;
					exit(1);
				}
//				PointsWithinKist(ptree,imageinfo[ii].imagekist->getCurrent()->x,3*sigma,kist,0);
				kist->MoveToTop();
				do{
					r[0] = kist->getCurrent()->x[0] - imageinfo[ii].imagekist->getCurrent()->x[0];
					r[1] = kist->getCurrent()->x[1] - imageinfo[ii].imagekist->getCurrent()->x[1];
					kist->getCurrent()->surface_brightness += sb*res*res*exp(-0.5*(r[0]*r[0] + r[1]*r[1] )/sigma/sigma)/norm;
				}while(kist->Down());

			}while(MoveDownKist(imageinfo[ii].imagekist));
		}
	}

	delete kist;
	return;
}

/// Print an ASCII table of all the pixel values.
void PixelMap::printASCII(){

	std::cout << Npixels << "  " << range << std::endl;
	for(std::size_t i=0;i < map_size; ++i) std::cout << map[i] << std::endl;
	std::cout << Npixels << "  " << range << std::endl;

	//map.resize(0);
	return;
}
/// Print an ASCII table of all the pixel values.
void PixelMap::printASCIItoFile(std::string filename){
	std::ofstream file_map(filename.c_str());

	if(!file_map){
		std::cout << "unable to open file " << filename << std::endl;
		exit(0);
	}

	file_map << Npixels << "  " << range << std::endl;
	for(std::size_t i=0;i < map_size; ++i) file_map << std::scientific << map[i] << std::endl;
	file_map << Npixels << "  " << range << std::endl;

	//map.resize(0);

	file_map.close();

	return;
}
// Output the pixel map as a fits file.
void PixelMap::printFITS(std::string filename){

#ifdef ENABLE_FITS
		if(filename == ""){
			std::cout << "Please enter a valid filename for the FITS file output" << std::endl;
			exit(1);
		}

		//int Np = (int)Npixels;
		//writeImage(filename,map,Np,Np);

		long naxis=2;
		long naxes[2] = {(long)Npixels,(long)Npixels};

		std::auto_ptr<CCfits::FITS> fout(0);

		try{
			fout.reset(new CCfits::FITS(filename,FLOAT_IMG,naxis,naxes));
		}
		catch(CCfits::FITS::CantCreate&){
			std::cout << "Unable to open fits file " << filename << std::endl;
			ERROR_MESSAGE();
			exit(1);
		}

		//long seed;

		//ran2(&seed)*1000;

		std::vector<long> naxex(2);
		naxex[0]=Npixels;
		naxex[1]=Npixels;

		CCfits::PHDU *phout = &fout->pHDU();
		phout->write(1, map_size, std::valarray<float>(map, map_size));
std::cout<< range << "  " << resolution << "  " << Npixels << std::endl;		
		phout->addKey ("CRPIX1",naxex[0]/2,"");
		phout->addKey ("CRPIX2",naxex[1]/2,"");
		phout->addKey ("CRVAL1",0.0,"");
		phout->addKey ("CRVAL2",0.0,"");
<<<<<<< HEAD
		phout->addKey ("CDELT1",-180*resolution/pi,"degrees");
		phout->addKey ("CDELT2", 180*resolution/pi,"degrees");
		phout->addKey ("CTYPE1","RA--TAN","");
		phout->addKey ("CTYPE2","RA-TAN","");
		phout->addKey ("CROTA2",0.0,"");
		phout->addKey ("CD1_1",-180*resolution/pi,"degrees");
		phout->addKey ("CD1_2",0.0,"");
		phout->addKey ("CD2_1",0.0,"");
		phout->addKey ("CD2_2", 180*resolution/pi,"degrees");

		phout->addKey ("Npixels", size,"");
		phout->addKey ("range ", map_boundary_p2[0]-map_boundary_p1[0]," radians");
=======
		phout->addKey ("CDELT1",-180*range/(Npixels-1)/pi,"degrees");
		phout->addKey ("CDELT2", 180*range/(Npixels-1)/pi,"degrees");
		phout->addKey ("CTYPE1","RA--TAN","");
		phout->addKey ("CTYPE2","RA-TAN","");
		phout->addKey ("CROTA2",0.0,"");
		phout->addKey ("CD1_1",-180*range/(Npixels-1)/pi,"degrees");
		phout->addKey ("CD1_2",0.0,"");
		phout->addKey ("CD2_1",0.0,"");
		phout->addKey ("CD2_2", 180*range/(Npixels-1)/pi,"degrees");

		phout->addKey ("Npixels", Npixels,"");
		phout->addKey ("range ", range," radians");
>>>>>>> a99c53e9

		std::cout << *phout << std::endl;

		//map.resize(0);
#else
		std::cout << "Please enable the preprocessor flag ENABLE_FITS !" << std::endl;
		exit(1);
#endif
}


/** \ingroup Image
 *
 * \brief Smoothes a map with a Gaussian kernel of width sigma (in arcseconds)
 */
void PixelMap::smooth(double sigma){
	double sum=0,**mask;
	int ix,iy;
	int Nmask,Nmask_half;
	double *map_out;
	int j_cen, k_cen;

	sigma /= 3600.*180/pi;
	map_out = new double[map_size];
	Nmask=2*(int)(3*sigma/resolution + 1);
	std::cout << Nmask << std::endl;
	if(Nmask < 4 ) std::cout << "WARNING: pixels are large compare to psf Nmask=" << Nmask << std::endl;

	Nmask_half = int(Nmask/2);
	mask = new double*[Nmask];
	for (int j = 0; j <Nmask; j++)
		mask[j] = new double[Nmask];

	for(int j=0;j<Nmask;j++)
	{
		for(int k=0;k<Nmask;k++)
		{
			j_cen = j - Nmask_half;
			k_cen = k - Nmask_half;
			mask[j][k]= exp(-(pow(j_cen*resolution,2) + pow(k_cen*resolution,2))/2/pow(sigma,2) );
			sum+=mask[j][k];
		}
	}
	for(int j=0;j<Nmask;j++)
	{
		for(int k=0;k<Nmask;k++)
		{
			mask[j][k]/=sum;
			std::cout << mask[j][k] << std::endl;
		}
	}
<<<<<<< HEAD
	for(long i=0;i<size*size;i++){
		map_out[i] = 0.;
	}
	for(long i=0;i<size*size;i++){
=======
	for(long i=0;i<map_size;i++){
		std::cout << i << " " << map[i] << std::endl;
>>>>>>> a99c53e9
		for(int j=0;j<Nmask;j++){
			ix=i%Npixels + j-Nmask_half;
			if( (ix>-1) && (ix<Npixels) ){
				for(int k=0;k<Nmask;k++){
					iy=i/Npixels + k-Nmask_half;
					if( (iy>-1) && (iy<Npixels) ){
						map_out[ix+Npixels*iy] += mask[j][k]*map[i];
					}
				}
			}
		}
	}
	for(long i=0;i<map_size;i++){
		map[i] = map_out[i];
	}

	for (int j = 0; j <Nmask; j++)
		delete mask[j];
	delete [] mask;
	delete [] map_out;

}

// Smooths the image with a PSF read from a fits file.
// oversample_n allows for an oversampled psf image.
// (In principle, this should be readable directly from the fits header.)
void PixelMap::ApplyPSF(std::string psf_file, double oversample_n)
{
#ifdef ENABLE_FITS
#ifdef ENABLE_FFTW

	// creates plane for fft of map, sets properly input and output data, then performs fft
	fftw_plan p;
	double* in = new double[map_size];
	std::complex<double>* out=new std::complex<double> [Npixels*(Npixels/2+1)];
	for (unsigned long i = 0; i < map_size; i++)
	{
		in[i] = map[i];
	}
	p = fftw_plan_dft_r2c_2d(Npixels,Npixels,in, reinterpret_cast<fftw_complex*>(out), FFTW_ESTIMATE);
	fftw_execute(p);

	// creates plane for perform backward fft after convolution, sets output data
	fftw_plan p2;
	double* out2 = new double[map_size];
	p2 = fftw_plan_dft_c2r_2d(Npixels,Npixels,reinterpret_cast<fftw_complex*>(out), out2, FFTW_ESTIMATE);

	// reads psf fits file
	std::auto_ptr<CCfits::FITS> fp (new CCfits::FITS (psf_file.c_str(), CCfits::Read));
	CCfits::PHDU *h0=&fp->pHDU();
	int side_psf = h0->axis(0);
	int N_psf = side_psf*side_psf;
	fftw_plan p_psf;
	std::valarray<float> map_psf(N_psf);
	h0->read(map_psf);
	double map_norm = 0.;
	for (int i = 0; i < N_psf; i++)
	{
		map_norm += map_psf[i];
	}

	// arrange psf data for fft, creates plane, then performs fft
	int psf_big_Npixels = static_cast<int>(Npixels*oversample_n);
	double* psf_big = new double[psf_big_Npixels*psf_big_Npixels];
	std::complex<double>* out_psf=new std::complex<double> [psf_big_Npixels*(psf_big_Npixels/2+1)];
	p_psf = fftw_plan_dft_r2c_2d(psf_big_Npixels,psf_big_Npixels,psf_big, reinterpret_cast<fftw_complex*>(out_psf), FFTW_ESTIMATE);
	long ix, iy;
	for (int i = 0; i < psf_big_Npixels*psf_big_Npixels; i++)
	{
		ix = i/psf_big_Npixels;
		iy = i%psf_big_Npixels;
		if(ix<side_psf/2 && iy<side_psf/2)
			psf_big[i] = map_psf[(ix+side_psf/2)*side_psf+(iy+side_psf/2)]/map_norm;
		else if(ix<side_psf/2 && iy>=psf_big_Npixels-side_psf/2)
			psf_big[i] = map_psf[(ix+side_psf/2)*side_psf+(iy-(psf_big_Npixels-side_psf/2))]/map_norm;
		else if(ix>=psf_big_Npixels-side_psf/2 && iy<side_psf/2)
			psf_big[i] = map_psf[(ix-(psf_big_Npixels-side_psf/2))*side_psf+(iy+side_psf/2)]/map_norm;
		else if(ix>=psf_big_Npixels-side_psf/2 && iy>=psf_big_Npixels-side_psf/2)
			psf_big[i] = map_psf[(ix-(psf_big_Npixels-side_psf/2))*side_psf+(iy-(psf_big_Npixels-side_psf/2))]/map_norm;
		else
			psf_big[i] = 0.;
	}
	fftw_execute(p_psf);

	// performs convolution in Fourier space, and transforms back to real space
	for (unsigned long i = 0; i < Npixels*(Npixels/2+1); i++)
	{
		ix = i/(Npixels/2+1);
		iy = i%(Npixels/2+1);
		if (ix>Npixels/2)
			out[i] *= out_psf[(psf_big_Npixels-(Npixels-ix))*(psf_big_Npixels/2+1)+iy];
		else
			out[i] *= out_psf[ix*(psf_big_Npixels/2+1)+iy];
	}
	fftw_execute(p2);

	// translates array of data in (normalised) counts map
	for (unsigned long i = 0; i < map_size; i++)
	{
		ix = i/Npixels;
		iy = i%Npixels;
		map[i] = out2[i]/double(map_size);
	}
#else
		std::cout << "Please enable the preprocessor flag ENABLE_FFTW !" << std::endl;
		exit(1);
#endif

#else
		std::cout << "Please enable the preprocessor flag ENABLE_FITS !" << std::endl;
		exit(1);
#endif

}

<<<<<<< HEAD
void PixelMap::AddNoise(double diameter, double transmission, double time, double sky_mag)
{
	double back_mean = pow(10,-0.4*(48.6+sky_mag))/hplanck/100.*diameter*diameter*time*transmission*pi/4.;
	double rms, noise;
	long seed = 24;
	for (unsigned long i = 0; i < size*size; i++)
	{
		map[i] *= diameter*diameter*time*transmission*pi/4.;
		rms = sqrt(map[i]+back_mean);
		noise = gasdev(&seed)*rms;
		map[i] += noise;
		map[i] /= time;
	}


}
=======
void swap(PixelMask& x, PixelMask& y)
{
	using std::swap;
	
	swap(x.map_size, y.map_size);
	swap(x.mask_size, y.mask_size);
	swap(x.pixels, y.pixels);
}

PixelMask::PixelMask()
: map_size(0), mask_size(0)
{
}

PixelMask::PixelMask(std::size_t map_size)
: map_size(map_size), mask_size(map_size)
{
	pixels.resize(map_size);
	for(std::size_t i = 0; i < map_size; ++i)
		pixels[i] = true;
}

PixelMask::PixelMask(const PixelMap& base, double threshold, ThresholdType type)
: map_size(base.size())
{
	pixels.reserve(map_size);
	
	switch(type)
	{
	case Greater:
		for(std::size_t i = 0; i < map_size; ++i)
			if(base[i] > threshold)
				pixels.push_back(i);
		break;
	case GreaterOrEqual:
		for(std::size_t i = 0; i < map_size; ++i)
			if(base[i] >= threshold)
				pixels.push_back(i);
		break;
	case Less:
		for(std::size_t i = 0; i < map_size; ++i)
			if(base[i] < threshold)
				pixels.push_back(i);
		break;
	case LessOrEqual:
		for(std::size_t i = 0; i < map_size; ++i)
			if(base[i] <= threshold)
				pixels.push_back(i);
		break;
	}
	
	mask_size = pixels.size();
	pixels.resize(mask_size);
}

PixelMask& PixelMask::operator=(PixelMask other)
{
	swap(*this, other);
	return *this;
}

std::size_t PixelMask::operator[](std::size_t i) const
{
	return pixels[i];
}

bool PixelMask::valid() const
{
	return map_size;
}

bool PixelMask::empty() const
{
	return !mask_size;
}

std::size_t PixelMask::size() const
{
	return mask_size;
}

std::size_t PixelMask::base_size() const
{
	return map_size;
}

>>>>>>> a99c53e9
/*
void pixelize(
		double *map    /// Output map in one dimensional array. It is always square. map[0...Npixels*Npixels-1]
		,long Npixels   /// Number of pixels in one dimension of map.
		,double range   /// One dimensional range of map in whatever units the point positions are in (generally Mpc on the lens plane.)
		,double *center /// The location of the center of the map
		,ImageInfo *imageinfo  /// An array of ImageInfo-s.  There is no reason to separate images for this routine
		,int Nimages           /// Number of images on input.
		,bool constant_sb  /// true - all images will have surface brightness = 1,
		                      /// false - surface brightness is taken from surface_brighness in  the image points
		,bool cleanmap     ///  true - erases previous pixel map, false - adds new flux to map
		,bool write_for_skymaker /// true -- produces a fits map in the proper Skymaker format
		,std::string filename /// the filename for the FITS file
		){

	if(imageinfo->imagekist->Nunits() == 0) return;

	long ix;
	double sb,resolution=0;
	unsigned long i,ii;
	Point *points;
	TreeHndl ptree;

	//printf("%d %g %g %g\n", Npixels, range, center[0], center[1]);

	if( (Npixels & (Npixels-1)) != 0){
		ERROR_MESSAGE();
		std::printf("ERROR: pixelsize, Npixels is not a power of 2\n");
		exit(1);
	}

	resolution=range/(Npixels-1);

	// initialize pixel tree
	points=NewPointArray(Npixels*Npixels,true);
	xygridpoints(points,range,center,Npixels,false);
	ptree=BuildTree(points,Npixels*Npixels);

	MoveToTopList(ptree->pointlist);
	for(i=0 ; i < ptree->pointlist->Npoints ; ++i){
		ptree->pointlist->current->surface_brightness = 0.0;
		MoveDownList(ptree->pointlist);
	}

	if(cleanmap)
		for(i=0 ; i < Npixels*Npixels ; ++i) map[i]=0.0;

	sb = 1;
	for(ii=0;ii<Nimages;++ii){
		MoveToTopKist(imageinfo[ii].imagekist);
		do{

			if(!constant_sb) sb = getCurrentKist(imageinfo[ii].imagekist)->surface_brightness;

			assert(getCurrentKist(imageinfo[ii].imagekist)->leaf);
			moveTop(ptree);
			//_SplitFluxIntoPixels(ptree,getCurrentKist(imageinfo[ii].imagekist)->leaf,&sb);

		}while(MoveDownKist(imageinfo[ii].imagekist));
	}

	int mycount;
	MoveToTopList(ptree->pointlist);
	for(i=0,mycount=0;i<ptree->pointlist->Npoints;++i){
		if(ptree->pointlist->current->surface_brightness > 0.0){
			ix = IndexFromPosition(ptree->pointlist->current->x,Npixels,range,center);
			if(ix > -1){
				mycount++;
				map[ix] =  ptree->pointlist->current->surface_brightness/resolution/resolution;
			}
		}
		MoveDownList(ptree->pointlist);
	}

	FreePointArray(points);

	std::cout << "Found " << mycount << " pixels!" << std::endl;

	if(write_for_skymaker == true){
#ifdef ENABLE_FITS
		if(filename == ""){
			std::cout << "Please enter a valid filename for the FITS file output" << std::endl;
			exit(1);
		}

		std::valarray<float> quantity;
		quantity.resize(Npixels*Npixels, 0);

		int j;
		for(i=0; i<Npixels; i++)
			for(j=0; j<Npixels; j++)
				quantity[j+i*Npixels] = map[j+i*Npixels];

		int Np = (int)Npixels;

		writeImage(filename,quantity,Np,Np);

		quantity.resize(0);
#else
		std::cout << "Please enable the preprocessor flag ENABLE_FITS !" << std::endl;
		exit(1);
#endif
	}

	return;
}
*/<|MERGE_RESOLUTION|>--- conflicted
+++ resolved
@@ -143,30 +143,20 @@
 	{
 
 	resolution = degrading_factor*pmap.resolution;
-<<<<<<< HEAD
-=======
 	range = pmap.range+pmap.resolution;
 	Npixels = size_t(range/resolution+1);
 	range = range - resolution;
->>>>>>> a99c53e9
 	center[0] = pmap.center[0];
 	center[1] = pmap.center[1];
 	map_boundary_p1[0] = pmap.map_boundary_p1[0];
 	map_boundary_p1[1] = pmap.map_boundary_p1[1];
 	map_boundary_p2[0] = pmap.map_boundary_p2[0];
 	map_boundary_p2[1] = pmap.map_boundary_p2[1];
-<<<<<<< HEAD
-	range = pmap.range;
-	size = size_t((map_boundary_p2[0]-map_boundary_p1[0])/resolution + 1);
-	map = new float[size*size];
-	int old_Npixels = pmap.size;
-=======
 	
 	map_size = Npixels*Npixels;
 	map = new float[map_size];
 	
 	int old_Npixels = pmap.Npixels;
->>>>>>> a99c53e9
 	int ix, iy;
 	double area;
 	double* old_p1 = new double[2];
@@ -424,7 +414,6 @@
 		phout->addKey ("CRPIX2",naxex[1]/2,"");
 		phout->addKey ("CRVAL1",0.0,"");
 		phout->addKey ("CRVAL2",0.0,"");
-<<<<<<< HEAD
 		phout->addKey ("CDELT1",-180*resolution/pi,"degrees");
 		phout->addKey ("CDELT2", 180*resolution/pi,"degrees");
 		phout->addKey ("CTYPE1","RA--TAN","");
@@ -435,22 +424,8 @@
 		phout->addKey ("CD2_1",0.0,"");
 		phout->addKey ("CD2_2", 180*resolution/pi,"degrees");
 
-		phout->addKey ("Npixels", size,"");
+		phout->addKey ("Npixels", Npixels,"");
 		phout->addKey ("range ", map_boundary_p2[0]-map_boundary_p1[0]," radians");
-=======
-		phout->addKey ("CDELT1",-180*range/(Npixels-1)/pi,"degrees");
-		phout->addKey ("CDELT2", 180*range/(Npixels-1)/pi,"degrees");
-		phout->addKey ("CTYPE1","RA--TAN","");
-		phout->addKey ("CTYPE2","RA-TAN","");
-		phout->addKey ("CROTA2",0.0,"");
-		phout->addKey ("CD1_1",-180*range/(Npixels-1)/pi,"degrees");
-		phout->addKey ("CD1_2",0.0,"");
-		phout->addKey ("CD2_1",0.0,"");
-		phout->addKey ("CD2_2", 180*range/(Npixels-1)/pi,"degrees");
-
-		phout->addKey ("Npixels", Npixels,"");
-		phout->addKey ("range ", range," radians");
->>>>>>> a99c53e9
 
 		std::cout << *phout << std::endl;
 
@@ -502,15 +477,11 @@
 			std::cout << mask[j][k] << std::endl;
 		}
 	}
-<<<<<<< HEAD
-	for(long i=0;i<size*size;i++){
+	for(long i=0;i<map_size;i++){
 		map_out[i] = 0.;
 	}
-	for(long i=0;i<size*size;i++){
-=======
+
 	for(long i=0;i<map_size;i++){
-		std::cout << i << " " << map[i] << std::endl;
->>>>>>> a99c53e9
 		for(int j=0;j<Nmask;j++){
 			ix=i%Npixels + j-Nmask_half;
 			if( (ix>-1) && (ix<Npixels) ){
@@ -534,10 +505,10 @@
 
 }
 
-// Smooths the image with a PSF read from a fits file.
+// Smooths the image with a PSF map.
 // oversample_n allows for an oversampled psf image.
 // (In principle, this should be readable directly from the fits header.)
-void PixelMap::ApplyPSF(std::string psf_file, double oversample_n)
+void PixelMap::ApplyPSF(std::valarray<float> map_psf, double oversample_n)
 {
 #ifdef ENABLE_FITS
 #ifdef ENABLE_FFTW
@@ -558,19 +529,15 @@
 	double* out2 = new double[map_size];
 	p2 = fftw_plan_dft_c2r_2d(Npixels,Npixels,reinterpret_cast<fftw_complex*>(out), out2, FFTW_ESTIMATE);
 
-	// reads psf fits file
-	std::auto_ptr<CCfits::FITS> fp (new CCfits::FITS (psf_file.c_str(), CCfits::Read));
-	CCfits::PHDU *h0=&fp->pHDU();
-	int side_psf = h0->axis(0);
-	int N_psf = side_psf*side_psf;
-	fftw_plan p_psf;
-	std::valarray<float> map_psf(N_psf);
-	h0->read(map_psf);
+	// calculates normalisation of psf
+	int N_psf = map_psf.size();
+	int side_psf = sqrt(N_psf);
 	double map_norm = 0.;
 	for (int i = 0; i < N_psf; i++)
 	{
 		map_norm += map_psf[i];
 	}
+	fftw_plan p_psf;
 
 	// arrange psf data for fft, creates plane, then performs fft
 	int psf_big_Npixels = static_cast<int>(Npixels*oversample_n);
@@ -626,26 +593,52 @@
 
 }
 
-<<<<<<< HEAD
-void PixelMap::AddNoise(double diameter, double transmission, double time, double sky_mag)
-{
-	double back_mean = pow(10,-0.4*(48.6+sky_mag))/hplanck/100.*diameter*diameter*time*transmission*pi/4.;
+void PixelMap::AddNoise(Observation obs)
+{
+	float exp_time = obs.getExpTime();
+	int exp_num = obs.getExpNum();
+	float back_mag = obs.getBackMag();
+	float transmission = obs.getTransmission();
+	float diameter = obs.getDiameter();
+	float ron = obs.getRon();
+	double back_mean = pow(10,-0.4*(48.6+back_mag))/hplanck/100.*diameter*diameter*exp_time*transmission*pi/4.;
 	double rms, noise;
 	long seed = 24;
-	for (unsigned long i = 0; i < size*size; i++)
-	{
-		map[i] *= diameter*diameter*time*transmission*pi/4.;
-		rms = sqrt(map[i]+back_mean);
+	double norm_map, noised_map;
+	for (unsigned long i = 0; i < map_size; i++)
+	{
+		norm_map=map[i]*diameter*diameter*exp_time*transmission*pi/4.;
+		rms = sqrt(pow(exp_num*ron,2)+norm_map+back_mean);
 		noise = gasdev(&seed)*rms;
-		map[i] += noise;
-		map[i] /= time;
-	}
-
-
-}
-=======
+		noised_map = norm_map + noise;
+		map[i] = noised_map/exp_time;
+		}
+	}
+
+Observation::Observation(float exp_time, int exp_num, float back_mag, float diameter, float transmission, float ron):
+		exp_time(exp_time), exp_num(exp_num), back_mag(back_mag), diameter(diameter), transmission(transmission), ron(ron)
+		{
+		}
+
+Observation::Observation(float exp_time, int exp_num, float back_mag, float diameter, float transmission, float ron, float seeing):
+		exp_time(exp_time), exp_num(exp_num), back_mag(back_mag), diameter(diameter), transmission(transmission), ron(ron), seeing(seeing)
+		{
+		}
+
+Observation::Observation(float exp_time, int exp_num, float back_mag, float diameter, float transmission, float ron, std::string psf_file):
+		exp_time(exp_time), exp_num(exp_num), back_mag(back_mag), diameter(diameter), transmission(transmission), ron(ron)
+		{
+	std::auto_ptr<CCfits::FITS> fp (new CCfits::FITS (psf_file.c_str(), CCfits::Read));
+	CCfits::PHDU *h0=&fp->pHDU();
+	int side_psf = h0->axis(0);
+	int N_psf = side_psf*side_psf;
+	map_psf.resize(N_psf);
+	h0->read(map_psf);
+		}
+
 void swap(PixelMask& x, PixelMask& y)
-{
+	{
+
 	using std::swap;
 	
 	swap(x.map_size, y.map_size);
@@ -704,7 +697,6 @@
 	swap(*this, other);
 	return *this;
 }
-
 std::size_t PixelMask::operator[](std::size_t i) const
 {
 	return pixels[i];
@@ -730,7 +722,6 @@
 	return map_size;
 }
 
->>>>>>> a99c53e9
 /*
 void pixelize(
 		double *map    /// Output map in one dimensional array. It is always square. map[0...Npixels*Npixels-1]
