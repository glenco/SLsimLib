--- conflicted
+++ resolved
@@ -948,16 +948,11 @@
   cpfits.writeKey("Nx", Nx, "");
   cpfits.writeKey("Ny", Ny, "");
   cpfits.writeKey("range x", map_boundary_p2[0]-map_boundary_p1[0], "radians");
-<<<<<<< HEAD
 
   cpfits.writeKey("RA_global", RA, "radians, center");
   cpfits.writeKey("DEC_global",DEC, "radians, center");
   cpfits.writeKey("center_x", center[0], "radians, center");
   cpfits.writeKey("center_y", center[1], "radians, center");
-=======
-  cpfits.writeKey("RA", center[0], "radians, center");
-  cpfits.writeKey("DEC", center[1], "radians, center");
->>>>>>> 76e21816
   
   cpfits.writeKey("CRVAL1", center[0]/degreesTOradians, "RA, degrees");
   cpfits.writeKey("CRVAL2", center[1]/degreesTOradians, "DEC, degrees");
