/*
 * pixelize.c
 *
 *  Created on: Feb 27, 2010
 *      Author: R.B. Metcalf
 */

#include "slsimlib.h"

#ifdef ENABLE_FITS
#include <CCfits/CCfits>
//#include <CCfits>
#endif

#include <fstream>
#include <algorithm>
#include <utility>
#include <stdexcept>
#include <thread>
#include "image_processing.h"
#include "point.h"
#include "source.h"
#include "gridmap.h"

#if __cplusplus < 201103L
template<typename T>
void swap(std::valarray<T>& x, std::valarray<T>& y)
{
  std::valarray<T> z(x);
  
  x.resize(y.size());
  x = y;
  
  y.resize(z.size());
  y = z;
}
#endif

void swap(PixelMap& x, PixelMap& y)
{
  using std::swap;
  
  swap(x.map,y.map);
  
  swap(x.Nx, y.Nx);
  swap(x.Ny, y.Ny);
  swap(x.resolution, y.resolution);
  swap(x.rangeX, y.rangeX);
  swap(x.rangeY, y.rangeY);
  
  swap(x.center[0], y.center[0]);
  swap(x.center[1], y.center[1]);
  
  swap(x.map_boundary_p1[0], y.map_boundary_p1[0]);
  swap(x.map_boundary_p1[1], y.map_boundary_p1[1]);
  swap(x.map_boundary_p2[0], y.map_boundary_p2[0]);
  swap(x.map_boundary_p2[1], y.map_boundary_p2[1]);
}

PixelMap::PixelMap()
: map(), Nx(0), Ny(0), resolution(0), rangeX(0), rangeY(0)
{
  center[0] = 0;
  center[1] = 0;
  
  map_boundary_p1[0] = 0;
  map_boundary_p1[1] = 0;
  map_boundary_p2[0] = 0;
  map_boundary_p2[1] = 0;
}

PixelMap::PixelMap(const PixelMap& other)
: map(other.map),
Nx(other.Nx), Ny(other.Ny), resolution(other.resolution), rangeX(other.rangeX), rangeY(other.rangeY)
{
  std::copy(other.center, other.center + 2, center);
  
  std::copy(other.map_boundary_p1, other.map_boundary_p1 + 2, map_boundary_p1);
  std::copy(other.map_boundary_p2, other.map_boundary_p2 + 2, map_boundary_p2);
}

/// make square PixelMap
PixelMap::PixelMap(
                   const PosType* center,  /// The location of the center of the map
                   std::size_t Npixels,  /// Number of pixels in one dimension of map.
                   PosType resolution        /// One dimensional range of map in whatever units the point positions are in
)
: map(0.0, Npixels*Npixels),
Nx(Npixels), Ny(Npixels), resolution(resolution)
{
  if(Npixels == 0 || resolution <=0) throw std::invalid_argument("invalid arguments");
  std::copy(center, center + 2, this->center);
  rangeX = resolution*Nx;
  rangeY = resolution*Ny;
  
  map_boundary_p1[0] = center[0]-(Npixels*resolution)/2.;
  map_boundary_p1[1] = center[1]-(Npixels*resolution)/2.;
  map_boundary_p2[0] = center[0]+(Npixels*resolution)/2.;
  map_boundary_p2[1] = center[1]+(Npixels*resolution)/2.;
}

/// make rectangular PixelMap with square pixels
PixelMap::PixelMap(
                   const PosType* center,  /// The location of the center of the map
                   std::size_t Nx,  /// Number of pixels in x dimension of map.
                   std::size_t Ny,  /// Number of pixels in y dimension of map.
                   PosType resolution        /// One dimensional range of map in whatever units the point positions are in
)
: map(0.0, Nx*Ny),
Nx(Nx), Ny(Ny), resolution(resolution)
{
  std::copy(center, center + 2, this->center);
  rangeX = resolution*Nx;
  rangeY = resolution*Ny;
  
  map_boundary_p1[0] = center[0]-(Nx*resolution)/2.;
  map_boundary_p1[1] = center[1]-(Ny*resolution)/2.;
  map_boundary_p2[0] = center[0]+(Nx*resolution)/2.;
  map_boundary_p2[1] = center[1]+(Ny*resolution)/2.;
}

/** \brief Constructs a PixelMap reading in a fits file
 * Infos about resolution, Npixels and center are read from the header.
 */
PixelMap::PixelMap(
                   std::string fitsfilename   /// file name of fits file to be read
                   ,double my_res         /// resolution (rad) of fits image if not given in fits file, use default or -1 otherwise
)
{
#ifdef ENABLE_FITS
  if(fitsfilename.empty())
    throw std::invalid_argument("Please enter a valid filename for the FITS file input");
  
  //std::auto_ptr<CCfits::FITS> fp(new CCfits::FITS(fitsfilename, CCfits::Read));
  
  std::auto_ptr<CCfits::FITS> fp(0);
  try
  {
    fp.reset( new CCfits::FITS (fitsfilename, CCfits::Read) );
  }
  catch (CCfits::FITS::CantOpen)
  {
    std::cerr << "Cannot open " << fitsfilename << std::endl;
    exit(1);
  }

  
  CCfits::PHDU& h0 = fp->pHDU();
  
  //const CCfits::ExtMap *h1=&fp->extension();
  
  Nx = h0.axis(0);
  Ny = h0.axis(1);
  
  try
  {
    h0.readKey("CRVAL1", center[0]);
    h0.readKey("CRVAL2", center[1]);
  }
  catch(CCfits::HDU::NoSuchKeyword)
  {
    center[0] = 0.0;
    center[1] = 0.0;
  }
  
  if(my_res == -1){
    // read the resolution
    try
    {
      double cdelt2;
      h0.readKey("CDELT1", my_res);
      h0.readKey("CDELT2", cdelt2);
      if(std::abs(my_res) - std::abs(cdelt2) > 1e-6)
        throw std::runtime_error("non-square pixels in FITS file " + fitsfilename);
    }
    catch(CCfits::HDU::NoSuchKeyword)
    {
      try{
        double cd12, cd21, cd22;
        h0.readKey("CD1_1", my_res);
        h0.readKey("CD1_2", cd12);
        h0.readKey("CD2_1", cd21);
        h0.readKey("CD2_2", cd22);
        if(std::abs(my_res) - std::abs(cd22) > 1e-6)
          throw std::runtime_error("non-square pixels in FITS file " + fitsfilename);
        if(cd12 || cd21)
          throw std::runtime_error("pixels not aligned with coordingate in FITS file " + fitsfilename);
      }
      catch(CCfits::HDU::NoSuchKeyword){
        double ps;
        try{
          h0.readKey("PHYSICALSIZE",ps);
        }
        catch(CCfits::HDU::NoSuchKeyword){
          std::cerr << "PixelMap input fits fiel must have header keywords:" << std::endl
          << " PHYSICALSIZE - size of map in degrees" <<std::endl
          << " or CDELT1 and CDELT2 or CD1_1, DC1_2, CD2_1 and CD2_2" << std::endl;
          exit(1);
        }
        my_res = ps/Nx;
      }
    }
    resolution = fabs(my_res)*pi/180.;
  }else{
    resolution = my_res;
  }
  
  rangeX = resolution*Nx;
  rangeY = resolution*Ny;
  map_boundary_p1[0] = center[0] - (Nx*resolution)/2.;
  map_boundary_p1[1] = center[1] - (Ny*resolution)/2.;
  map_boundary_p2[0] = center[0] + (Nx*resolution)/2.;
  map_boundary_p2[1] = center[1] + (Ny*resolution)/2.;
  
  h0.read(map);
#else
  std::cerr << "Please enable the preprocessor flag ENABLE_FITS !" << std::endl;
  exit(1);
#endif
}

/** \brief Creates a new PixelMap from a square region of a PixelMap.
 * If the region exceeds the boundaries of the original map, the new map is completed with zeros.
 */
PixelMap::PixelMap(const PixelMap& pmap,  /// Input PixelMap (from which the stamp is taken)
                   const PosType* center, /// center of the region to be duplicated (in rads)
                   std::size_t my_Npixels /// size of the region to be duplicated (in pixels)
)
: map(0.0, my_Npixels*my_Npixels),
Nx(my_Npixels), Ny(my_Npixels), resolution(pmap.resolution)
{
		std::copy(center, center + 2, this->center);
		rangeX = resolution*Nx;
		rangeY = resolution*Ny;
  
		map_boundary_p1[0] = center[0]-(Nx*resolution)/2.;
		map_boundary_p1[1] = center[1]-(Ny*resolution)/2.;
		map_boundary_p2[0] = center[0]+(Nx*resolution)/2.;
		map_boundary_p2[1] = center[1]+(Ny*resolution)/2.;
  
		int edge[2];
		edge[0] = (center[0]-pmap.map_boundary_p1[0])/resolution - Nx/2;
		edge[1] = (center[1]-pmap.map_boundary_p1[1])/resolution - Ny/2;
		if (edge[0] > int(pmap.Nx) || edge[1] > int(pmap.Ny) || edge[0]+int(Nx) < 0 || edge[1]+int(Ny) < 0)
    {
      std::cout << "The region you selected is completely outside PixelMap!" << std::endl;
      throw std::runtime_error("Attempting to make Sub-PixelMap outside of parent PixelMap!");
    }
		for (unsigned long i=0; i < map.size(); ++i)
    {
      int ix = i%Nx;
      int iy = i/Nx;
      map[i] = 0;
      if (ix+edge[0] > 0 && ix+edge[0] < pmap.Nx && iy+edge[1] > 0 && iy+edge[1] < pmap.Ny)
        map[i] = pmap.map[ix+edge[0]+(iy+edge[1])*pmap.Nx];
    }
}

/** \brief Creates a PixelMap at a different resolution.
 * The new counts are calculated integrating over the input pixels.
 * No interpolation or smoothing is performed.
 */
PixelMap::PixelMap(
                   const PixelMap& pmap
                   , PosType res_ratio     /// resolution of map is res_ratio times the resolution of the input map
)
{
  resolution = res_ratio*pmap.resolution;
  Nx = pmap.Nx/res_ratio + .5;
  Ny = pmap.Ny/res_ratio + .5;
  rangeX = resolution*Nx;
  rangeY = resolution*Ny;
  center[0] = pmap.center[0];
  center[1] = pmap.center[1];
  map_boundary_p1[0] = center[0] - (Nx*resolution)/2.;
  map_boundary_p1[1] = center[1] - (Ny*resolution)/2.;
  map_boundary_p2[0] = center[0] + (Nx*resolution)/2.;
  map_boundary_p2[1] = center[1] + (Ny*resolution)/2.;
  
  map.resize(Nx*Ny);
  
  int old_Nx = pmap.Nx;
  int old_Ny = pmap.Ny;
  int ix, iy;
  PosType area;
  PosType old_p1[2];
  PosType old_p2[2];
  
  for(unsigned long i=0;i < map.size(); ++i)
  {
    ix = i%Nx;
    iy = i/Nx;
    map[ix+Nx*iy] = 0.;
    old_p1[0] = std::max(0,int(ix*res_ratio));
    old_p1[1] = std::max(0,int(iy*res_ratio));
    
    old_p2[0] = std::min(old_Nx-1,int((ix+1.)*res_ratio));
    old_p2[1] = std::min(old_Ny-1,int((iy+1.)*res_ratio));
    
    for (int old_iy = old_p1[1]; old_iy <= old_p2[1]; ++old_iy)
    {
      for (int old_ix = old_p1[0]; old_ix<= old_p2[0]; ++old_ix)
      {
        area = MIN(old_ix+0.5,(ix+1.)*res_ratio-0.5) - MAX(old_ix-0.5,ix*res_ratio-0.5);
        area *= MIN(old_iy+0.5,(iy+1.)*res_ratio-0.5) - MAX(old_iy-0.5,iy*res_ratio-0.5);
        map[ix+Nx*iy] += area*pmap.map[old_ix+old_Nx*old_iy];
      }
    }
		}
}

PixelMap::~PixelMap()
{
  map.resize(0);
}

PixelMap& PixelMap::operator=(PixelMap other)
{
  PixelMap::swap(*this, other);
  return *this;
}

void PixelMap::swap(PixelMap &map1,PixelMap &map2)
{

  std::swap(map1.map,map2.map);
  std::swap(map1.Nx,map2.Ny);
  std::swap(map1.resolution,map2.resolution);
  std::swap(map1.rangeX,map2.rangeX);
  std::swap(map1.rangeY,map2.rangeY);
  std::swap(map1.center[0],map2.center[0]);
  std::swap(map1.center[1],map2.center[1]);

  std::swap(map1.map_boundary_p1[0],map2.map_boundary_p1[0]);
  std::swap(map1.map_boundary_p1[1],map2.map_boundary_p1[1]);

  std::swap(map1.map_boundary_p2[0],map2.map_boundary_p2[0]);
  std::swap(map1.map_boundary_p2[1],map2.map_boundary_p2[1]);

  return;
}

/// Zero the whole map
void PixelMap::Clean()
{
  map *= 0;
}

/// Multiplies the whole map by a scalar factor
void PixelMap::Renormalize(PosType factor)
{
  map *= factor;
}

/// Adds a value to the i-th pixel
void PixelMap::AddValue(std::size_t i, PosType value)
{
  map[i] += value;
}

/// Assigns a value to the i-th pixel
void PixelMap::AssignValue(std::size_t i, PosType value)
{
  map[i] = value;
}

/// Check whether two PixelMaps agree in their physical dimensions.
bool PixelMap::agrees(const PixelMap& other) const
{
  return
  (Nx == other.Nx) &&
  (Ny == other.Ny) &&
  (resolution == other.resolution) &&
  (center[0] == other.center[0]) &&
  (center[1] == other.center[1]);
}

/// Add the values of another PixelMap to this one.
PixelMap& PixelMap::operator+=(const PixelMap& rhs)
{
  // TODO: maybe check if PixelMaps agree, but is slower
  if(Nx != rhs.getNx() || Ny != rhs.getNy())
    throw std::runtime_error("Dimensions of maps are not compatible");
  for(size_t i=0;i<map.size();++i) map[i] += rhs.map[i];
  return *this;
}

/// Add two PixelMaps.
PixelMap operator+(const PixelMap& a, const PixelMap& b)
{
  PixelMap sum(a);
  sum += b;
  return sum;
}

/// Subtract the values of another PixelMap from this one.
PixelMap& PixelMap::operator-=(const PixelMap& rhs)
{
  // TODO: maybe check if PixelMaps agree, but is slower
  if(Nx != rhs.getNx() || Ny != rhs.getNy())
    throw std::runtime_error("Dimensions of maps are not compatible");
  for(size_t i=0;i<map.size();++i) map[i] -= rhs.map[i];
  return *this;
}

/// Subtract two PixelMaps.
PixelMap operator-(const PixelMap& a, const PixelMap& b)
{
  PixelMap diff(a);
  diff -= b;
  return diff;
}

/// Multiply the values of another PixelMap by this one.
PixelMap& PixelMap::operator*=(const PixelMap& rhs)
{
  if(Nx != rhs.getNx() || Ny != rhs.getNy())
    throw std::runtime_error("Dimensions of maps are not compatible");
  for(size_t i=0;i<map.size();++i) map[i] *= rhs.map[i];
  //map *= rhs.map;
  return *this;
}

PixelMap& PixelMap::operator*=(PosType b)
{
  for(size_t i=0;i<map.size();++i) map[i] *= b;
  //map *= rhs.map;
  return *this;
}

/// Multiply two PixelMaps.
PixelMap operator*(const PixelMap& a, const PixelMap& b)
{
  PixelMap diff(a);
  diff *= b;
  return diff;
}

/// Multiply two PixelMaps.
PixelMap operator*(const PixelMap& a, PosType b)
{
  PixelMap diff(a);
  diff *= b;
  return diff;
}

PosType PixelMap::ave() const{
  PosType tmp=0;
  for(size_t i=0;i<map.size();++i){
    tmp += map[i];
  }
  return tmp/map.size();
}


/** \brief Add an image to the map
 *
 *  If rescale==0 gives constant surface brightness, if < 0
 *  the surface brightness is not scaled by the pixel area as for the flux (default: 1).
 *  Negative values are good for mapping some quantity independant of the pixel size
 */
void PixelMap::AddImages(
                         ImageInfo *imageinfo   /// An array of ImageInfo-s.  There is no reason to separate images for this routine
                         ,int Nimages           /// Number of images on input.
                         ,float rescale         /// rescales the surface brightness while leaving the image unchanged,
///  see full notes

){
  
  if(Nimages <= 0) return;
  if(imageinfo->imagekist->Nunits() == 0) return;
  
  PosType sb = 1;
  float area = 1;
  std::list <unsigned long> neighborlist;
  std::list<unsigned long>::iterator it;
  for(long ii=0;ii<Nimages;++ii){
    
    if(imageinfo->imagekist->Nunits() > 0){
      imageinfo[ii].imagekist->MoveToTop();
      do{
        if(rescale != 0.0) sb = fabs(rescale)*imageinfo[ii].imagekist->getCurrent()->surface_brightness;
        
        assert(imageinfo[ii].imagekist->getCurrent()->leaf);
        
        if ((inMapBox(imageinfo[ii].imagekist->getCurrent()->leaf)) == true){
          PointsWithinLeaf(imageinfo[ii].imagekist->getCurrent()->leaf,neighborlist);
          for(it = neighborlist.begin();it != neighborlist.end();it++){
            area = LeafPixelArea(*it,imageinfo[ii].imagekist->getCurrent()->leaf);
            map[*it] += sb*area;
          }
        }
      }while(imageinfo[ii].imagekist->Down());
    }
  }
  
  if(rescale < 0){
    for(size_t i=0; i< Nx*Ny ;++i) map[i] /= resolution*resolution;
  }
  
  return;
}
/** \brief Add an image to the map
 *
 */
void PixelMap::AddGridBrightness(Grid &grid){
  
  
  
  PointList *plist = grid.i_tree->pointlist;

  if(plist->size() == 0) return;
  
  PointList::iterator listit= plist->Top();// = plist->begin();
  
  PosType sb = 1;
  float area = 1;
  
  std::list <unsigned long> neighborlist;
  std::list<unsigned long>::iterator it;
  //for(long ii=0;ii<Nimages;++ii){
  
  do{
  //for(listit = plist->begin() ; listit != plist->end() ; ++listit ){
    sb = (*listit)->surface_brightness;
  
    if (sb != 0.0 && (inMapBox((*listit)->leaf)) == true){
      PointsWithinLeaf((*listit)->leaf,neighborlist);
      for(it = neighborlist.begin();it != neighborlist.end();it++){
        area = LeafPixelArea(*it,(*listit)->leaf);
        map[*it] += sb*area;
      }
    }
  }while(--listit);

<<<<<<< HEAD
  //for(size_t i=0; i< Nx*Ny ;++i) map[i] /= resolution*resolution;
=======
  for(size_t i=0; i< Nx*Ny ;++i) map[i] /= resolution*resolution;
>>>>>>> 21afd1e3

  return;
}

void PixelMap::AddImages(
                         std::vector<ImageInfo> &imageinfo   /// An array of ImageInfo-s.  There is no reason to separate images for this routine
                          ,int Nimages           /// Number of images on input.
                         ,float rescale         /// rescales the surface brightness while leaving the image unchanged,
///  see full notes
){
  AddImages(imageinfo.data(),Nimages,rescale);
}

/*
void PixelMap::AddImages(const GridMap &map){
  Point_2d x;
  for(size_t i=0; i < map.getNumberOfPoints(); ++i){
    Utilities::PositionFromIndex(i,x.x,map.getInitNgrid(),map.getXRange,center);
  }
}
*/


/** \brief Add images with uniform surface brightness set by input parameter value.
 *
 *   This does not use the surface brightnesses stored in the image points.
 */
void PixelMap::AddUniformImages(
                      ImageInfo *imageinfo   /// An array of ImageInfo-s.  There is no reason to separate images for this routine
                      ,int Nimages,double value){
  
  if(Nimages <= 0) return;
  if(imageinfo->imagekist->Nunits() == 0) return;
  
  float area = 1;
  std::list <unsigned long> neighborlist;
  std::list<unsigned long>::iterator it;
  for(long ii=0;ii<Nimages;++ii){
    
    if(imageinfo->imagekist->Nunits() > 0){
      imageinfo[ii].imagekist->MoveToTop();
      do{
        
        assert(imageinfo[ii].imagekist->getCurrent()->leaf);
        
        if ((inMapBox(imageinfo[ii].imagekist->getCurrent()->leaf)) == true){
          PointsWithinLeaf(imageinfo[ii].imagekist->getCurrent()->leaf,neighborlist);
          for(it = neighborlist.begin();it != neighborlist.end();it++){
            area = LeafPixelArea(*it,imageinfo[ii].imagekist->getCurrent()->leaf);
            map[*it] += value*area/resolution/resolution;
          }
        }
      }while(imageinfo[ii].imagekist->Down());
    }
  }
  
  return;
}
/// returns the grid points within the branch
void PixelMap::PointsWithinLeaf(Branch * branch1, std::list <unsigned long> &neighborlist){
  
  neighborlist.clear();
  
  long line_s,line_e,col_s,col_e;
  
  find_index(branch1->boundary_p1,line_s,col_s);
  find_index(branch1->boundary_p2,line_e,col_e);
  
  if(line_s < 0) line_s = 0;
  if(col_s < 0) col_s = 0;
  
  //line_s = std::max(0,int(Utilities::IndexFromPosition(branch1->boundary_p1[0],Nx,range,center[0])));
  //col_s = std::max(0,int(Utilities::IndexFromPosition(branch1->boundary_p1[1],Ny,range*Ny/Nx,center[1])));
  
  //line_e = Utilities::IndexFromPosition(branch1->boundary_p2[0],Nx,range,center[0]);
  //col_e = Utilities::IndexFromPosition(branch1->boundary_p2[1],Ny,range*Ny/Nx,center[1]);
  
  if (line_e < 0) line_e = Nx-1;
  if (col_e < 0) col_e = Ny-1;
  
  for (int iy = col_s; iy<= col_e; ++iy)
  {
    for (int ix = line_s; ix <= line_e; ++ix)
    {
      neighborlist.push_back(ix+Nx*iy);
    }
		}
}
/// checks if the branch is within map boundaries
bool PixelMap::inMapBox(Branch * branch1) const{
  if (branch1->boundary_p1[0] > map_boundary_p2[0] || branch1->boundary_p2[0] < map_boundary_p1[0]) return false;
  if (branch1->boundary_p1[1] > map_boundary_p2[1] || branch1->boundary_p2[1] < map_boundary_p1[1]) return false;
  return true;
}
/// checks if point is within map boundaries
bool PixelMap::inMapBox(PosType * x) const{
  if (x[0] > map_boundary_p2[0] || x[0] < map_boundary_p1[0]) return false;
  if (x[1] > map_boundary_p2[1] || x[1] < map_boundary_p1[1]) return false;
  return true;
}

bool PixelMap::pixels_are_neighbors(size_t i,size_t j) const{
  
  long x = i%Nx - j%Nx;
  if(std::abs(x) > 1) return false;
  x = i/Nx - j/Nx;
  if(std::abs(x) > 1) return false;
  return true;
}

int PixelMap::count_islands(std::list<size_t> &pixel_index,std::vector<std::list<size_t>::iterator> &heads) const{
  
  heads.clear();
  if(pixel_index.size() == 0) return 0;
  
  if(pixel_index.size() == 1){
    heads.push_back(pixel_index.begin());
    return 1;
  }
  
  
  int ngroups = 0;
  pixel_index.sort();
  
  if(pixel_index.back() > Nx*Ny ){
    throw std::invalid_argument("index out of range");
  }
  
  size_t current;
  std::list<size_t>::iterator group = pixel_index.begin();
  
  while(group != pixel_index.end()){
    heads.push_back(group);
    current = *group;
    ++group;
    _count_islands_(current, pixel_index, group);
    
    ++ngroups;
  }
  
  heads.push_back(pixel_index.end());
  
  assert(ngroups == heads.size()-1);
  
  return ngroups;
}

void PixelMap::_count_islands_(size_t current,std::list<size_t> &reservoir
                     ,std::list<size_t>::iterator &group) const{
  
  std::list<size_t>::iterator it = group;
  
  size_t imax = current + Nx + 1;  // maximum value of an index that can be a neighbor to current
  
  while( it != reservoir.end() && *it <= imax){
    if(pixels_are_neighbors(current,*it)){

      size_t tmp = *it;

      if(group == it){
        ++group;
      }else{
        reservoir.erase(it);
        reservoir.insert(group,tmp);
      }
      
      _count_islands_(tmp,reservoir,group);
      it = group;
      while(*it <= tmp && it != reservoir.end() ) ++it;  // skip forward to the next on in the list that hasn't been tested
    }else{
      ++it;
    }
  }
  return;
}


//// Finds the area of the intersection between pixel i and branch1
PosType PixelMap::LeafPixelArea(IndexType i,Branch * branch1){
  PosType area=0;
  PosType p[2],p1[2],p2[2];
  
  //Utilities::PositionFromIndex(i,p,Nx,range,center);
  find_position(p,i);
  p1[0] = p[0] - .5*resolution;
  p1[1] = p[1] - .5*resolution;
  p2[0] = p[0] + .5*resolution;
  p2[1] = p[1] + .5*resolution;
  area = MIN(p2[0],branch1->boundary_p2[0])
  - MAX(p1[0],branch1->boundary_p1[0]);
  if(area < 0) return 0.0;
  
  area *= MIN(p2[1],branch1->boundary_p2[1])
  - MAX(p1[1],branch1->boundary_p1[1]);
  if(area < 0) return 0.0;
  
  return area;
}

/// Print an ASCII table of all the pixel values.
void PixelMap::printASCII() const
{
  std::cout << Nx << " " << Ny << "  " << rangeX << std::endl;
  for(std::size_t i=0;i < map.size(); ++i) std::cout << map[i] << std::endl;
  std::cout << Nx << " " << Ny << "  " << rangeX << std::endl;
  
  //map.resize(0);
  return;
}
/// Print an ASCII table of all the pixel values.
void PixelMap::printASCIItoFile(std::string filename) const
{
  std::ofstream file_map(filename.c_str());
  
  if(!file_map){
    std::cout << "unable to open file " << filename << std::endl;
    exit(0);
  }
  
  std::cout << Nx << " " << Ny << "  " << rangeX << std::endl;
  for(std::size_t i=0;i < map.size(); ++i) file_map << std::scientific << map[i] << std::endl;
  std::cout << Nx << " " << Ny << "  " << rangeX << std::endl;
  
  //map.resize(0);
  
  file_map.close();
  
  return;
}
/// Output the pixel map as a fits file.
void PixelMap::printFITS(std::string filename, bool verbose) const
{
#ifdef ENABLE_FITS
  if(filename.empty())
    throw std::invalid_argument("Please enter a valid filename for the FITS file output");
  
  long naxis = 2;
  long naxes[2] = {(long)Nx, (long)Ny};
  
  // might throw CCfits::FITS::CantCreate
  //std::auto_ptr<CCfits::FITS> fout(new CCfits::FITS(filename, FLOAT_IMG, naxis, naxes));

  std::auto_ptr<CCfits::FITS> fout(0);
  try
  {
    fout.reset( new CCfits::FITS(filename, FLOAT_IMG, naxis, naxes) );
  }
  catch (CCfits::FITS::CantOpen)
  {
    std::cerr << "Cannot open " << filename << std::endl;
    exit(1);
  }

  std::vector<long> naxex(2);
  naxex[0] = Nx;
  naxex[1] = Ny;
  
  CCfits::PHDU& phout = fout->pHDU();
  
  phout.write(1, map.size(), map);
  
  phout.addKey("WCSAXES", 2, "number of World Coordinate System axes");
  phout.addKey("CRPIX1", 0.5*(naxex[0]+1), "x-coordinate of reference pixel");
  phout.addKey("CRPIX2", 0.5*(naxex[1]+1), "y-coordinate of reference pixel");
  phout.addKey("CRVAL1", 0.0, "first axis value at reference pixel");
  phout.addKey("CRVAL2", 0.0, "second axis value at reference pixel");
  phout.addKey("CTYPE1", "RA---TAN", "the coordinate type for the first axis");
  phout.addKey("CTYPE2", "DEC--TAN", "the coordinate type for the second axis");
  phout.addKey("CUNIT1", "deg     ", "the coordinate unit for the first axis");
  phout.addKey("CUNIT2", "deg     ", "the coordinate unit for the second axis");
  phout.addKey("CDELT1", -180*resolution/pi, "partial of first axis coordinate w.r.t. x");
  phout.addKey("CDELT2", 180*resolution/pi, "partial of second axis coordinate w.r.t. y");
  phout.addKey("CROTA2", 0.0, "");
  phout.addKey("CD1_1", -180*resolution/pi, "partial of first axis coordinate w.r.t. x");
  phout.addKey("CD1_2", 0.0, "partial of first axis coordinate w.r.t. y");
  phout.addKey("CD2_1", 0.0, "partial of second axis coordinate w.r.t. x");
  phout.addKey("CD2_2", 180*resolution/pi, "partial of second axis coordinate w.r.t. y");
  
  phout.addKey("Nx", Nx, "");
  phout.addKey("Ny", Ny, "");
  phout.addKey("range x", map_boundary_p2[0]-map_boundary_p1[0], "radians");
  phout.addKey("RA", center[0], "radians");
  phout.addKey("DEC", center[1], "radians");
  
  if(verbose)
    std::cout << phout << std::endl;
#else
  std::cerr << "Please enable the preprocessor flag ENABLE_FITS !" << std::endl;
  exit(1);
#endif
}

void PixelMap::printFITS(std::string filename,std::vector<std::tuple<std::string,double,std::string>> &extra_header_info, bool verbose) const
{
#ifdef ENABLE_FITS
  if(filename.empty())
    throw std::invalid_argument("Please enter a valid filename for the FITS file output");
  
  long naxis = 2;
  long naxes[2] = {(long)Nx, (long)Ny};

  // might throw CCfits::FITS::CantCreate
  //std::auto_ptr<CCfits::FITS> fout(new CCfits::FITS(filename, FLOAT_IMG, naxis, naxes));
  
  std::auto_ptr<CCfits::FITS> fout(0);
  try
  {
    fout.reset( new CCfits::FITS(filename, FLOAT_IMG, naxis, naxes) );
  }
  catch (CCfits::FITS::CantOpen)
  {
    std::cerr << "Cannot open " << filename << std::endl;
    exit(1);
  }

  
  std::vector<long> naxex(2);
  naxex[0] = Nx;
  naxex[1] = Ny;
  
  CCfits::PHDU& phout = fout->pHDU();
  
  phout.write(1, map.size(), map);
  
  phout.addKey("WCSAXES", 2, "number of World Coordinate System axes");
  phout.addKey("CRPIX1", 0.5*(naxex[0]+1), "x-coordinate of reference pixel");
  phout.addKey("CRPIX2", 0.5*(naxex[1]+1), "y-coordinate of reference pixel");
  phout.addKey("CRVAL1", 0.0, "first axis value at reference pixel");
  phout.addKey("CRVAL2", 0.0, "second axis value at reference pixel");
  phout.addKey("CTYPE1", "RA---TAN", "the coordinate type for the first axis");
  phout.addKey("CTYPE2", "DEC--TAN", "the coordinate type for the second axis");
  phout.addKey("CUNIT1", "deg     ", "the coordinate unit for the first axis");
  phout.addKey("CUNIT2", "deg     ", "the coordinate unit for the second axis");
  phout.addKey("CDELT1", -180*resolution/pi, "partial of first axis coordinate w.r.t. x");
  phout.addKey("CDELT2", 180*resolution/pi, "partial of second axis coordinate w.r.t. y");
  phout.addKey("CROTA2", 0.0, "");
  phout.addKey("CD1_1", -180*resolution/pi, "partial of first axis coordinate w.r.t. x");
  phout.addKey("CD1_2", 0.0, "partial of first axis coordinate w.r.t. y");
  phout.addKey("CD2_1", 0.0, "partial of second axis coordinate w.r.t. x");
  phout.addKey("CD2_2", 180*resolution/pi, "partial of second axis coordinate w.r.t. y");
  
  phout.addKey("Nx", Nx, "");
  phout.addKey("Ny", Ny, "");
  phout.addKey("range x", map_boundary_p2[0]-map_boundary_p1[0], "radians");
  phout.addKey("RA", center[0], "radians");
  phout.addKey("DEC", center[1], "radians");
  
  for(auto hp : extra_header_info){
    phout.addKey<double>(std::get<0>(hp),std::get<1>(hp),std::get<2>(hp));
  }
  
  if(verbose)
    std::cout << phout << std::endl;
#else
  std::cerr << "Please enable the preprocessor flag ENABLE_FITS !" << std::endl;
  exit(1);
#endif
}

/** \ingroup Image
 *
 * \brief Smoothes a map with a Gaussian kernel of width sigma (in arcseconds)
 */
void PixelMap::smooth(PosType sigma){
  PosType sum=0,**mask;
  int ix,iy;
  int Nmask,Nmask_half;
  int j_cen, k_cen;
  
  sigma /= 3600.*180/pi;
  Nmask=2*(int)(3*sigma/resolution + 1);
  std::cout << Nmask << std::endl;
  if(Nmask < 4 ) std::cout << "WARNING: pixels are large compare to psf Nmask=" << Nmask << std::endl;
  
  Nmask_half = int(Nmask/2);
  mask = new PosType*[Nmask];
  for (int j = 0; j <Nmask; j++)
    mask[j] = new PosType[Nmask];
  
  for(int j=0;j<Nmask;j++)
  {
    for(int k=0;k<Nmask;k++)
    {
      j_cen = j - Nmask_half;
      k_cen = k - Nmask_half;
      mask[j][k]= exp(-(pow(j_cen*resolution,2) + pow(k_cen*resolution,2))/2/pow(sigma,2) );
      sum+=mask[j][k];
    }
  }
  for(int j=0;j<Nmask;j++)
  {
    for(int k=0;k<Nmask;k++)
    {
      mask[j][k]/=sum;
    }
  }
  
  std::valarray<PosType> map_out(0.0, map.size());
  
  for(long i=0;i<map.size();i++){
    for(int j=0;j<Nmask;j++){
      ix=i%Nx + j-Nmask_half;
      if( (ix>-1) && (ix<Nx) ){
        for(int k=0;k<Nmask;k++){
          iy=i/Nx + k-Nmask_half;
          if( (iy>-1) && (iy<Ny) ){
            map_out[ix+Nx*iy] += mask[j][k]*map[i];
          }
        }
      }
    }
  }
  
  using std::swap;
  swap(map, map_out);
  
  for (int j = 0; j <Nmask; j++)
    delete[] mask[j];
  delete[] mask;
}

/**
 * \brief Draws a line between two points on the image by setting
 * the pixels equal to value.
 *
 * TODO: Could be improved by detecting if the line passes through the map
 * at all before starting.  Could also be improved by making the line fatter
 * by including neighbor points.
 */
void PixelMap::drawline(
                        PosType x1[]     /// one end point of line
                        ,PosType x2[]    /// other end point of line
                        ,PosType value   /// value that it is set to on the map
){
  
  PosType x[2],s1,s2,r;
  long index;
  PosType d = 0;
  
  r = sqrt( (x2[0] - x1[0])*(x2[0] - x1[0]) + (x2[1] - x1[1])*(x2[1] - x1[1]) );
  
  if(r==0.0){
    if(inMapBox(x1)){
      //index = Utilities::IndexFromPosition(x1,Nx,range,center);
      index = find_index(x1);
      map[index] = value;
    }
    return;
  }
  
  s1 = (x2[0] - x1[0])/r;
  s2 = (x2[1] - x1[1])/r;
  
  x[0] = x1[0];
  x[1] = x1[1];
  while(d <= r){
    if(inMapBox(x)){
      //index = Utilities::IndexFromPosition(x,Nx,range,center);
      index = find_index(x);
      if(index != -1) map[index] = value;
    }
    x[0] += s1*resolution;
    x[1] += s2*resolution;
    d += resolution;
  }
  
  return;
}

/**
 * \brief Draws a circle
 */
void PixelMap::drawcircle(
                          PosType r_center[]    /// center of circle
                          ,PosType radius       /// radius of circle
                          ,PosType value        /// value that it is set to on the map
){
  
  PosType x1[2],x2[2];
  PosType dtheta = resolution/fabs(radius);
  
  for(float theta = 0; theta < 2*pi; theta += dtheta){
    x1[0] = r_center[0] + radius*cos(theta);
    x1[1] = r_center[1] + radius*sin(theta);
    x2[0] = r_center[0] + radius*cos(theta+dtheta);
    x2[1] = r_center[1] + radius*sin(theta+dtheta);
    drawline(x1,x2,value);
  }
  
  return;
}

/**
 * \brief Draws a disk
 */
void PixelMap::drawdisk(
                          PosType r_center[]    /// center of disk
                          ,PosType radius       /// radius of disk
                          ,PosType value        /// value that it is set to on the map
                          ,int Nstrip           /// number of lines we want
){
  
  PosType x1[2],x2[2];
  
  // To do the circle (easy) :
  // ========================
  drawcircle(r_center,radius,value);
  
  // To fill the circle :
  // ====================
  
/*  for(float theta = 0; theta < 2*pi; theta += pi/N){
    x1[0] = r_center[0] - radius*cos(theta);
    x2[0] = r_center[0] + radius*cos(theta);
    x1[1] = x2[1] = r_center[1] + radius*sin(theta);
    drawline(x1,x2,value);
  }
  */
  for(float y = -radius + resolution/2 ; y <= radius; y += resolution){
    x1[0] = sqrt(radius*radius - y*y) + r_center[0];
    x2[0] = -sqrt(radius*radius - y*y) + r_center[0];
    x1[1] = x2[1] = r_center[1] + y;
    drawline(x1,x2,value);
  }
  return;
}


/**
 * \brief Draws a grid
 */
void PixelMap::drawgrid(int N,PosType value){
  
  PosType x1[2],x2[2];
  x1[1] = map_boundary_p1[1];
  x2[1] = map_boundary_p2[1];
  for(int i=1;i<N;++i){
    x1[0] = x2[0] = map_boundary_p1[0] + i*rangeX/N;
    drawline(x1,x2,value);
  }
  
  x1[0] = map_boundary_p1[0];
  x2[0] = map_boundary_p2[0];
  for(int i=1;i<N;++i){
    x1[1] = x2[1] = map_boundary_p1[1] + i*rangeY/N;
    drawline(x1,x2,value);
  }
}

/**
 * \brief Draws a square
 */
void PixelMap::drawSquare(PosType p1[],PosType p2[],PosType value){
  PosType x1[2],x2[2];
  
  x1[0] = p1[0];
  x1[1] = p1[1];
  x2[0] = p2[0];
  x2[1] = p1[1];
  drawline(x1,x2,value);
  
  x1[0] = p2[0];
  x1[1] = p1[1];
  x2[0] = p2[0];
  x2[1] = p2[1];
  drawline(x1,x2,value);
  
  x1[0] = p2[0];
  x1[1] = p2[1];
  x2[0] = p1[0];
  x2[1] = p2[1];
  drawline(x1,x2,value);
  
  x1[0] = p1[0];
  x1[1] = p2[1];
  x2[0] = p1[0];
  x2[1] = p1[1];
  drawline(x1,x2,value);
}

/**
 * \brief Draws a box (filling the inside with horizontal lines, starting from the top)
 */
void PixelMap::drawBox(PosType p1[],PosType p2[],PosType value,int Nstrip)
{
  PosType x1ini[2],x2ini[2];
  PosType x1[2],x2[2];
  PosType N = double(Nstrip);
  
  // To do the frame (easy) :
  // ========================
  drawSquare(p1,p2,value);
  
  // To fill the square :
  // ====================

  // Initiating :
  if(p2[1]-p1[1]<0)
  {
    x1ini[0] = p1[0]; x1ini[1] = p1[1];
    x2ini[0] = p2[0]; x2ini[1] = p1[1];
    N *= -1. ;
  }
  else if(p2[1]-p1[1]>0)
  {
    x1ini[0] = p1[0]; x1ini[1] = p2[1];
    x2ini[0] = p2[0]; x2ini[1] = p2[1];
  }
  else
  {
    ERROR_MESSAGE();
    std::cout << "Error with drawbox." << std::endl;
    exit(0);
  }

  // Filling :
  x1[0] = x1ini[0] ;
  x2[0] = x2ini[0] ;
  for(int i=1;i<Nstrip;i++)
  {
    x1[1] = x1ini[1]-i*(p2[1]-p1[1])/N;
    x2[1] = x2ini[1]-i*(p2[1]-p1[1])/N;
    drawline(x1,x2,value);
  }

  return ;
}

/**
 * \brief Draws a closed curve through the points in curve->imagekist
 *
 * This differs form PixelMap::AddImage() in that it draws lines between the points
 * and takes no account of the cells that the points are in or the surface brightness.
 * The points must be ordered already.  Particularly useful for drawing the caustics
 * that may have irregular cell sizes.  The last point will be connected to the first point.
 */
void PixelMap::AddCurve(ImageInfo *curve,PosType value){
  AddCurve(curve->imagekist,value);
  return;
}

void PixelMap::AddCurve(Kist<Point> *imagekist,PosType value){
  PosType x[2];
  
  if(imagekist->Nunits() == 0 ) return;
  
  imagekist->MoveToTop();
  x[0] = imagekist->getCurrent()->x[0];
  x[1] = imagekist->getCurrent()->x[1];
  imagekist->Down();
  for(;!(imagekist->OffBottom());imagekist->Down()){
    drawline(x,imagekist->getCurrent()->x,value);
    x[0] = imagekist->getCurrent()->x[0];
    x[1] = imagekist->getCurrent()->x[1];
  }
  imagekist->MoveToTop();
  drawline(x,imagekist->getCurrent()->x,value);
  
  return;
}

void PixelMap::AddCurve(std::vector<Point_2d> &curve,double value){
  PosType x[2];
  
  if(curve.size() == 0 ) return;
  
  x[0] = curve[0][0];
  x[1] = curve[0][1];
  for(size_t ii=1;ii<curve.size();++ii){
    drawline(x,curve[ii].x,value);
    x[0] = curve[ii][0];
    x[1] = curve[ii][1];
  }
  drawline(x,curve[0].x,value);
  
  return;
  
}


/**
 *  \brief Fills in pixels where the image plane points in the grid are located with the value given.
 
 This is for lensing quantities and not surface brightness.  If you want surface brightness use PixelMap::AddGridBrightness()
 */
void PixelMap::AddGrid(const Grid &grid,PosType value){
  if(grid.getNumberOfPoints() == 0) return;

  PointList* list = grid.i_tree->pointlist;
  size_t index;
  
  PointList::iterator list_current = list->Top();
  do{
    if(inMapBox((*list_current)->x)){
      index = find_index((*list_current)->x);
      map[index] = value;
    }
  }while(--list_current);
  
}
/**
 *  \brief Fills in pixels with the selected quantity from the grid points.
 *
 *  The grid and PixelMap do not need to be related in any way.
 *  Using this function multiple grids can be added to the same image.
 *
 * This is for lensing quantities and not surface brightness.  If you want surface brightness use PixelMap::AddGridBrightness()

 *
 *  Warning: When adding a new grid it should not overlap with any of the previously added grids.
 */
void PixelMap::AddGrid(const Grid &grid,LensingVariable val){
  
  if(grid.getNumberOfPoints() == 0 ) return;
  
  AddGrid_(*(grid.i_tree->pointlist),val);
  
  return;
  //***********************************************************************
  
  int Nblocks = 16;
  std::vector<PointList> lists(Nblocks);
  PointList::iterator list_current;
  
  Kist<Point> kist;
  
  bool allowDecent;
  //grid.i_tree->moveTop();
  TreeStruct::iterator treeit(grid.i_tree);
  int i = 0;
  do{
    if((*treeit)->level == 4){
      assert(i < 16);
      
      lists[i].setTop((*treeit)->points);
      lists[i].setN((*treeit)->npoints);
      list_current.current = lists[i].Top();
      list_current.JumpDownList( (*treeit)->npoints -1);
      lists[i].setBottom(*list_current);

      ++i;
      allowDecent = false;
    }else{
      allowDecent = true;
    }
    //  }while(grid.i_tree->TreeWalkStep(allowDecent) && i < Nblocks);
  }while(treeit.TreeWalkStep(allowDecent) && i < Nblocks);
  
  std::thread thr[16];
  
  for(int i = 0; i< Nblocks ;++i){
    thr[i] = std::thread(&PixelMap::AddGrid_,this,lists[i],val);
    //thr[i] = std::async(&PixelMap::AddGrid_,this,lists[i],val);
  }
  for(int ii=0;ii<Nblocks;++ii) thr[ii].join();

}

void PixelMap::AddGrid_(const PointList &list,LensingVariable val){
  double tmp,area;
  PosType tmp2[2];
  
  PointList::iterator pl_it = list.Top();
  do{
  //for(PointList::iterator pl_it = list.begin() ; pl_it != list.end() ; ++pl_it){
  //for(size_t i = 0; i< list.size(); ++i){
    
    switch (val) {
      case ALPHA:
        tmp2[0] = (*pl_it)->x[0] - (*pl_it)->image->x[0];
        tmp2[1] = (*pl_it)->x[1] - (*pl_it)->image->x[1];
        tmp = sqrt(tmp2[0]*tmp2[0] + tmp2[1]*tmp2[1])/resolution/resolution;
        break;
      case ALPHA1:
        tmp = ((*pl_it)->x[0] - (*pl_it)->image->x[0])/resolution/resolution;
        break;
      case ALPHA2:
        tmp = ((*pl_it)->x[1] - (*pl_it)->image->x[1])/resolution/resolution;
        break;
      case KAPPA:
        tmp = (*pl_it)->kappa/resolution/resolution;
        break;
      case GAMMA:
        tmp2[0] = (*pl_it)->gamma[0];
        tmp2[1] = (*pl_it)->gamma[1];
        tmp = sqrt(tmp2[0]*tmp2[0] + tmp2[1]*tmp2[1])/resolution/resolution;
        break;
      case GAMMA1:
        tmp = (*pl_it)->gamma[0]/resolution/resolution;
        break;
      case GAMMA2:
        tmp = (*pl_it)->gamma[1]/resolution/resolution;
        break;
      case GAMMA3:
        tmp = (*pl_it)->gamma[2]/resolution/resolution;
        break;
      case INVMAG:
        tmp = (*pl_it)->invmag/resolution/resolution;
        break;
      case DT:
        tmp = (*pl_it)->dt/resolution/resolution;
        break;
      default:
        std::cerr << "PixelMap::AddGrid() does not work for the input LensingVariable" << std::endl;
        throw std::runtime_error("PixelMap::AddGrid() does not work for the input LensingVariable");
        break;
        // If this list is to be expanded to include ALPHA or GAMMA take care to add them as vectors
    }
    
    std::list <unsigned long> neighborlist;
    std::list <unsigned long>::iterator it;

    if(tmp != 0.0){
      if( inMapBox((*pl_it)->leaf) == true){
        PointsWithinLeaf((*pl_it)->leaf,neighborlist);
        for(it = neighborlist.begin();it != neighborlist.end();it++){
          area = LeafPixelArea(*it,(*pl_it)->leaf);
          map[*it] += tmp*area;
        }
      }
    }
    
  }while(--pl_it);
}



/// Find arcs in image  WARNING: THIS IS UNDER CONSTRUCTION!
void PixelMap::FindArc(
                       PosType &radius
                       ,PosType *xc
                       ,PosType *arc_center
                       ,PosType &arclength
                       ,PosType &width
                       ,PosType threshold    // threshold in pixal value
){
  
  if(Nx != Ny){
    std::cout << "PixelMap::FindArc() Doesn't work on nonsquare maps" << std::endl;
    throw std::runtime_error("nonsquare");
  }
  std::vector<size_t> mask(Nx*Nx);
  size_t j=0;
  long k=0;
  PosType const tmp_center[2] = {0,0};
  
  // mask pixels below threshhold
  PosType maxval = map[0],minval = map[0];
  for(size_t i=0;i<Nx*Nx;i++){
    if(map[i] > threshold){
      if(j==0) minval = map[i];
      else minval = MIN(minval,map[i]);
      mask[j++]=i;
    }
    maxval = MAX(maxval,map[i]);
  }
  mask.resize(j);
  minval *= 0.99;
  
  if(j == 0 || j == Nx*Nx){
    std::cout << "PixelMap::FindArc() - No pixels above surface brighness limit" << std::endl;
    radius = arclength = width = 0.0;
    xc[0] = xc[1] = 0.0;
    return;
  }
  
  PosType Rmax,Rmin,r2;
  Rmax = Nx;
  Rmin = 2;
  
  size_t Nc,Nr;
  
  Nc = (size_t)(2*Rmax);
  Nr = (size_t)(Rmax-Rmin)/2;
  
  std::vector<PosType> x(Nc),y(Nc),R2(Nr);
  Utilities::D3Matrix<float> votes(Nc,Nc,Nr);
  for(size_t i = 0;i<Nc*Nc*Nr;++i) votes(i) = 0;
  
  for(size_t i = 0;i<Nc;++i) x[i] = i*2*Rmax/(Nc-1) - Rmax;
  for(size_t i = 0;i<Nc;++i) y[i] = i*2*Rmax/(Nc-1) - Rmax;
  for(size_t i = 0;i<Nr;++i) R2[i] = pow(Rmin + i*(Rmax-Rmin)/(Nr-1),2);
  
  const PosType range = 1.0*Nx;
  PosType RmaxSqr = Rmax*Rmax;
  PosType rminSqr = RmaxSqr,rmax2=0;
  for(size_t m=0;m<mask.size();++m){
    
    Utilities::PositionFromIndex(mask[m], xc, Nx, range, tmp_center);
    
    for(size_t ii=0;ii<Nc;++ii){
      for(size_t jj=0;jj<Nc;++jj){
        
        r2 = (xc[0]-x[ii])*(xc[0]-x[ii]) + (xc[1]-y[jj])*(xc[1]-y[jj]);
        
        rminSqr = MIN(rminSqr,r2);
        rmax2 = MAX(rmax2,r2);
        
        if(r2 < RmaxSqr){
          k = Utilities::locate<PosType>(R2,r2);
          if(k > -1 && k < Nr){
            //votes(ii,jj,k) += log(map[mask[m]]/minval);
            votes(ii,jj,k) += map[mask[m]];
            //std::cout << "vote = " << votes(ii,jj,k) << std::endl;
          }
        }
      }
    }
  }
  
  printFITS("!fit_test.fits");
  
  // find maximum votes
  size_t kmax=0,ksecond=0;
  PosType maxvotes,secondvotes;
  maxvotes = votes(0);
  for(size_t kk=0;kk < Nc*Nc*Nr;++kk){
    
    if(votes(kk) >= maxvotes ){
      
      secondvotes = maxvotes;
      ksecond = kmax;
      
      maxvotes = votes(kk);
      kmax = kk;
    }
  }
  
  xc[0] = x[votes.xindex(kmax)];
  xc[1] = y[votes.yindex(kmax)];
  radius = sqrt(R2[votes.zindex(kmax)]);
  
  PosType x_tmp[2],r_tmp,rmax,rmin;
  double xave[2] = {0,0};
  rmax = 0.0;
  rmin = radius;
  arclength = 0;
  
  // find arc length, width and center
  for(size_t m=0;m<mask.size();++m){
    Utilities::PositionFromIndex(mask[m], x_tmp, Nx, range, tmp_center);
    r_tmp = sqrt( (xc[0] - x_tmp[0])*(xc[0] - x_tmp[0]) + (xc[1] - x_tmp[1])*(xc[1] - x_tmp[1]) );
    
    if(fabs(r_tmp-radius) < 1.0){
      arclength += 1;
      xave[0] += x_tmp[0];
      xave[1] += x_tmp[1];
    }
    rmax = MAX(rmax,r_tmp);
    rmin = MIN(rmin,r_tmp);
  }
  xave[0] /= arclength;
  xave[1] /= arclength;
  
  double tmp = sqrt( (xave[0] - xc[0])*(xave[0] - xc[0]) + (xave[1] - xc[1])*(xave[1] - xc[1]) );
  arc_center[0] = radius*(xave[0] - xc[0])/tmp + xc[0];
  arc_center[1] = radius*(xave[1] - xc[1])/tmp + xc[1];
  
  // convert from pixel units to angular units
  width = MAX(rmax-rmin,1.0)*resolution;
  arclength *= resolution;
  radius *= resolution;
  
  xc[0] = xc[0]*resolution + center[0];
  xc[1] = xc[1]*resolution + center[1];
  
  arc_center[0] = arc_center[0]*resolution + center[0];
  arc_center[1] = arc_center[1]*resolution + center[1];
  
}

/** \brief Reads all the fits files in a directory into a vector of PixelMaps.
 *
 *  The input fits files must have .fits in their names in addition to the string filespec.
 */
void Utilities::LoadFitsImages(
                               std::string dir              /// path to directory containing fits files
                               ,const std::string& filespec /// string of charactors in fits file name that are matched
                               ,std::vector<PixelMap> & images  /// output vector of PixelMaps
                               ,int maxN       /// maximum number of images that will be read in
                               ,double resolution  /// resolution (rad) of fits image if not given in fits file, use default or -1 otherwise
                               ,bool verbose   /// lists files to stdout
){
  
  DIR *dp = opendir( dir.c_str() );
  struct dirent *dirp;
  struct stat filestat;
  std::string filepath,filename;
  size_t count = 0;
  
  if (dp == NULL)
  {
    throw std::runtime_error("error opening directory");
    return;
  }
  
  while ((dirp = readdir( dp )) && count < maxN)
  {
    filepath = dir + "/" + dirp->d_name;
    
    // If the file is a directory (or is in some way invalid) we'll skip it
    if (stat( filepath.c_str(), &filestat )) continue;
    if (S_ISDIR( filestat.st_mode ))         continue;
    
    filename = dirp->d_name;
    if(filename.find(".fits") !=  std::string::npos){
      if(filename.find(filespec) !=  std::string::npos){
        if(verbose) std::cout << "reading " << filepath << std::endl;
        //PixelMap map(filepath,resolution);
        //images.push_back(std::move(map));
        images.push_back(PixelMap(filepath,resolution));
        ++count;
      }
    }
  }
  
  closedir( dp );
  
  std::cout << count << " fits files read." << std::endl;
  return ;
}
/** \brief Reads all the fits files in a directory into a vector of PixelMaps.
 *
 *  The input fits files must have .fits in their names in addition to the string filespec.
 */
void Utilities::LoadFitsImages(
                               std::string dir              /// path to directory containing fits files
                               ,std::vector<std::string> filespecs /// string of charactors in fits file name that are matched
                               ,std::vector<std::string> file_non_specs /// string of charactors in fits file name cannot have
                               ,std::vector<PixelMap> & images  /// output vector of PixelMaps
                               ,std::vector<std::string> & names  /// file names
                               ,int maxN       /// maximum number of images that will be read in
                               ,double resolution  /// resolution (rad) of fits image if not given in fits file, use default or -1 otherwise
                               ,bool verbose   /// lists files to stdout
){
  
  DIR *dp = opendir( dir.c_str() );
  struct dirent *dirp;
  struct stat filestat;
  std::string filepath,filename;
  size_t count = 0;
  
  
  if (dp == NULL)
  {
    throw std::runtime_error("error opening directory");
    return;
  }
  
  while ((dirp = readdir( dp )) && count < maxN)
  {
    filepath = dir + "/" + dirp->d_name;
    
    // If the file is a directory (or is in some way invalid) we'll skip it
    if (stat( filepath.c_str(), &filestat )) continue;
    if (S_ISDIR( filestat.st_mode ))         continue;
    
    filename = dirp->d_name;
    if(filename.find(".fits") !=  std::string::npos){
      bool read =true;
      for(int i=0;i<filespecs.size();++i) if(filename.find(filespecs[i]) ==  std::string::npos) read = false;
      for(int i=0;i<file_non_specs.size();++i) if(filename.find(file_non_specs[i]) !=  std::string::npos) read = false;
      
      if(read){
        if(verbose) std::cout << "reading " << filepath << std::endl;
        //PixelMap map(filepath,resolution);
        //images.push_back(std::move(map));
        images.push_back(PixelMap(filepath,resolution));
        names.push_back(filepath);
        ++count;
      }
    }
  }
  
  closedir( dp );
  
  std::cout << count << " fits files read." << std::endl;
  return ;
}

/** \brief Reads the file names in a directory that contain a specific sub string.
 
 */
void Utilities::ReadFileNames(
                              std::string dir              /// path to directory containing fits files
                              ,const std::string filespec /// string of charactors in file name that are matched. It can be an empty string.
                              ,std::vector<std::string> & filenames  /// output vector of PixelMaps
                              ,bool verbose){
  
  DIR *dp = opendir( dir.c_str() );
  struct dirent *dirp;
  struct stat filestat;
  std::string filepath,filename;
  
  if (dp == NULL)
  {
    std::cerr << "Cannot find directory" << std::endl;
    throw std::runtime_error("error opening directory");
    return;
  }
  
  while ((dirp = readdir( dp )) )
  {
    filepath = dir + "/" + dirp->d_name;
    
    // If the file is a directory (or is in some way invalid) we'll skip it
    if (stat( filepath.c_str(), &filestat )) continue;
    if (S_ISDIR( filestat.st_mode ))         continue;
    
    filename = dirp->d_name;
    if(filename.find(filespec) !=  std::string::npos){
      if(verbose) std::cout << "adding " << filepath << std::endl;
      filenames.push_back(filename);
    }
  }
  
  closedir( dp );
  
  std::cout << filenames.size() << " file names." << std::endl;
  return ;
}

/*// get the index for a position, returns -1 if out of map
 long PixelMap::find_index(PosType const x[],long &ix,long &iy){
 PosType fx, fy;
 
 fx = (x[0] - center[0])/rangeX;
 fy = (x[1] - center[1])/rangeY;
 if(fabs(fx) > 0.5 || fabs(fy) > 0.5){
 ix = iy = -1;
 return -1;
 }
 
 fx = (fx + 0.5)*(Nx-1) + 0.5;
 fy = (fy + 0.5)*(Ny-1) + 0.5;
 
 ix = (long)(fx);
 iy = (long)(fy);
 
 if( (ix<Nx) && (iy<Ny) ) return ix+Nx*iy;
 return -1;
 }
 */

/// get the index for a position, returns -1 if out of map
long PixelMap::find_index(PosType const x[],long &ix,long &iy){
  
  ix = (long)((x[0] - map_boundary_p1[0])/resolution);
  iy = (long)((x[1] - map_boundary_p1[1])/resolution);
  
  if( ix < 0 || ix >= Nx){
    ix = iy = -1;
    return -1;
  }
  if( iy < 0 || iy >= Ny){
    ix = iy = -1;
    return -1;
  }
  
  return ix + Nx*iy;
}
/// get the index for a position, returns -1 if out of map
long PixelMap::find_index(PosType const x,PosType const y,long &ix,long &iy){
  
  //ix = (long)((x - map_boundary_p1[0])/resolution + 0.5);
  //iy = (long)((y - map_boundary_p1[1])/resolution + 0.5);
  
  ix = (long)((x - map_boundary_p1[0])/resolution );
  iy = (long)((y - map_boundary_p1[1])/resolution );
  
  if( ix < 0 || ix >= Nx){
    ix = iy = -1;
    return -1;
  }
  if( iy < 0 || iy >= Ny){
    ix = iy = -1;
    return -1;
  }
  
  return ix + Nx*iy;
}
/// get the index for a position, returns -1 if out of map
long PixelMap::find_index(PosType const x[]){
  long ix,iy;
  return find_index(x,ix,iy);
}
/// get the index for a position, returns -1 if out of map
long PixelMap::find_index(PosType const x,PosType const y){
  long ix,iy;
  return find_index(x,y,ix,iy);
}
/// get the index for a position, returns -1 if out of map
void PixelMap::find_position(PosType x[],std::size_t const index){
  if(Nx == 1){
    x[0] = center[0];
    x[1] = center[1];
    return;
  }
  x[0] = map_boundary_p1[0] + resolution*( index%Nx + 0.5);
  x[1] = map_boundary_p1[1] + resolution*( index/Nx + 0.5);
  return;
}
/// get the index for a position, returns -1 if out of map
void PixelMap::find_position(PosType x[],std::size_t const ix,std::size_t const iy){
  if(Nx == 1){
    x[0] = center[0];
    x[1] = center[1];
    return;
  }
  //x[0] = center[0] + rangeX*( 1.0*ix/(Nx-1) - 0.5);
  //x[1] = center[1] + rangeY*( iy*1.0/(Ny-1) - 0.5);
  
  x[0] = map_boundary_p1[0] + resolution*(ix + 0.5);
  x[1] = map_boundary_p1[1] + resolution*(iy + 0.5);
  return;
}

PosType PixelMap::linear_interpolate(PosType x[]){
  long ix,iy;
  PosType f[2];
  long index;
  
  //f[0] = ((x[0] - center[0])/rangeX + 0.5)*(Nx-1);
  //f[1] = ((x[1] - center[1])/rangeY + 0.5)*(Ny-1);
  
  /*f[0] = ((x[0] - map_boundary_p1[0])/resolution + 0.5);
   f[1] = ((x[1] - map_boundary_p1[1])/resolution + 0.5);
   //std::cout << "(  " << fx << " " << fy << "   ";
   
   if (f[0] < 0. || f[0] > Nx-1){return 0;}
   else ix = (unsigned long)(f[0]);
   
   if (f[1] < 0. || f[1] > Ny-1){return 0;}
   else iy = (unsigned long)(f[1]);
   */
  
  ix = (long)((x[0] - map_boundary_p1[0])/resolution - 0.5);
  iy = (long)((x[1] - map_boundary_p1[1])/resolution - 0.5);
  
  if(ix < 0 || iy < 0 || ix > Nx-1 || iy > Ny-1) return 0;
  
  if(ix == Nx-1) ix = Nx-2;
  if(iy == Ny-1) iy = Ny-2;
  
  // index of nearest grid point to the lower left
  index = ix + Nx*iy;
  
  find_position(f,index);
  
  /** bilinear interpolation */
  f[0]=(x[0] - f[0])/resolution;
  f[1]=(x[1] - f[1])/resolution;
  
  assert(f[0] > 0 || ix == 0);
  assert(f[1] > 0 || iy == 0);
  //assert(f[0] <= 1.0 && f[1] <= 1.0);
  
  return (1-f[0])*(1-f[1])*map[index] + f[0]*(1-f[1])*map[index+1] + f[0]*f[1]*map[index+1+Nx]
  + (1-f[0])*f[1]*map[index+Nx];
}

MultiGridSmoother::MultiGridSmoother(
                                     double center[]    /// center of region to be gridded
                                     ,std::size_t Nx    /// number of pixels on x-axis in the highest resolution grid
                                     ,std::size_t Ny    /// number of pixels on y-axis in the highest resolution grid
                                     ,double resolution /// highest resolution to be used, usually the final desired resolution
)
{
  throw std::runtime_error("does not conserve mass yet");
  
  if( (Nx & (Nx-1)) != 0){
    ERROR_MESSAGE();
    std::printf("ERROR: MultiGridSmoother, Nx must be a power of 2\n");
    throw std::runtime_error("ERROR: MultiGridSmoother, Nx must be a power of 2\n");
  }
  if( (Ny & (Ny-1)) != 0){
    ERROR_MESSAGE();
    std::printf("ERROR: MultiGridSmoother, Ny must be a power of 2\n");
    throw std::runtime_error("ERROR: MultiGridSmoother, Ny must be a power of 2\n");
  }
  
  maps.push_back(PixelMap(center,Nx,Ny,resolution));
  while(Nx > 16 && Ny > 16){
    Nx /= 2;
    Ny /= 2;
    resolution *= 2;
    maps.push_back(PixelMap(center,Nx,Ny,resolution));
  }
}
MultiGridSmoother::MultiGridSmoother(double center[],std::size_t Nx,double resolution)
{
  //throw std::runtime_error("does not conserve mass yet");
  
  if( (Nx & (Nx-1)) != 0){
    ERROR_MESSAGE();
    std::printf("ERROR: MultiGridSmoother, Nx must be a power of 2\n");
    throw std::runtime_error("ERROR: MultiGridSmoother, Nx must be a power of 2\n");
  }
  PosType x[2] = {0,0};
  int k=0;
  maps.push_back(PixelMap(center,Nx,resolution));
  interpolators.push_back(Utilities::Interpolator<PixelMap>(x,maps[k].getNx(),maps[k].getRangeX(),maps[k].getNy(),maps[k].getRangeX(),center));
  while(Nx > 16 ){
    Nx /= 2;
    resolution *= 2;
    // resolution = maps[0].getRangeX()/(Nx-1);
    maps.push_back(PixelMap(center,Nx,resolution));
    interpolators.push_back(Utilities::Interpolator<PixelMap>(x,maps[k].getNx(),maps[k].getRangeX(),maps[k].getNy(),maps[k].getRangeX(),center));
  }
}

void MultiGridSmoother::add_particles(std::vector<PosType> x,std::vector<PosType> y){
  long index;
  
  for(int i=0;i<maps.size();++i){
    for(size_t j=0;j<x.size();++j){
      if(x[j] < 0 && y[j] < 0 && i == 8){
        std::cout << "should be in there" << std::endl;
      }
      index = maps[i].find_index(x[j],y[j]);
      assert(index != -1);
      //assert(index != 5);
      if(index != -1) maps[i][index] += 1;
    }
  }
  
  for(int i=0;i<maps[8].size();++i)
    std::cout << "i = " << i << " " << maps[8][i] << std::endl;
}
void MultiGridSmoother::output_map(PixelMap &map,int Nsmooth){
  
  int k;
  double res,x[2];
  long index,ix,iy;
  
  /// find if gids overlap at all
  
  for(size_t i = 0;i < map.size();++i){
    map.find_position(x,i);
    
    k =  maps.size()-1;
    index = maps[k].find_index(x);
    
    if(index != -1){
      
      while(maps[k][index] > Nsmooth && k > 0){
        --k;
        index = maps[k].find_index(x,ix,iy);
      }
      
      res = maps[k].getResolution();
      //PosType c[2] = {maps[k].getCenter()[0],maps[k].getCenter()[1]};
      //Utilities::Interpolator<PixelMap>
      //interp(x,maps[k].getNx(),maps[k].getRangeX(),maps[k].getNy(),maps[k].getRangeX(),c);
      //map[i] = interp.interpolate(x,maps[k])/res/res;
      map[i] = maps[k][index]/res/res;
    }
  }
}

void MultiGridSmoother::_smooth_(int k,size_t i,size_t j,int Nsmooth,PixelMap &map){
  
  if(k==0){  // highest level grid is reached
    map[i+j*map.getNx()] = maps[k][i + j*maps[k].getNx()]/maps[k].getResolution()/maps[k].getResolution();
    return;
  }
  
  if(maps[k][i + j*maps[k].getNx()] > Nsmooth){
    for(int ii = 0;ii < 2;++ii){
      for(int jj = 0;jj < 2;++jj){
        _smooth_(k-1,2*i + ii,2*j + jj,Nsmooth,map);
      }
    }
  }else{
    
    double tmp;
    size_t index;
    PosType x[2];
    // check neighbors
    
    // look through all
    size_t Nratio = map.getNx()/maps[k].getNx();
    //tmp = maps[k][ i + j*maps[k].getNx() ]/maps[k].getResolution()/maps[k].getResolution();
    tmp = maps[k].getResolution()*maps[k].getResolution();
    
    for(int ii = Nratio*i ; ii < Nratio*(i+1) ;++ii){
      for(int jj = Nratio*j ; jj < Nratio*(j+1) ; ++jj){
        // interpolate
        index = ii + jj*map.getNx();
        map.find_position(x, index);
        map[ index ] = maps[k].linear_interpolate(x)/tmp;
        //map[ index ] = tmp;
        
      }
    }
    
  }
  
  return;
}

void MultiGridSmoother::smooth(int Nsmooth,PixelMap &map){
  
  if(!map.agrees(maps[0])){
    throw std::runtime_error("MultiGridSmoother::smooth() map needs to be of the same size as smoother");
  }
  
  int k = maps.size()-1;
  for(size_t i = 0;i < maps[k].getNx();++i){
    for(size_t j = 0;j < maps[k].getNy();++j){
      _smooth_(k,i,j,Nsmooth,map);
    }
  }
  
}

PosType PixelMap::AddSource(Source &source){
  Point_2d s_center;
  source.getX(s_center);
  
  if( s_center[0] + source.getRadius() < map_boundary_p1[0] ) return 0.0;
  if( s_center[0] - source.getRadius() > map_boundary_p2[0] ) return 0.0;
  if( s_center[1] + source.getRadius() < map_boundary_p1[1] ) return 0.0;
  if( s_center[1] - source.getRadius() > map_boundary_p2[1] ) return 0.0;

  PosType y[2];
  PosType tmp = resolution*resolution;
  PosType total = 0;
  
  
  for(size_t index =0 ;index < map.size(); ++index){
    find_position(y,index);
    map[index] += source.SurfaceBrightness(y)*tmp;
    total += source.SurfaceBrightness(y)*tmp;
  }
  
  return total;
}

PosType PixelMap::AddSource(Source &source,int oversample){
  Point_2d s_center;
  source.getX(s_center);
  
  if( s_center[0] + source.getRadius() < map_boundary_p1[0] ) return 0.0;
  if( s_center[0] - source.getRadius() > map_boundary_p2[0] ) return 0.0;
  if( s_center[1] + source.getRadius() < map_boundary_p1[1] ) return 0.0;
  if( s_center[1] - source.getRadius() > map_boundary_p2[1] ) return 0.0;

  PosType y[2],x[2],bl;
  PosType tmp_res = resolution*1.0/oversample;
  PosType tmp = tmp_res*tmp_res;
  PosType total = 0.0;
  
  bl = resolution /2 - 0.5*tmp_res;
  
  for(size_t index =0 ;index < map.size(); ++index){
    find_position(y,index);
    y[0] -= bl;
    y[1] -= bl;
    for(int i = 0 ; i < oversample ; ++i){
      x[0] = y[0] + i*tmp_res;
      for(int j=0; j < oversample;++j){
        x[1] = y[1] + j*tmp_res;
        map[index] += source.SurfaceBrightness(x)*tmp;
        total += source.SurfaceBrightness(x)*tmp;
      }
    }
  }
  return total;
}

/*
void PixelMap::AddSource(Source &source,int oversample){
  Point_2d s_center;
  source.getX(s_center);
  
  if( s_center[0] + source.getRadius() < map_boundary_p1[0] ) return;
  if( s_center[0] - source.getRadius() > map_boundary_p2[0] ) return;
  if( s_center[1] + source.getRadius() < map_boundary_p1[1] ) return;
  if( s_center[1] - source.getRadius() > map_boundary_p2[1] ) return;
  
  PosType tmp_res = resolution*1.0/oversample;
  PosType tmp = resolution;
  
  Point_2d dx,y;
  PosType r = source.getRadius();
  
  map[find_index(s_center[0],s_center[1])] += source.SurfaceBrightness(s_center.x)*tmp;
  
  dx[0] = 0;
  for(dx[1] = r/oversample ; dx[1] <= r; dx[1] += r/oversample){
      y = s_center + dx;
      map[find_index(y[0],y[1])] += source.SurfaceBrightness(y.x)*tmp;
      y = s_center - dx;
      map[find_index(y[0],y[1])] += source.SurfaceBrightness(y.x)*tmp;
  }
  
  for(dx[0] = r/oversample; dx[0] <= source.getRadius() ; dx[0] += r/oversample ){
    
    PosType range = sqrt(r*r - dx[0]*dx[0]);
    for(dx[1] = 0 ; dx[1] <= range; dx[1] += r/oversample){
      y = s_center + dx;
      map[find_index(y[0],y[1])] += source.SurfaceBrightness(y.x)*tmp;
      y = s_center - dx;
      map[find_index(y[0],y[1])] += source.SurfaceBrightness(y.x)*tmp;
    }
  }
  
  for(dx[0] = -r/oversample; dx[0] >= -source.getRadius() ; dx[0] -= r/oversample ){
    PosType range = sqrt(r*r - dx[0]*dx[0]);
    for(dx[1] = r/oversample ; dx[1] <= range; dx[1] += r/oversample){
      y = s_center + dx;
      map[find_index(y[0],y[1])] += source.SurfaceBrightness(y.x)*tmp;
      y = s_center - dx;
      map[find_index(y[0],y[1])] += source.SurfaceBrightness(y.x)*tmp;
    }
  }
}
*/



<|MERGE_RESOLUTION|>--- conflicted
+++ resolved
@@ -532,12 +532,6 @@
       }
     }
   }while(--listit);
-
-<<<<<<< HEAD
-  //for(size_t i=0; i< Nx*Ny ;++i) map[i] /= resolution*resolution;
-=======
-  for(size_t i=0; i< Nx*Ny ;++i) map[i] /= resolution*resolution;
->>>>>>> 21afd1e3
 
   return;
 }
