/*
 * observation.cpp
 *
 */

#include <complex>
//#include "slsimlib.h"
#include "image_processing.h"

#include "cpfits.h"

#ifdef ENABLE_FFTW
#include "fftw3.h"
#endif

#include <fstream>
#include <limits>


ObsVIS::ObsVIS(size_t Npix_x,size_t Npix_y,int oversample,double resolution)
:Obs(Npix_x,Npix_y,resolution,oversample,1)
{
  //sigma_background = 0.00365150 * sqrt(2366.);

  //sb_to_e = (119.*119.*PI/4.) * t * dl / l / hplanck;
  
  //t1 = 565;
  //t2 = 106;

  // new values 16/1/24
  //t1 = 560;
  //t2 = 89.5;
  t_exp = {560,560,560,560,89.5,89.5};
  sigma_background = 0.002 * sqrt( Utilities::vec_sum(t_exp) );

  //sigma_background = 0.002 * sqrt(4*t1 + 2*t2);
}

ObsVIS::ObsVIS(size_t Npix_x,size_t Npix_y
               ,const std::vector<double> &exposure_times  // in seconds
               ,int oversample
               )
:Obs(Npix_x,Npix_y,0.1*arcsecTOradians,oversample,1),t_exp(exposure_times)
{
  sigma_background = 0.0015 * sqrt( Utilities::vec_sum(t_exp) );
}

ObsVIS::ObsVIS(size_t Npix_x,size_t Npix_y
               ,const std::vector<double> &exposure_times  // in seconds
               ,int oversample
               ,double resolution
               ,double my_background_sigma)
:Obs(Npix_x,Npix_y,resolution,oversample,1),t_exp(exposure_times)
{
  sigma_background = my_background_sigma * sqrt( Utilities::vec_sum(t_exp) );
}


void ObsVIS::AddPoisson(PixelMap &pmap
                        ,Utilities::RandomNumbers_NR &ran
                        ){
   
  double dt =  Utilities::vec_sum(t_exp);
  if(ran() < 0.2){
    // select a frame
    int missing_frame = (int)(ran()*t_exp.size());
    
    dt -= t_exp[missing_frame];
  }
  
  for(auto &p : pmap.data() ){
    if(p>0) p = ran.poisson(p*dt)/dt;
  }
}

void ObsVIS::AddNoise(PixelMap &pmap
                      ,PixelMap &error_map
                      ,Utilities::RandomNumbers_NR &ran,bool cosmic
                      ){
  if(pmap.getNx() != pmap.getNy()){
    std::cerr << "Observation::AddNoise() Doesn't work on nonsquare maps" << std::endl;
    throw std::runtime_error("nonsquare");
  }
  
  double sigma2 = sigma_background*sigma_background;
  //  + pmap[i] / sb_to_e );
  
  double dt = Utilities::vec_sum(t_exp);
  int missing_frame = -1;
  //int drop=0;
  if(ran() < 0.2){
    // select a frame
    missing_frame = (int)(ran()*t_exp.size());
    dt -= t_exp[missing_frame];
    //drop=1;
  }

  double inv_sigma2 = (dt)/sigma2;
  size_t N = pmap.size();
  for (unsigned long i = 0; i < N ; i++){
    error_map[i] = inv_sigma2;
  }
  
  //double p = (t_exp.size()-drop)*t1/dt;
  if(cosmic){
    
    double t = (int)(ran()*dt);
    for(int j=0 ; j<100 ; ++j){
      // chooses an exposure at random weighted by exposure time
      int i=0;
      double tt=t_exp[0];
      while(t>tt){
        ++i;
        tt += t_exp[i];
      }
    
      if(i != missing_frame) cosmics(error_map,t_exp[i]/sigma2,1,ran);
    }
    
//    if(ran() < p ){
//      cosmics(error_map,t1/sigma2,ran.poisson(100),ran);
//    }else{
//      cosmics(error_map,t2/sigma2,ran.poisson(100*(dt-t1)/dt),ran);
//    }
  }
  for (unsigned long i = 0; i < N ; i++){
    error_map[i] = sqrt( 1.0 / error_map[i] + MAX<float>(pmap[i] / dt,0) ) ;
    pmap[i] += ran.gauss() * error_map[i];
  }

  return;
}

void  ObsVIS::cosmics(
                      PixelMap &error_map  // inverse error
                      ,double inv_sigma2 // for one dither
                      ,int nc // number of cosmics to be added
                      ,Utilities::RandomNumbers_NR &ran
                      ) const {
  size_t N = error_map.size();
  size_t Nx = error_map.getNx();
  size_t Ny = error_map.getNy();
  
  int length = 2;
  size_t ic=0;
  
  while (ic < nc) {
  
    size_t no = (size_t)(N*ran());
    double theta = 2*PI*ran();
    double c=cos(theta),s=sin(theta);
  
    size_t io = no % Nx;
    size_t jo = no / Nx;
 
    double L = MAX<double>(length/tan(PI*ran()/2),1);
    //error_map.DrawLine(io, io + L * c, jo, jo + L * s, -inv_sigma2, true); // ???
    //error_map.DrawLine(io + 0.5*s, io + L * c + 0.5*s, jo - 0.5*c, jo + L * s - 0.5*c, -inv_sigma2, true);

    double t = tan(theta);
    long x,y;
    if(abs(t) < 1){
      long x1 = (long)(io + L * c );
      int sgn = sign(c);
      x1 = MAX<long>(0,x1);
      x1 = MIN<long>(Nx-1,x1);
      for(x = io ; x !=  x1 ; x = x + sgn){
        y = MAX<long>((long)(t*(x-io) + jo),0);
        y= MIN<long>(y,Ny-2);
        error_map(x,y) += -inv_sigma2;
        error_map(x,y+1) += -inv_sigma2;
      }
    }else{
      long y1 = (long)(jo + L * s );
      int sgn = sign(s);
      y1 = MAX<long>(0,y1);
      y1 = MIN<long>(Ny-1,y1);
      for(y = jo ; y !=  y1 ; y = y + sgn){
        x = MAX<long>((long)((y-jo)/t + io),0);
        x = MIN<long>(x,Nx-2);
        error_map(x,y) += -inv_sigma2;
        error_map(x+1,y) += -inv_sigma2;
      }
    }
    ++ic;
  }
}

void ObsVIS::Convert(
              PixelMap &map_in
             ,PixelMap &map_out
             ,PixelMap &error_map
             ,bool psf
             ,bool noise
             ,Utilities::RandomNumbers_NR &ran
             ,bool cosmic
                     ){
  assert(map_in.getNx() == Npix_x_input);
  assert(map_in.getNy() == Npix_y_input);
  
  if (fabs(map_in.getResolution()*psf_oversample - pix_size) > pix_size*1.0e-5)
  {
    std::cout << "The resolution of the input map is different from the one of the simulated instrument in Observation::Convert!" << std::endl;
    throw std::runtime_error("The resolution of the input map is different from the one of the simulated instrument!");
  }

  map_out.Clean();
  
  if (psf == true){
    ApplyPSF(map_in,map_scratch);
    downsample(map_scratch,map_out);
  }else{
    downsample(map_in,map_out);
  }
 
  if (noise == true) AddNoise(map_out,error_map,ran,cosmic);
  
  return;
}

Obs::Obs(size_t Npix_xx,size_t Npix_yy  /// number of pixels in observation
    ,double pix_size               /// pixel size (in rad)
    ,int oversample          /// oversampling for input image
    ,float seeing // seeing in arcsec
    ):
  pix_size(pix_size)
,seeing(seeing)
,Npix_x_output(Npix_xx)
,Npix_y_output(Npix_yy)
,psf_oversample(oversample)
,map_scratch(Point_2d(0,0).x, oversample * Npix_xx,  oversample * Npix_yy, pix_size){
  Npix_x_input = oversample * Npix_x_output;
  Npix_y_input = oversample * Npix_y_output;
}

/// Reads in and sets the PSF from a fits file. If the pixel size of the fits is different (smaller) than the one of the telescope, it must be specified.
void Obs::setPSF(std::string psf_file  /// name of fits file with psf
                  ,double resolution  /// resolution in degrees if it isn't in fits header
                 )
{
 
  CPFITS_READ cpfits(psf_file);

  int exits = cpfits.readKey("CD1_1",input_psf_pixel_size);  // this is in degrees
  
  if(exits != 0){
    if(resolution > 0){
      std::cout << "No resolution found in PSF.  Using input resolution" << std::endl;
      input_psf_pixel_size = resolution;
    }else{
    std::cerr << " PSF " << psf_file << " does not have key word CD1_1" << std::endl;
    throw std::runtime_error("bad file");
    }
  }
  std::cout << "Obs::setPSF() - intrinsic psf resolution : " <<
  input_psf_pixel_size*60*60 << " arcsec" << std::endl;
  input_psf_pixel_size *= degreesTOradians;
  
  if( (input_psf_pixel_size - pix_size/psf_oversample)/input_psf_pixel_size > 1.0e-3){
    std::cout << "Obs::setPSF() - psf is not resolved." << std::endl;
    throw std::runtime_error("");
  }
                           
  std::vector<long> size;
  cpfits.read(map_psf, size);
  
  long max_x,max_y;
  
  {
    long i=0,imax=0;
    double amax = map_psf[0];
    for(auto &a : map_psf){
      if(a > amax){imax=i;amax=a;}
      ++i;
    }
    max_y = imax % size[0];
    max_x = imax / size[0];
  }

  long Lx;
  long Ly = Lx = 2*MIN( MIN(max_y,size[1]-max_y),MIN(max_x,size[0]-max_x));
  
  std::valarray<double> tmp(Lx*Ly);
  long ii=0;
  for(long i=max_x - Lx/2 ; i<max_x + Lx/2 ;++i){
    assert(i<size[0]);
    long jj=0;
    for(long j=max_y - Ly/2 ; j<max_y + Ly/2 ;++j){
      assert(j<size[1]);
      tmp[ii + Lx*jj] = map_psf[j + size[1] * i];
      ++jj;
    }
    ++ii;
  }
  
  std::swap(tmp,map_psf);
  
  map_psfo = map_psf;
  
  fftpsf();
}

void Obs::rotatePSF(double theta,double scale_x,double scale_y){
  
  double s=-sin(theta);
  double c=cos(theta);
  
  int N_psf = map_psf.size();
  int n_side_psf = sqrt(N_psf);

  long center[2] = {n_side_psf/2,n_side_psf/2};
  double f[2];
  
  std::valarray<double> map_psf(N_psf);
  
  for(long k=0 ; k<N_psf ; ++k){
    long i = k%n_side_psf-center[0];
    long j = k/n_side_psf-center[1];
    
    double x = (i*c - j*s)/scale_x + center[0];
    if(x>=0 && x < n_side_psf-1){
      double y = (i*s + j*c)/scale_y + center[1];
      if(y>=0 && y < n_side_psf-1){
        
        long kk = (long)(x) + (long)(y)*n_side_psf; // lower left
        
        f[0]= x - (long)(x);
        f[1]= y - (long)(y);
        
        map_psf[k] = (1-f[0])*(1-f[1])*map_psfo[kk] + f[0]*(1-f[1])*map_psfo[kk+1]
        + f[0]*f[1]*map_psfo[kk+1+n_side_psf]
        + (1-f[0])*f[1]*map_psfo[kk+n_side_psf];
      }else{
        map_psf[k] = 0;
      }
    }else{
      map_psf[k] = 0;
    }
  }
  
  fftpsf();
}

void Obs::coaddPSF(double f,double theta1,double theta2,double scale_x,double scale_y){
  
  double a = f/(1+f);
  double b = 1/(1+f);
  double s1=-sin(theta1);
  double c1=cos(theta1);
  
  double s2=-sin(theta2);
  double c2=cos(theta2);

  int N_psf = map_psf.size();
  int n_side_psf = sqrt(N_psf);

  long center[2] = {n_side_psf/2,n_side_psf/2};
  double ff[2];
  
  std::valarray<double> map_psf(N_psf);
  
  for(long k=0 ; k<N_psf ; ++k){
    long i = k%n_side_psf-center[0];
    long j = k/n_side_psf-center[1];
    
    double x = (i*c1 - j*s1)/scale_x + center[0];
    if(x>=0 && x < n_side_psf-1){
      double y = (i*s1 + j*c1)/scale_y + center[1];
      if(y>=0 && y < n_side_psf-1){
        
        long kk = (long)(x) + (long)(y)*n_side_psf; // lower left
        
        ff[0]= x - (long)(x);
        ff[1]= y - (long)(y);
        
        map_psf[k] = a*( (1-ff[0])*(1-ff[1])*map_psfo[kk] + ff[0]*(1-ff[1])*map_psfo[kk+1]
        + ff[0]*ff[1]*map_psfo[kk+1+n_side_psf]
        + (1-ff[0])*ff[1]*map_psfo[kk+n_side_psf] );
      }else{
        map_psf[k] = 0;
      }
    }else{
      map_psf[k] = 0;
    }
    
    x = (i*c2 - j*s2)/scale_x + center[0];
    if(x>=0 && x < n_side_psf-1){
      double y = (i*s2 + j*c2)/scale_y + center[1];
      if(y>=0 && y < n_side_psf-1){
        
        long kk = (long)(x) + (long)(y)*n_side_psf; // lower left
        
        ff[0]= x - (long)(x);
        ff[1]= y - (long)(y);
        
        map_psf[k] += b*( (1-ff[0])*(1-ff[1])*map_psfo[kk] + ff[0]*(1-ff[1])*map_psfo[kk+1]
        + ff[0]*ff[1]*map_psfo[kk+1+n_side_psf]
        + (1-ff[0])*ff[1]*map_psfo[kk+n_side_psf] );
      }
    }
  }
  fftpsf();
}


/// Reads in and sets the PSF from a fits file. If the pixel size of the fits is different (smaller) than the one of the telescope, it must be specified.
void Obs::setPSF(PixelMap &psf_map/// name of fits file with psf
                 ){
 
  input_psf_pixel_size = psf_map.getResolution();
  
  if( (input_psf_pixel_size - pix_size/psf_oversample)/input_psf_pixel_size > 1.0e-3){
    std::cout << "Obs::setPSF() - psf is not resolved." << std::endl;
    throw std::runtime_error("");
  }
  
  map_psf.resize(psf_map.size());
  for(size_t i=0 ; i<psf_map.size() ; ++i){
    map_psf[i] = psf_map[i];
  }
  
  std::vector<size_t> size = {psf_map.getNx(),psf_map.getNy()};
  
  long max_x,max_y;
  {
    long i=0,imax=0;
    double amax = map_psf[0];
    for(auto &a : map_psf){
      if(a > amax){imax=i;amax=a;}
      ++i;
    }
    max_y = imax % size[0];
    max_x = imax / size[0];
  }
  long Lx;
  long Ly = Lx = 2*MIN<double>( MIN<double>(max_y,size[1]-max_y)
                               ,MIN<double>(max_x,size[0]-max_x));
  
  std::valarray<double> tmp(Lx*Ly);
  long ii=0;
  for(long i=max_x - Lx/2 ; i<max_x + Lx/2 ;++i){
    assert(i<size[0]);
    long jj=0;
    for(long j=max_y - Ly/2 ; j<max_y + Ly/2 ;++j){
      assert(j<size[1]);
      tmp[ii + Lx*jj] = map_psf[j + size[1] * i];
      ++jj;
    }
    ++ii;
  }
  
  std::swap(tmp,map_psf);
  map_psfo=map_psf;
  
  fftpsf();
}

/// Read in and set the noise correlation function.
void Obs::setNoiseCorrelation(std::string nc_file  /// name of fits file with noise correlation function in pixel units
)
{
  std::cout << nc_file << std::endl;
  PixelMap noise_corr(nc_file,pix_size);
  size_t N = noise_corr.size();
  double sum=0,corr_max=0;
  // take the square root of the correlation function
  for(size_t i = 0 ; i < N ; ++i){
    corr_max = MAX(corr_max,noise_corr[i]);
    sum += noise_corr[i];
    //noise_corr[i] = sqrt(fabs(noise_corr[i]));
  }
  sum = sqrt(sum);
  for(size_t i = 0 ; i < N ; ++i) noise_corr[i] /= sum;
  
  std::cout << "zero lag noise correlation is : " << corr_max
  << " size : " << noise_corr.size() << std::endl;
  
  //PixelMap::swap(noise_corr,nc_map);
  // now find the power spectrum of the noise
  
  // calculates normalisation of ncor
  int N_ncorr = noise_corr.size();
  side_ncorr = sqrt(N_ncorr);
  double map_norm = 0.;
  for (int i = 0; i < N_ncorr; i++)
  {
    map_norm += noise_corr[i];
  }
  fftw_plan p_ncorr;
  
  // arrange ncorr data for fft, creates plane, then performs fft
  // ncorr data are moved into the four corners of ncorr_big_zeropad
  
  assert(Npix_x_output == Npix_y_output);
  size_t Npix = Npix_x_output;
  size_t ncorr_big_zeropad_Npixels = Npix + side_ncorr;
  size_t ncorr_big_zeropad_Npixels2 = ncorr_big_zeropad_Npixels*ncorr_big_zeropad_Npixels;
  
  std::vector<double> ncorr_big_zeropad(ncorr_big_zeropad_Npixels2);
  std::vector<std::complex<double> > out_ncorr(ncorr_big_zeropad_Npixels*(ncorr_big_zeropad_Npixels/2+1));
  
  size_t fftsize = ncorr_big_zeropad_Npixels*(ncorr_big_zeropad_Npixels/2+1);
  sqrt_noise_power.resize(fftsize);
  
  p_ncorr = fftw_plan_dft_r2c_2d(ncorr_big_zeropad_Npixels,ncorr_big_zeropad_Npixels,ncorr_big_zeropad.data(), reinterpret_cast<fftw_complex*>(out_ncorr.data()), FFTW_ESTIMATE);
  long ix, iy;
  for (int i = 0; i < ncorr_big_zeropad_Npixels*ncorr_big_zeropad_Npixels; i++)
  {
    ix = i/ncorr_big_zeropad_Npixels;
    iy = i%ncorr_big_zeropad_Npixels;
    if(ix<side_ncorr/2 && iy<side_ncorr/2)
      ncorr_big_zeropad[i] = noise_corr[(ix+side_ncorr/2)*side_ncorr+(iy+side_ncorr/2)]/map_norm;
    else if(ix<side_ncorr/2 && iy>=ncorr_big_zeropad_Npixels-side_ncorr/2)
      ncorr_big_zeropad[i] = noise_corr[(ix+side_ncorr/2)*side_ncorr+(iy-(ncorr_big_zeropad_Npixels-side_ncorr/2))]/map_norm;
    else if(ix>=ncorr_big_zeropad_Npixels-side_ncorr/2 && iy<side_ncorr/2)
      ncorr_big_zeropad[i] = noise_corr[(ix-(ncorr_big_zeropad_Npixels-side_ncorr/2))*side_ncorr+(iy+side_ncorr/2)]/map_norm;
    else if(ix>=ncorr_big_zeropad_Npixels-side_ncorr/2 && iy>=ncorr_big_zeropad_Npixels-side_ncorr/2)
      ncorr_big_zeropad[i] = noise_corr[(ix-(ncorr_big_zeropad_Npixels-side_ncorr/2))*side_ncorr+(iy-(ncorr_big_zeropad_Npixels-side_ncorr/2))]/map_norm;
    else
      ncorr_big_zeropad[i] = 0.;
  }
  fftw_execute(p_ncorr);

  fftw_destroy_plan(p_ncorr);
  
  // normalized so that later the variance will be conserved
  sum = 0.0;
  for(size_t i = 0 ; i < sqrt_noise_power.size() ; ++i)
    sum += out_ncorr[i].real();
  sum /= sqrt_noise_power.size();
  for(size_t i = 0 ; i < sqrt_noise_power.size() ; ++i)
    sqrt_noise_power[i] = sqrt( out_ncorr[i].real()/sum );
  
  
  noise_fft_image.resize(fftsize);
  noise_in_zeropad.resize(ncorr_big_zeropad_Npixels2);
  p_noise_r2c = fftw_plan_dft_r2c_2d(ncorr_big_zeropad_Npixels,ncorr_big_zeropad_Npixels
                                     ,noise_in_zeropad.data()
                                     , reinterpret_cast<fftw_complex*>(noise_fft_image.data())
                                     , FFTW_ESTIMATE);

  noise_image_out.resize(ncorr_big_zeropad_Npixels2);
  p_noise_c2r = fftw_plan_dft_c2r_2d(ncorr_big_zeropad_Npixels,ncorr_big_zeropad_Npixels
                                     ,reinterpret_cast<fftw_complex*>(noise_fft_image.data())
                                     , noise_image_out.data()
                                     , FFTW_ESTIMATE);
}

void Obs::downsample(PixelMap &map_in,PixelMap &map_out) const{
  
  assert(map_in.getNx() == Npix_x_input);
  assert(map_in.getNy() == Npix_y_input);
  assert(map_out.getNx() == Npix_x_output);
  assert(map_out.getNy() == Npix_y_output);
 
  if(psf_oversample == 1){
    size_t n=map_in.size();
    for(size_t i=0; i<n ; ++i ) map_out[i] = map_in[i]; // keep bounding box information
    return;
  }
 
  map_out.Clean();
//  Point_2d x;
//  long n = map_in.size();
//  for(long i=0 ; i<n ; ++i){
//    map_in.find_position(x.x, i);
//    long k = map_out.find_index(x.x);
//    if(k > -1) map_out[k] += map_in[i];
//  }
  
  for(size_t i=0 ; i<Npix_x_input ; ++i){
    size_t ii = MIN<long>(i / psf_oversample + 0.5, Npix_x_output - 1 ) ;
    for(size_t j=0 ; j<Npix_y_input ; ++j){
      size_t jj = MIN<long>(j / psf_oversample + 0.5, Npix_y_output - 1 ) ;

      map_out(ii,jj) += map_in(i,j);
    }
  }

  return;
}


void Obs::fftpsf(){
  
  // calculates normalisation of psf
  int N_psf = map_psf.size();
  int n_side_psf = sqrt(N_psf);

  nborder_x = Npix_x_input/2;
  nborder_y = Npix_y_input/2;

  n_x = Npix_x_input + 2*nborder_x;
  n_y = Npix_y_input + 2*nborder_y;
  
  double oversample_factor = pix_size / input_psf_pixel_size / psf_oversample;
  
  // make extended map of psf
  std::vector<double> psf_padded(n_x * n_y,0);
  std::vector<int> psf_count(n_x * n_y,0);

  // find maximum of psf
  long half_psf_x,half_psf_y;
  {
    long i=0,imax=0;
    double amax =map_psf[0];
    for(auto &a : map_psf){
      if(a > amax){imax=i;amax=a;}
      ++i;
    }
    half_psf_x = imax % n_side_psf;
    half_psf_y = imax / n_side_psf;
  }
  
  
  
  long n_side_psf_x = MIN<long>(2*half_psf_x , n_side_psf);
  long n_side_psf_y = MIN<long>(2*half_psf_y , n_side_psf);
 
  // shift center of psf to bottom left with a rap and down sample
  //long half_psf = n_side_psf/2;
  for(long i=0 ; i< n_side_psf_x ; ++i){
    size_t ii = (i >= half_psf_x) ? (i - half_psf_x)/oversample_factor + 0.5 :
                                   n_x + (i - half_psf_x)/oversample_factor + 0.5;
    if(ii >=n_x) ii=n_x-1;
    for(long j=0 ; j< n_side_psf_y ; ++j){
      size_t jj = (j >= half_psf_y) ? (j - half_psf_y)/oversample_factor + 0.5 :
                                   n_y + (j - half_psf_y)/oversample_factor + 0.5;
      
      if(jj >= n_y) jj=n_y-1;
      psf_padded[ii*n_x + jj] += map_psf[i*n_side_psf + j];
      psf_count[ii*n_x + jj] += 1;
    }
  }
  
  double psf_norm = 0.;
  for(long i=0;i<psf_count.size();++i){
    if(psf_count[i] >0){
      psf_padded[i] /= psf_count[i];
      psf_norm += psf_padded[i];
    }else{
      psf_padded[i] = 0;
    }
  }
  
  for(double &p : psf_padded) p /= psf_norm;
  
  fft_psf.resize(n_x*(n_y/2+1));
  fft_padded.resize(n_x*(n_y/2+1));
  image_padded.resize(n_x*n_y);
  for(double &a :image_padded) a=0;
  
  fftw_plan p_psf = fftw_plan_dft_r2c_2d(n_x ,n_y ,psf_padded.data()
                               ,reinterpret_cast<fftw_complex*>(fft_psf.data()), FFTW_ESTIMATE);
  fftw_execute(p_psf);
  
  //std::complex<double> phase = std::polar(1, i*half_psf_x / n_x + j*half_psf_y / n_y ); *****
  
  image_to_fft = fftw_plan_dft_r2c_2d(n_x,n_y ,image_padded.data()
                                      ,reinterpret_cast<fftw_complex*>(fft_padded.data()), FFTW_ESTIMATE);

  fft_to_image = fftw_plan_dft_c2r_2d(n_x,n_y,reinterpret_cast<fftw_complex*>(fft_padded.data())
                                      , image_padded.data(), FFTW_ESTIMATE);
}

/** * \brief Smooths the image with a PSF map.
*
*/
void Obs::ApplyPSF(PixelMap &map_in,PixelMap &map_out)
{
  if(map_in.getNx() != map_in.getNy()){
    std::cout << "Obs::ApplyPSF() Doesn't work on nonsquare maps" << std::endl;
    throw std::runtime_error("nonsquare");
  }
  if(map_in.getNx() != Npix_y_input){
    std::cout << "Obs::ApplyPSF() Input map it the wrong size." << std::endl;
    throw std::runtime_error("nonsquare");
  }
  if(map_in.getNx() != map_out.getNx()){
    std::cout << "Obs::ApplyPSF() Input map output are not the same size." << std::endl;
    throw std::runtime_error("nonsquare");
  }

  
  if (map_psf.size() == 0){
    
    map_out = map_in;
    
    if (seeing > 0.){
      //PixelMap outmap(pmap);
      map_out.smooth(seeing/2.355);
      return;
    }else{
      return;
    }
    
  }else{
    map_out.ChangeUnits(map_in.getUnits());
    
    // paste image into image with padding
    for(double &a :image_padded) a=0;
    for(int i=0 ; i<Npix_x_input ; ++i){
      for(int j=0 ; j<Npix_y_input ; ++j){
        image_padded[ (i+nborder_x)*n_x + j + nborder_y] = map_in(i,j);
      }
    }
 
    fftw_execute(image_to_fft);
    
    // multiply by DFT of PSF
    assert(fft_psf.size() == fft_padded.size());
    size_t i=0;
    for(std::complex<double> &a : fft_padded) a *= fft_psf[i++];
    
    // inverse DFT
    fftw_execute(fft_to_image);
    
    // copy region within padding
    size_t N = n_x*n_y;
    for(int i=0 ; i< Npix_x_input ; ++i){
      for(int j=0 ; j< Npix_y_input ; ++j){
        map_out(i,j) = image_padded[ (i+nborder_x)*n_x + j + nborder_y]/N;
      }
    }

    return;

  }
}

/** * \brief Correlate a noise map
 *
 */
void Obs::CorrelateNoise(PixelMap &pmap)
{
  
  if(sqrt_noise_power.size()==0) return;
  
  if(pmap.getNx() != pmap.getNy()){
    std::cout << "Observation::CorrelateNoise() Doesn't work on nonsquare maps" << std::endl;
    throw std::runtime_error("nonsquare");
  }
  if(pmap.getNx() != Npix_x_output){
    std::cout << "Observation::CorrelateNoise() Map must have the same dimensions as the observation." << std::endl;
    throw std::runtime_error("nonsquare");
  }

#ifdef ENABLE_FFTW
  
    // creates plane for fft of map, sets properly input and output data, then performs fft
    assert(Npix_x_output == Npix_y_output);
    size_t Npix = Npix_x_output;
    size_t ncorr_big_zeropad_Npixels = Npix + side_ncorr;
    long Npix_zeropad = Npix + side_ncorr;
  
    size_t fftsize = sqrt_noise_power.size();
    
    // rows and columns between first_p and last_p are copied in the zero-padded version
    long first_p = side_ncorr/2;
    long last_p = first_p + (Npix-1);
    
    // add zero-padding
     for (int i = 0; i < Npix_zeropad*Npix_zeropad; i++)
    {
      long ix = i/Npix_zeropad;
      long iy = i%Npix_zeropad;
      if (ix >= first_p && ix <= last_p && iy >= first_p && iy <= last_p)
        noise_in_zeropad[i] = pmap[(ix-side_ncorr/2)*Npix+(iy-side_ncorr/2)];
      else
        noise_in_zeropad[i] = 0.;
    }
    
     fftw_execute(p_noise_r2c);
  
    // performs convolution in Fourier space , and transforms back to real space
    for (unsigned long i = 0; i < fftsize ; i++)
    {
      size_t ix = i/(Npix_zeropad/2+1);
      size_t iy = i%(Npix_zeropad/2+1);
      if (ix>Npix_zeropad/2)
        noise_fft_image[i] *= sqrt_noise_power[(ncorr_big_zeropad_Npixels-(Npix_zeropad-ix))*(ncorr_big_zeropad_Npixels/2+1)+iy];
      else
        noise_fft_image[i] *= sqrt_noise_power[ix*(ncorr_big_zeropad_Npixels/2+1)+iy];
    }
  
  // creats plane for perform backward fft after convolution, sets output data
  //double* image_out = new double[Npix_zeropad*Npix_zeropad];
  
    fftw_execute(p_noise_c2r);
    
    // translates array of data in (normalised) counts map
    for (unsigned long i = 0; i < Npix_zeropad*Npix_zeropad; i++)
    {
      size_t ix = i/Npix_zeropad;
      size_t iy = i%Npix_zeropad;
      if (ix >= first_p && ix <= last_p && iy >= first_p && iy <= last_p)
      {
        int ii = (ix-side_ncorr/2)*Npix + (iy-side_ncorr/2);
        pmap[ii] = noise_image_out[i]/(Npix_zeropad*Npix_zeropad);
      }
    }
    return;
#else
    std::cerr << "Please enable the preprocessor flag ENABLE_FFTW !" << std::endl;
    exit(1);
#endif
}

/** * \brief Creates an observation setup that mimics a known instrument
 *
 */
Observation::Observation(Telescope tel_name
                         ,double exposure_time,int exposure_num
                         ,size_t Npix_x,size_t Npix_y, float oversample):
  Obs(Npix_x,Npix_y,0,oversample),exp_time(exposure_time),exp_num(exposure_num)
{
 
  float diameter,transmission;
  switch (tel_name) {
    case Telescope::Euclid_VIS:
      // from Eric
      // Equivalent gain is 11160 e-/ADU (Analog Digital Units)
      // Saturation is 71 ADU
      // Equivalent exposure time with 4 frames is 2260s
      // Magnitude Zeropoint is 23.9
      
      gain = 11160;
      //exp_time = 1800.;
      //exp_time = 2260.;
      //exp_num = 4;
      mag_zeropoint = 23.9;
      
      back_mag = 22.8;  //back_mag = 25.0; // ?????
      read_out_noise = 5.; //read_out_noise = 1.0; //read_out_noise = 0.01; // ?????
      seeing = 0.18;
      pix_size = 0.1*arcsecTOradians;
      
      break;
    case Telescope::Euclid_Y:
      diameter = 119.;
      transmission = 0.0961;
      
      gain = 0;
      //exp_time = 264.;
      //exp_num = 3;
      back_mag = 22.57;
      read_out_noise = 5.;
      seeing = 0.3;
      pix_size = .3*arcsecTOradians;
      
      //mag_zeropoint = 2.5*log10(diameter*diameter*transmission*PI/4./hplanck) + AB_zeropoint;
      //mag_zeropoint = mag_to_counts(1.0/(diameter*diameter*transmission*PI/4.));
      
      mag_zeropoint = 25.04;
      
      break;
    case Telescope::Euclid_J:
      diameter = 119.;
      transmission = 0.0814;
      
      gain = 0;
      //exp_time = 270.;
      //exp_num = 3;
      back_mag = 22.53;
      read_out_noise = 5.;
      seeing = 0.3;
      pix_size = .3*arcsecTOradians;
      
      //mag_zeropoint = 2.5*log10(diameter*diameter*transmission*PI/4./hplanck) + AB_zeropoint;
      //mag_zeropoint = mag_to_counts(1.0/(diameter*diameter*transmission*PI/4.));
      
      mag_zeropoint = 25.26;
      break;
    case Telescope::Euclid_H:
      diameter = 119.;
      transmission = 0.1692;
      gain = 0;
      //exp_time = 162.;
      //exp_num = 3;
      back_mag = 22.59;
      read_out_noise = 5.;
      seeing = 0.3;
      pix_size = .3/60./60./180.*PI;
      
      //mag_zeropoint = 2.5*log10(diameter*diameter*transmission*PI/4./hplanck) + AB_zeropoint;   // convert from flux to magnitudes
      //mag_zeropoint = mag_to_counts(1.0/(diameter*diameter*transmission*PI/4.));
       
      mag_zeropoint = 25.21;
      break;
    case Telescope::KiDS_u:
      diameter = 265.;
      transmission = 0.032;
      gain = 0;
      //exp_time = 1000.;
      //exp_num = 5;
      back_mag = 22.93;
      read_out_noise = 5.;
      seeing = 1.0;
      pix_size = .2/60./60./180.*PI;
            
      //mag_zeropoint = 2.5*log10(diameter*diameter*transmission*PI/4./hplanck) + AB_zeropoint;
      mag_zeropoint = mag_to_counts(1.0/(diameter*diameter*transmission*PI/4.));
 
      break;
    case Telescope::KiDS_g:
      diameter = 265.;
      transmission = 0.1220;
      gain = 0;
      //exp_time = 900.;
      //exp_num = 5;
      back_mag = 22.29;
      read_out_noise = 5.;
      seeing = 0.8;
      pix_size = .2/60./60./180.*PI;
      
      //mag_zeropoint = 2.5*log10(diameter*diameter*transmission*PI/4./hplanck) + AB_zeropoint;
      mag_zeropoint = mag_to_counts(1.0/(diameter*diameter*transmission*PI/4.));
      break;
    case Telescope::KiDS_r:
      diameter = 265.;
      transmission = 0.089;
      gain = 0;
      //exp_time = 1800.;
      //exp_num = 5;
      back_mag = 21.40;
      read_out_noise = 5.;
      seeing = 0.7;
      pix_size = .2/60./60./180.*PI;
      
      //mag_zeropoint = 2.5*log10(diameter*diameter*transmission*PI/4./hplanck) + AB_zeropoint;
      mag_zeropoint = mag_to_counts(1.0/(diameter*diameter*transmission*PI/4.));
      break;
    case Telescope::KiDS_i:
      diameter = 265.;
      transmission = 0.062;
      gain = 0;
      //exp_time = 1200.;
      //exp_num = 5;
      back_mag = 20.64;
      read_out_noise = 5.;
      seeing = 1.1;
      pix_size = .2/60./60./180.*PI;
      
      //mag_zeropoint = 2.5*log10(diameter*diameter*transmission*PI/4./hplanck) + AB_zeropoint;
      mag_zeropoint = mag_to_counts(1.0/(diameter*diameter*transmission*PI/4.));
      break;
    case Telescope::HST_ACS_I:
      diameter = 250.;
      transmission = 0.095;
      //exp_time = 420.;
      //exp_num = 1;
      back_mag = 22.8;
      read_out_noise = 3.;
      seeing = 0.1;
      pix_size = .05/60./60./180.*PI;
      
      //mag_zeropoint = 2.5*log10(diameter*diameter*transmission*PI/4./hplanck) + AB_zeropoint;
      mag_zeropoint = mag_to_counts(1.0/(diameter*diameter*transmission*PI/4.));
      break;
    case Telescope::CFHT_u:
      diameter = 358.;
      transmission = 0.0644;
      //exp_time = 3000.;
      //exp_num = 5;
      back_mag = 22.7;
      read_out_noise = 5.;
      seeing = 0.85;
      pix_size = .187/60./60./180.*PI;
      
      //mag_zeropoint = 2.5*log10(diameter*diameter*transmission*PI/4./hplanck) + AB_zeropoint;
      mag_zeropoint = mag_to_counts(1.0/(diameter*diameter*transmission*PI/4.));
      break;
    case Telescope::CFHT_g:
      diameter = 358.;
      transmission = 0.1736;
      //exp_time = 2500.;
      //exp_num = 5;
      back_mag = 22.0;
      read_out_noise = 5.;
      seeing = 0.78;
      pix_size = .187/60./60./180.*PI;
      
      //mag_zeropoint = 2.5*log10(diameter*diameter*transmission*PI/4./hplanck) + AB_zeropoint;
      mag_zeropoint = mag_to_counts(1.0/(diameter*diameter*transmission*PI/4.));
      break;
    case Telescope::CFHT_r:
      diameter = 358.;
      transmission = 0.0971;
      //exp_time = 2000.;
      //exp_num = 4;
      back_mag = 21.3;
      read_out_noise = 5.;
      seeing = 0.71;
      pix_size = .187/60./60./180.*PI;
      
      //mag_zeropoint = 2.5*log10(diameter*diameter*transmission*PI/4./hplanck) + AB_zeropoint;
      mag_zeropoint = mag_to_counts(1.0/(diameter*diameter*transmission*PI/4.));
      break;
    case Telescope::CFHT_i:
      diameter = 358.;
      transmission = 0.0861;
      //exp_time = 4300.;
      //exp_num = 5;
      back_mag = 20.3;
      read_out_noise = 5.;
      seeing = 0.64;
      pix_size = .187/60./60./180.*PI;
      
      //mag_zeropoint = 2.5*log10(diameter*diameter*transmission*PI/4./hplanck) + AB_zeropoint;
      mag_zeropoint = mag_to_counts(1.0/(diameter*diameter*transmission*PI/4.));
      break;
    case Telescope::CFHT_z:
      diameter = 358.;
      transmission = 0.0312;
      //exp_time = 3600.;
      //exp_num = 6;
      back_mag = 19.4;
      read_out_noise = 5.;
      seeing = 0.68;
      pix_size = .187/60./60./180.*PI;
      
      //mag_zeropoint = 2.5*log10(diameter*diameter*transmission*PI/4./hplanck) + AB_zeropoint;
      mag_zeropoint = mag_to_counts(1.0/(diameter*diameter*transmission*PI/4.));
      break;
    default:
      throw std::runtime_error("The Telescope selected is not available.");
      break;
	}

 	telescope = true;
  set_up();
}

/** *  Creates a custom observation setup with parameters decided by the user.
 *
 * \param diameter Diameter of telescope (in cm) (Collecting area is pi/4.*diameter^2)
 * \param transmission Total transmission of the telescope (/int T(\lambda)/\lambda d\lambda)
 * \param exp_time Total exposure time
 * \param exp_num Number of exposures
 * \param back_mag Flux due to background and/or sky in mag/arcsec^2
 * \param read_out_noise Read-out noise in electrons/pixel
 * \param seeing FWHM in arcsecs of the image
 */
Observation::Observation(float diameter, float transmission, float exp_time, int exp_num, float back_mag, float read_out_noise, size_t Npix_x,size_t Npix_y,double pix_size,float seeing):
    Obs(Npix_x,Npix_y,pix_size,1,seeing),exp_time(exp_time), exp_num(exp_num), back_mag(back_mag),read_out_noise(read_out_noise)
{
  mag_zeropoint = mag_to_counts(1.0/(diameter*diameter*transmission*PI/4.));
  telescope = false;
 
  set_up();
}

/**  Creates a custom observation setup with parameters decided by the user. Allows for the use of a psf fits image.
 *
 * \param diameter Diameter of telescope (in cm) (Collecting area is pi/4.*diameter^2)
 * \param transmission Total transmission of the telescope (/int T(\lambda)/\lambda d\lambda)
 * \param exp_time Total exposure time
 * \param exp_num Number of exposures
 * \param back_mag Flux due to background and/or sky in mag/arcsec^2
 * \param read_out_noise Read-out noise in electrons/pixel
 * \param psf_file Input PSF image
 * \param oversample Oversampling rate of the PSF image
 */
Observation::Observation(float diameter, float transmission, float exp_time, int exp_num, float back_mag, float ron, std::string psf_file,size_t Npix_x,size_t Npix_y,double pix_size, float oversample):
    Obs(Npix_x,Npix_y,pix_size,oversample), exp_time(exp_time), exp_num(exp_num), back_mag(back_mag) , read_out_noise(read_out_noise)
		{
      //mag_zeropoint = 2.5*log10(diameter*diameter*transmission*PI/4./hplanck) + AB_zeropoint;
      mag_zeropoint = mag_to_counts(1.0/(diameter*diameter*transmission*PI/4.));
 
      setPSF(psf_file);

      telescope = false;
      
      set_up();
}

/**  Creates a custom observation setup with parameters decided by the user.
 *
 * \param zeropoint_mag Magnitude that produces one count per second on the detector
 * \param exp_time Total exposure time
 * \param exp_num Number of exposures
 * \param back_mag Flux due to background and/or sky in mag/arcsec^2
 * \param read_out_noise Read-out noise in electrons/pixel
 * \param seeing FWHM in arcsecs of the image
 */
Observation::Observation(float zeropoint_mag, float exp_time, int exp_num, float back_mag, float read_out_noise, size_t Npix_x,size_t Npix_y,double pix_size,float seeing):Obs(Npix_x,Npix_y,pix_size,1,seeing)
    ,mag_zeropoint(zeropoint_mag),exp_time(exp_time), exp_num(exp_num), back_mag(back_mag)
    ,read_out_noise(read_out_noise)
{
  telescope = false;
 
  set_up();
}

/**  Creates a custom observation setup with parameters decided by the user. Allows for the use of a psf fits image.
 *
 * \param zeropoint_mag Magnitude that produces one count per second on the detector
 * \param exp_time Total exposure time
 * \param exp_num Number of exposures
 * \param back_mag Flux due to background and/or sky in mag/arcsec^2
 * \param read_out_noise Read-out noise in electrons/pixel
 * \param psf_file Input PSF image
 * \param oversample Oversampling rate of the PSF image
 */
Observation::Observation(float zeropoint_mag, float exp_time, int exp_num, float back_mag, float myread_out_noise, std::string psf_file,size_t Npix_x,size_t Npix_y,double pix_size, float oversample):Obs(Npix_x,Npix_y,pix_size,oversample), mag_zeropoint(zeropoint_mag), exp_time(exp_time), exp_num(exp_num), back_mag(back_mag), read_out_noise(myread_out_noise)
    {
      setPSF(psf_file);
      telescope = false;
      
      set_up();
}


/**  \brief Converts the input map to a realistic image
 *
 * \param map Input map in photons/(cm^2*Hz)
 * \param psf Decides if the psf smoothing is applied
 * \param noise Decides if noise is added
 * \param unit Decides units of output (if flux, output is in 10**(-0.4*mag)) 
 */
void Observation::Convert(PixelMap &map_in
                          ,PixelMap &map_out
                          ,PixelMap &error_map
                          ,bool psf
                          ,bool noise
                          ,Utilities::RandomNumbers_NR &ran
<<<<<<< HEAD
                          ,bool cosmics)
=======
,bool cosmic)
>>>>>>> 66a38982
{
  
  assert(map_in.getNx() == Npix_x_input);
  assert(map_in.getNy() == Npix_y_input);

  if(cosmic) throw std::runtime_error("cosmics not implemented");
  if (fabs(map_in.getResolution()*psf_oversample - pix_size) > pix_size*1.0e-5)
  {
    std::cout << "The resolution of the input map is different from the one of the simulated instrument in Observation::Convert!" << std::endl;
    throw std::runtime_error("The resolution of the input map is different from the one of the simulated instrument!");
  }
  
  map_out.Clean();
  if (psf == true){
    ApplyPSF(map_in,map_scratch);
    downsample(map_scratch,map_out);
  }else{
    downsample(map_in,map_out);
  }
  ToCounts(map_out);
<<<<<<< HEAD
  if (noise == true) AddNoise(map_out,error_map,ran,cosmics);
  ToSurfaceBrightness(map_out);
=======
 
  if (noise == true) AddNoise(map_out,error_map,ran,true);
  //ToSurfaceBrightness(map_out);
>>>>>>> 66a38982
  
  return;
}


/// Outputs rms of noise counts due to background and instrument
/// in the unit decided by the user
float Observation::getBackgroundNoise(float resolution, UnitType unit)
const {
    if (telescope==true && fabs(resolution-pix_size) > pix_size*1.0e-5)
    {
        std::cout << "The resolution is different from the one of the simulated instrument in Observation::getBackgroundNoise!" << std::endl;
      throw std::runtime_error("The resolution is different from the one of the simulated instrument!");
    }

    double res_in_arcsec = resolution / arcsecTOradians ;
    double back_mean = background_flux * res_in_arcsec*res_in_arcsec * exp_time ;

    // in e-
    double rms = sqrt(exp_num*read_out_noise*read_out_noise + back_mean) / exp_time;
    if (unit==UnitType::flux) rms /= e_per_s_to_ergs_s_cm2;
  
    return rms;
}

void Observation::set_up(){
  //zero_point_flux = pow(10,-0.4*mag_zeropoint);  // erg/s/Hz/cm**2
  //e_per_s_to_ergs_s_cm2 = pow(10,0.4*(mag_zeropoint-AB_zeropoint));
  
  e_per_s_to_ergs_s_cm2 = 1.0/(mag_to_counts(mag_zeropoint));
  background_flux = pow(10,-0.4*(back_mag-mag_zeropoint ));
 }

/// Applies realistic noise (read-out + Poisson) on an image, returns noise map
void Observation::AddNoise(
                           PixelMap &pmap
                           ,PixelMap &error_map
                           ,Utilities::RandomNumbers_NR &ran,bool dummy)
{
  if(pmap.getNx() != pmap.getNy()){
    std::cerr << "Observation::AddNoise() Doesn't work on nonsquare maps" << std::endl;
    throw std::runtime_error("nonsquare");
  }
  if(pmap.getUnits() != PixelMapUnits::count_per_sec){
    std::cerr << "Units need to be in counts per second in Observation::AddNoise." << std::endl;
    throw std::runtime_error("wrong units.");
  }
  
  double res_in_arcsec = pmap.getResolution() / arcsecTOradians;
  double back_mean = background_flux * res_in_arcsec*res_in_arcsec * exp_time ;

  double var_readout = exp_num*read_out_noise*read_out_noise;
  double norm_map;
  
  PixelMap noise_map(pmap);
  //double sum=0,sum2=0;
  size_t N = pmap.size();
  for (unsigned long i = 0; i < N ; i++)
  {
    norm_map = pmap[i]*exp_time;  // in counts
    if (norm_map+back_mean > 500.)
    {
      double sdv = sqrt(var_readout + norm_map + back_mean);
      noise_map[i] = ran.gauss()*sdv/exp_time;  // back to counts per sec
      error_map[i] = sdv*sdv/exp_time/exp_time;
    }
    else
    {
      // photons from mean
      int k = ran.poisson(norm_map + back_mean);
      double noise = ran.gauss()*sqrt(var_readout);
      
      noise_map[i] = (k + noise - back_mean - norm_map)/exp_time;
      error_map[i] = (back_mean + norm_map + var_readout)/exp_time;
    }
  }

  CorrelateNoise(noise_map);
  pmap += noise_map;
  
  return;
}

/// Translates photon flux (in 1/(s*cm^2*Hz*hplanck)) into telescope counts per second
void Observation::ToCounts(PixelMap &pmap)
{
  
  //zero_point_flux = pow(10,-0.4*mag_zeropoint);  // erg/s/Hz/cm**2
  //background_flux = pow(10,-0.4*(back_mag-mag_zeropoint ));

  double Q;
  PixelMapUnits units = pmap.getUnits();
  if(units == PixelMapUnits::count_per_sec) return;

  if(units == PixelMapUnits::surfb){
    Q = e_per_s_to_ergs_s_cm2;
  }else if(pmap.getUnits() == PixelMapUnits::ADU){
    Q = 1.0/gain;
  }else{
    std::cerr << "Map needs to be in photon flux units." << std::endl;
    throw std::runtime_error("wrong units");
  }
  
	pmap.Renormalize(Q);
  pmap.ChangeUnits(PixelMapUnits::count_per_sec);
	return;
}

/// Translates photon flux (in 1/(s*cm^2*Hz*hplanck)) into telescope counts per second
void Observation::ToSurfaceBrightness(PixelMap &pmap)
{

  double Q;
  if(pmap.getUnits() == PixelMapUnits::count_per_sec){
    Q = 1.0/e_per_s_to_ergs_s_cm2 ;
  }else if(pmap.getUnits() == PixelMapUnits::ADU){
    Q = 1.0/gain/e_per_s_to_ergs_s_cm2;
  }else{
    std::cerr << "Map needs to be in photon flux units." << std::endl;
    throw std::runtime_error("wrong units");
  }
  
  pmap.Renormalize(Q);
  pmap.ChangeUnits(PixelMapUnits::surfb);
  return;
}

/// Translates photon flux (in 1/(s*cm^2*Hz*hplanck)) into telescope counts per second
void Observation::ToADU(PixelMap &pmap)
{
  
  ToCounts(pmap);
  pmap *= gain;
  pmap.ChangeUnits(PixelMapUnits::ADU);
  
  return;
}<|MERGE_RESOLUTION|>--- conflicted
+++ resolved
@@ -1124,11 +1124,7 @@
                           ,bool psf
                           ,bool noise
                           ,Utilities::RandomNumbers_NR &ran
-<<<<<<< HEAD
-                          ,bool cosmics)
-=======
-,bool cosmic)
->>>>>>> 66a38982
+                          ,bool cosmic)
 {
   
   assert(map_in.getNx() == Npix_x_input);
@@ -1149,14 +1145,9 @@
     downsample(map_in,map_out);
   }
   ToCounts(map_out);
-<<<<<<< HEAD
-  if (noise == true) AddNoise(map_out,error_map,ran,cosmics);
-  ToSurfaceBrightness(map_out);
-=======
  
   if (noise == true) AddNoise(map_out,error_map,ran,true);
   //ToSurfaceBrightness(map_out);
->>>>>>> 66a38982
   
   return;
 }
