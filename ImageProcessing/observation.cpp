/*
 * observation.cpp
 *
 *  Created on: Apr 29, 2013
 *      Author: F. Bellagamba
 */

#include "slsimlib.h"

#ifdef ENABLE_FITS
#include <CCfits/CCfits>
//#include <CCfits>
#endif

#ifdef ENABLE_FFTW
#include "fftw3.h"
#endif

#include <fstream>
#include <limits>


/** * \brief Creates an observation setup that mimics a known instrument
 *
 */
Observation::Observation(Telescope tel_name)
{
<<<<<<< HEAD
  
  switch (tel_name) {
     
    case Euclid_VIS:
      diameter = 119.;
      transmission = 0.30;
      exp_time = 1800.;
      exp_num = 3;
      back_mag = 22.8;
      ron = 5.;
      seeing = 0.18;
      pix_size = .1/60./60./180.*pi;
      break;
      
    case Euclid_Y:
      diameter = 119.;
      transmission = 0.0961;
      exp_time = 264.;
      exp_num = 3;
      back_mag = 22.57;
      ron = 5.;
      seeing = 0.3;
      pix_size = .3/60./60./180.*pi;
      break;
      
    case Euclid_J:
      diameter = 119.;
      transmission = 0.0814;
      exp_time = 270.;
      exp_num = 3;
      back_mag = 22.53;
      ron = 5.;
      seeing = 0.3;
      pix_size = .3/60./60./180.*pi;
      break;
      
    case Euclid_H:
      diameter = 119.;
      transmission = 0.1692;
      exp_time = 162.;
      exp_num = 3;
      back_mag = 22.59;
      ron = 5.;
      seeing = 0.3;
      pix_size = .3/60./60./180.*pi;
      break;
	
    case KiDS_u:
      diameter = 265.;
      transmission = 0.032;
      exp_time = 1000.;
      exp_num = 5;
      back_mag = 22.93;
      ron = 5.;
      seeing = 1.0;
      pix_size = .2/60./60./180.*pi;
      break;
      
    case KiDS_g:
      diameter = 265.;
      transmission = 0.1220;
      exp_time = 900.;
      exp_num = 5;
      back_mag = 22.29;
      ron = 5.;
      seeing = 0.8;
      pix_size = .2/60./60./180.*pi;
      break;
      
    case KiDS_r:
      diameter = 265.;
      transmission = 0.089;
      exp_time = 1800.;
      exp_num = 5;
      back_mag = 21.40;
      ron = 5.;
      seeing = 0.7;
      pix_size = .2/60./60./180.*pi;
      break;
      
    case CFHT_i2:
      throw std::runtime_error("Telescope CFHT_i2 is not available yet.");
      diameter = 265.;
      transmission = 0.062;
      exp_time = 1200.;
      exp_num = 5;
      back_mag = 20.64;
      ron = 5.;
      seeing = 1.1;
      
      pix_size = 0.186/60./60./180.*pi;
      break;

    default:
      throw std::runtime_error("The Telescope selected is not available.");
      break;
  }
=======
	if (tel_name == Euclid_VIS)
	{
		diameter = 119.;
		transmission = 0.30;
		exp_time = 1800.;
		exp_num = 3;
		back_mag = 22.8;
		ron = 5.;
		seeing = 0.18;
		pix_size = .1/60./60./180.*pi;
	}
	if (tel_name == Euclid_Y)
	{
		diameter = 119.;
		transmission = 0.0961;
		exp_time = 264.;
		exp_num = 3;
		back_mag = 22.57;
		ron = 5.;
		seeing = 0.3;
		pix_size = .3/60./60./180.*pi;
	}
	if (tel_name == Euclid_J)
	{
		diameter = 119.;
		transmission = 0.0814;
		exp_time = 270.;
		exp_num = 3;
		back_mag = 22.53;
		ron = 5.;
		seeing = 0.3;
		pix_size = .3/60./60./180.*pi;
	}
	if (tel_name == Euclid_H)
	{
		diameter = 119.;
		transmission = 0.1692;
		exp_time = 162.;
		exp_num = 3;
		back_mag = 22.59;
		ron = 5.;
		seeing = 0.3;
		pix_size = .3/60./60./180.*pi;
	}
	if (tel_name == KiDS_u)
	{
		diameter = 265.;
		transmission = 0.032;
		exp_time = 1000.;
		exp_num = 5;
		back_mag = 22.93;
		ron = 5.;
		seeing = 1.0;
		pix_size = .2/60./60./180.*pi;
	}
	if (tel_name == KiDS_g)
	{
		diameter = 265.;
		transmission = 0.1220;
		exp_time = 900.;
		exp_num = 5;
		back_mag = 22.29;
		ron = 5.;
		seeing = 0.8;
		pix_size = .2/60./60./180.*pi;
	}
	if (tel_name == KiDS_r)
	{
		diameter = 265.;
		transmission = 0.089;
		exp_time = 1800.;
		exp_num = 5;
		back_mag = 21.40;
		ron = 5.;
		seeing = 0.7;
		pix_size = .2/60./60./180.*pi;
	}
	if (tel_name == KiDS_i)
	{
		diameter = 265.;
		transmission = 0.062;
		exp_time = 1200.;
		exp_num = 5;
		back_mag = 20.64;
		ron = 5.;
		seeing = 1.1;
		pix_size = .2/60./60./180.*pi;
	}
    if (tel_name == HST_ACS_I)
	{
		diameter = 250.;
		transmission = 0.095;
		exp_time = 420.;
		exp_num = 1;
		back_mag = 22.8;
		ron = 3.;
		seeing = 0.1;
		pix_size = .05/60./60./180.*pi;
	}
    if (tel_name == CFHT_u)
	{
		diameter = 358.;
		transmission = 0.0644;
		exp_time = 3000.;
		exp_num = 5;
		back_mag = 22.7;
		ron = 5.;
		seeing = 0.85;
		pix_size = .187/60./60./180.*pi;
	}
    if (tel_name == CFHT_g)
	{
		diameter = 358.;
		transmission = 0.1736;
		exp_time = 2500.;
		exp_num = 5;
		back_mag = 22.0;
		ron = 5.;
		seeing = 0.78;
		pix_size = .187/60./60./180.*pi;
	}
    if (tel_name == CFHT_r)
	{
		diameter = 358.;
		transmission = 0.0971;
		exp_time = 2000.;
		exp_num = 4;
		back_mag = 21.3;
		ron = 5.;
		seeing = 0.71;
		pix_size = .187/60./60./180.*pi;
	}
    if (tel_name == CFHT_i)
	{
		diameter = 358.;
		transmission = 0.0861;
		exp_time = 4300.;
		exp_num = 5;
		back_mag = 20.3;
		ron = 5.;
		seeing = 0.64;
		pix_size = .187/60./60./180.*pi;
	}
    if (tel_name == CFHT_z)
	{
		diameter = 358.;
		transmission = 0.0312;
		exp_time = 3600.;
		exp_num = 6;
		back_mag = 19.4;
		ron = 5.;
		seeing = 0.68;
		pix_size = .187/60./60./180.*pi;
	}

>>>>>>> 2c576722

	mag_zeropoint = 2.5*log10(diameter*diameter*transmission*pi/4./hplanck) - 48.6;
	telescope = true;
}

/** *  Creates a custom observation setup with parameters decided by the user.
 *
 * \param diameter Diameter of telescope (in cm) (Collecting area is pi/4.*diameter^2)
 * \param transmission Total transmission of the telescope (/int T(\lambda)/\lambda d\lambda)
 * \param exp_time Total exposure time
 * \param exp_num Number of exposures
 * \param back_mag Flux due to background and/or sky in mag/arcsec^2
 * \param ron Read-out noise in electrons/pixel
 * \param seeing FWHM in arcsecs of the image
 */
Observation::Observation(float diameter, float transmission, float exp_time, int exp_num, float back_mag, float ron, float seeing):
		diameter(diameter), transmission(transmission), exp_time(exp_time), exp_num(exp_num), back_mag(back_mag), ron(ron), seeing(seeing)
		{
			mag_zeropoint = 2.5*log10(diameter*diameter*transmission*pi/4./hplanck) - 48.6;
			telescope = false;
		}

/**  Creates a custom observation setup with parameters decided by the user. Allows for the use of a psf fits image.
 *
 * \param diameter Diameter of telescope (in cm) (Collecting area is pi/4.*diameter^2)
 * \param transmission Total transmission of the telescope (/int T(\lambda)/\lambda d\lambda)
 * \param exp_time Total exposure time
 * \param exp_num Number of exposures
 * \param back_mag Flux due to background and/or sky in mag/arcsec^2
 * \param ron Read-out noise in electrons/pixel
 * \param psf_file Input PSF image
 * \param oversample Oversampling rate of the PSF image
 */
Observation::Observation(float diameter, float transmission, float exp_time, int exp_num, float back_mag, float ron, std::string psf_file, float oversample):
		diameter(diameter), transmission(transmission), exp_time(exp_time), exp_num(exp_num), back_mag(back_mag), ron(ron), oversample(oversample)
		{
	mag_zeropoint = 2.5*log10(diameter*diameter*transmission*pi/4./hplanck) - 48.6;

#ifdef ENABLE_FITS

	std::auto_ptr<CCfits::FITS> fp (new CCfits::FITS (psf_file.c_str(), CCfits::Read));
	CCfits::PHDU *h0=&fp->pHDU();
	int side_psf = h0->axis(0);
	int N_psf = side_psf*side_psf;
	map_psf.resize(N_psf);
	h0->read(map_psf);

#else
		std::cout << "Please enable the preprocessor flag ENABLE_FITS !" << std::endl;
		exit(1);
#endif
		telescope = false;
		}

/// Reads in and sets the PSF from a fits file. If the pixel size of the fits is different (smaller) than the one of the telescope, it must be specified.
void Observation::setPSF(std::string psf_file, float os)
{
#ifdef ENABLE_FITS
    std::auto_ptr<CCfits::FITS> fp (new CCfits::FITS (psf_file.c_str(), CCfits::Read));
	CCfits::PHDU *h0=&fp->pHDU();
	int side_psf = h0->axis(0);
	int N_psf = side_psf*side_psf;
	map_psf.resize(N_psf);
	h0->read(map_psf);
    
#else
    std::cout << "Please enable the preprocessor flag ENABLE_FITS !" << std::endl;
    exit(1);
#endif
    
    oversample = os;

}

/**  \brief Converts the input map to a realistic image
 *
 * \param map Input map in photons/(cm^2*Hz)
 * \param psf Decides if the psf smoothing is applied
 * \param noise Decides if noise is added
 * \param unit Decides units of output (if flux, output is in 10**(-0.4*mag)) 
 */
PixelMap Observation::Convert (PixelMap &map, bool psf, bool noise, long *seed, unitType unit)
{
	if (telescope == true && fabs(map.getResolution()-pix_size) > std::numeric_limits<double>::epsilon())
	{
		std::cout << "The resolution of the input map is different from the one of the simulated instrument in Observation::Convert!" << std::endl;
		throw std::runtime_error("The resolution of the input map is different from the one of the simulated instrument!");
	}
	PixelMap outmap = PhotonToCounts(map);
	if (psf == true)  outmap = ApplyPSF(outmap);
	if (noise == true) outmap = AddNoise(outmap,seed);
    
    if (unit == flux)
    {
        double counts_to_flux = pow(10,-0.4*mag_zeropoint);
        outmap.Renormalize(counts_to_flux);
    }
	return outmap;
}

/// Converts an observed image to the units of the lensing simulation
PixelMap Observation::Convert_back (PixelMap &map)
{
	PixelMap outmap(map);
	double Q = pow(10,0.4*(mag_zeropoint+48.6))*hplanck;
	outmap.Renormalize(1./Q);
	return outmap;
}


/** * \brief Smooths the image with a PSF map.
*
*/
PixelMap Observation::ApplyPSF(PixelMap &pmap)
{
	if (map_psf.size() == 0)
	{
		if (seeing > 0.)
		{
			PixelMap outmap(pmap);
			outmap.smooth(seeing/2.355);
			return outmap;
		}
		else
		{
			return pmap;
		}
	}
	else
	{
#ifdef ENABLE_FITS
#ifdef ENABLE_FFTW

        PixelMap outmap(pmap);

        // calculates normalisation of psf
        int N_psf = map_psf.size();
        int side_psf = sqrt(N_psf);
        double map_norm = 0.;
        for (int i = 0; i < N_psf; i++)
        {
            map_norm += map_psf[i];
        }
        fftw_plan p_psf;

        // creates plane for fft of map, sets properly input and output data, then performs fft
        fftw_plan p;
        long Npix = outmap.getNpixels();
        long Npix_zeropad = Npix + side_psf;
        std::complex<double>* out=new std::complex<double> [Npix_zeropad*(Npix_zeropad/2+1)];

        // add zero-padding
        double* in_zeropad = new double[Npix_zeropad*Npix_zeropad];
        for (int i = 0; i < Npix_zeropad*Npix_zeropad; i++)
        {
            long ix = i/Npix_zeropad;
            long iy = i%Npix_zeropad;
            if (ix >= side_psf/2 && ix <= (Npix_zeropad-1)-side_psf/2 && iy >= side_psf/2 && iy <= (Npix_zeropad-1)-side_psf/2)
                in_zeropad[i] = outmap[(ix-side_psf/2)*Npix+(iy-side_psf/2)];
            else
                in_zeropad[i] = 0.;
        }
        
        p = fftw_plan_dft_r2c_2d(Npix_zeropad,Npix_zeropad,in_zeropad, reinterpret_cast<fftw_complex*>(out), FFTW_ESTIMATE);
        fftw_execute(p);

        // creates plane for perform backward fft after convolution, sets output data
        fftw_plan p2;
        double* out2 = new double[Npix_zeropad*Npix_zeropad];
        p2 = fftw_plan_dft_c2r_2d(Npix_zeropad,Npix_zeropad,reinterpret_cast<fftw_complex*>(out), out2, FFTW_ESTIMATE);


        // arrange psf data for fft, creates plane, then performs fft
        long psf_big_zeropad_Npixels = static_cast<int>((Npix+side_psf)*oversample);
        double* psf_big_zeropad = new double[psf_big_zeropad_Npixels*psf_big_zeropad_Npixels];
        std::complex<double>* out_psf=new std::complex<double> [psf_big_zeropad_Npixels*(psf_big_zeropad_Npixels/2+1)];
        p_psf = fftw_plan_dft_r2c_2d(psf_big_zeropad_Npixels,psf_big_zeropad_Npixels,psf_big_zeropad, reinterpret_cast<fftw_complex*>(out_psf), FFTW_ESTIMATE);
        long ix, iy;
        for (int i = 0; i < psf_big_zeropad_Npixels*psf_big_zeropad_Npixels; i++)
        {
            ix = i/psf_big_zeropad_Npixels;
            iy = i%psf_big_zeropad_Npixels;
            if(ix<side_psf/2 && iy<side_psf/2)
                psf_big_zeropad[i] = map_psf[(ix+side_psf/2)*side_psf+(iy+side_psf/2)]/map_norm;
            else if(ix<side_psf/2 && iy>=psf_big_zeropad_Npixels-side_psf/2)
                psf_big_zeropad[i] = map_psf[(ix+side_psf/2)*side_psf+(iy-(psf_big_zeropad_Npixels-side_psf/2))]/map_norm;
            else if(ix>=psf_big_zeropad_Npixels-side_psf/2 && iy<side_psf/2)
                psf_big_zeropad[i] = map_psf[(ix-(psf_big_zeropad_Npixels-side_psf/2))*side_psf+(iy+side_psf/2)]/map_norm;
            else if(ix>=psf_big_zeropad_Npixels-side_psf/2 && iy>=psf_big_zeropad_Npixels-side_psf/2)
                psf_big_zeropad[i] = map_psf[(ix-(psf_big_zeropad_Npixels-side_psf/2))*side_psf+(iy-(psf_big_zeropad_Npixels-side_psf/2))]/map_norm;
            else
                psf_big_zeropad[i] = 0.;
        }
        fftw_execute(p_psf);

        // performs convolution in Fourier space, and transforms back to real space
        for (unsigned long i = 0; i < Npix_zeropad*(Npix_zeropad/2+1); i++)
        {
            ix = i/(Npix_zeropad/2+1);
            iy = i%(Npix_zeropad/2+1);
            if (ix>Npix_zeropad/2)
                out[i] *= out_psf[(psf_big_zeropad_Npixels-(Npix_zeropad-ix))*(psf_big_zeropad_Npixels/2+1)+iy];
            else
                out[i] *= out_psf[ix*(psf_big_zeropad_Npixels/2+1)+iy];
        }
        fftw_execute(p2);

        // translates array of data in (normalised) counts map
        for (unsigned long i = 0; i < Npix_zeropad*Npix_zeropad; i++)
        {
            ix = i/Npix_zeropad;
            iy = i%Npix_zeropad;
            if (ix >= side_psf/2 && ix <= (Npix_zeropad-1)-side_psf/2 && iy >= side_psf/2 && iy <= (Npix_zeropad-1)-side_psf/2)
            {
                int ii = (ix-side_psf/2)*Npix+(iy-side_psf/2);
                outmap.AssignValue(ii,out2[i]/double(Npix_zeropad*Npix_zeropad));
            }
        }
        return outmap;
#else
		std::cout << "Please enable the preprocessor flag ENABLE_FFTW !" << std::endl;
		exit(1);
#endif

#else
		std::cout << "Please enable the preprocessor flag ENABLE_FITS !" << std::endl;
		exit(1);
#endif
	}
}

/// Applies realistic noise (read-out + Poisson) on an image
PixelMap Observation::AddNoise(PixelMap &pmap,long *seed)
{
	PixelMap outmap(pmap);
	double Q = pow(10,0.4*(mag_zeropoint+48.6));
	double res_in_arcsec = outmap.getResolution()*180.*60.*60/pi;
	double back_mean = pow(10,-0.4*(48.6+back_mag))*res_in_arcsec*res_in_arcsec*Q*exp_time;
    std::cout << back_mean <<std::endl;
    std::cout << exp_num*ron*ron << std::endl;
	double rms, noise;
	double norm_map;
	for (unsigned long i = 0; i < outmap.getNpixels()*outmap.getNpixels(); i++)
	{
		norm_map = outmap[i]*exp_time;
		if (norm_map+back_mean > 500.)
		{
			rms = sqrt(exp_num*ron*ron+norm_map+back_mean);
			noise = gasdev(seed)*rms;
			outmap.AssignValue(i,double(norm_map+noise)/exp_time);
		}
		else
		{
			int k = 0;
			double p = 1.;
			double L = exp(-(norm_map+back_mean));
			while (p > L)
			{
				k++;
				p *= ran2(seed);
			}
            rms = sqrt(exp_num*ron*ron);
 			noise = gasdev(seed)*rms;
			outmap.AssignValue(i,double(k-1+noise-back_mean)/exp_time);
		}
	}
	return outmap;
}

/// Translates photon flux (in photons/(cm^2*Hz)) into telescope pixel counts
PixelMap Observation::PhotonToCounts(PixelMap &pmap)
{
	PixelMap outmap(pmap);
	double Q = pow(10,0.4*(mag_zeropoint+48.6))*hplanck;
	outmap.Renormalize(Q);
	return outmap;
}
<|MERGE_RESOLUTION|>--- conflicted
+++ resolved
@@ -25,10 +25,8 @@
  */
 Observation::Observation(Telescope tel_name)
 {
-<<<<<<< HEAD
-  
+
   switch (tel_name) {
-     
     case Euclid_VIS:
       diameter = 119.;
       transmission = 0.30;
@@ -39,7 +37,6 @@
       seeing = 0.18;
       pix_size = .1/60./60./180.*pi;
       break;
-      
     case Euclid_Y:
       diameter = 119.;
       transmission = 0.0961;
@@ -50,7 +47,6 @@
       seeing = 0.3;
       pix_size = .3/60./60./180.*pi;
       break;
-      
     case Euclid_J:
       diameter = 119.;
       transmission = 0.0814;
@@ -61,7 +57,6 @@
       seeing = 0.3;
       pix_size = .3/60./60./180.*pi;
       break;
-      
     case Euclid_H:
       diameter = 119.;
       transmission = 0.1692;
@@ -72,7 +67,6 @@
       seeing = 0.3;
       pix_size = .3/60./60./180.*pi;
       break;
-	
     case KiDS_u:
       diameter = 265.;
       transmission = 0.032;
@@ -83,7 +77,6 @@
       seeing = 1.0;
       pix_size = .2/60./60./180.*pi;
       break;
-      
     case KiDS_g:
       diameter = 265.;
       transmission = 0.1220;
@@ -94,7 +87,6 @@
       seeing = 0.8;
       pix_size = .2/60./60./180.*pi;
       break;
-      
     case KiDS_r:
       diameter = 265.;
       transmission = 0.089;
@@ -105,9 +97,7 @@
       seeing = 0.7;
       pix_size = .2/60./60./180.*pi;
       break;
-      
-    case CFHT_i2:
-      throw std::runtime_error("Telescope CFHT_i2 is not available yet.");
+    case KiDS_i:
       diameter = 265.;
       transmission = 0.062;
       exp_time = 1200.;
@@ -115,171 +105,73 @@
       back_mag = 20.64;
       ron = 5.;
       seeing = 1.1;
+      pix_size = .2/60./60./180.*pi;
+      break;
+    case HST_ACS_I:
+      diameter = 250.;
+      transmission = 0.095;
+      exp_time = 420.;
+      exp_num = 1;
+      back_mag = 22.8;
+      ron = 3.;
+      seeing = 0.1;
+      pix_size = .05/60./60./180.*pi;
+      break;
+    case CFHT_u:
+      diameter = 358.;
+      transmission = 0.0644;
+      exp_time = 3000.;
+      exp_num = 5;
+      back_mag = 22.7;
+      ron = 5.;
+      seeing = 0.85;
+      pix_size = .187/60./60./180.*pi;
+      break;
+    case CFHT_g:
+      diameter = 358.;
+      transmission = 0.1736;
+      exp_time = 2500.;
+      exp_num = 5;
+      back_mag = 22.0;
+      ron = 5.;
+      seeing = 0.78;
+      pix_size = .187/60./60./180.*pi;
+      break;
+    case CFHT_r:
+      diameter = 358.;
+      transmission = 0.0971;
+      exp_time = 2000.;
+      exp_num = 4;
+      back_mag = 21.3;
+      ron = 5.;
+      seeing = 0.71;
+      pix_size = .187/60./60./180.*pi;
+      break;
+    case CFHT_i:
+      diameter = 358.;
+      transmission = 0.0861;
+      exp_time = 4300.;
+      exp_num = 5;
+      back_mag = 20.3;
+      ron = 5.;
+      seeing = 0.64;
+      pix_size = .187/60./60./180.*pi;
+    break;
+    case CFHT_z:
+      diameter = 358.;
+      transmission = 0.0312;
+      exp_time = 3600.;
+      exp_num = 6;
+      back_mag = 19.4;
+      ron = 5.;
+      seeing = 0.68;
+      pix_size = .187/60./60./180.*pi;
+      break;
       
-      pix_size = 0.186/60./60./180.*pi;
-      break;
-
     default:
       throw std::runtime_error("The Telescope selected is not available.");
       break;
-  }
-=======
-	if (tel_name == Euclid_VIS)
-	{
-		diameter = 119.;
-		transmission = 0.30;
-		exp_time = 1800.;
-		exp_num = 3;
-		back_mag = 22.8;
-		ron = 5.;
-		seeing = 0.18;
-		pix_size = .1/60./60./180.*pi;
 	}
-	if (tel_name == Euclid_Y)
-	{
-		diameter = 119.;
-		transmission = 0.0961;
-		exp_time = 264.;
-		exp_num = 3;
-		back_mag = 22.57;
-		ron = 5.;
-		seeing = 0.3;
-		pix_size = .3/60./60./180.*pi;
-	}
-	if (tel_name == Euclid_J)
-	{
-		diameter = 119.;
-		transmission = 0.0814;
-		exp_time = 270.;
-		exp_num = 3;
-		back_mag = 22.53;
-		ron = 5.;
-		seeing = 0.3;
-		pix_size = .3/60./60./180.*pi;
-	}
-	if (tel_name == Euclid_H)
-	{
-		diameter = 119.;
-		transmission = 0.1692;
-		exp_time = 162.;
-		exp_num = 3;
-		back_mag = 22.59;
-		ron = 5.;
-		seeing = 0.3;
-		pix_size = .3/60./60./180.*pi;
-	}
-	if (tel_name == KiDS_u)
-	{
-		diameter = 265.;
-		transmission = 0.032;
-		exp_time = 1000.;
-		exp_num = 5;
-		back_mag = 22.93;
-		ron = 5.;
-		seeing = 1.0;
-		pix_size = .2/60./60./180.*pi;
-	}
-	if (tel_name == KiDS_g)
-	{
-		diameter = 265.;
-		transmission = 0.1220;
-		exp_time = 900.;
-		exp_num = 5;
-		back_mag = 22.29;
-		ron = 5.;
-		seeing = 0.8;
-		pix_size = .2/60./60./180.*pi;
-	}
-	if (tel_name == KiDS_r)
-	{
-		diameter = 265.;
-		transmission = 0.089;
-		exp_time = 1800.;
-		exp_num = 5;
-		back_mag = 21.40;
-		ron = 5.;
-		seeing = 0.7;
-		pix_size = .2/60./60./180.*pi;
-	}
-	if (tel_name == KiDS_i)
-	{
-		diameter = 265.;
-		transmission = 0.062;
-		exp_time = 1200.;
-		exp_num = 5;
-		back_mag = 20.64;
-		ron = 5.;
-		seeing = 1.1;
-		pix_size = .2/60./60./180.*pi;
-	}
-    if (tel_name == HST_ACS_I)
-	{
-		diameter = 250.;
-		transmission = 0.095;
-		exp_time = 420.;
-		exp_num = 1;
-		back_mag = 22.8;
-		ron = 3.;
-		seeing = 0.1;
-		pix_size = .05/60./60./180.*pi;
-	}
-    if (tel_name == CFHT_u)
-	{
-		diameter = 358.;
-		transmission = 0.0644;
-		exp_time = 3000.;
-		exp_num = 5;
-		back_mag = 22.7;
-		ron = 5.;
-		seeing = 0.85;
-		pix_size = .187/60./60./180.*pi;
-	}
-    if (tel_name == CFHT_g)
-	{
-		diameter = 358.;
-		transmission = 0.1736;
-		exp_time = 2500.;
-		exp_num = 5;
-		back_mag = 22.0;
-		ron = 5.;
-		seeing = 0.78;
-		pix_size = .187/60./60./180.*pi;
-	}
-    if (tel_name == CFHT_r)
-	{
-		diameter = 358.;
-		transmission = 0.0971;
-		exp_time = 2000.;
-		exp_num = 4;
-		back_mag = 21.3;
-		ron = 5.;
-		seeing = 0.71;
-		pix_size = .187/60./60./180.*pi;
-	}
-    if (tel_name == CFHT_i)
-	{
-		diameter = 358.;
-		transmission = 0.0861;
-		exp_time = 4300.;
-		exp_num = 5;
-		back_mag = 20.3;
-		ron = 5.;
-		seeing = 0.64;
-		pix_size = .187/60./60./180.*pi;
-	}
-    if (tel_name == CFHT_z)
-	{
-		diameter = 358.;
-		transmission = 0.0312;
-		exp_time = 3600.;
-		exp_num = 6;
-		back_mag = 19.4;
-		ron = 5.;
-		seeing = 0.68;
-		pix_size = .187/60./60./180.*pi;
-	}
-
->>>>>>> 2c576722
 
 	mag_zeropoint = 2.5*log10(diameter*diameter*transmission*pi/4./hplanck) - 48.6;
 	telescope = true;
