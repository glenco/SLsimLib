/*
 * observation.cpp
 *
 *  Created on: Apr 29, 2013
 *      Author: F. Bellagamba
 */

#include "slsimlib.h"

#ifdef ENABLE_FITS
#include <CCfits/CCfits>
//#include <CCfits>
#endif

#ifdef ENABLE_FFTW
#include "fftw3.h"
#endif

#include <fstream>
#include <limits>


/** * \brief Creates an observation setup that mimics a known instrument
 *
 */
Observation::Observation(Telescope tel_name)
{

  switch (tel_name) {
    case Euclid_VIS:
      diameter = 119.;
      transmission = 0.30;
      exp_time = 1800.;
      exp_num = 3;
      back_mag = 22.8;
      ron = 5.;
      seeing = 0.18;
      pix_size = .1/60./60./180.*pi;
      break;
    case Euclid_Y:
      diameter = 119.;
      transmission = 0.0961;
      exp_time = 264.;
      exp_num = 3;
      back_mag = 22.57;
      ron = 5.;
      seeing = 0.3;
      pix_size = .3/60./60./180.*pi;
      break;
    case Euclid_J:
      diameter = 119.;
      transmission = 0.0814;
      exp_time = 270.;
      exp_num = 3;
      back_mag = 22.53;
      ron = 5.;
      seeing = 0.3;
      pix_size = .3/60./60./180.*pi;
      break;
    case Euclid_H:
      diameter = 119.;
      transmission = 0.1692;
      exp_time = 162.;
      exp_num = 3;
      back_mag = 22.59;
      ron = 5.;
      seeing = 0.3;
      pix_size = .3/60./60./180.*pi;
      break;
    case KiDS_u:
      diameter = 265.;
      transmission = 0.032;
      exp_time = 1000.;
      exp_num = 5;
      back_mag = 22.93;
      ron = 5.;
      seeing = 1.0;
      pix_size = .2/60./60./180.*pi;
      break;
    case KiDS_g:
      diameter = 265.;
      transmission = 0.1220;
      exp_time = 900.;
      exp_num = 5;
      back_mag = 22.29;
      ron = 5.;
      seeing = 0.8;
      pix_size = .2/60./60./180.*pi;
      break;
    case KiDS_r:
      diameter = 265.;
      transmission = 0.089;
      exp_time = 1800.;
      exp_num = 5;
      back_mag = 21.40;
      ron = 5.;
      seeing = 0.7;
      pix_size = .2/60./60./180.*pi;
      break;
    case KiDS_i:
      diameter = 265.;
      transmission = 0.062;
      exp_time = 1200.;
      exp_num = 5;
      back_mag = 20.64;
      ron = 5.;
      seeing = 1.1;
      pix_size = .2/60./60./180.*pi;
      break;
    case HST_ACS_I:
      diameter = 250.;
      transmission = 0.095;
      exp_time = 420.;
      exp_num = 1;
      back_mag = 22.8;
      ron = 3.;
      seeing = 0.1;
      pix_size = .05/60./60./180.*pi;
      break;
    case CFHT_u:
      diameter = 358.;
      transmission = 0.0644;
      exp_time = 3000.;
      exp_num = 5;
      back_mag = 22.7;
      ron = 5.;
      seeing = 0.85;
      pix_size = .187/60./60./180.*pi;
      break;
    case CFHT_g:
      diameter = 358.;
      transmission = 0.1736;
      exp_time = 2500.;
      exp_num = 5;
      back_mag = 22.0;
      ron = 5.;
      seeing = 0.78;
      pix_size = .187/60./60./180.*pi;
      break;
    case CFHT_r:
      diameter = 358.;
      transmission = 0.0971;
      exp_time = 2000.;
      exp_num = 4;
      back_mag = 21.3;
      ron = 5.;
      seeing = 0.71;
      pix_size = .187/60./60./180.*pi;
      break;
    case CFHT_i:
      diameter = 358.;
      transmission = 0.0861;
      exp_time = 4300.;
      exp_num = 5;
      back_mag = 20.3;
      ron = 5.;
      seeing = 0.64;
      pix_size = .187/60./60./180.*pi;
    break;
    case CFHT_z:
      diameter = 358.;
      transmission = 0.0312;
      exp_time = 3600.;
      exp_num = 6;
      back_mag = 19.4;
      ron = 5.;
      seeing = 0.68;
      pix_size = .187/60./60./180.*pi;
      break;
      
    default:
      throw std::runtime_error("The Telescope selected is not available.");
      break;
	}

	mag_zeropoint = 2.5*log10(diameter*diameter*transmission*pi/4./hplanck) - 48.6;
	telescope = true;
}

/** *  Creates a custom observation setup with parameters decided by the user.
 *
 * \param diameter Diameter of telescope (in cm) (Collecting area is pi/4.*diameter^2)
 * \param transmission Total transmission of the telescope (/int T(\lambda)/\lambda d\lambda)
 * \param exp_time Total exposure time
 * \param exp_num Number of exposures
 * \param back_mag Flux due to background and/or sky in mag/arcsec^2
 * \param ron Read-out noise in electrons/pixel
 * \param seeing FWHM in arcsecs of the image
 */
Observation::Observation(float diameter, float transmission, float exp_time, int exp_num, float back_mag, float ron, float seeing):
		diameter(diameter), transmission(transmission), exp_time(exp_time), exp_num(exp_num), back_mag(back_mag), ron(ron), seeing(seeing)
		{
			mag_zeropoint = 2.5*log10(diameter*diameter*transmission*pi/4./hplanck) - 48.6;
			telescope = false;
		}

/**  Creates a custom observation setup with parameters decided by the user. Allows for the use of a psf fits image.
 *
 * \param diameter Diameter of telescope (in cm) (Collecting area is pi/4.*diameter^2)
 * \param transmission Total transmission of the telescope (/int T(\lambda)/\lambda d\lambda)
 * \param exp_time Total exposure time
 * \param exp_num Number of exposures
 * \param back_mag Flux due to background and/or sky in mag/arcsec^2
 * \param ron Read-out noise in electrons/pixel
 * \param psf_file Input PSF image
 * \param oversample Oversampling rate of the PSF image
 */
Observation::Observation(float diameter, float transmission, float exp_time, int exp_num, float back_mag, float ron, std::string psf_file, float oversample):
		diameter(diameter), transmission(transmission), exp_time(exp_time), exp_num(exp_num), back_mag(back_mag), ron(ron), oversample(oversample)
		{
	mag_zeropoint = 2.5*log10(diameter*diameter*transmission*pi/4./hplanck) - 48.6;

#ifdef ENABLE_FITS

	//std::auto_ptr<CCfits::FITS> fp (new CCfits::FITS (psf_file.c_str(), CCfits::Read));
      
      std::auto_ptr<CCfits::FITS> fp(0);
      try
      {
        fp.reset( new CCfits::FITS (psf_file.c_str(), CCfits::Read) );
      }
      catch (CCfits::FITS::CantOpen)
      {
        std::cerr << "Cannot open " << psf_file << std::endl;
        exit(1);
      }

      
	CCfits::PHDU *h0=&fp->pHDU();
	int side_psf = h0->axis(0);
	int N_psf = side_psf*side_psf;
	map_psf.resize(N_psf);
	h0->read(map_psf);

#else
		std::cout << "Please enable the preprocessor flag ENABLE_FITS !" << std::endl;
		exit(1);
#endif
		telescope = false;
		}

/// Reads in and sets the PSF from a fits file. If the pixel size of the fits is different (smaller) than the one of the telescope, it must be specified.
void Observation::setPSF(std::string psf_file, float os)
{
#ifdef ENABLE_FITS
   // std::auto_ptr<CCfits::FITS> fp (new CCfits::FITS (psf_file.c_str(), CCfits::Read));
 
  std::auto_ptr<CCfits::FITS> fp(0);
  try
  {
    fp.reset( new CCfits::FITS (psf_file.c_str(), CCfits::Read) );
  }
  catch (CCfits::FITS::CantOpen)
  {
    std::cerr << "Cannot open " << psf_file << std::endl;
    exit(1);
  }

	CCfits::PHDU *h0=&fp->pHDU();
	int side_psf = h0->axis(0);
	int N_psf = side_psf*side_psf;
	map_psf.resize(N_psf);
	h0->read(map_psf);
    
#else
    std::cout << "Please enable the preprocessor flag ENABLE_FITS !" << std::endl;
    exit(1);
#endif
    
    oversample = os;

}

/**  \brief Converts the input map to a realistic image
 *
 * \param map Input map in photons/(cm^2*Hz)
 * \param psf Decides if the psf smoothing is applied
 * \param noise Decides if noise is added
 * \param unit Decides units of output (if flux, output is in 10**(-0.4*mag)) 
 */
PixelMap Observation::Convert (PixelMap &map, bool psf, bool noise, long *seed, unitType unit)
{
	if (telescope == true && fabs(map.getResolution()-pix_size) > pix_size*1.0e-5)
	{
		std::cout << "The resolution of the input map is different from the one of the simulated instrument in Observation::Convert!" << std::endl;
		throw std::runtime_error("The resolution of the input map is different from the one of the simulated instrument!");
	}
	PixelMap outmap = PhotonToCounts(map);
	if (psf == true)  outmap = ApplyPSF(outmap);
	if (noise == true) outmap = AddNoise(outmap,seed);
    
    if (unit == flux)
    {
        double counts_to_flux = pow(10,-0.4*mag_zeropoint);
        outmap.Renormalize(counts_to_flux);
    }
	return outmap;
}

/// Converts an observed image to the units of the lensing simulation
PixelMap Observation::Convert_back (PixelMap &map)
{
	PixelMap outmap(map);
	double Q = pow(10,0.4*(mag_zeropoint+48.6))*hplanck;
	outmap.Renormalize(1./Q);
	return outmap;
}


/** * \brief Smooths the image with a PSF map.
*
*/
PixelMap Observation::ApplyPSF(PixelMap &pmap)
{
  if(pmap.getNx() != pmap.getNy()){
    std::cout << "Observation::AddNoise() Doesn't work on nonsquare maps" << std::endl;
    throw std::runtime_error("nonsquare");
  }
  
	if (map_psf.size() == 0)
	{
		if (seeing > 0.)
		{
			PixelMap outmap(pmap);
			outmap.smooth(seeing/2.355);
			return outmap;
		}
		else
		{
			return pmap;
		}
	}
	else
	{
#ifdef ENABLE_FITS
#ifdef ENABLE_FFTW
    
    PixelMap outmap(pmap);
    
    // calculates normalisation of psf
    int N_psf = map_psf.size();
    int side_psf = sqrt(N_psf);
    double map_norm = 0.;
    for (int i = 0; i < N_psf; i++)
    {
      map_norm += map_psf[i];
    }
    fftw_plan p_psf;
    
    // creates plane for fft of map, sets properly input and output data, then performs fft
    fftw_plan p;
    long Npix = outmap.getNx();
    long Npix_zeropad = Npix + side_psf;
        
    // rows and columns between first_p and last_p are copied in the zero-padded version
    long first_p = side_psf/2;
    long last_p = first_p + (Npix-1);
    std::complex<double>* out=new std::complex<double> [Npix_zeropad*(Npix_zeropad/2+1)];
    
    // add zero-padding
    double* in_zeropad = new double[Npix_zeropad*Npix_zeropad];
    for (int i = 0; i < Npix_zeropad*Npix_zeropad; i++)
    {
      long ix = i/Npix_zeropad;
      long iy = i%Npix_zeropad;
      if (ix >= first_p && ix <= last_p && iy >= first_p && iy <= last_p)
        in_zeropad[i] = outmap[(ix-side_psf/2)*Npix+(iy-side_psf/2)];
      else
        in_zeropad[i] = 0.;
    }
    
    p = fftw_plan_dft_r2c_2d(Npix_zeropad,Npix_zeropad,in_zeropad, reinterpret_cast<fftw_complex*>(out), FFTW_ESTIMATE);
    fftw_execute(p);
    
    // creates plane for perform backward fft after convolution, sets output data 
    fftw_plan p2;
    double* out2 = new double[Npix_zeropad*Npix_zeropad];
    p2 = fftw_plan_dft_c2r_2d(Npix_zeropad,Npix_zeropad,reinterpret_cast<fftw_complex*>(out), out2, FFTW_ESTIMATE);
    
    
    // arrange psf data for fft, creates plane, then performs fft
    // psf data are moved into the four corners of psf_big_zeropad
    long psf_big_zeropad_Npixels = static_cast<int>((Npix+side_psf)*oversample);
    double* psf_big_zeropad = new double[psf_big_zeropad_Npixels*psf_big_zeropad_Npixels];
    std::complex<double>* out_psf=new std::complex<double> [psf_big_zeropad_Npixels*(psf_big_zeropad_Npixels/2+1)];
    p_psf = fftw_plan_dft_r2c_2d(psf_big_zeropad_Npixels,psf_big_zeropad_Npixels,psf_big_zeropad, reinterpret_cast<fftw_complex*>(out_psf), FFTW_ESTIMATE);
    long ix, iy;
    for (int i = 0; i < psf_big_zeropad_Npixels*psf_big_zeropad_Npixels; i++)
    {
      ix = i/psf_big_zeropad_Npixels;
      iy = i%psf_big_zeropad_Npixels;
      if(ix<side_psf/2 && iy<side_psf/2)
        psf_big_zeropad[i] = map_psf[(ix+side_psf/2)*side_psf+(iy+side_psf/2)]/map_norm;
      else if(ix<side_psf/2 && iy>=psf_big_zeropad_Npixels-side_psf/2)
        psf_big_zeropad[i] = map_psf[(ix+side_psf/2)*side_psf+(iy-(psf_big_zeropad_Npixels-side_psf/2))]/map_norm;
      else if(ix>=psf_big_zeropad_Npixels-side_psf/2 && iy<side_psf/2)
        psf_big_zeropad[i] = map_psf[(ix-(psf_big_zeropad_Npixels-side_psf/2))*side_psf+(iy+side_psf/2)]/map_norm;
      else if(ix>=psf_big_zeropad_Npixels-side_psf/2 && iy>=psf_big_zeropad_Npixels-side_psf/2)
        psf_big_zeropad[i] = map_psf[(ix-(psf_big_zeropad_Npixels-side_psf/2))*side_psf+(iy-(psf_big_zeropad_Npixels-side_psf/2))]/map_norm;
      else
        psf_big_zeropad[i] = 0.;
    }
    fftw_execute(p_psf);
    
    // performs convolution in Fourier space , and transforms back to real space
    for (unsigned long i = 0; i < Npix_zeropad*(Npix_zeropad/2+1); i++)
    {
      ix = i/(Npix_zeropad/2+1);
      iy = i%(Npix_zeropad/2+1);
      if (ix>Npix_zeropad/2)
        out[i] *= out_psf[(psf_big_zeropad_Npixels-(Npix_zeropad-ix))*(psf_big_zeropad_Npixels/2+1)+iy];
      else
        out[i] *= out_psf[ix*(psf_big_zeropad_Npixels/2+1)+iy];
    }
    fftw_execute(p2);
    
    // translates array of data in (normalised) counts map
    for (unsigned long i = 0; i < Npix_zeropad*Npix_zeropad; i++)
    {
      ix = i/Npix_zeropad;
      iy = i%Npix_zeropad;
      if (ix >= first_p && ix <= last_p && iy >= first_p && iy <= last_p)
      {
        int ii = (ix-side_psf/2)*Npix+(iy-side_psf/2);
        outmap.AssignValue(ii,out2[i]/double(Npix_zeropad*Npix_zeropad));
      }
    }
    return outmap;
#else
		std::cout << "Please enable the preprocessor flag ENABLE_FFTW !" << std::endl;
		exit(1);
#endif
    
#else
		std::cout << "Please enable the preprocessor flag ENABLE_FITS !" << std::endl;
		exit(1);
#endif
	}
}
/// Outputs rms of noise counts due to background and instrument
/// in the unit decided by the user
float Observation::getBackgroundNoise(float resolution, unitType unit)
{
    if (telescope==true && fabs(resolution-pix_size) > pix_size*1.0e-5)
    {
        std::cout << "The resolution is different from the one of the simulated instrument in Observation::getBackgroundNoise!" << std::endl;
        throw std::runtime_error("The resolution is different from the one of the simulated instrument!");
    }
    double Q = pow(10,0.4*(mag_zeropoint+48.6));
    double res_in_arcsec = resolution*180.*60.*60/pi;
    double back_mean = pow(10,-0.4*(48.6+back_mag))*res_in_arcsec*res_in_arcsec*Q*exp_time;
    
    double rms = sqrt(exp_num*ron*ron+back_mean)/exp_time;
    
    if (unit==flux) rms *= pow(10,-0.4*mag_zeropoint);
    
    return rms;

    
    
}

/// Applies realistic noise (read-out + Poisson) on an image
PixelMap Observation::AddNoise(PixelMap &pmap,long *seed)
{
  if(pmap.getNx() != pmap.getNy()){
    std::cout << "Observation::AddNoise() Doesn't work on nonsquare maps" << std::endl;
    throw std::runtime_error("nonsquare");
  }
  
<<<<<<< HEAD
  PixelMap outmap(pmap);
  double Q = pow(10,0.4*(mag_zeropoint+48.6));
  double res_in_arcsec = outmap.getResolution()*180.*60.*60/pi;
  double back_mean = pow(10,-0.4*(48.6+back_mag))*res_in_arcsec*res_in_arcsec*Q*exp_time;
  std::cout << back_mean <<std::endl;
  std::cout << exp_num*ron*ron << std::endl;
  double rms, noise;
  double norm_map;
  
  for (unsigned long i = 0; i < outmap.getNx()*outmap.getNy(); i++)
  {
    norm_map = outmap[i]*exp_time;
    if (norm_map+back_mean > 500.)
    {
      rms = sqrt(exp_num*ron*ron+norm_map+back_mean);
      noise = gasdev(seed)*rms;
      outmap.AssignValue(i,double(norm_map+noise)/exp_time);
    }
    else
    {
      int k = 0;
      double p = 1.;
      double L = exp(-(norm_map+back_mean));
      while (p > L)
      {
        k++;
        p *= ran2(seed);
      }
      rms = sqrt(exp_num*ron*ron);
      noise = gasdev(seed)*rms;
      outmap.AssignValue(i,double(k-1+noise-back_mean)/exp_time);
    }
  }
  return outmap;
=======
	PixelMap outmap(pmap);
	double Q = pow(10,0.4*(mag_zeropoint+48.6));
	double res_in_arcsec = outmap.getResolution()*180.*60.*60/pi;
	double back_mean = pow(10,-0.4*(48.6+back_mag))*res_in_arcsec*res_in_arcsec*Q*exp_time;
	double rms, noise;
	double norm_map;
	for (unsigned long i = 0; i < outmap.getNx()*outmap.getNy(); i++)
	{
		norm_map = outmap[i]*exp_time;
		if (norm_map+back_mean > 500.)
		{
			rms = sqrt(exp_num*ron*ron+norm_map+back_mean);
			noise = gasdev(seed)*rms;
			outmap.AssignValue(i,double(norm_map+noise)/exp_time);
		}
		else
		{
			int k = 0;
			double p = 1.;
			double L = exp(-(norm_map+back_mean));
			while (p > L)
			{
				k++;
				p *= ran2(seed);
			}
            rms = sqrt(exp_num*ron*ron);
 			noise = gasdev(seed)*rms;
			outmap.AssignValue(i,double(k-1+noise-back_mean)/exp_time);
		}
	}
	return outmap;
>>>>>>> 483fd8e0
}

/// Translates photon flux (in photons/(cm^2*Hz)) into telescope pixel counts
PixelMap Observation::PhotonToCounts(PixelMap &pmap)
{
	PixelMap outmap(pmap);
	double Q = pow(10,0.4*(mag_zeropoint+48.6))*hplanck;
	outmap.Renormalize(Q);
	return outmap;
}
<|MERGE_RESOLUTION|>--- conflicted
+++ resolved
@@ -468,42 +468,6 @@
     throw std::runtime_error("nonsquare");
   }
   
-<<<<<<< HEAD
-  PixelMap outmap(pmap);
-  double Q = pow(10,0.4*(mag_zeropoint+48.6));
-  double res_in_arcsec = outmap.getResolution()*180.*60.*60/pi;
-  double back_mean = pow(10,-0.4*(48.6+back_mag))*res_in_arcsec*res_in_arcsec*Q*exp_time;
-  std::cout << back_mean <<std::endl;
-  std::cout << exp_num*ron*ron << std::endl;
-  double rms, noise;
-  double norm_map;
-  
-  for (unsigned long i = 0; i < outmap.getNx()*outmap.getNy(); i++)
-  {
-    norm_map = outmap[i]*exp_time;
-    if (norm_map+back_mean > 500.)
-    {
-      rms = sqrt(exp_num*ron*ron+norm_map+back_mean);
-      noise = gasdev(seed)*rms;
-      outmap.AssignValue(i,double(norm_map+noise)/exp_time);
-    }
-    else
-    {
-      int k = 0;
-      double p = 1.;
-      double L = exp(-(norm_map+back_mean));
-      while (p > L)
-      {
-        k++;
-        p *= ran2(seed);
-      }
-      rms = sqrt(exp_num*ron*ron);
-      noise = gasdev(seed)*rms;
-      outmap.AssignValue(i,double(k-1+noise-back_mean)/exp_time);
-    }
-  }
-  return outmap;
-=======
 	PixelMap outmap(pmap);
 	double Q = pow(10,0.4*(mag_zeropoint+48.6));
 	double res_in_arcsec = outmap.getResolution()*180.*60.*60/pi;
@@ -535,7 +499,6 @@
 		}
 	}
 	return outmap;
->>>>>>> 483fd8e0
 }
 
 /// Translates photon flux (in photons/(cm^2*Hz)) into telescope pixel counts
