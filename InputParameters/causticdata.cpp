--- conflicted
+++ resolved
@@ -287,11 +287,8 @@
   std::vector<IndexType> neighbors(10);
   bool found_type = false;
   int i;
-<<<<<<< HEAD
-  PosType rmin=1E12; //radius[0];
-=======
+
   PosType rmin;
->>>>>>> 31367542
   for(int N=2 ; !found_type && N < data.size(); N += 10){
     
     if(N > data.size()) N = data.size();
@@ -303,22 +300,11 @@
     searchtreevec->NearestNeighbors(x,N,radius.data(),neighbors.data());
     rmin=1E12; //radius[0];
     for(i=0;i<N;++i){
-<<<<<<< HEAD
-      found = true;
-      
-      if(data[neighbors[i]].crit_type == type){
-        if(rmin> radius[i]){
-          index = neighbors[i];
-          found_type = true;
-          rmin = radius[i];
-        }
-=======
       if(data[neighbors[i]].crit_type == type){
         index = neighbors[i];
         found_type = true;
         rmin = radius[i];
         break;
->>>>>>> 31367542
       }
       if(found_type){break;}
     }
@@ -344,10 +330,7 @@
     assert(index == t_index);
   } // *********************/
   
-<<<<<<< HEAD
-=======
   if(index == -1) return false;
->>>>>>> 31367542
   return (data[index].crit_radius[0] > rmin);
 }
 
