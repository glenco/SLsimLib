--- conflicted
+++ resolved
@@ -457,7 +457,7 @@
  *       NB : the units of sigma_backgound need to be mass/units(ray)^2
  * */
 
-void TreeQuad::force2D(PosType *ray
+void TreeQuad::force2D(PosType const *ray
                        ,PosType *alpha
                        ,KappaType *kappa
                        ,KappaType *gamma
@@ -648,32 +648,10 @@
  *       NB : the units of sigma_backgound need to be mass/units(ray)^2
  * */
 
-void TreeQuad::force2D_recur(PosType const *ray,PosType *alpha,KappaType *kappa,KappaType *gamma,bool no_kappa){
-
-  assert(tree);
-
-  alpha[0]=alpha[1]=gamma[0]=gamma[1]=gamma[2]=0.0;
-  *kappa=0.0;
-
-  walkTree_recur(tree->top,&ray[0],&alpha[0],kappa,&gamma[0],no_kappa);
-
-  // Subtract off uniform mass sheet to compensate for the extra mass
-  //  added to the universe in the halos.
-  alpha[0] -= ray[0]*sigma_background;
-  alpha[1] -= ray[1]*sigma_background;
-  if(!no_kappa){      //  taken out to speed up
-	  *kappa -= sigma_background;
-  }
-
-  return;
-}
-
-<<<<<<< HEAD
-void TreeQuad::walkTree_recur(QBranchNB *branch,PosType const *ray,PosType *alpha,KappaType *kappa,KappaType *gamma,bool no_kappa){
-=======
+
 
 // PHI BY Fabien -----
-void TreeQuad::force2D_recur(PosType *ray,PosType *alpha,KappaType *kappa,KappaType *gamma,KappaType *phi,bool no_kappa){
+void TreeQuad::force2D_recur(PosType const *ray,PosType *alpha,KappaType *kappa,KappaType *gamma,KappaType *phi,bool no_kappa){
     
     assert(tree);
     
@@ -707,8 +685,9 @@
 
 // -----
 
-void TreeQuad::walkTree_recur(QBranchNB *branch,PosType *ray,PosType *alpha,KappaType *kappa,KappaType *gamma,KappaType *phi,bool no_kappa){
->>>>>>> 517cf17c
+
+void TreeQuad::walkTree_recur(QBranchNB *branch,PosType const *ray,PosType *alpha,KappaType *kappa,KappaType *gamma, KappaType *phi, bool no_kappa){
+    
 
 	PosType xcm[2],rcm2cell,rcm2,tmp,boxsize2;
 	IndexType i;
@@ -802,13 +781,13 @@
 			}
 
 			if(branch->child0 != NULL)
-				walkTree_recur(branch->child0,&ray[0],&alpha[0],kappa,&gamma[0],no_kappa);
+				walkTree_recur(branch->child0,&ray[0],&alpha[0],kappa,&gamma[0],&phi[0],no_kappa);
 			if(branch->child1 != NULL)
-				walkTree_recur(branch->child1,&ray[0],&alpha[0],kappa,&gamma[0],no_kappa);
+				walkTree_recur(branch->child1,&ray[0],&alpha[0],kappa,&gamma[0],&phi[0],no_kappa);
 			if(branch->child2 != NULL)
-				walkTree_recur(branch->child2,&ray[0],&alpha[0],kappa,&gamma[0],no_kappa);
+				walkTree_recur(branch->child2,&ray[0],&alpha[0],kappa,&gamma[0],&phi[0],no_kappa);
 			if(branch->child3 != NULL)
-				walkTree_recur(branch->child3,&ray[0],&alpha[0],kappa,&gamma[0],no_kappa);
+				walkTree_recur(branch->child3,&ray[0],&alpha[0],kappa,&gamma[0],&phi[0],no_kappa);
 
 		}else{ // use whole cell
 			tmp = -1.0*branch->mass/rcm2cell/pi;
