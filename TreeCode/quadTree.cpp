--- conflicted
+++ resolved
@@ -534,11 +534,8 @@
 
 						  gamma[0] += 0.5*(xcm[0]*xcm[0]-xcm[1]*xcm[1])*tmp;
 						  gamma[1] += xcm[0]*xcm[1]*tmp;
-<<<<<<< HEAD
+
                           //
-=======
-                          
->>>>>>> fc9dfa55
                           *phi = prefac*rcm2*0.5*log(rcm2);
 					  }
 				  }
@@ -601,12 +598,8 @@
 				  tmp=-2.0*tree->current->mass/pi/rcm2cell/rcm2cell;
 				  gamma[0] += 0.5*(xcm[0]*xcm[0]-xcm[1]*xcm[1])*tmp;
 				  gamma[1] += xcm[0]*xcm[1]*tmp;
-<<<<<<< HEAD
           
                   //
-=======
-
->>>>>>> fc9dfa55
                   *phi += 0.5*tree->current->mass*log( rcm2cell )/pi;
                   *phi -= 0.5*( tree->current->quad[0]*xcm[0]*xcm[0] + tree->current->quad[1]*xcm[1]*xcm[1] + 2*tree->current->quad[2]*xcm[0]*xcm[1] )/(pi*rcm2cell*rcm2cell);
 			  }
