/*
 * quadTree.cpp
 *
 *  Created on: Sep 4, 2012
 *      Author: mpetkova
 */

/*
 * Programmer:    R Ben Metcalf
 */

#include <iostream>
#include <assert.h>
#include <math.h>
#include <vector>
#include <quadTree.h>
#include <TreeNB.h>

/** \brief Constructor meant for point particles, simulation particles
 */
QuadTree::QuadTree(
		PosType **xpt
		,float *my_masses
		,float *my_sizes
		,IndexType Npoints
		,bool Multimass
		,bool Multisize
		,double my_kappa_background /// background kappa that is subtracted
		,int bucket
		,double theta_force
		):
	xp(xpt),MultiMass(Multimass), MultiRadius(Multisize), masses(my_masses),sizes(my_sizes),Nparticles(Npoints),
	kappa_background(my_kappa_background),Nbucket(bucket),force_theta(theta_force)
{
	index = new IndexType[Npoints];
	IndexType ii;

	for(ii=0;ii<Npoints;++ii) index[ii] = ii;

	haloON = false; // don't use internal halo parameters
	halo_params = NULL;

	tree = BuildQTreeNB(xp,Npoints,index);

	CalcMoments();

	return;
}
/** \brief Constructor meant for halos with internal structure parameters.  This is a protected constructor because
 * it should only be invoked from the derived classes that have specific defined halo models.
 */
QuadTree::QuadTree(
		PosType **xpt
		,HaloStructure *my_halo_params
		,IndexType Npoints
		,double my_kappa_background /// background kappa that is subtracted
		,int bucket
		,double theta_force
		):
	xp(xpt),MultiMass(true),MultiRadius(true),masses(NULL),sizes(NULL),Nparticles(Npoints),
	kappa_background(my_kappa_background),Nbucket(bucket),force_theta(theta_force),halo_params(my_halo_params)
{
	index = new IndexType[Npoints];
	IndexType ii;

	for(ii=0;ii<Npoints;++ii) index[ii] = ii;

	haloON = true; //use internal halo parameters

	tree = BuildQTreeNB(xp,Npoints,index);

	CalcMoments();

	return;
}


QuadTree::~QuadTree()
{
	delete tree;
	delete[] index;
	return;
}

QTreeNBHndl QuadTree::BuildQTreeNB(PosType **xp,IndexType Nparticles,IndexType *particles){
  IndexType i;
  short j;
  PosType p1[2],p2[2];

  for(j=0;j<2;++j){
    p1[j]=xp[0][j];
    p2[j]=xp[0][j];
  }

  // Find borders that enclose all particles
  for(i=0;i<Nparticles;++i){
    for(j=0;j<2;++j){
      if(xp[i][j] < p1[j] ) p1[j]=xp[i][j];
      if(xp[i][j] > p2[j] ) p2[j]=xp[i][j];
    }
  }

  /* Initialize tree root */
  tree = new QTreeNB(xp,particles,Nparticles,p1,p2);

  /* build the tree */
  _BuildQTreeNB(Nparticles,particles);

  /* visit every branch to find center of mass and cutoff scale */
  tree->moveTop();

  return tree;
}

/// returns an index for which of the four quadrangles of the branch the point x[] is in
inline short QuadTree::WhichQuad(double *x,QBranchNB &branch){
	return (x[0] < branch.center[0]) + 2*(x[1] < branch.center[1]);
}

/// tree must be created and first branch must be set before start
void QuadTree::_BuildQTreeNB(IndexType nparticles,IndexType *particles){

	QBranchNB *cbranch = tree->current; /* pointer to current branch */
	IndexType i,j,cut,cut2;

	cbranch->center[0] = (cbranch->boundary_p1[0] + cbranch->boundary_p2[0])/2;
	cbranch->center[1] = (cbranch->boundary_p1[1] + cbranch->boundary_p2[1])/2;
	cbranch->quad[0]=cbranch->quad[1]=cbranch->quad[2]=0;
	cbranch->mass = 0.0;


	// leaf case
	if(cbranch->nparticles <= Nbucket){
		PosType r;
		cbranch->Nbig_particles = 0;
		for(i=0;i<cbranch->nparticles;++i){
			r = haloON ? halo_params[particles[i]*MultiRadius].Rmax	: sizes[particles[i]*MultiRadius];
			if(r < (cbranch->boundary_p2[0]-cbranch->boundary_p1[0])) ++cbranch->Nbig_particles;
		}
		if(cbranch->Nbig_particles){
			cbranch->big_particles = new IndexType[cbranch->Nbig_particles];
			for(i=0,j=0;i<cbranch->nparticles;++i){
				r = haloON ? halo_params[particles[i]*MultiRadius].Rmax	: sizes[particles[i]*MultiRadius];
				if(r < (cbranch->boundary_p2[0]-cbranch->boundary_p1[0])) cbranch->big_particles[j++] = particles[i];
			}
		}
		else{
			cbranch->big_particles = NULL;
		}

		return;
	}

	// find particles too big to be in children

	double *x = new double[cbranch->nparticles];

	cbranch->Nbig_particles=0;

	if(MultiRadius){
		// store the particles that are too large to be in a child at the end of the list of particles in cbranch
		for(i=0;i<cbranch->nparticles;++i) x[i] =  haloON ? halo_params[particles[i]].Rmax
				: sizes[particles[i]];

		double maxsize = (cbranch->boundary_p2[0]-cbranch->boundary_p1[0])/2;

		// sort particles in size
		//quicksort(particles,x,cbranch->nparticles);
		quickPartition(maxsize,&cut,particles,x,cbranch->nparticles);

		if(cut < cbranch->nparticles){
			if(tree->atTop()){
				cbranch->Nbig_particles = cut2 = cbranch->nparticles-cut;
			}else{
				quickPartition(2*maxsize,&cut2,&particles[cut],&x[cut],cbranch->nparticles-cut);
				cbranch->Nbig_particles = cut2;
			}

			cbranch->big_particles = new IndexType[cbranch->Nbig_particles];
			for(i=cut;i<(cut+cut2);++i) cbranch->big_particles[i-cut] = particles[i];
		}

	}else{
		x[0] =  haloON ? halo_params[0].Rmax : sizes[0];
		if(x[0] > (cbranch->boundary_p2[0]-cbranch->boundary_p1[0])/2
				&& x[0] < (cbranch->boundary_p2[0]-cbranch->boundary_p1[0])){
			cbranch->Nbig_particles = cbranch->nparticles;
			cbranch->big_particles = cbranch->particles;
		}
	}

	assert( cbranch->nparticles >= cbranch->Nbig_particles );
	IndexType NpInChildren = cbranch->nparticles;// - cbranch->Nbig_particles;
	assert(NpInChildren >= 0);

	if(NpInChildren == 0){
		delete[] x;
		return;
	}

	IndexType cutx,cuty;
	PosType xcut,ycut;

	QBranchNB *child0 = new QBranchNB();
	QBranchNB *child1 = new QBranchNB();
	QBranchNB *child2 = new QBranchNB();
	QBranchNB *child3 = new QBranchNB();

	tree->attachChildrenToCurrent(child0,child1,child2,child3);

	// initialize boundaries of children

	child0->boundary_p1[0]=cbranch->center[0];
	child0->boundary_p1[1]=cbranch->center[1];
	child0->boundary_p2[0]=cbranch->boundary_p2[0];
	child0->boundary_p2[1]=cbranch->boundary_p2[1];

	child1->boundary_p1[0]=cbranch->boundary_p1[0];
	child1->boundary_p1[1]=cbranch->center[1];
	child1->boundary_p2[0]=cbranch->center[0];
	child1->boundary_p2[1]=cbranch->boundary_p2[1];

	child2->boundary_p1[0]=cbranch->center[0];
	child2->boundary_p1[1]=cbranch->boundary_p1[1];
	child2->boundary_p2[0]=cbranch->boundary_p2[0];
	child2->boundary_p2[1]=cbranch->center[1];

	child3->boundary_p1[0]=cbranch->boundary_p1[0];
	child3->boundary_p1[1]=cbranch->boundary_p1[1];
	child3->boundary_p2[0]=cbranch->center[0];
	child3->boundary_p2[1]=cbranch->center[1];


	// **** makes sure force does not require nbucket at leaf

	xcut = cbranch->center[0];
	ycut = cbranch->center[1];

	// divide along y direction
	for(i=0;i<NpInChildren;++i) x[i] = tree->xp[particles[i]][1];
	quickPartition(ycut,&cuty,particles,x,NpInChildren);

	if(cuty > 0){
	  // divide first group in the x direction
      for(i=0;i<cuty;++i) x[i] = tree->xp[particles[i]][0];
      quickPartition(xcut,&cutx,particles,x,cuty);

      child3->nparticles=cutx;
      assert(child3->nparticles >= 0);
      if(child3->nparticles > 0)
    	  child3->particles = particles;
      else child3->particles = NULL;

      child2->nparticles = cuty - cutx;
      assert(child2->nparticles >= 0);
      if(child2->nparticles > 0)
    	  child2->particles = &particles[cutx];
      else child2->particles = NULL;

	}else{
	  child3->nparticles = 0;
	  child3->particles = NULL;

	  child2->nparticles = 0;
	  child2->particles = NULL;
	}

	if(cuty < NpInChildren){
	  // divide second group in the x direction
	  for(i=cuty;i<NpInChildren;++i) x[i-cuty] = tree->xp[particles[i]][0];
	  quickPartition(xcut,&cutx,&particles[cuty],x,NpInChildren-cuty);

	  child1->nparticles=cutx;
	  assert(child1->nparticles >= 0);
	  if(child1->nparticles > 0)
		  child1->particles = &particles[cuty];
	  else child1->particles = NULL;

	  child0->nparticles=NpInChildren - cuty - cutx;
	  assert(child0->nparticles >= 0);
	  if(child0->nparticles > 0)
		  child0->particles = &particles[cuty + cutx];
	  else child0->particles = NULL;

	}else{
	  child1->nparticles = 0;
	  child1->particles = NULL;

	  child0->nparticles = 0;
	  child0->particles = NULL;
	}

	delete[] x;

	tree->moveToChild(0);
	_BuildQTreeNB(child0->nparticles,child0->particles);
	tree->moveUp();

	tree->moveToChild(1);
	_BuildQTreeNB(child1->nparticles,child1->particles);
	tree->moveUp();

	tree->moveToChild(2);
	_BuildQTreeNB(child2->nparticles,child2->particles);
	tree->moveUp();

	tree->moveToChild(3);
	_BuildQTreeNB(child3->nparticles,child3->particles);
	tree->moveUp();

	return;
}

// calculates moments of the mass and the cutoff scale for each box
void QuadTree::CalcMoments(){

	//*** make compatable
	IndexType i;
	PosType rcom,xcm[2],xcut;
	QBranchNB *cbranch;
	double tmp;

	tree->moveTop();
	do{
		cbranch=tree->current; /* pointer to current branch */

		cbranch->rmax = sqrt( pow(cbranch->boundary_p2[0]-cbranch->boundary_p1[0],2)
				+ pow(cbranch->boundary_p2[1]-cbranch->boundary_p1[1],2) );

		// calculate mass
		for(i=0,cbranch->mass=0;i<cbranch->nparticles;++i)
			cbranch->mass +=  haloON ? halo_params[cbranch->particles[i]*MultiMass].mass : masses[cbranch->particles[i]*MultiMass];

		// calculate center of mass
		cbranch->center[0]=cbranch->center[1]=0;
		for(i=0;i<cbranch->nparticles;++i){
			tmp = haloON ? halo_params[cbranch->particles[i]*MultiMass].mass : masses[cbranch->particles[i]*MultiMass];
			cbranch->center[0] += tmp*tree->xp[cbranch->particles[i]][0]/cbranch->mass;
			cbranch->center[1] += tmp*tree->xp[cbranch->particles[i]][1]/cbranch->mass;
		}
		//////////////////////////////////////////////
		// calculate quadropole moment of branch
		//////////////////////////////////////////////
		cbranch->quad[0]=cbranch->quad[1]=cbranch->quad[2]=0;
		for(i=0;i<cbranch->nparticles;++i){
			xcm[0]=tree->xp[cbranch->particles[i]][0]-cbranch->center[0];
			xcm[1]=tree->xp[cbranch->particles[i]][1]-cbranch->center[1];
			xcut = pow(xcm[0],2) + pow(xcm[1],2);
			tmp = haloON ? halo_params[cbranch->particles[i]*MultiMass].mass : masses[cbranch->particles[i]*MultiMass];

			cbranch->quad[0] += (xcut-2*xcm[0]*xcm[0])*tmp;
			cbranch->quad[1] += (xcut-2*xcm[1]*xcm[1])*tmp;
			cbranch->quad[2] += -2*xcm[0]*xcm[1]*tmp;
		}

		// largest distance from center of mass of cell
		for(i=0,rcom=0.0;i<2;++i) rcom += ( pow(cbranch->center[i]-cbranch->boundary_p1[i],2) > pow(cbranch->center[i]-cbranch->boundary_p2[i],2) ) ?
		pow(cbranch->center[i]-cbranch->boundary_p1[i],2) : pow(cbranch->center[i]-cbranch->boundary_p2[i],2);

		rcom=sqrt(rcom);

		if(force_theta > 0.0) cbranch->rcrit_angle = 1.15470*rcom/(force_theta);
		else  cbranch->rcrit_angle=1.0e100;

		/*if(MultiRadius){

			for(i=0,cbranch->maxrsph=0.0;i<cbranch->nparticles;++i){
				tmp = haloON ? halo_params[cbranch->particles[i]].Rmax : sizes[cbranch->particles[i]];
				if(cbranch->maxrsph <= tmp ){
					cbranch->maxrsph = tmp;
				}
			}

			cbranch->rcrit_part = rcom + 2*cbranch->maxrsph;

		}else{
			// single size case
			cbranch->maxrsph = haloON ? halo_params[0].Rmax : sizes[0];
			cbranch->rcrit_part = rcom + 2*cbranch->maxrsph;
		}*/
		//cbranch->rcrit_angle += cbranch->rcrit_part;

	}while(tree->WalkStep(true));

	return;
}

/// simple rotates the coordinates in the xp array
void QuadTree::rotate_coordinates(double **coord){
	IndexType i;
	short j;
	PosType tmp[3];

  /* rotate particle positions */
  for(i=0;i<tree->top->nparticles;++i){
    for(j=0;j<3;++j) tmp[j]=0.0;
    for(j=0;j<3;++j){
      tmp[0]+=coord[0][j]*xp[i][j];
      tmp[1]+=coord[1][j]*xp[i][j];
      tmp[2]+=coord[2][j]*xp[i][j];
    }
    for(j=0;j<3;++j) xp[i][j]=tmp[j];
  }

  return;
}

/** \brief Force2D calculates the defection, convergence and shear using
 *   the plane-lens approximation.
 *
 *       The output alpha[] is in units of mass_scale/Mpc, ie it needs to be
 *       divided by Sigma_crit and multiplied by mass_scale to be the deflection
 *       in the lens equation expressed on the lens plane or multiplied by
 *       4*pi*G*mass_scale to get the deflection angle caused by the plane lens.
 *
 *       kappa and gamma need to by multiplied by mass_scale/Sigma_crit to get
 *       the traditional units for these where Sigma_crit are in the mass/units(ray)^2
 * */

void QuadTree::force2D(double *ray,double *alpha,float *kappa,float *gamma,bool no_kappa){

  PosType xcm[2],rcm2cell,rcm2,tmp,boxsize2;
  IndexType i;
  bool allowDescent=true;
  unsigned long count=0,index;
  double rcm, arg1, arg2, prefac;

  assert(tree);
  tree->moveTop();

  alpha[0]=alpha[1]=gamma[0]=gamma[1]=gamma[2]=0.0;

  *kappa=0.0;

  do{
	  ++count;
	  allowDescent=false;
	  if(tree->current->nparticles > 0){

		  xcm[0]=tree->current->center[0]-ray[0];
		  xcm[1]=tree->current->center[1]-ray[1];

		  rcm2cell = xcm[0]*xcm[0] + xcm[1]*xcm[1];

		  boxsize2 = pow(tree->current->boundary_p2[0]-tree->current->boundary_p1[0],2);

		  if( rcm2cell < pow(tree->current->rcrit_angle,2) || rcm2cell < 5.83*boxsize2){

			  // includes rcrit_particle constraint
			  allowDescent=true;


			  // Treat all particles in a leaf as a point particle
			  if(tree->atLeaf()){

				  for(i = 0 ; i < tree->current->nparticles ; ++i){

					  xcm[0] = tree->xp[tree->current->particles[i]][0] - ray[0];
					  xcm[1] = tree->xp[tree->current->particles[i]][1] - ray[1];

					  rcm2 = xcm[0]*xcm[0] + xcm[1]*xcm[1];
					  if(rcm2 < 1e-20) rcm2 = 1e-20;

					  index = MultiMass*tree->current->particles[i];

					  if(haloON) prefac = halo_params[index].mass/rcm2/pi;
					  else prefac = masses[index]/rcm2/pi;

					  //prefacg = prefac/rcm2;

					  tmp = -1.0*prefac;

					  alpha[0] += tmp*xcm[0];
					  alpha[1] += tmp*xcm[1];

					  // can turn off kappa and gamma calculations to save times
					  if(!no_kappa){
						  tmp = -2.0*prefac/rcm2;

						  gamma[0] += 0.5*(xcm[0]*xcm[0]-xcm[1]*xcm[1])*tmp;
						  gamma[1] += xcm[0]*xcm[1]*tmp;
					  }
				  }
			  }

			  // Fined the particles that are intersect with ray and add them individually.
			  if(rcm2cell < 5.83*boxsize2){
				  for(i = 0 ; i < tree->current->Nbig_particles ; ++i){

					  index = tree->current->big_particles[i];

					  xcm[0] = tree->xp[index][0] - ray[0];
					  xcm[1] = tree->xp[index][1] - ray[1];

					  if(haloON){
<<<<<<< HEAD
						  force_halo(alpha,kappa,gamma,xcm,halo_params[index],no_kappa);
					  }else{  // case of no halos just particles and no class derived from QuadTree

						  rcm2 = xcm[0]*xcm[0] + xcm[1]*xcm[1];
						  if(rcm2 < 1e-20) rcm2 = 1e-20;
						  rcm = sqrt(rcm2);

						  prefac = masses[MultiMass*tree->current->particles[i]]/rcm2/pi;
						  arg1 = rcm2/(sizes[index]*sizes[index]);
						  arg2 = sizes[index];
						  tmp = sizes[index];
=======
						  prefac = halo_params[MultiMass*index].mass/rcm2/pi;
						  arg1 = rcm/halo_params[index*MultiRadius].rscale;
						  arg2 = halo_params[index*MultiRadius].Rmax/halo_params[index*MultiRadius].rscale;
						  tmp = halo_params[index*MultiRadius].Rmax;
					  }
					  else{
						  prefac = masses[MultiMass*index]/rcm2/pi;
						  arg1 = rcm2/(sizes[index*MultiRadius]*sizes[index*MultiRadius]);
						  arg2 = sizes[index*MultiRadius];
						  tmp = sizes[index*MultiRadius];
					  }

					  prefacg = prefac/rcm2;
>>>>>>> a720aaa2

						  /// intersecting, subtract the point particle
						  if(rcm2 < tmp*tmp){
							  tmp = (alpha_h(arg1,arg2) + 1.0)*prefac;
							  alpha[0] += tmp*xcm[0];
							  alpha[1] += tmp*xcm[1];

							  // can turn off kappa and gamma calculations to save times
							  if(!no_kappa){
								  *kappa += kappa_h(arg1,arg2)*prefac;

								  tmp = (gamma_h(arg1,arg2) + 2.0)*prefac/rcm2;

								  gamma[0] += 0.5*(xcm[0]*xcm[0]-xcm[1]*xcm[1])*tmp;
								  gamma[1] += xcm[0]*xcm[1]*tmp;
							  }
						  }
					  }
				  }
			  }

		  }else{ // use whole cell
			  allowDescent=false;

			  tmp = -1.0*tree->current->mass/rcm2cell/pi;

			  alpha[0] += tmp*xcm[0];
			  alpha[1] += tmp*xcm[1];

			  if(!no_kappa){      //  taken out to speed up
				  tmp=-2.0*tree->current->mass/pi/rcm2cell/rcm2cell;
				  gamma[0] += 0.5*(xcm[0]*xcm[0]-xcm[1]*xcm[1])*tmp;
				  gamma[1] += xcm[0]*xcm[1]*tmp;
			  }

			  // quadrapole contribution
			  //   the kappa and gamma are not calculated to this order
			  alpha[0] -= (tree->current->quad[0]*xcm[0] + tree->current->quad[2]*xcm[1])
    				  /pow(rcm2cell,2)/pi;
			  alpha[1] -= (tree->current->quad[1]*xcm[1] + tree->current->quad[2]*xcm[0])
    				  /pow(rcm2cell,2)/pi;

			  tmp = 4*(tree->current->quad[0]*xcm[0]*xcm[0] + tree->current->quad[1]*xcm[1]*xcm[1]
				  + 2*tree->current->quad[2]*xcm[0]*xcm[1])/pow(rcm2cell,3)/pi;

			  alpha[0] += tmp*xcm[0];
			  alpha[1] += tmp*xcm[1];
		  }
	  }
  }while(tree->WalkStep(allowDescent));


  // Subtract off uniform mass sheet to compensate for the extra mass
  //  added to the universe in the halos.
  alpha[0] += ray[0]*kappa_background;
  alpha[1] += ray[1]*kappa_background;
  if(!no_kappa){      //  taken out to speed up
	  *kappa -= kappa_background;
  }

  return;
}

/** \brief Force2D_recur calculates the defection, convergence and shear using
 *   the plane-lens approximation.
 *
 *  This function should do the same work as QuadTree::force2D() accept it is
 *  done recursively instead of iteratively.  This is done to enable multi-threading
 *  of the force calculation.
 *
 *       The output alpha[] is in units of mass_scale/Mpc, ie it needs to be
 *       divided by Sigma_crit and multiplied by mass_scale to be the deflection
 *       in the lens equation expressed on the lens plane or multiplied by
 *       4*pi*G*mass_scale to get the deflection angle caused by the plane lens.
 *
 *       kappa and gamma need to by multiplied by mass_scale/Sigma_crit to get
 *       the traditional units for these where Sigma_crit are in the mass/units(ray)^2
 * */

void QuadTree::force2D_recur(double *ray,double *alpha,float *kappa,float *gamma,bool no_kappa){

  assert(tree);

  alpha[0]=alpha[1]=gamma[0]=gamma[1]=gamma[2]=0.0;
  *kappa=0.0;

  walkTree_recur(tree->top,&ray[0],&alpha[0],kappa,&gamma[0],no_kappa);

  // Subtract off uniform mass sheet to compensate for the extra mass
  //  added to the universe in the halos.
  alpha[0] += ray[0]*kappa_background;
  alpha[1] += ray[1]*kappa_background;
  if(!no_kappa){      //  taken out to speed up
	  *kappa -= kappa_background;
  }

  return;
}

void QuadTree::walkTree_recur(QBranchNB *branch,double *ray,double *alpha,float *kappa,float *gamma,bool no_kappa){

	PosType xcm[2],rcm2cell,rcm2,tmp,boxsize2;
	IndexType i;
	unsigned long count=0,index;
	double rcm, arg1, arg2, prefac, prefacg;

<<<<<<< HEAD
	xcm[0]=branch->center[0]-ray[0];
	xcm[1]=branch->center[1]-ray[1];

	rcm2cell = xcm[0]*xcm[0] + xcm[1]*xcm[1];
=======
	if(branch->nparticles > 0){
		xcm=branch->center[0]-ray[0];
		ycm=branch->center[1]-ray[1];

		rcm2cell = xcm*xcm + ycm*ycm;
>>>>>>> a720aaa2

		boxsize2 = pow(branch->boundary_p2[0]-branch->boundary_p1[0],2);

		if( rcm2cell < pow(branch->rcrit_angle,2) || rcm2cell < 5.83*boxsize2){

			// Treat all particles in a leaf as a point particle
			if(tree->atLeaf(branch)){

				for(i = 0 ; i < branch->nparticles ; ++i){

<<<<<<< HEAD
				xcm[0] = tree->xp[branch->particles[i]][0] - ray[0];
				xcm[1] = tree->xp[branch->particles[i]][1] - ray[1];

				rcm2 = xcm[0]*xcm[0] + xcm[1]*xcm[1];
				if(rcm2 < 1e-20) rcm2 = 1e-20;
=======
					xcm = tree->xp[branch->particles[i]][0] - ray[0];
					ycm = tree->xp[branch->particles[i]][1] - ray[1];

					rcm2 = xcm*xcm + ycm*ycm;
					if(rcm2 < 1e-20) rcm2 = 1e-20;
>>>>>>> a720aaa2

					index = MultiMass*branch->particles[i];

					if(haloON) prefac = halo_params[index].mass/rcm2/pi;
					else prefac = masses[index]/rcm2/pi;

<<<<<<< HEAD
				//prefacg = prefac/rcm2;
				//tmp = -1.0*prefac;

				alpha[0] += -1.0*prefac*xcm[0];
				alpha[1] += -1.0*prefac*xcm[1];

				// can turn off kappa and gamma calculations to save times
				if(!no_kappa){
					tmp = -2.0*prefac/rcm2;

					gamma[0] += 0.5*(xcm[0]*xcm[0]-xcm[1]*xcm[1])*tmp;
					gamma[1] += xcm[0]*xcm[1]*tmp;
=======
					prefacg = prefac/rcm2;

					tmp = -1.0*prefac;

					alpha[0] += tmp*xcm;
					alpha[1] += tmp*ycm;

					// can turn off kappa and gamma calculations to save times
					if(!no_kappa){
						tmp = -2.0*prefacg;

						gamma[0] += 0.5*(xcm*xcm-ycm*ycm)*tmp;
						gamma[1] += xcm*ycm*tmp;
					}
>>>>>>> a720aaa2
				}
			}

<<<<<<< HEAD
		// Fined the particles that intersect with ray and add them individually.
		if(rcm2cell < 5.83*boxsize2){
			for(i = 0 ; i < branch->Nbig_particles ; ++i){
=======
			// Fined the particles that are intersect with ray and add them individually.
			if(rcm2cell < 5.83*boxsize2){
				for(i = 0 ; i < branch->Nbig_particles ; ++i){
>>>>>>> a720aaa2

					index = branch->big_particles[i];

<<<<<<< HEAD
				xcm[0] = tree->xp[index][0] - ray[0];
				xcm[1] = tree->xp[index][1] - ray[1];

				/////////////////////////////////////////
				if(haloON){
					force_halo(alpha,kappa,gamma,xcm,halo_params[index],no_kappa);
				}else{  // case of no halos just particles and no class derived from QuadTree

					rcm2 = xcm[0]*xcm[0] + xcm[1]*xcm[1];
					if(rcm2 < 1e-20) rcm2 = 1e-20;
					rcm = sqrt(rcm2);

					prefac = masses[MultiMass*branch->particles[i]]/rcm2/pi;
					arg1 = rcm2/(sizes[index]*sizes[index]);
					arg2 = sizes[index];
					tmp = sizes[index];

					/// intersecting, subtract the point particle
					if(rcm2 < tmp*tmp){
						tmp = (alpha_h(arg1,arg2) + 1.0)*prefac;
						alpha[0] += tmp*xcm[0];
						alpha[1] += tmp*xcm[1];

						// can turn off kappa and gamma calculations to save times
						if(!no_kappa){
							*kappa += kappa_h(arg1,arg2)*prefac;
							tmp = (gamma_h(arg1,arg2) + 2.0)*prefac/rcm2;

							gamma[0] += 0.5*(xcm[0]*xcm[0]-xcm[1]*xcm[1])*tmp;
							gamma[1] += xcm[0]*xcm[1]*tmp;
=======
					xcm = tree->xp[index][0] - ray[0];
					ycm = tree->xp[index][1] - ray[1];

					rcm2 = xcm*xcm + ycm*ycm;
					if(rcm2 < 1e-20) rcm2 = 1e-20;
					rcm = sqrt(rcm2);

					if(haloON){
						prefac = halo_params[index*MultiMass].mass/rcm2/pi;
						arg1 = rcm/halo_params[index*MultiRadius].rscale;
						arg2 = halo_params[index*MultiRadius].Rmax/halo_params[index*MultiRadius].rscale;
						tmp = halo_params[index*MultiRadius].Rmax;
					}
					else{
						prefac = masses[index*MultiMass]/rcm2/pi;
						arg1 = rcm2/(sizes[index*MultiRadius]*sizes[index*MultiRadius]);
						arg2 = sizes[index*MultiRadius];
						tmp = sizes[index*MultiRadius];
					}

					prefacg = prefac/rcm2;

					/// intersecting, subtract the point particle
					if(rcm2 < tmp*tmp){
						tmp = (alpha_h(arg1,arg2) + 1.0)*prefac;
						alpha[0] += tmp*xcm;
						alpha[1] += tmp*ycm;

						// can turn off kappa and gamma calculations to save times
						if(!no_kappa){
							*kappa += kappa_h(arg1,arg2)*prefac;

							tmp = (gamma_h(arg1,arg2) + 2.0)*prefacg;

							gamma[0] += 0.5*(xcm*xcm-ycm*ycm)*tmp;
							gamma[1] += xcm*ycm*tmp;
>>>>>>> a720aaa2
						}
					}
				}
			}

<<<<<<< HEAD
		if(branch->child0 != NULL)
			walkTree_recur(branch->child0,&ray[0],&alpha[0],kappa,&gamma[0],&no_kappa);
		if(branch->child1 != NULL)
			walkTree_recur(branch->child1,&ray[0],&alpha[0],kappa,&gamma[0],&no_kappa);
		if(branch->child2 != NULL)
			walkTree_recur(branch->child2,&ray[0],&alpha[0],kappa,&gamma[0],&no_kappa);
		if(branch->child3 != NULL)
			walkTree_recur(branch->child3,&ray[0],&alpha[0],kappa,&gamma[0],&no_kappa);

	}else{ // use whole cell
		tmp = -1.0*branch->mass/rcm2cell/pi;

		alpha[0] += tmp*xcm[0];
		alpha[1] += tmp*xcm[1];

		if(!no_kappa){      //  taken out to speed up
			tmp=-2.0*branch->mass/pi/rcm2cell/rcm2cell;
			gamma[0] += 0.5*(xcm[0]*xcm[0]-xcm[1]*xcm[1])*tmp;
			gamma[1] += xcm[0]*xcm[1]*tmp;
		}

		// quadrapole contribution
		//   the kappa and gamma are not calculated to this order
		alpha[0] -= (branch->quad[0]*xcm[0] + branch->quad[2]*xcm[1])
	    						  /pow(rcm2cell,2)/pi;
		alpha[1] -= (branch->quad[1]*xcm[1] + branch->quad[2]*xcm[0])
	    						  /pow(rcm2cell,2)/pi;

		tmp = 4*(branch->quad[0]*xcm[0]*xcm[0] + branch->quad[1]*xcm[1]*xcm[1]
				+ 2*branch->quad[2]*xcm[0]*xcm[1])/pow(rcm2cell,3)/pi;

		alpha[0] += tmp*xcm[0];
		alpha[1] += tmp*xcm[1];
	}
=======
			if(branch->child0 != NULL)
				walkTree_recur(branch->child0,&ray[0],&alpha[0],kappa,&gamma[0],no_kappa);
			if(branch->child1 != NULL)
				walkTree_recur(branch->child1,&ray[0],&alpha[0],kappa,&gamma[0],no_kappa);
			if(branch->child2 != NULL)
				walkTree_recur(branch->child2,&ray[0],&alpha[0],kappa,&gamma[0],no_kappa);
			if(branch->child3 != NULL)
				walkTree_recur(branch->child3,&ray[0],&alpha[0],kappa,&gamma[0],no_kappa);

		}else{ // use whole cell
			tmp = -1.0*branch->mass/rcm2cell/pi;

			alpha[0] += tmp*xcm;
			alpha[1] += tmp*ycm;

			if(!no_kappa){      //  taken out to speed up
				tmp=-2.0*branch->mass/pi/rcm2cell/rcm2cell;
				gamma[0] += 0.5*(xcm*xcm-ycm*ycm)*tmp;
				gamma[1] += xcm*ycm*tmp;
			}

			// quadrapole contribution
			//   the kappa and gamma are not calculated to this order
			alpha[0] -= (branch->quad[0]*xcm + branch->quad[2]*ycm)
	    								  /pow(rcm2cell,2)/pi;
			alpha[1] -= (branch->quad[1]*ycm + branch->quad[2]*xcm)
	    								  /pow(rcm2cell,2)/pi;

			tmp = 4*(branch->quad[0]*xcm*xcm + branch->quad[1]*ycm*ycm
					+ 2*branch->quad[2]*xcm*ycm)/pow(rcm2cell,3)/pi;

			alpha[0] += tmp*xcm;
			alpha[1] += tmp*ycm;
>>>>>>> a720aaa2

			return;
		}
	}
	return;
}

/** This method does the single halo calculation force calculation.
 * It is to be overridden by any derived class with asymetric halos.
 */
void QuadTree::force_halo(
		double *alpha     /// mass/Mpc
		,float *kappa
		,float *gamma
		,double *xcm
		,HaloStructure & halo_params
		,bool no_kappa
		){

	double rcm2 = xcm[0]*xcm[0] + xcm[1]*xcm[1];
	if(rcm2 < 1e-20) rcm2 = 1e-20;

	/// intersecting, subtract the point particle
	if(rcm2 < halo_params.Rmax*halo_params.Rmax){
		double prefac = halo_params.mass/rcm2/pi;
		double arg1 = sqrt(rcm2)/halo_params.rscale;
		double arg2 = halo_params.Rmax/halo_params.rscale;

		double tmp = (alpha_h(arg1,arg2) + 1.0)*prefac;
		alpha[0] += tmp*xcm[0];
		alpha[1] += tmp*xcm[1];

		// can turn off kappa and gamma calculations to save times
		if(!no_kappa){
			*kappa += kappa_h(arg1,arg2)*prefac;

			tmp = (gamma_h(arg1,arg2) + 2.0)*prefac/rcm2;

			gamma[0] += 0.5*(xcm[0]*xcm[0]-xcm[1]*xcm[1])*tmp;
			gamma[1] += xcm[0]*xcm[1]*tmp;
		}
	}

	return;
}

/** This is a diagnostic routine that prints the position of every point in a
 * given branch of the tree.
 */
void QuadTree::printParticlesInBranch(unsigned long number){
	unsigned long i;

	tree->moveTop();
	do{
		if(tree->current->number == number){
			std::cout << tree->current->nparticles << std::endl;
			for(i=0;i<tree->current->nparticles;++i){
				std::cout << xp[tree->current->particles[i]][0] << "  " << xp[tree->current->particles[i]][1] << std::endl;
			}
			return;
		}
	}while(tree->WalkStep(true));

	return;
}
/**
 * Prints to stdout the borders of each branch in the tree below level.
 * If level < 0 or not specified the whole tree will be printed.
 */
void QuadTree::printBranchs(int level){

	bool decend = true;
	tree->moveTop();
	do{
		std::cout << tree->current->boundary_p1[0] << "  " << tree->current->boundary_p1[1] << "   "
		     << tree->current->boundary_p2[0] << "  " << tree->current->boundary_p2[1] << std::endl;
		if(tree->current->level == level) decend = false;
		else decend = true;
	}while(tree->WalkStep(decend));

	return;
}
/// Utility functions
void QuadTree::quicksort(unsigned long *particles,double *arr,unsigned long N){
	double pivotvalue;
	unsigned long pivotindex,newpivotindex,i;

	if(N <= 1) return ;

	// pick pivot as the median of the first, last and middle values
	if ((arr[0] >= arr[N/2] && arr[0] <= arr[N-1])
			|| (arr[0] >= arr[N-1] && arr[0] <= arr[N/2])) pivotindex = 0;
	else if ((arr[N/2] >= arr[0] && arr[N/2] <= arr[N-1])
			|| (arr[N/2] >= arr[N-1] && arr[N/2] <= arr[0])) pivotindex = N/2;
	else pivotindex = N-1;
	pivotvalue=arr[pivotindex];

	// move pivet to end of array
	swap(&arr[pivotindex],&arr[N-1]);
	//SwapPointsInArray(&pointarray[pivotindex],&pointarray[N-1]);
	swap(&particles[pivotindex],&particles[N-1]);
	newpivotindex=0;

	// partition list and array
	for(i=0;i<N;++i){
		if(arr[i] <= pivotvalue){
			swap(&arr[newpivotindex],&arr[i]);
			//SwapPointsInArray(&pointarray[newpivotindex],&pointarray[i]);
			swap(&particles[newpivotindex],&particles[i]);
			++newpivotindex;
		}
	}
	--newpivotindex;

	quicksort(particles,arr,newpivotindex);
	quicksort(&particles[newpivotindex+1],&arr[newpivotindex+1],N-newpivotindex-1);

	return ;
}

/*
 * Partitions arr[] and particles[] into those with x <= pivotvalue and those with
 *  x > pivotvalue  pivotindex is left at first array value with x > pivotvalue
 */
void QuadTree::quickPartition(double pivotvalue,unsigned long *pivotindex,unsigned long *particles
		,double *arr,unsigned long N){
	unsigned long i;

	*pivotindex=0;

	for(i=0;i<N;++i){
		if(arr[i] <= pivotvalue){
			swap(&arr[*pivotindex],&arr[i]);
			swap(&particles[*pivotindex],&particles[i]);
			++(*pivotindex);
		}
	}

	return ;
}

// return 1 (0) if box is (not) within rmax of ray
int QuadTree::cutbox(PosType *ray,PosType *p1,PosType *p2,float rmax){
	/*  returns:  0 if whole box is outside rmax from ray[]
	 *            1 if whole box is inside circle but ray is not in the box
	 *            2 if ray[] is inside box
	 *            3 if box intersects circle but ray[] is not inside box
	 */
  short i,tick=0;
  double close[2],rtmp;
  double tmp1,tmp2;

  // find closest point on box borders to ray[]
  for(i=0;i<2;++i){
    if( ray[i] < p1[i] ){
      close[i]=p1[i];
    }else if(ray[i] > p2[i]){
      close[i]=p2[i];
    }else{
      close[i]=ray[i];
      ++tick;
    }
  }

  if(tick==2) return 2;  // ray is inside box

  for(i=0,rtmp=0;i<2;++i) rtmp += pow(ray[i] - close[i],2);

  if(rtmp>rmax*rmax) return 0;  // box is all outside circle

  // find farthest point on box border from ray[]
  for(i=0,rtmp=0;i<2;++i) rtmp += ((tmp1 = pow(ray[i]-p1[i],2)) > (tmp2=pow(ray[i]-p2[i],2))) ? tmp1 : tmp2;
  //for(i=0,rtmp=0;i<2;++i) rtmp += DMAX(pow(ray[i]-p1[i],2),pow(ray[i]-p2[i],2));

  if(rtmp<rmax*rmax) return 1;  // box is all inside circle

  return 3;  // box intersects circle
}

void QuadTree::swap(double *a,double *b){
	double tmp;
	tmp=*a;
	*a=*b;
	*b=tmp;
}
void QuadTree::swap(PosType a,PosType b){
	PosType tmp;
	tmp=a;
	a=b;
	b=tmp;
}
void QuadTree::swap(IndexType a,IndexType b){
	IndexType tmp;
	tmp=a;
	a=b;
	b=tmp;
}
void QuadTree::swap(unsigned long *a,unsigned long *b){
	unsigned long tmp;
	tmp=*a;
	*a=*b;
	*b=tmp;
}
<|MERGE_RESOLUTION|>--- conflicted
+++ resolved
@@ -493,7 +493,6 @@
 					  xcm[1] = tree->xp[index][1] - ray[1];
 
 					  if(haloON){
-<<<<<<< HEAD
 						  force_halo(alpha,kappa,gamma,xcm,halo_params[index],no_kappa);
 					  }else{  // case of no halos just particles and no class derived from QuadTree
 
@@ -505,21 +504,6 @@
 						  arg1 = rcm2/(sizes[index]*sizes[index]);
 						  arg2 = sizes[index];
 						  tmp = sizes[index];
-=======
-						  prefac = halo_params[MultiMass*index].mass/rcm2/pi;
-						  arg1 = rcm/halo_params[index*MultiRadius].rscale;
-						  arg2 = halo_params[index*MultiRadius].Rmax/halo_params[index*MultiRadius].rscale;
-						  tmp = halo_params[index*MultiRadius].Rmax;
-					  }
-					  else{
-						  prefac = masses[MultiMass*index]/rcm2/pi;
-						  arg1 = rcm2/(sizes[index*MultiRadius]*sizes[index*MultiRadius]);
-						  arg2 = sizes[index*MultiRadius];
-						  tmp = sizes[index*MultiRadius];
-					  }
-
-					  prefacg = prefac/rcm2;
->>>>>>> a720aaa2
 
 						  /// intersecting, subtract the point particle
 						  if(rcm2 < tmp*tmp){
@@ -626,18 +610,11 @@
 	unsigned long count=0,index;
 	double rcm, arg1, arg2, prefac, prefacg;
 
-<<<<<<< HEAD
-	xcm[0]=branch->center[0]-ray[0];
-	xcm[1]=branch->center[1]-ray[1];
-
-	rcm2cell = xcm[0]*xcm[0] + xcm[1]*xcm[1];
-=======
 	if(branch->nparticles > 0){
-		xcm=branch->center[0]-ray[0];
-		ycm=branch->center[1]-ray[1];
-
-		rcm2cell = xcm*xcm + ycm*ycm;
->>>>>>> a720aaa2
+		xcm[0]=branch->center[0]-ray[0];
+		xcm[1]=branch->center[1]-ray[1];
+
+		rcm2cell = xcm[0]*xcm[0] + xcm[1]*xcm[1];
 
 		boxsize2 = pow(branch->boundary_p2[0]-branch->boundary_p1[0],2);
 
@@ -648,179 +625,75 @@
 
 				for(i = 0 ; i < branch->nparticles ; ++i){
 
-<<<<<<< HEAD
-				xcm[0] = tree->xp[branch->particles[i]][0] - ray[0];
-				xcm[1] = tree->xp[branch->particles[i]][1] - ray[1];
-
-				rcm2 = xcm[0]*xcm[0] + xcm[1]*xcm[1];
-				if(rcm2 < 1e-20) rcm2 = 1e-20;
-=======
-					xcm = tree->xp[branch->particles[i]][0] - ray[0];
-					ycm = tree->xp[branch->particles[i]][1] - ray[1];
-
-					rcm2 = xcm*xcm + ycm*ycm;
+					xcm[0] = tree->xp[branch->particles[i]][0] - ray[0];
+					xcm[1] = tree->xp[branch->particles[i]][1] - ray[1];
+
+					rcm2 = xcm[0]*xcm[0] + xcm[1]*xcm[1];
 					if(rcm2 < 1e-20) rcm2 = 1e-20;
->>>>>>> a720aaa2
 
 					index = MultiMass*branch->particles[i];
 
 					if(haloON) prefac = halo_params[index].mass/rcm2/pi;
 					else prefac = masses[index]/rcm2/pi;
 
-<<<<<<< HEAD
-				//prefacg = prefac/rcm2;
-				//tmp = -1.0*prefac;
-
-				alpha[0] += -1.0*prefac*xcm[0];
-				alpha[1] += -1.0*prefac*xcm[1];
-
-				// can turn off kappa and gamma calculations to save times
-				if(!no_kappa){
-					tmp = -2.0*prefac/rcm2;
-
-					gamma[0] += 0.5*(xcm[0]*xcm[0]-xcm[1]*xcm[1])*tmp;
-					gamma[1] += xcm[0]*xcm[1]*tmp;
-=======
-					prefacg = prefac/rcm2;
-
-					tmp = -1.0*prefac;
-
-					alpha[0] += tmp*xcm;
-					alpha[1] += tmp*ycm;
+					//prefacg = prefac/rcm2;
+					//tmp = -1.0*prefac;
+
+					alpha[0] += -1.0*prefac*xcm[0];
+					alpha[1] += -1.0*prefac*xcm[1];
 
 					// can turn off kappa and gamma calculations to save times
 					if(!no_kappa){
-						tmp = -2.0*prefacg;
-
-						gamma[0] += 0.5*(xcm*xcm-ycm*ycm)*tmp;
-						gamma[1] += xcm*ycm*tmp;
+						tmp = -2.0*prefac/rcm2;
+
+						gamma[0] += 0.5*(xcm[0]*xcm[0]-xcm[1]*xcm[1])*tmp;
+						gamma[1] += xcm[0]*xcm[1]*tmp;
 					}
->>>>>>> a720aaa2
 				}
 			}
 
-<<<<<<< HEAD
-		// Fined the particles that intersect with ray and add them individually.
-		if(rcm2cell < 5.83*boxsize2){
-			for(i = 0 ; i < branch->Nbig_particles ; ++i){
-=======
-			// Fined the particles that are intersect with ray and add them individually.
+			// Fined the particles that intersect with ray and add them individually.
 			if(rcm2cell < 5.83*boxsize2){
 				for(i = 0 ; i < branch->Nbig_particles ; ++i){
->>>>>>> a720aaa2
 
 					index = branch->big_particles[i];
 
-<<<<<<< HEAD
-				xcm[0] = tree->xp[index][0] - ray[0];
-				xcm[1] = tree->xp[index][1] - ray[1];
-
-				/////////////////////////////////////////
-				if(haloON){
-					force_halo(alpha,kappa,gamma,xcm,halo_params[index],no_kappa);
-				}else{  // case of no halos just particles and no class derived from QuadTree
-
-					rcm2 = xcm[0]*xcm[0] + xcm[1]*xcm[1];
-					if(rcm2 < 1e-20) rcm2 = 1e-20;
-					rcm = sqrt(rcm2);
-
-					prefac = masses[MultiMass*branch->particles[i]]/rcm2/pi;
-					arg1 = rcm2/(sizes[index]*sizes[index]);
-					arg2 = sizes[index];
-					tmp = sizes[index];
-
-					/// intersecting, subtract the point particle
-					if(rcm2 < tmp*tmp){
-						tmp = (alpha_h(arg1,arg2) + 1.0)*prefac;
-						alpha[0] += tmp*xcm[0];
-						alpha[1] += tmp*xcm[1];
-
-						// can turn off kappa and gamma calculations to save times
-						if(!no_kappa){
-							*kappa += kappa_h(arg1,arg2)*prefac;
-							tmp = (gamma_h(arg1,arg2) + 2.0)*prefac/rcm2;
-
-							gamma[0] += 0.5*(xcm[0]*xcm[0]-xcm[1]*xcm[1])*tmp;
-							gamma[1] += xcm[0]*xcm[1]*tmp;
-=======
-					xcm = tree->xp[index][0] - ray[0];
-					ycm = tree->xp[index][1] - ray[1];
-
-					rcm2 = xcm*xcm + ycm*ycm;
-					if(rcm2 < 1e-20) rcm2 = 1e-20;
-					rcm = sqrt(rcm2);
-
+					xcm[0] = tree->xp[index][0] - ray[0];
+					xcm[1] = tree->xp[index][1] - ray[1];
+
+					/////////////////////////////////////////
 					if(haloON){
-						prefac = halo_params[index*MultiMass].mass/rcm2/pi;
-						arg1 = rcm/halo_params[index*MultiRadius].rscale;
-						arg2 = halo_params[index*MultiRadius].Rmax/halo_params[index*MultiRadius].rscale;
-						tmp = halo_params[index*MultiRadius].Rmax;
-					}
-					else{
-						prefac = masses[index*MultiMass]/rcm2/pi;
-						arg1 = rcm2/(sizes[index*MultiRadius]*sizes[index*MultiRadius]);
-						arg2 = sizes[index*MultiRadius];
-						tmp = sizes[index*MultiRadius];
-					}
-
-					prefacg = prefac/rcm2;
-
-					/// intersecting, subtract the point particle
-					if(rcm2 < tmp*tmp){
-						tmp = (alpha_h(arg1,arg2) + 1.0)*prefac;
-						alpha[0] += tmp*xcm;
-						alpha[1] += tmp*ycm;
-
-						// can turn off kappa and gamma calculations to save times
-						if(!no_kappa){
-							*kappa += kappa_h(arg1,arg2)*prefac;
-
-							tmp = (gamma_h(arg1,arg2) + 2.0)*prefacg;
-
-							gamma[0] += 0.5*(xcm*xcm-ycm*ycm)*tmp;
-							gamma[1] += xcm*ycm*tmp;
->>>>>>> a720aaa2
+						force_halo(alpha,kappa,gamma,xcm,halo_params[index],no_kappa);
+					}else{  // case of no halos just particles and no class derived from QuadTree
+
+						rcm2 = xcm[0]*xcm[0] + xcm[1]*xcm[1];
+						if(rcm2 < 1e-20) rcm2 = 1e-20;
+						rcm = sqrt(rcm2);
+
+						prefac = masses[MultiMass*branch->particles[i]]/rcm2/pi;
+						arg1 = rcm2/(sizes[index]*sizes[index]);
+						arg2 = sizes[index];
+						tmp = sizes[index];
+
+						/// intersecting, subtract the point particle
+						if(rcm2 < tmp*tmp){
+							tmp = (alpha_h(arg1,arg2) + 1.0)*prefac;
+							alpha[0] += tmp*xcm[0];
+							alpha[1] += tmp*xcm[1];
+
+							// can turn off kappa and gamma calculations to save times
+							if(!no_kappa){
+								*kappa += kappa_h(arg1,arg2)*prefac;
+								tmp = (gamma_h(arg1,arg2) + 2.0)*prefac/rcm2;
+
+								gamma[0] += 0.5*(xcm[0]*xcm[0]-xcm[1]*xcm[1])*tmp;
+								gamma[1] += xcm[0]*xcm[1]*tmp;
+							}
 						}
 					}
 				}
 			}
 
-<<<<<<< HEAD
-		if(branch->child0 != NULL)
-			walkTree_recur(branch->child0,&ray[0],&alpha[0],kappa,&gamma[0],&no_kappa);
-		if(branch->child1 != NULL)
-			walkTree_recur(branch->child1,&ray[0],&alpha[0],kappa,&gamma[0],&no_kappa);
-		if(branch->child2 != NULL)
-			walkTree_recur(branch->child2,&ray[0],&alpha[0],kappa,&gamma[0],&no_kappa);
-		if(branch->child3 != NULL)
-			walkTree_recur(branch->child3,&ray[0],&alpha[0],kappa,&gamma[0],&no_kappa);
-
-	}else{ // use whole cell
-		tmp = -1.0*branch->mass/rcm2cell/pi;
-
-		alpha[0] += tmp*xcm[0];
-		alpha[1] += tmp*xcm[1];
-
-		if(!no_kappa){      //  taken out to speed up
-			tmp=-2.0*branch->mass/pi/rcm2cell/rcm2cell;
-			gamma[0] += 0.5*(xcm[0]*xcm[0]-xcm[1]*xcm[1])*tmp;
-			gamma[1] += xcm[0]*xcm[1]*tmp;
-		}
-
-		// quadrapole contribution
-		//   the kappa and gamma are not calculated to this order
-		alpha[0] -= (branch->quad[0]*xcm[0] + branch->quad[2]*xcm[1])
-	    						  /pow(rcm2cell,2)/pi;
-		alpha[1] -= (branch->quad[1]*xcm[1] + branch->quad[2]*xcm[0])
-	    						  /pow(rcm2cell,2)/pi;
-
-		tmp = 4*(branch->quad[0]*xcm[0]*xcm[0] + branch->quad[1]*xcm[1]*xcm[1]
-				+ 2*branch->quad[2]*xcm[0]*xcm[1])/pow(rcm2cell,3)/pi;
-
-		alpha[0] += tmp*xcm[0];
-		alpha[1] += tmp*xcm[1];
-	}
-=======
 			if(branch->child0 != NULL)
 				walkTree_recur(branch->child0,&ray[0],&alpha[0],kappa,&gamma[0],no_kappa);
 			if(branch->child1 != NULL)
@@ -833,28 +706,27 @@
 		}else{ // use whole cell
 			tmp = -1.0*branch->mass/rcm2cell/pi;
 
-			alpha[0] += tmp*xcm;
-			alpha[1] += tmp*ycm;
+			alpha[0] += tmp*xcm[0];
+			alpha[1] += tmp*xcm[1];
 
 			if(!no_kappa){      //  taken out to speed up
 				tmp=-2.0*branch->mass/pi/rcm2cell/rcm2cell;
-				gamma[0] += 0.5*(xcm*xcm-ycm*ycm)*tmp;
-				gamma[1] += xcm*ycm*tmp;
+				gamma[0] += 0.5*(xcm[0]*xcm[0]-xcm[1]*xcm[1])*tmp;
+				gamma[1] += xcm[0]*xcm[1]*tmp;
 			}
 
 			// quadrapole contribution
 			//   the kappa and gamma are not calculated to this order
-			alpha[0] -= (branch->quad[0]*xcm + branch->quad[2]*ycm)
+			alpha[0] -= (branch->quad[0]*xcm[0] + branch->quad[2]*xcm[1])
 	    								  /pow(rcm2cell,2)/pi;
-			alpha[1] -= (branch->quad[1]*ycm + branch->quad[2]*xcm)
+			alpha[1] -= (branch->quad[1]*xcm[1] + branch->quad[2]*xcm[0])
 	    								  /pow(rcm2cell,2)/pi;
 
-			tmp = 4*(branch->quad[0]*xcm*xcm + branch->quad[1]*ycm*ycm
-					+ 2*branch->quad[2]*xcm*ycm)/pow(rcm2cell,3)/pi;
-
-			alpha[0] += tmp*xcm;
-			alpha[1] += tmp*ycm;
->>>>>>> a720aaa2
+			tmp = 4*(branch->quad[0]*xcm[0]*xcm[0] + branch->quad[1]*xcm[1]*xcm[1]
+					+ 2*branch->quad[2]*xcm[0]*xcm[1])/pow(rcm2cell,3)/pi;
+
+			alpha[0] += tmp*xcm[0];
+			alpha[1] += tmp*xcm[1];
 
 			return;
 		}
