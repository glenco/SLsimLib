--- conflicted
+++ resolved
@@ -138,7 +138,6 @@
     }
   }
   
-<<<<<<< HEAD
   if(Nparticles <= 1){
     p1[0]=-0.25;
     p1[1]=-0.25;
@@ -146,19 +145,14 @@
     p2[1]=0.25;
   }
   
-=======
->>>>>>> 37db9864
   // store true dimensions of simulation
   PosType lengths[2] = {p2[0]-p1[0],p2[1]-p1[1]};
   original_xl = lengths[0];
   original_yl = lengths[1];
-<<<<<<< HEAD
-=======
  
   if(lengths[0] == 0 || lengths[1] == 0){
-    throw std::invalid_argument("particles in same place.");
-  }
->>>>>>> 37db9864
+    throw std::invalid_argument("particles in the same place.");
+  }
   
   // If region is not square, make it square.
   j = lengths[0] > lengths[1] ? 1 : 0;
