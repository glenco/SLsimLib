--- conflicted
+++ resolved
@@ -120,14 +120,9 @@
   original_xl = lengths[0];
   original_yl = lengths[1];
  
-<<<<<<< HEAD
-  assert(lengths[0] != 0);
-  assert(lengths[1] != 0);
-=======
-  if(lengths[0] != 0 || lengths[1] != 0){
+  if(lengths[0] == 0 || lengths[1] == 0){
     throw std::invalid_argument("particles in same place.");
   }
->>>>>>> 8acdad67
   
   // If region is not square, make it square.
   j = lengths[0] > lengths[1] ? 1 : 0;
