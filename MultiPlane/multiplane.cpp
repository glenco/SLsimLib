--- conflicted
+++ resolved
@@ -462,7 +462,6 @@
        	       		*pow(cosmo->angDist(0,(z1+z2)/2),2)*fieldofview*pow(pi/180,2);
     // Test lines
      std::cout <<
-<<<<<<< HEAD
        mass_tot << "  "<< (mftot - mass_tot) << std::endl
         << " in tail above 1.0e16 = " << cosmo->totalMassDensityinHalos(mass_func_type,pw_alpha,1.0e16,(z1+z2)/2,z1,z2)
   		*pow(cosmo->angDist(0,(z1+z2)/2),2)*fieldofview*pow(pi/180,2)/mftot
@@ -471,17 +470,8 @@
    		<< " in tail above 1.0e14 = " << cosmo->totalMassDensityinHalos(mass_func_type,pw_alpha,1.0e14,(z1+z2)/2,z1,z2)
 		*pow(cosmo->angDist(0,(z1+z2)/2),2)*fieldofview*pow(pi/180,2)/mftot
 		<< " Msun  number of halo = " << Nh << std::endl;
-
   }
-
-=======
-       mass_tot << "  "<< (cosmo->totalMassDensityinHalos(mass_func_type,pw_alpha,pow(10,Logm[0]),(z1+z2)/2,z1,z2)
-       		*pow(cosmo->angDist(0,(z1+z2)/2),2)*fieldofview*pow(pi/180,2) - mass_tot)
-       << " number of halo = " << Nh << std::endl;
-    */
-  }
-  
->>>>>>> 10c39654
+  
   delete ha;
   
   Nhalos = halo_vec.size();
