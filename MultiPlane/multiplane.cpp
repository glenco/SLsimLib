/*
 * halo_model.cpp
 *
 *  Created on: Jan 14, 2012
 *      Author: mpetkova
 */

#include <slsimlib.h>
#include <sstream>
#include <string>
#include <utilities.h>
#include <source.h>
#include <sourceAnaGalaxy.h>

using namespace std;

HaloData::HaloData(CosmoHndl cosmo
		,double mass
		,double zlens){
	allocation_flag = true;
	kappa_background = 0.0;
	Nhalos = 1;
	halos = new HaloStructure[Nhalos];
	pos = PosTypeMatrix(0,Nhalos-1,0,2);

	HALO *ha = new HALO(cosmo,mass,zlens);

	int i;
	for(i = 0; i < Nhalos; i++){
		pos[i][0] = 0.0;
		pos[i][1] = 0.0;
		pos[i][2] = 0.0;

		halos[i].mass = mass;
		halos[i].Rmax = ha->getRvir()*cosmo->gethubble();
		halos[i].rscale = halos[i].Rmax/ha->getConcentration(0);

		cout << endl << "mass: " << halos[i].mass  << ", Rmax: " << halos[i].Rmax << ", rscale: " << halos[i].rscale << endl;
	}

	delete ha;
}

HaloData::HaloData(CosmoHndl cosmo,HaloStructure *halostrucs,PosType **positions
		   , double *zz, unsigned long *id, unsigned long Nhaloss,double z1,double z2,double mass_scale):
	pos(positions), halos(halostrucs), Nhalos(Nhaloss),z(zz)
{
	allocation_flag = false;

	// Set background convergence
	double min_mass = halos[0].mass;
	for(long i=0;i<Nhalos;++i)
		if(halos[i].mass < min_mass) min_mass = halos[i].mass;
	double zave =(z1+z2)/2;
	HALO *ha = new HALO(cosmo,min_mass,zave);

	// calculate the mass density on the plane
	// and convert it to physical 1/physical_distance^2
	kappa_background = ha->totalMassDensityinHalos(0,1)*pow(cosmo->gethubble(),2)*pow(1+zave,3);
	kappa_background *= cosmo->getOmega_matter()*cosmo->angDist(z1,z2)/mass_scale;
}

/*HaloData::HaloData(NSIEstructure *halostrucs,PosType **positions,unsigned long Nhaloss):
	pos(positions), halos(NULL), nsiehalos(halostrucs), Nhalos(Nhaloss)
{
	allocation_flag = false;
	kappa_background = 0.0;  //TODO This should be set properly at some point.
}*/

/**
 *  \brief In this constructor the halos are created from a mass function and given random positions on the lens plane
 */

HaloData::HaloData(
		double fov            /// field of view in square degrees
		,double min_mass      /// Minimum mass of a halo
		,double mass_scale    /// mass scale
		,double z1            /// lowest redshift
		,double z2            /// highest redshift
		,int mass_func_type   /// mass function type: 0 Press-Schechter, 1 Sheth-Tormen, 2 Power Law
		,double alpha		/// slope of the Power Law
		,CosmoHndl cosmo     /// cosmology
		,long *seed
	)
	{

	allocation_flag = true;

    HALO *ha = new HALO(cosmo,min_mass,(z1+z2)/2);

	// calculate the mass density on the plane
    // and convert it to physical 1/physical_distance^2
	kappa_background = ha->totalMassDensityinHalos(0,1,alpha)*pow(cosmo->gethubble(),2)*pow(1+(z1+z2)/2,3);
	kappa_background *= cosmo->getOmega_matter()*cosmo->angDist(z1,z2)/mass_scale;

    //int iterator;
    //std::vector<double> vmasses,vsizes,vscale,vz;
    std::vector<int> vindex;
	std::vector<double> Logm,Nhalosbin;
	std::vector<double> Dli;

    Logm.resize(Nmassbin);
    Nhalosbin.resize(Nmassbin);

	/* fill the log(mass) vector */

	fill_linear(Logm,Nmassbin,min_mass,MaxLogm);

	double Nhaloestot;

	Nhalosbin[0] = cosmo->haloNumberDensityOnSky(pow(10,Logm[0])/cosmo->gethubble(),z1,z2,mass_func_type,alpha)*fov;

	Nhaloestot = Nhalosbin[0];
	Nhalosbin[0] = 1;
	int k;

#ifdef _OPENMP
#pragma omp parallel for default(shared) private(k)
#endif
	for(k=1;k<Nmassbin;k++){
		// cumulative number density in one square degree
		Nhalosbin[k] = cosmo->haloNumberDensityOnSky(pow(10,Logm[k])/cosmo->gethubble(),z1,z2,mass_func_type,alpha)*fov;
		// normalize the cumulative distribution to one
		Nhalosbin[k] = Nhalosbin[k]/Nhaloestot;
	}


	Nhalos = (long)(poidev(float(Nhaloestot), seed) + 0.5);

	halos = new HaloStructure[Nhalos];
	pos = PosTypeMatrix(0,Nhalos-1,0,2);
	double rr,theta,maxr,zi;
	unsigned long i;
	for(i = 0; i < Nhalos; i++){
		zi = z1+(z2-z1)*ran2 (seed);
		Dli.push_back(cosmo->angDist(0,zi));
		maxr = pi*sqrt(fov/pi)/180*Dli[i]; // fov is a circle
		rr = maxr*sqrt(ran2(seed));
		theta = 2*pi*ran2(seed);
		pos[i][0] = rr*cos(theta);
		pos[i][1] = rr*sin(theta);

		halos[i].mass = pow(10,InterpolateYvec(Nhalosbin,Logm,ran2 (seed)));
		ha->reset(halos[i].mass,zi);
		halos[i].mass /= mass_scale;
		//halos[i].mass = vmasses[i];
		//halos[i].Rmax = vsizes[i];
		halos[i].Rmax = ha->getRvir()*cosmo->gethubble();
		//halos[i].rscale = vsizes[i]/vscale[i]; // get the Rscale=Rmax/c
		halos[i].rscale = halos[i].Rmax/ha->getConcentration(0); // get the Rscale=Rmax/c
		pos[i][2] = 0.0;//halos[i].Rmax;
		/* -> if you want to print the masses and redshift
		std:: cout << halos[i].mass << "   " << zi << std:: endl; */		
	}

	delete ha;
}

HaloData::~HaloData(){

	if(allocation_flag){
		free_PosTypeMatrix(pos,0,Nhalos-1,0,2);
		delete[] halos;
	}
}

void MultiLens::make_table(CosmoHndl cosmo){
	int i;
	double x, dx = zsource/(double)NTABLE;

	coorDist_table = new double[NTABLE];
	redshift_table = new double[NTABLE];
	
#ifdef _OPENMP
#pragma omp parallel for default(shared) private(i,x)
#endif
	for(i = 0 ; i< NTABLE; i++){
		x = (i+1)*dx;
		redshift_table[i] = x;
		coorDist_table[i] = cosmo->coorDist(0,x);
	}
	table_set=true;
}

/*
 * \ingroup Constructor
 * allocates space for the halo trees and the inout lens, if there is any
 */
MultiLens::MultiLens(string filename,long *my_seed) : Lens(){
	readParamfile(filename);

	NTABLE=1000;
	table_set = false;

	// flag to determine if halos are created randomly or read in from a external simulation.
	if(input_sim_file.size() < 1) sim_input_flag = false;
	else sim_input_flag = true;

	std::cout << input_sim_file.c_str() << std::endl;

	if(input_gal_file.size() < 1) gal_input_flag = false;
	else gal_input_flag = true;

	std::cout << input_gal_file.c_str() << std::endl;

	plane_redshifts = new double[Nplanes];
	Dl = new double[Nplanes];
	dDl = new double[Nplanes];

	charge = 4*pi*Grav*mass_scale;
	std::cout << "charge: " << charge << std::endl;

	halo_tree = new auto_ptr<QuadTree>[Nplanes-1];
	halo_data = new auto_ptr<HaloData>[Nplanes-1];

	switch(flag_input_lens){
	case null:
		input_lens = NULL;
		break;
	case ana_lens:
		input_lens = new AnaLens(filename);
		analens = static_cast<AnaLens*>(input_lens);
		break;
	case moka_lens:
		input_lens = new MOKALens(filename);
		mokalens = static_cast<MOKALens*>(input_lens);
		fieldofview = pow(1.5*mokalens->map->boxlrad*180/pi,2.0);
		break;
	default:
		ERROR_MESSAGE();
		cout << "Incorrect flag_input_lens selected! Please choose from:" << endl;
		cout << "0: no lens, 1: AnaLens, 2: MOKALens" << endl;
		exit(1);
		break;
	}

	// initially let source be the one inputed from parameter file
	index_of_new_sourceplane = -1;
	toggle_source_plane = false;

	seed = my_seed;
}

MultiLens::~MultiLens(){
	delete[] halo_tree;
	delete[] halo_data;

	delete[] Dl;
	delete[] plane_redshifts;
	delete[] dDl;

	if(sim_input_flag){  // Otherwise these deallocations are done in the destructor of halo_data's
		delete[] halos;
		delete[] halo_zs;
		delete[] halo_id;
		free_PosTypeMatrix(halo_pos,0,Nhalos-1,0,2);
	}

	if(flag_input_lens)
		delete input_lens;

	delete[] coorDist_table;
	delete[] redshift_table;
}

void MultiLens::readParamfile(string filename){
      const int MAXPARAM = 50;
	  string label[MAXPARAM], rlabel, rvalue;
	  void *addr[MAXPARAM];
	  int id[MAXPARAM];
	  stringstream ss;
	  int i ,n;
	  int myint;
	  double mydouble;
	  string mystring;
	  char dummy[100];
	  string escape = "#";
	  int flag;

	  n = 0;

	  /// id[] = 2 = string, 1 = int, 0 = double
	  addr[n] = &outputfile;
	  id[n] = 2;
	  label[n++] = "outputfile";

	  addr[n] = &Nplanes;
	  id[n] = 1;
	  label[n++] = "Nplanes";

	  addr[n] = &min_mass;
	  id[n] = 0;
	  label[n++] = "min_mass";

	  addr[n] = &mass_scale;
	  id[n] = 0;
	  label[n++] = "mass_scale";

	  addr[n] = &flag_input_lens;
	  id[n] = 1;
	  label[n++] = "flag_input_lens";

	  addr[n] = &fieldofview;
	  id[n] = 0;
	  label[n++] = "fov";

	  addr[n] = &mass_func_type;
	  id[n] = 1;
	  label[n++] = "mass_func_type";

	  addr[n] = &internal_profile;
	  id[n] = 1;
	  label[n++] = "internal_profile";

	  addr[n] = &input_sim_file;
	  id[n] = 2;
	  label[n++] = "input_simulation_file";

	  addr[n] = &input_gal_file;
	  id[n] = 2;
	  label[n++] = "input_galaxy_file";

	  addr[n] = &pw_alpha;
	  id[n] = 0;
	  label[n++] = "alpha";

	  addr[n] = &pw_beta;
	  id[n] = 0;
	  label[n++] = "internal_slope_pw";

	  addr[n] = &pnfw_beta;
	  id[n] = 0;
	  label[n++] = "internal_slope_pnfw";

	  addr[n] = &flag_switch_deflection_off;
	  id[n] = 1;
	  label[n++] = "deflection_off";

	  addr[n] = &zsource;
	  id[n] = 0;
	  label[n++] = "z_source";

	  assert(n < MAXPARAM);

	  cout << "Multi lens: reading from " << filename << endl;

	  ifstream file_in(filename.c_str());
	  if(!file_in){
	    cout << "Can't open file " << filename << endl;
	    exit(1);
	  }

	  // output file
	  while(!file_in.eof()){
		  file_in >> rlabel >> rvalue;
		  file_in.getline(dummy,100);

		  if(rlabel[0] == escape[0])
			  continue;

		  flag = 0;

		  for(i = 0; i < n; i++){
			  if(rlabel == label[i]){

				  flag = 1;
				  ss << rvalue;

				  switch(id[i]){
				  case 0:
					  ss >> mydouble;
					  *((double *)addr[i]) = mydouble;
					  break;
				  case 1:
					  ss >> myint;
					  *((int *)addr[i]) = myint;
					  break;
				  case 2:
					  ss >> mystring;
					  *((string *)addr[i]) = mystring;
					  break;
				  }

				  ss.clear();
				  ss.str(string());

				  id[i] = -1;
			  }
		  }
	  }

	  for(i = 0; i < n; i++){
		  if(id[i] >= 0 && addr[i] != &input_sim_file && addr[i] != &input_gal_file &&
				  addr[i] != &pw_alpha && addr[i] != &pw_beta && addr[i] != &pnfw_beta &&
				  addr[i] != &flag_switch_deflection_off){
			  ERROR_MESSAGE();
			  cout << "parameter " << label[i] << " needs to be set in the parameter file " << filename << endl;
			  exit(0);
		  }

		  /// DEFAULT VALUES
		  /// in case they are not set in the parameter file
		  if(id[i] >= 0 && addr[i] == &pw_alpha){
			  pw_alpha = 1./6.;
		  }
		  if(id[i] >= 0 && addr[i] == &pw_beta){
			  pw_beta = -1.0;
		  }
		  if(id[i] >= 0 && addr[i] == &pnfw_beta){
			  pnfw_beta = 2.0;
		  }
		  if(id[i] >= 0 && addr[i] == &flag_switch_deflection_off){
			  flag_switch_deflection_off = 0; //false, deflection is on
		  }
	  }

	  file_in.close();

	  if(pw_beta >= 0){
		  ERROR_MESSAGE();
		  cout << "Internal slope >=0 not possible." << endl;
		  exit(1);
	  }

	  if(pnfw_beta <= 0){
		  ERROR_MESSAGE();
		  cout << "Internal slope <=0 not possible." << endl;
		  exit(1);
	  }

	  if(pnfw_beta / floor(pnfw_beta) > 1.0){
		  ERROR_MESSAGE();
		  cout << "Internal slope needs to be a whole number." << endl;
		  exit(1);
	  }

	  if(input_sim_file.size() < 1 && internal_profile == NSIE){
		  ERROR_MESSAGE();
		  cout << "The NSIE internal profile works only for Millenium DM simulations for now." << endl;
		  cout << "Set input_simulation_file in sample_paramfile." << endl;
		  exit(1);
	  }

	  // to compensate for the last plane, which is the source plane
	  Nplanes++;

	  // to compenstate for additional lens planes
	  if(flag_input_lens)
		  Nplanes++;

	  // convert to square degrees
	  fieldofview /= 3600. * 3600.;

	  printMultiLens();
}



void MultiLens::printMultiLens(){
	cout << endl << "outputfile " << outputfile << endl;

	cout << endl << "**multi lens model**" << endl;

	cout << "Nplanes " << Nplanes << endl;

	cout << "mass scale " << mass_scale << endl;

	cout << "min mass " << min_mass << endl;

	cout << "flag input lens " << flag_input_lens << endl;
	switch(flag_input_lens){
	case null:
		cout << "  No input lens specified " << endl;
		break;
	case ana_lens:
		cout << "  AnaLens " << endl;
		break;
	case moka_lens:
		cout << "  MOKALens " << endl;
		break;
	}

	cout << "field of view " << fieldofview << endl;

	cout << "internal profile type " << internal_profile << endl;
	switch(internal_profile){
	case PowerLaw:
		cout << "  Power law internal profile " << endl;
		cout << "  slope: " << pw_beta << endl;
		break;
	case NFW:
		cout << "  NFW internal profile " << endl;
		break;
	case PseudoNFW:
		cout << "  Pseudo NFW internal profile " << endl;
		cout << "  slope: " << pnfw_beta << endl;
		break;
	case NSIE:
		cout << "  NonSingular Isothermal Ellipsoid internal profile " << endl;
		break;
	}

	cout << "mass function type " << mass_func_type << endl;
	switch(mass_func_type){
		case PS:
			cout << "  Press-Schechter mass function " << endl;
			break;
		case ST:
			cout << "  Sheth-Tormen mass function " << endl;
			break;
		case PL:
			cout << "  Power law mass function " << endl;
			cout << "  slope: " << pw_alpha << endl;
			break;
		}

	cout << endl;
}

/**
 * Populates the planes with halos by dividing the space around the planes into
 * equal redshift distances, where the plane with the input lens is excluded
 * since it will not contain any halos
 *
 * Then the halo trees are built, depending on the internal profile model that
 * has been chosen in the parameter file
 */
void MultiLens::buildHaloTrees(
		CosmoHndl cosmo /// the cosmology
		){
	int i, j, Ntot;
	unsigned long ind;
	double z1, z2;

	std::cout << "MultiLens::buildHaloTrees zsource = " << zsource << std::endl;

	if(!sim_input_flag){   /// If no input file is provided synthesize halos

		for(j=0,Ntot=0;j<Nplanes-1;j++){
			if(flag_input_lens && j == (flag_input_lens % Nplanes))
				continue;

			/*
			 * Setting the redshift range
			 * If there is a plane with an input lens on it, it is skipped over
			 * since it will not contain any halos
			 */
			if(j == 0) z1 = 0.0;
			else{
				locateD(coorDist_table-1,NTABLE,(Dl[j]-0.5*dDl[j]),&ind);
				z1 = redshift_table[ind];
			}

			if(flag_input_lens && j-1 == (flag_input_lens % Nplanes)){
				locateD(coorDist_table-1,NTABLE,(Dl[j] - 0.5*(Dl[j] - Dl[j-2])),&ind);
				z1 = redshift_table[ind];
			}

			if(j == Nplanes-2) z2 = zsource;
			else{
				locateD(coorDist_table-1,NTABLE,(Dl[j] + 0.5*dDl[j+1]),&ind);
				z2 = redshift_table[ind];
			}

			if(flag_input_lens && j+1 == (flag_input_lens % Nplanes)){
				locateD(coorDist_table-1,NTABLE,(Dl[j] + 0.5*(Dl[j+2] - Dl[j])),&ind);
				z2 = redshift_table[ind];
			}

			halo_data[j].reset(new HaloData(fieldofview,min_mass,mass_scale,z1,z2,mass_func_type,pw_alpha,cosmo,seed));

			Ntot+=halo_data[j]->Nhalos;
		}

	}else{
		// If input file is provided, read it in and put the halos onto lens planes.

		readInputSimFile(cosmo);
		unsigned long j1=0,j2=0;

		for(j=0,Ntot=0;j<Nplanes-1;j++){
			if(flag_input_lens && j == (flag_input_lens % Nplanes))
				continue;

			/*
			 * Setting the redshift range
			 * If there is a plane with an input lens on it, it is skipped over
			 * since it will not contain any halos
			 */
			if(j == 0) z1 = 0.0;
			else{
				locateD(coorDist_table-1,NTABLE,(Dl[j]-0.5*dDl[j]),&ind);
				z1 = redshift_table[ind];
			}

			if(flag_input_lens && j-1 == (flag_input_lens % Nplanes)){
				locateD(coorDist_table-1,NTABLE,(Dl[j] - 0.5*(Dl[j] - Dl[j-2])),&ind);
				z1 = redshift_table[ind];
			}

			if(j == Nplanes-2) z2 = zsource;
			else{
				locateD(coorDist_table-1,NTABLE,(Dl[j] + 0.5*dDl[j+1]),&ind);
				z2 = redshift_table[ind];
			}

			if(flag_input_lens && j+1 == (flag_input_lens % Nplanes)){
				locateD(coorDist_table-1,NTABLE,(Dl[j] + 0.5*(Dl[j+2] - Dl[j])),&ind);
				z2 = redshift_table[ind];
			}

			/// Find which halos are in redshift range
			locateD(halo_zs-1,Nhalos,z1,&j1);
			if(j1 == Nhalos) j1 = Nhalos-1;
			locateD(halo_zs-1,Nhalos,z2,&j2);
			if(j2 == Nhalos) j2 = Nhalos-1;

			/// Use other constructor to create halo data

			halo_data[j].reset(new HaloData(cosmo,&halos[j1],&halo_pos[j1],&halo_zs[j1],&halo_id[j1],j2-j1,z1,z2,mass_scale));

			Ntot += halo_data[j]->Nhalos;

		}

	}

	for(j=0;j<Nplanes-1;j++){
		if(flag_input_lens && j == (flag_input_lens % Nplanes))
			continue;

		std::cout << "  Building tree on plane " << j << " number of halos: " << halo_data[j]->Nhalos << std::endl;

		switch(internal_profile){
		case PowerLaw:
			halo_tree[j].reset(new QuadTreePowerLaw(pw_beta,&halo_data[j]->pos[0],halo_data[j]->Nhalos
							,halo_data[j]->halos,halo_data[j]->kappa_background));
			break;
		case NFW:
			halo_tree[j].reset(new QuadTreeNFW(&halo_data[j]->pos[0],halo_data[j]->Nhalos
							,halo_data[j]->halos,halo_data[j]->kappa_background));
			break;
		case PseudoNFW:
			halo_tree[j].reset(new QuadTreePseudoNFW(pnfw_beta,&halo_data[j]->pos[0],halo_data[j]->Nhalos
							,halo_data[j]->halos,halo_data[j]->kappa_background));
			break;
		case NSIE:
			halo_tree[j].reset(new QuadTreeNSIE(&halo_data[j]->pos[0],halo_data[j]->Nhalos
							,halo_data[j]->halos,halo_data[j]->kappa_background));
			break;
		default:
			ERROR_MESSAGE();
			cout << "There is no such case for the halo trees. Please choose from:" << endl;
			cout << "0: PowerLaw, 1: NFW, 2: PseudoNFW, 3: NSIE" << endl;
			exit(1);
			break;
		}

	}

	cout << "constructed " << Ntot << " halos" << endl;
}

/**
 * Set the redshifts of the planes by mapping the correct
 * redshift by using the coordinate distance table
 */
void MultiLens::setRedshifts(){
	int i;
	unsigned long j;
	// assigns the redshifts and plugs in the input plane
	cout << "z: ";
	for(i=0; i<Nplanes; i++){
		locateD(coorDist_table-1,NTABLE,Dl[i],&j);
		plane_redshifts[i] = redshift_table[j];
		cout << plane_redshifts[i] << " ";
	}
	cout << endl;
}

/**
 * Set the coordinate distances of the planes by dividing the coordinate distance space into equal intervals
 * and then plugging the analytic input plane in between.
 *
 * After this flag_input_lens will hold the index of the plane it is on
 * In case it is on the first plane, it will hold the index Nplanes, to make
 * sure that it is not zero (i.e. not set)
 */
void MultiLens::setCoorDist(CosmoHndl cosmo){
	std:: vector<double> lD;
	int i, Np;

	if(flag_input_lens)
		Np = Nplanes;
	else
		Np = Nplanes+1;

	double Ds = cosmo->coorDist(0,zsource);

	double Dlens;
	if(flag_input_lens) Dlens = cosmo->coorDist(0,input_lens->getZlens());
	else Dlens = Ds;

	/// spaces lD equally up to the source, including 0 and Ds
	/// therefore we need Nplanes+1 values
	/// however, if there is an input plane, we will need Nplanes values, since the input plane will take up a value itself
	fill_linear(lD,Np,0.,Ds);

	/// puts the input plane first if the case
	int j=0, flag=0;
	if(flag_input_lens && Dlens < lD[1]){
		Dl[j] = Dlens;
		flag_input_lens = (InputLens)Nplanes;
		flag = 1;
		j++;
	}

	/// assigns the redshifts and plugs in the input plane
	for(i=1; i<Np; i++){
		Dl[j] = lD[i];

		if(flag_input_lens && flag == 0)
			if(Dlens > lD[i] && Dlens <= lD[i+1]){
				Dl[j] = lD[i];
				Dl[++j] = Dlens;
				flag_input_lens = (InputLens)j;
				flag = 1;
			}
		j++;
	}

	dDl[0] = Dl[0];  // distance between jth plane and the previous plane
	for(j = 1; j < Nplanes; j++){
		dDl[j] = Dl[j] - Dl[j-1]; // distance between jth plane and the previous plane
	}

	if(flag_input_lens)
		cout << "zlens " << input_lens->getZlens() << " on plane number " << (flag_input_lens % Nplanes) << endl;

	cout << "Dl: ";
	for(j = 0; j < Nplanes; j++)
		cout << Dl[j] << " ";
	cout << endl;

	cout << "dDl: ";
	for(j = 0; j < Nplanes; j++)
		cout << dDl[j] << " ";
	cout << endl << endl;

}

double MultiLens::getZlens(){
	if(flag_input_lens)
		return input_lens->getZlens();
	else
		return plane_redshifts[0];
}

void MultiLens::setZlens(double z){
	if(flag_input_lens)
		input_lens->setZlens(z);
	else{
		cout << "It is not possible to reset the redshift of the input AnaLens plane a MultiLens" << endl;
		ERROR_MESSAGE();
		exit(1);
	}
}

/// read in halos from a simulation file
void MultiLens::readInputSimFile(CosmoHndl cosmo){

	char c =' ';
	double ra,dec,z,vmax,vdisp,r_halfmass;
	unsigned long i,j;
	unsigned long haloid,idd,np;

	//int index;

	if(internal_profile != NSIE && internal_profile != PowerLaw){
		std::cout << "The internal profile of the halos while using simulation input files must be a Power Law."
				<< std::endl << "Change this is parameter file" << std::endl;
		exit(1);
	}

	ifstream file_in(input_sim_file.c_str());
	if(!file_in){
		cout << "Can't open file " << input_sim_file << endl;
		exit(1);
	}

	// skip through header information in data file
	i=0;
	while(file_in.peek() == '#'){
		file_in.ignore(10000,'\n');
		++i;
	}
	std::cout << "skipped "<< i << " comment lines in file " << input_sim_file << std::endl;

	std::vector<HaloStructure> halo_vec;
	std::vector<double> halo_zs_vec;
	std::vector<double *> halo_pos_vec;
	std::vector<unsigned long> halo_id_vec;

	// read in data
	int j_max;
	double mass_max=0,R_max=0,V_max=0;
	double *theta;
	HaloStructure halo;
	int ncolumns = 9;

	void *addr[ncolumns];
	addr[0] = &haloid;
	addr[1] = &idd;
	addr[2] = &ra;
	addr[3] = &dec;
	addr[4] = &z;
	addr[5] = &np;
	addr[6] = &vdisp;
	addr[7] = &vmax;
	addr[8] = &r_halfmass;

	unsigned long myint;
	double mydouble;
	std::string myline;
	std::string strg;
	std::string f=",";
	std::stringstream buffer;
	size_t length;

	for(i=0,j=0 ; ; ++i){
		// read a line of data
		myline.clear();
		getline(file_in,myline);

		if(myline[0] == '#')
			break;

		for(int l=0;l<ncolumns; l++){
			int pos = myline.find(f);
			strg.assign(myline,0,pos);
			buffer << strg;
			if(l == 0 || l == 1 || l == 5){
				buffer >> myint;
				*((unsigned long *)addr[l]) = myint;
			}
			else{
				buffer >> mydouble;
				*((double *)addr[l]) = mydouble;
			}
			myline.erase(0,pos+1);
			strg.clear();
			buffer.clear();
			buffer.str(std::string());
		}


		//file_in >> haloid >>  idd >>  ra >>  dec >>  z
		//		 >>  np >>  vdisp >>  vmax >>  r_halfmass;
		//file_in >> c >> haloid >> c >> idd >> c >> ra >> c >> dec >> c >> z
		//		 >> c >> np >> c >> vdisp >> c >> vmax >> c >> r_halfmass >> c;  //TODO the GalID will miss the first digit using this method.  No other method stops at the end of file.
		//cout << haloid << c << idd << c << ra << c << dec << c << z
		//				 << c << np << c << vdisp << c << vmax << c << r_halfmass << std::endl;
		//cout << i << "  z: " << z << " np: " << np << " vmax:" << vmax << "  " << file_in.peek() << endl;

		if(np > 0.0 && vdisp > 0.0 && z <= zsource){
			halo_vec.push_back(halo);

			halo_vec[j].mass = np*8.6e8/cosmo->gethubble();
			halo_vec[j].Rmax = halo_vec[j].mass*Grav/2/pow(vdisp/lightspeed,2);  // SIS value
			if(internal_profile == NSIE){
				halo_vec[j].sigma = vdisp;
				halo_vec[j].fratio = (ran2(seed)+1)*0.5;  //TODO This is a kluge.
				halo_vec[j].pa = 2*pi*ran2(seed);  //TODO This is a kluge.
				  // TODO Needs to be changed.
				//if(halo_vec[j].mass > 1.0e14) halo_vec[j].rscale = halo_vec[j].Rmax*0.1*pow(halo_vec[j].mass/1.0e14,0.25);
				//else
				halo_vec[j].rscale = 0.0;
				halo_vec[j].Rsize = rmaxNSIE(halo_vec[j].sigma,halo_vec[j].mass,halo_vec[j].fratio,halo_vec[j].rscale);
				halo_vec[j].Rmax = MAX(1.0,1.0/halo_vec[j].fratio)*halo_vec[j].Rsize;  // redefine
			}else{
				// initialize unused variables to harmless values in PowerLaw case
				halo_vec[j].Rsize = halo_vec[j].Rmax;
				halo_vec[j].rscale = halo_vec[j].Rmax;
				halo_vec[j].fratio = 0;
				halo_vec[j].pa = 0;
				halo_vec[j].sigma = 0;
			}
			if(halo_vec[j].mass > mass_max) {
				mass_max = halo_vec[j].mass;
				j_max = j;
			}
			if(halo_vec[j].Rmax > R_max) R_max = halo_vec[j].Rmax;
			if(vdisp > V_max) V_max = vdisp;
			/*
			halo_vec[j].mass = mass*1.0e10*cosmo->gethubble();
			halo_vec[j].Rmax = cosmo->R200(z,mass*1.0e10*cosmo->gethubble());
			assert(halo_vec[j].Rmax > 0.0);
			cout << "Rmax:" << halo_vec[j].Rmax << endl;
			halo_vec[j].rscale = halo_vec[j].Rmax/cosmo->NFW_Concentration(vmax,halo_vec[j].mass,halo_vec[j].Rmax);
			 */

			halo_zs_vec.push_back(z);
			halo_id_vec.push_back(haloid);

			halo_vec[j].mass /= mass_scale;

			/// pos in radians
			theta = new double[2];
			/// pos in physical Mpc
			double Dang = cosmo->angDist(0,z);
			theta[0] = ra*pi/180.*Dang;
			theta[1] = dec*pi/180.*Dang;
			halo_pos_vec.push_back(theta);

			++j;
		}
	}
	file_in.close();
	std::cout << halo_vec.size() << " halos read in."<< std::endl
			<< "Max input mass = " << mass_max << "  R max = " << R_max << "  V max = " << V_max << std::endl;

	Nhalos = halo_vec.size();

	halos = new HaloStructure[Nhalos];
	halo_zs = new double[Nhalos];
	halo_id = new unsigned long[Nhalos];
	halo_pos = PosTypeMatrix(0,Nhalos-1,0,2);

	for(i=0;i<Nhalos;++i){
		halo_id[i] = halo_id_vec[i];
		halo_zs[i] = halo_zs_vec[i];
		halo_pos[i] = halo_pos_vec[i];
		halos[i] = halo_vec[i];
	}

	std::cout << "sourting in MultiLens::readInputSimFile()" << std::endl;
<<<<<<< HEAD

	/*for(i=0;i<5;++i){
		std::cout << halo_id[i] << "  " << halo_zs[i] << "  " << halo_pos[i][0]
		         << "  " << halos[i].Rmax << "  " << halos[i].mass
				<< std::endl;
	}
	std::cout << std::endl;*/

	// sort the halos by redshift
	MultiLens::quicksort(halos,halo_pos,halo_zs,halo_id,Nhalos);
=======
	// sort the halos by readshift
	MultiLens::quicksort(&halos[0],halo_pos,halo_zs,halo_id,Nhalos);
>>>>>>> 73970560

	/*for(i=0;i<5;++i){
		std::cout << halo_id[i] << "  " << halo_zs[i] << "  " << halo_pos[i][0]
		         << "  " << halos[i].Rmax << "  " << halos[i].mass
				<< std::endl;
	}
	exit(0);*/
	std::cout << "leaving MultiLens::readInputSimFile()" << std::endl;
}


/** Sets the internal parameters of the multiple lens model
 * first the redshifts of the planes are calculated
 * then the coordinate distances to the different planes
 * the planes are populated by halos and the halo trees are built
 * and finally the internal parameters of the input plane are set, in case there is one
 */
void MultiLens::setInternalParams(CosmoHndl cosmo, SourceHndl source){

	if(flag_input_lens)
		input_lens->setInternalParams(cosmo,source);

	if( (cosmo->getOmega_matter() + cosmo->getOmega_lambda()) != 1.0 ){
		printf("ERROR: MultiLens can only handle flat universes at present.  Must change cosmology.\n");
		exit(1);
	}

	/// makes the oordinate distance table for the calculation of the redshifts of the different planes
	if(table_set == false) {std::cout << "making tables" << std::endl; make_table(cosmo);}
	setCoorDist(cosmo);
	setRedshifts();

	buildHaloTrees(cosmo);
	std:: cout << " done " << std:: endl;
}

/** \brief Read in information from a Virgo Millennium Data Base http://gavo.mpa-garching.mpg.de/MyMillennium/
 *
 * query select * from MockLensing.dbo.m21_20_39_021_bc03_Ben_halos
 *
 * This is information on the dark matter halos only.  There are 13 entries in each line separated by commas.
 * The comments must be removed from the beginning of the data file and the total number of halos must be added
 * as the first line.
 */
/// Sort halos[] and brr[][] by content off arr[]
void swaph(HaloStructure *a,HaloStructure *b);
void MultiLens::quicksort(HaloStructure *halos,double **brr,double *arr,unsigned long  *id,unsigned long N){
	double pivotvalue;
	unsigned long pivotindex,newpivotindex,i;

	if(N <= 1) return ;

	// pick pivot as the median of the first, last and middle values
	if ((arr[0] >= arr[N/2] && arr[0] <= arr[N-1])
			|| (arr[0] >= arr[N-1] && arr[0] <= arr[N/2])) pivotindex = 0;
	else if ((arr[N/2] >= arr[0] && arr[N/2] <= arr[N-1])
			|| (arr[N/2] >= arr[N-1] && arr[N/2] <= arr[0])) pivotindex = N/2;
	else pivotindex = N-1;
	pivotvalue=arr[pivotindex];

	// move pivet to end of array
	swap(&arr[pivotindex],&arr[N-1]);
	//SwapPointsInArray(&pointarray[pivotindex],&pointarray[N-1]);
<<<<<<< HEAD
	swap(halos[pivotindex],halos[N-1]);
=======
	swaph(&halos[pivotindex],&halos[N-1]);
>>>>>>> 73970560
	swap(&brr[pivotindex][0],&brr[N-1][0]);
	swap(&brr[pivotindex][1],&brr[N-1][1]);
	swap(&id[pivotindex],&id[N-1]);
	newpivotindex=0;

	// partition list and array
	for(i=0;i<N;++i){
		if(arr[i] <= pivotvalue){
			swap(&arr[newpivotindex],&arr[i]);
			//SwapPointsInArray(&pointarray[newpivotindex],&pointarray[i]);
<<<<<<< HEAD
			swap(halos[newpivotindex],halos[i]);
=======
			swaph(&halos[newpivotindex],&halos[i]);
>>>>>>> 73970560
			swap(&brr[newpivotindex][0],&brr[i][0]);
			swap(&brr[newpivotindex][1],&brr[i][1]);
			swap(&id[newpivotindex],&id[i]);
			++newpivotindex;
		}
	}
	--newpivotindex;

	quicksort(&halos[0],brr,arr,id,newpivotindex);
	quicksort(&halos[newpivotindex+1],&brr[newpivotindex+1],&arr[newpivotindex+1],&id[newpivotindex+1],N-newpivotindex-1);

	return ;
}

/**
 * \brief Changes the maximum redshift that the rays are shot to.
 *
 * The multilens must have been initially constructed with a source redshift that is higher
 * than this redshift.  This is used to rayshoot to a source whose line of sight passes through the
 * simulation volume.  The source can be at higher redshift than the simulation volume.
 *
 * To revert the source redshift to its original value use MultiLens::RevertSourcePlane().
 *
 */
short MultiLens::ResetSourcePlane(
		CosmoHndl cosmo           /// cosmology
		,double z                 /// redshift of implanted source
		,bool nearest             /** If true, set the source plane to the nearest (in coordinate distance)
			                      * lensing plane that was created already.  This can be used to avoid self-lensing
			                      * by the halo of the source.  If the source is at higher redshift than the simulation
			                      * volume the source will be at its real redshift.
			                      */
		){
	unsigned long j;
	short out;

	toggle_source_plane = true;

	if(z<=0.0){
		cout << "Warning: Source redshift cann't be set to " << z << " in MultiLens::ResetSourcePlane." << endl;
		return 0;
	}

	// j is the index of the next plane at higher redshift, This plane will be temporarily replaced and used as a source plane

	double Ds = cosmo->coorDist(0,z);
	locateD(Dl-1,Nplanes,Ds,&j);
	assert(j <= Nplanes && j >=0);

	if(j >= Nplanes-1){
		j--;
	}
	else if(j > 0){
		unsigned long ind;

		locateD(coorDist_table-1,NTABLE,(Dl[j]-0.5*dDl[j]),&ind);
		double z1 = redshift_table[ind];
<<<<<<< HEAD

		//if(nearest) j = ((z-plane_redshifts[j-1]) > (plane_redshifts[j]-z)) ? j : j-1;
		//if(nearest) j = ((Ds-Dl[j-1]) > (Dl[j]-Ds)) ? j : j-1;

		//if(nearest)
		j = (z>=z1) ? j : j-1;
=======
		if(nearest) j = (z>=z1) ? j : j-1;
>>>>>>> 73970560
	}

	if(nearest && (j < Nplanes-1) ){
		zs_implant = plane_redshifts[j];
		Ds_implant = Dl[j];
		if(j > 0) dDs_implant = dDl[j];
		else  dDs_implant = Ds_implant;
	}else{
		Ds_implant = Ds;
		zs_implant = z;
		if(j > 0) dDs_implant = cosmo->coorDist(plane_redshifts[j-1],z);
		else  dDs_implant = Ds;
	}

	std::cout << "Source on plane " << j << " zs " << zs_implant << " Ds " << Ds << " dDs " << dDs_implant << std::endl;
	index_of_new_sourceplane = j;

	out = j;
	return out;
}


/**
 * \brief Change the implanted source in the Multilens.
 *
 * When rays are subsequently shot through the simulation the surface brightness of the source will
 * be added to the point->surface_brightness.  Sources can be implanted without altering the existing
 * lens or rays.  The rays need to be re-shot after the index is re-shot.
 *
 * This is meant for use when the internal AnaSource has already been initialized with multiple sources.
 *
void MultiLens::ImplantSource(
		unsigned long index        /// the index of the galaxy to be made the current galaxy
		,CosmoHndl cosmo           /// cosmology
		){

	if(!gal_input_flag){
		ERROR_MESSAGE();
		std::cout << "The AnaSource has not been constructed within MultiLens" << std::endl;
		exit(1);
	}
	unsigned long j;
	double z;

	anasource->setIndex(index);
	z = anasource->getZ();

	if(anasource->getZ() > plane_redshifts[Nplanes-1]){
		cout << "Warning: Implanted source is at higher redshift than simulation was constructed for." << endl
		<< "It is not being added." << endl;
		return;
	}

	Ds_implant = cosmo->angDist(0,z);
	zs_implant = z;


	//ys_implant[0] = Ds_implant*anasource->get_theta()[0];
	//ys_implant[1] = Ds_implant*anasource->get_theta()[1];

	ys_implant[0] = ys_implant[1] = 0.0;


	locateD(plane_redshifts-1,Nplanes,zs_implant,&j);

	dDs_implant = cosmo->coorDist(z,plane_redshifts[j]);

	index_of_new_sourceplane = j;
}
*/

void swap(double **a,double **b){
	double *tmp;
	tmp=*a;
	*a=*b;
	*b=tmp;
}
void swap(unsigned long *a,unsigned long *b){
	unsigned long tmp;
	tmp=*a;
	*a=*b;
	*b=tmp;
}
<<<<<<< HEAD

void swap(HaloStructure& a,HaloStructure& b){
	HaloStructure tmp;
	tmp=a;
	a=b;
	b=tmp;
}

=======
void swaph(HaloStructure *a,HaloStructure *b){
	HaloStructure tmp;
	tmp=*a;
	*a=*b;
	*b=tmp;
}
>>>>>>> 73970560
<|MERGE_RESOLUTION|>--- conflicted
+++ resolved
@@ -934,21 +934,10 @@
 	}
 
 	std::cout << "sourting in MultiLens::readInputSimFile()" << std::endl;
-<<<<<<< HEAD
-
-	/*for(i=0;i<5;++i){
-		std::cout << halo_id[i] << "  " << halo_zs[i] << "  " << halo_pos[i][0]
-		         << "  " << halos[i].Rmax << "  " << halos[i].mass
-				<< std::endl;
-	}
-	std::cout << std::endl;*/
 
 	// sort the halos by redshift
 	MultiLens::quicksort(halos,halo_pos,halo_zs,halo_id,Nhalos);
-=======
-	// sort the halos by readshift
-	MultiLens::quicksort(&halos[0],halo_pos,halo_zs,halo_id,Nhalos);
->>>>>>> 73970560
+
 
 	/*for(i=0;i<5;++i){
 		std::cout << halo_id[i] << "  " << halo_zs[i] << "  " << halo_pos[i][0]
@@ -1012,11 +1001,8 @@
 	// move pivet to end of array
 	swap(&arr[pivotindex],&arr[N-1]);
 	//SwapPointsInArray(&pointarray[pivotindex],&pointarray[N-1]);
-<<<<<<< HEAD
+
 	swap(halos[pivotindex],halos[N-1]);
-=======
-	swaph(&halos[pivotindex],&halos[N-1]);
->>>>>>> 73970560
 	swap(&brr[pivotindex][0],&brr[N-1][0]);
 	swap(&brr[pivotindex][1],&brr[N-1][1]);
 	swap(&id[pivotindex],&id[N-1]);
@@ -1027,11 +1013,7 @@
 		if(arr[i] <= pivotvalue){
 			swap(&arr[newpivotindex],&arr[i]);
 			//SwapPointsInArray(&pointarray[newpivotindex],&pointarray[i]);
-<<<<<<< HEAD
 			swap(halos[newpivotindex],halos[i]);
-=======
-			swaph(&halos[newpivotindex],&halos[i]);
->>>>>>> 73970560
 			swap(&brr[newpivotindex][0],&brr[i][0]);
 			swap(&brr[newpivotindex][1],&brr[i][1]);
 			swap(&id[newpivotindex],&id[i]);
@@ -1089,16 +1071,8 @@
 
 		locateD(coorDist_table-1,NTABLE,(Dl[j]-0.5*dDl[j]),&ind);
 		double z1 = redshift_table[ind];
-<<<<<<< HEAD
-
-		//if(nearest) j = ((z-plane_redshifts[j-1]) > (plane_redshifts[j]-z)) ? j : j-1;
-		//if(nearest) j = ((Ds-Dl[j-1]) > (Dl[j]-Ds)) ? j : j-1;
-
-		//if(nearest)
+
 		j = (z>=z1) ? j : j-1;
-=======
-		if(nearest) j = (z>=z1) ? j : j-1;
->>>>>>> 73970560
 	}
 
 	if(nearest && (j < Nplanes-1) ){
@@ -1182,7 +1156,12 @@
 	*a=*b;
 	*b=tmp;
 }
-<<<<<<< HEAD
+void swaph(HaloStructure *a,HaloStructure *b){
+	HaloStructure tmp;
+	tmp=*a;
+	*a=*b;
+	*b=tmp;
+}
 
 void swap(HaloStructure& a,HaloStructure& b){
 	HaloStructure tmp;
@@ -1190,12 +1169,3 @@
 	a=b;
 	b=tmp;
 }
-
-=======
-void swaph(HaloStructure *a,HaloStructure *b){
-	HaloStructure tmp;
-	tmp=*a;
-	*a=*b;
-	*b=tmp;
-}
->>>>>>> 73970560
