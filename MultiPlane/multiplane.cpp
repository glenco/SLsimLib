/*
 * halo_model.cpp
 *
 *  Created on: Jan 14, 2012
 *      Author: mpetkova
 */

#include <slsimlib.h>
#include <sstream>
#include <string>
#include <utilities.h>
#include <source.h>
#include <sourceAnaGalaxy.h>

using namespace std;


const long NTABLE = 1000;

HaloData::HaloData(CosmoHndl cosmo
		,double mass
		,double zlens){
	allocation_flag = true;
	kappa_background = 0.0;
	Nhalos = 1;
	halos = new HaloStructure[Nhalos];
	pos = PosTypeMatrix(0,Nhalos-1,0,2);

	HALO *ha = new HALO(cosmo,mass,zlens);

	int i;
	for(i = 0; i < Nhalos; i++){
		pos[i][0] = 0.0;
		pos[i][1] = 0.0;
		pos[i][2] = 0.0;

		halos[i].mass = mass;
		halos[i].Rmax = ha->getRvir()*cosmo->gethubble();
		halos[i].rscale = halos[i].Rmax/ha->getConcentration(0);

		cout << endl << "mass: " << halos[i].mass  << ", Rmax: " << halos[i].Rmax << ", rscale: " << halos[i].rscale << endl;
	}

	delete ha;
}

HaloData::HaloData(HaloStructure *halostrucs,PosType **positions, double *zz, unsigned long Nhaloss):
	pos(positions), halos(halostrucs), Nhalos(Nhaloss),z(zz)
{
	allocation_flag = false;
	kappa_background = 0.0;  //TODO This should be set properly at some point.
}

/*HaloData::HaloData(NSIEstructure *halostrucs,PosType **positions,unsigned long Nhaloss):
	pos(positions), halos(NULL), nsiehalos(halostrucs), Nhalos(Nhaloss)
{
	allocation_flag = false;
	kappa_background = 0.0;  //TODO This should be set properly at some point.
}*/

/**
 *  \brief In this constructor the halos are created from a mass function and given random positions on the lens plane
 */

HaloData::HaloData(
		double fov            /// field of view in square degrees
		,double min_mass      /// Minimum mass of a halo
		,double mass_scale    /// mass scale
		,double z1            /// lowest redshift
		,double z2            /// highest redshift
		,int mass_func_type   /// mass function type: 0 Press-Schechter, 1 Sheth-Tormen, 2 Power Law
		,double alpha		/// slope of the Power Law
		,CosmoHndl cosmo     /// cosmology
		,long *seed
	)
	{

	allocation_flag = true;

    HALO *ha = new HALO(cosmo,min_mass,(z1+z2)/2);

	// calculate the mass density on the plane
    // and convert it to physical 1/physical_distance^2
	kappa_background = ha->totalMassDensityinHalos(0,1,alpha)*pow(cosmo->gethubble(),2)*pow(1+(z1+z2)/2,3);
	kappa_background *= cosmo->getOmega_matter()*cosmo->angDist(z1,z2)/mass_scale;

    //int iterator;
    //std::vector<double> vmasses,vsizes,vscale,vz;
    std::vector<int> vindex;
	std::vector<double> Logm,Nhalosbin;
	std::vector<double> Dli;

    Logm.resize(Nmassbin);
    Nhalosbin.resize(Nmassbin);

	/* fill the log(mass) vector */

	fill_linear(Logm,Nmassbin,min_mass,MaxLogm);

	double Nhaloestot;

	Nhalosbin[0] = cosmo->haloNumberDensityOnSky(pow(10,Logm[0])/cosmo->gethubble(),z1,z2,mass_func_type,alpha)*fov;

	Nhaloestot = Nhalosbin[0];
	Nhalosbin[0] = 1;
	int k;

#ifdef _OPENMP
#pragma omp parallel for default(shared) private(k)
#endif
	for(k=1;k<Nmassbin;k++){
		// cumulative number density in one square degree
		Nhalosbin[k] = cosmo->haloNumberDensityOnSky(pow(10,Logm[k])/cosmo->gethubble(),z1,z2,mass_func_type,alpha)*fov;
		// normalize the cumulative distribution to one
		Nhalosbin[k] = Nhalosbin[k]/Nhaloestot;
	}


	Nhalos = (long)(poidev(float(Nhaloestot), seed) + 0.5);

	halos = new HaloStructure[Nhalos];
	pos = PosTypeMatrix(0,Nhalos-1,0,2);
	double rr,theta,maxr,zi;
	unsigned long i;
	for(i = 0; i < Nhalos; i++){
		zi = z1+(z2-z1)*ran2 (seed);
		Dli.push_back(cosmo->angDist(0,zi));
		maxr = pi*sqrt(fov/pi)/180*Dli[i]; // fov is a circle
		rr = maxr*sqrt(ran2(seed));
		theta = 2*pi*ran2(seed);
		pos[i][0] = rr*cos(theta);
		pos[i][1] = rr*sin(theta);

		halos[i].mass = pow(10,InterpolateYvec(Nhalosbin,Logm,ran2 (seed)));
		ha->reset(halos[i].mass,zi);
		halos[i].mass /= mass_scale;
		//halos[i].mass = vmasses[i];
		//halos[i].Rmax = vsizes[i];
		halos[i].Rmax = ha->getRvir()*cosmo->gethubble();
		//halos[i].rscale = vsizes[i]/vscale[i]; // get the Rscale=Rmax/c
		halos[i].rscale = halos[i].Rmax/ha->getConcentration(0); // get the Rscale=Rmax/c
		pos[i][2] = 0.0;//halos[i].Rmax;
		/* -> if you want to print the masses and redshift
		std:: cout << halos[i].mass << "   " << zi << std:: endl; */		
	}

	delete ha;
}

HaloData::~HaloData(){

	if(allocation_flag){
		free_PosTypeMatrix(pos,0,Nhalos-1,0,2);
		delete[] halos;
	}
}

void MultiLens::make_table(CosmoHndl cosmo){
	int i;
	double x, dx = zsource/(double)NTABLE;

	coorDist_table = new double[NTABLE];
	
#ifdef _OPENMP
#pragma omp parallel for default(shared) private(i,x)
#endif
	for(i = 0 ; i< NTABLE; i++){
		x = (i+1)*dx;
		coorDist_table[i] = cosmo->coorDist(0,x);
	}

	table_set = true;

}

/*
 * \ingroup Constructor
 * allocates space for the halo trees and the inout lens, if there is any
 */
MultiLens::MultiLens(string filename,long *my_seed) : Lens(){
	readParamfile(filename);

	table_set = false;

	// flag to determine if halos are created randomly or read in from a external simulation.
	if(input_sim_file.size() < 1) sim_input_flag = false;
	else sim_input_flag = true;

	std::cout << input_sim_file.c_str() << std::endl;

	if(input_gal_file.size() < 1) gal_input_flag = false;
	else gal_input_flag = true;

	std::cout << input_gal_file.c_str() << std::endl;

	plane_redshifts = new double[Nplanes];
	Dl = new double[Nplanes];
	dDl = new double[Nplanes];

	charge = 4*pi*Grav*mass_scale;
	std::cout << "charge: " << charge << std::endl;

	halo_tree = new auto_ptr<QuadTree>[Nplanes-1];
	halo_data = new auto_ptr<HaloData>[Nplanes-1];

	switch(flag_input_lens){
	case null:
		input_lens = NULL;
		break;
	case ana_lens:
		input_lens = new AnaLens(filename);
		analens = static_cast<AnaLens*>(input_lens);
		break;
	case moka_lens:
		input_lens = new MOKALens(filename);
		mokalens = static_cast<MOKALens*>(input_lens);
		fieldofview = pow(1.5*mokalens->map->boxlrad*180/pi,2.0);
		break;
	default:
		ERROR_MESSAGE();
		cout << "Incorrect flag_input_lens selected! Please choose from:" << endl;
		cout << "0: no lens, 1: AnaLens, 2: MOKALens" << endl;
		exit(1);
		break;
	}

	// initially let source be the one inputed from parameter file
	index_of_new_sourceplane = -1;
	toggle_source_plane = false;

	seed = my_seed;
}

MultiLens::~MultiLens(){
	delete[] halo_tree;
	delete[] halo_data;

	delete[] Dl;
	delete[] plane_redshifts;
	delete[] dDl;

	if(sim_input_flag){  // Otherwise these deallocations are done in the destructor of halo_data's
		delete[] halos;
		delete[] halo_zs;
		free_PosTypeMatrix(halo_pos,0,Nhalos-1,0,2);
	}

	if(flag_input_lens)
		delete input_lens;

	delete[] coorDist_table;
}

void MultiLens::readParamfile(string filename){
      const int MAXPARAM = 50;
	  string label[MAXPARAM], rlabel, rvalue;
	  void *addr[MAXPARAM];
	  int id[MAXPARAM];
	  stringstream ss;
	  int i ,n;
	  int myint;
	  double mydouble;
	  string mystring;
	  char dummy[100];
	  string escape = "#";
	  int flag;

	  n = 0;

	  /// id[] = 2 = string, 1 = int, 0 = double
	  addr[n] = &outputfile;
	  id[n] = 2;
	  label[n++] = "outputfile";

	  addr[n] = &Nplanes;
	  id[n] = 1;
	  label[n++] = "Nplanes";

	  addr[n] = &min_mass;
	  id[n] = 0;
	  label[n++] = "min_mass";

	  addr[n] = &mass_scale;
	  id[n] = 0;
	  label[n++] = "mass_scale";

	  addr[n] = &flag_input_lens;
	  id[n] = 1;
	  label[n++] = "flag_input_lens";

	  addr[n] = &fieldofview;
	  id[n] = 0;
	  label[n++] = "fov";

	  addr[n] = &mass_func_type;
	  id[n] = 1;
	  label[n++] = "mass_func_type";

	  addr[n] = &internal_profile;
	  id[n] = 1;
	  label[n++] = "internal_profile";

	  addr[n] = &input_sim_file;
	  id[n] = 2;
	  label[n++] = "input_simulation_file";

	  addr[n] = &input_gal_file;
	  id[n] = 2;
	  label[n++] = "input_galaxy_file";

	  addr[n] = &pw_alpha;
	  id[n] = 0;
	  label[n++] = "alpha";

	  addr[n] = &pw_beta;
	  id[n] = 0;
	  label[n++] = "internal_slope_pw";

	  addr[n] = &pnfw_beta;
	  id[n] = 0;
	  label[n++] = "internal_slope_pnfw";

	  addr[n] = &flag_switch_deflection_off;
	  id[n] = 1;
	  label[n++] = "deflection_off";

	  addr[n] = &zsource;
	  id[n] = 0;
	  label[n++] = "z_source";

	  assert(n < MAXPARAM);

	  cout << "Multi lens: reading from " << filename << endl;

	  ifstream file_in(filename.c_str());
	  if(!file_in){
	    cout << "Can't open file " << filename << endl;
	    exit(1);
	  }

	  // output file
	  while(!file_in.eof()){
		  file_in >> rlabel >> rvalue;
		  file_in.getline(dummy,100);

		  if(rlabel[0] == escape[0])
			  continue;

		  flag = 0;

		  for(i = 0; i < n; i++){
			  if(rlabel == label[i]){

				  flag = 1;
				  ss << rvalue;

				  switch(id[i]){
				  case 0:
					  ss >> mydouble;
					  *((double *)addr[i]) = mydouble;
					  break;
				  case 1:
					  ss >> myint;
					  *((int *)addr[i]) = myint;
					  break;
				  case 2:
					  ss >> mystring;
					  *((string *)addr[i]) = mystring;
					  break;
				  }

				  ss.clear();
				  ss.str(string());

				  id[i] = -1;
			  }
		  }
	  }

	  for(i = 0; i < n; i++){
		  if(id[i] >= 0 && addr[i] != &input_sim_file && addr[i] != &input_gal_file &&
				  addr[i] != &pw_alpha && addr[i] != &pw_beta && addr[i] != &pnfw_beta &&
				  addr[i] != &flag_switch_deflection_off){
			  ERROR_MESSAGE();
			  cout << "parameter " << label[i] << " needs to be set in the parameter file " << filename << endl;
			  exit(0);
		  }

		  /// DEFAULT VALUES
		  /// in case they are not set in the parameter file
		  if(id[i] >= 0 && addr[i] == &pw_alpha){
			  pw_alpha = 1./6.;
		  }
		  if(id[i] >= 0 && addr[i] == &pw_beta){
			  pw_beta = -1.0;
		  }
		  if(id[i] >= 0 && addr[i] == &pnfw_beta){
			  pnfw_beta = 2.0;
		  }
		  if(id[i] >= 0 && addr[i] == &flag_switch_deflection_off){
			  flag_switch_deflection_off = 0; //false, deflection is on
		  }
	  }

	  file_in.close();

	  if(pw_beta >= 0){
		  ERROR_MESSAGE();
		  cout << "Internal slope >=0 not possible." << endl;
		  exit(1);
	  }

	  if(pnfw_beta <= 0){
		  ERROR_MESSAGE();
		  cout << "Internal slope <=0 not possible." << endl;
		  exit(1);
	  }

	  if(pnfw_beta / floor(pnfw_beta) > 1.0){
		  ERROR_MESSAGE();
		  cout << "Internal slope needs to be a whole number." << endl;
		  exit(1);
	  }

	  if(input_sim_file.size() < 1 && internal_profile == NSIE){
		  ERROR_MESSAGE();
		  cout << "The NSIE internal profile works only for Millenium DM simulations for now." << endl;
		  cout << "Set input_simulation_file in sample_paramfile." << endl;
		  exit(1);
	  }

	  // to compensate for the last plane, which is the source plane
	  Nplanes++;

	  // to compenstate for additional lens planes
	  if(flag_input_lens)
		  Nplanes++;

	  // convert to square degrees
	  fieldofview /= 3600. * 3600.;

	  printMultiLens();
}



void MultiLens::printMultiLens(){
	cout << endl << "outputfile " << outputfile << endl;

	cout << endl << "**multi lens model**" << endl;

	cout << "Nplanes " << Nplanes << endl;

	cout << "mass scale " << mass_scale << endl;

	cout << "min mass " << min_mass << endl;

	cout << "flag input lens " << flag_input_lens << endl;
	switch(flag_input_lens){
	case null:
		cout << "  No input lens specified " << endl;
		break;
	case ana_lens:
		cout << "  AnaLens " << endl;
		break;
	case moka_lens:
		cout << "  MOKALens " << endl;
		break;
	}

	cout << "field of view " << fieldofview << endl;

	cout << "internal profile type " << internal_profile << endl;
	switch(internal_profile){
	case PowerLaw:
		cout << "  Power law internal profile " << endl;
		cout << "  slope: " << pw_beta << endl;
		break;
	case NFW:
		cout << "  NFW internal profile " << endl;
		break;
	case PseudoNFW:
		cout << "  Pseudo NFW internal profile " << endl;
		cout << "  slope: " << pnfw_beta << endl;
		break;
	case NSIE:
		cout << "  NonSingular Isothermal Ellipsoid internal profile " << endl;
		break;
	}

	cout << "mass function type " << mass_func_type << endl;
	switch(mass_func_type){
		case PS:
			cout << "  Press-Schechter mass function " << endl;
			break;
		case ST:
			cout << "  Sheth-Tormen mass function " << endl;
			break;
		case PL:
			cout << "  Power law mass function " << endl;
			cout << "  slope: " << pw_alpha << endl;
			break;
		}

	cout << endl;
}

/**
 * Populates the planes with halos by dividing the space around the planes into
 * equal redshift distances, where the plane with the input lens is excluded
 * since it will not contain any halos
 *
 * Then the halo trees are built, depending on the internal profile model that
 * has been chosen in the parameter file
 */
void MultiLens::buildHaloTrees(
		CosmoHndl cosmo /// the cosmology
		){
	int i, j, Ntot;
	double z1, z2;

	std::cout << "MultiLens::buildHaloTrees zsource = " << zsource << std::endl;

	if(!sim_input_flag){   /// If no input file is provided synthesize halos

		for(j=0,Ntot=0;j<Nplanes-1;j++){
			if(flag_input_lens && j == (flag_input_lens % Nplanes))
				continue;

			/*
			 * Setting the redshift range
			 * If there is a plane with an input lens on it, it is skipped over
			 * since it will not contain any halos
			 */
			if(j == 0) z1 = 0.0;
			else z1 = QuickFindFromTable(Dl[j] - 0.5*dDl[j]);
			//else z1 = plane_redshifts[j] - 0.5*(plane_redshifts[j] - plane_redshifts[j-1]);

			if(flag_input_lens && j-1 == (flag_input_lens % Nplanes))
				//z1 = plane_redshifts[j] - 0.5*(plane_redshifts[j] - plane_redshifts[j-2]);
				z1 = QuickFindFromTable(Dl[j] - 0.5*(Dl[j] - Dl[j-2]));

			if(j == Nplanes-2) z2 = zsource;
			else z2 = QuickFindFromTable(Dl[j] + 0.5*dDl[j+1]);
			//else z2 = plane_redshifts[j] + 0.5*(plane_redshifts[j+1] - plane_redshifts[j]);

			if(flag_input_lens && j+1 == (flag_input_lens % Nplanes))
				//z2 = plane_redshifts[j] + 0.5*(plane_redshifts[j+2] - plane_redshifts[j]);
				z2 = QuickFindFromTable(Dl[j] + 0.5*(Dl[j+2] - Dl[j]));

			halo_data[j].reset(new HaloData(fieldofview,min_mass,mass_scale,z1,z2,mass_func_type,pw_alpha,cosmo,seed));

			Ntot+=halo_data[j]->Nhalos;
		}

	}else{
		// If input file is provided, read it in and put the halos onto lens planes.

		readInputSimFile(cosmo);
		unsigned long j1=0,j2=0;

		for(j=0,Ntot=0;j<Nplanes-1;j++){
			if(flag_input_lens && j == (flag_input_lens % Nplanes))
				continue;

			/*
			 * Setting the redshift range
			 * If there is a plane with an input lens on it, it is skipped over
			 * since it will not contain any halos
			 */
			// TODO These need to be changed back to coordinate distance
			if(j == 0) z1 = 0.0;
			else z1 = QuickFindFromTable(Dl[j] - 0.5*dDl[j]);
			//else z1 = plane_redshifts[j] - 0.5*(plane_redshifts[j] - plane_redshifts[j-1]);

			if(flag_input_lens && j-1 == (flag_input_lens % Nplanes))
				//z1 = plane_redshifts[j] - 0.5*(plane_redshifts[j] - plane_redshifts[j-2]);
				z1 = QuickFindFromTable(Dl[j] - 0.5*(Dl[j] - Dl[j-2]));

			if(j == Nplanes-2) z2 = zsource;
			else z2 = QuickFindFromTable(Dl[j] + 0.5*dDl[j+1]);
			//else z2 = plane_redshifts[j] + 0.5*(plane_redshifts[j+1] - plane_redshifts[j]);

			if(flag_input_lens && j+1 == (flag_input_lens % Nplanes))
				//z2 = plane_redshifts[j] + 0.5*(plane_redshifts[j+2] - plane_redshifts[j]);
				z2 = QuickFindFromTable(Dl[j] + 0.5*(Dl[j+2] - Dl[j]));

			/// Find which halos are in redshift range
			locateD(halo_zs-1,Nhalos,z1,&j1);
			if(j1 == Nhalos) j1 = Nhalos-1;
			locateD(halo_zs-1,Nhalos,z2,&j2);
			if(j2 == Nhalos) j2 = Nhalos-1;

			/// Use other constructor to create halo data

			halo_data[j].reset(new HaloData(&halos[j1],&halo_pos[j1],&halo_zs[j1],j2-j1));

			//for(int i = 0; i<10 ;++i) cout << "Rmax:" << halos[j1+i].Rmax << "mass:" << halos[j1+i].mass << "rscale:" << halos[j1+i].rscale << "x = " << halo_pos[j1+i][0] << " " << halo_pos[j1+i][1] << endl;

			Ntot += halo_data[j]->Nhalos;
			///TODO: MARGARITA/BEN can be removed when the self-lensing problem is fixed 100%
			cout << "z1: " << z1 << " j1: " << j1 << " z2: " << z2 << " j2: " << j2 << endl;

		}

	}

	for(j=0;j<Nplanes-1;j++){
		if(flag_input_lens && j == (flag_input_lens % Nplanes))
			continue;

		std::cout << "  Building tree on plane " << j << " number of halos: " << halo_data[j]->Nhalos << std::endl;

		switch(internal_profile){
		case PowerLaw:
			halo_tree[j].reset(new QuadTreePowerLaw(pw_beta,&halo_data[j]->pos[0],halo_data[j]->Nhalos
							,halo_data[j]->halos,halo_data[j]->kappa_background));
			break;
		case NFW:
			halo_tree[j].reset(new QuadTreeNFW(&halo_data[j]->pos[0],halo_data[j]->Nhalos
							,halo_data[j]->halos,halo_data[j]->kappa_background));
			break;
		case PseudoNFW:
			halo_tree[j].reset(new QuadTreePseudoNFW(pnfw_beta,&halo_data[j]->pos[0],halo_data[j]->Nhalos
							,halo_data[j]->halos,halo_data[j]->kappa_background));
			break;
		case NSIE:
			halo_tree[j].reset(new QuadTreeNSIE(&halo_data[j]->pos[0],halo_data[j]->Nhalos
							,halo_data[j]->halos,halo_data[j]->kappa_background));
			break;
		default:
			ERROR_MESSAGE();
			cout << "There is no such case for the halo trees. Please choose from:" << endl;
			cout << "0: PowerLaw, 1: NFW, 2: PseudoNFW, 3: NSIE" << endl;
			exit(1);
			break;
		}

	}

	cout << "constructed " << Ntot << " halos" << endl;

	/*
	stringstream f;
	f << "halos_" << zsource << ".data";
	string filename = f.str();
	ofstream file_area(filename.c_str());
	if(!file_area){
		cout << "unable to create file " << filename << endl;
		exit(1);
	}

	for(j = 0; j < Nplanes-1; j++){

		if(flag_analens && j == (flag_analens % Nplanes))
			continue;

		for(i = 0; i < halo_data[j]->Nhalos; i++){

			double fac = 180/pi/3600./Dl[j]*(1+plane_redshifts[j]);

			file_area << plane_redshifts[j] << " ";
			file_area << i << " " << halo_data[j]->halos[i].mass << " " << fac*halo_data[j]->halos[i].Rmax << " " << fac*halo_data[j]->halos[i].rscale << " ";
			file_area << fac*halo_data[j]->pos[i][0] << " " << fac*halo_data[j]->pos[i][1] << endl;

		}
	}


	file_area.close();
	*/
	/*
	for(int l=0; l < 100; l++){
	double ray[2];

	double fac = l/100.;

	ray[0] = fac*sqrt(fieldofview);
	ray[1] = ray[0];

	ray[0] = ray[0]*pi/180.;
	ray[1] = ray[1]*pi/180.;

	double xx[2]={0.0,0.0};

	int halos;

	for(j = 0, halos = 0; j < Nplanes-1; j++){

		if(flag_analens && j == (flag_analens % Nplanes))
			continue;

		xx[0] = ray[0]*Dl[j]/(1+plane_redshifts[j]);
		xx[1] = ray[1]*Dl[j]/(1+plane_redshifts[j]);

		for(i = 0; i < halo_data[j]->Nhalos; i++){
			double r2 = (halo_data[j]->pos[i][0] - xx[0])*(halo_data[j]->pos[i][0] - xx[0])
						+ (halo_data[j]->pos[i][1] - xx[1])*(halo_data[j]->pos[i][1] - xx[1]);

			if(r2 <= halo_data[j]->halos[i].Rmax*halo_data[j]->halos[i].Rmax)
				halos++;
		}

	}


	cout << "ray: x " << ray[0]*180/pi << " y " << ray[1]*180/pi << ", halos: " << halos/float(Ntot) << endl;
	}

	 */

	/*
	double xp,x,xo;
	double yp,y,yo;
	double alpha_x_one, alpha_x_two;
	double alpha_y_one, alpha_y_two;

	double fac_one = (Dl[Nplanes-1]-Dl[0])/Dl[Nplanes-1];
	double fac_two = (Dl[Nplanes-1]-Dl[1])/Dl[Nplanes-1];

	x=xo=0; y=yo=0;

	xp = x*Dl[0]/(1+redshift[0]);
	yp = y*Dl[0]/(1+redshift[0]);

	xp = haloModel[0]->pos[0][0]-xp;
	yp = haloModel[0]->pos[0][1]-yp;

	double r2 = xp*xp+yp*yp;

	double ratio = 0.5*r2/haloModel[0]->halos[0].Rmax/haloModel[0]->halos[0].Rmax;

	alpha_x_one = 4*Grav*haloModel[0]->halos[0].mass*xp*(exp(-ratio)-1)/r2;
	alpha_y_one = 4*Grav*haloModel[0]->halos[0].mass*yp*(exp(-ratio)-1)/r2;

	double fac = (Dl[1]-Dl[0])/Dl[1];

	// angle on the second plane
	x = xo - fac*alpha_x_one;
	y = yo - fac*alpha_y_one;

	xp = x*Dl[1]/(1+redshift[1]);
	yp = y*Dl[1]/(1+redshift[1]);

	xp = haloModel[1]->pos[0][0]-xp;
	yp = haloModel[1]->pos[0][1]-yp;

	r2 = xp*xp+yp*yp;

	ratio = 0.5*r2/haloModel[1]->halos[0].Rmax/haloModel[1]->halos[0].Rmax;

	alpha_x_two = 4*Grav*haloModel[1]->halos[0].mass*xp*(exp(-ratio)-1)/r2;
	alpha_y_two = 4*Grav*haloModel[1]->halos[0].mass*yp*(exp(-ratio)-1)/r2;

	x = xo - fac_one*alpha_x_one - fac_two*alpha_x_two;
	y = yo - fac_one*alpha_y_one - fac_two*alpha_y_two;

	cout << "0 " << alpha_x_one << " " << alpha_y_one << endl;
	cout << "1 " << alpha_x_two << " " << alpha_y_two << endl;
	cout << xo << " " << yo << " " << x << " " << y << endl << endl;
	*/

}

/**
 * Set the redshifts of the planes by mapping the correct
 * redshift by using the coordinate distance table
 */
void MultiLens::setRedshifts(){
	int i;
	// assigns the redshifts and plugs in the input plane
	cout << "z: ";
	for(i=0; i<Nplanes; i++){
		plane_redshifts[i] = QuickFindFromTable(Dl[i]);
		cout << plane_redshifts[i] << " ";
	}
	cout << endl;
}

/**
 * Uses a quick bi-division search to find the index of the coordinate distance from the
 * table that matches the coordinate distance of the plane in interest and returns the
 * redshift, by averaging the two closest values of the redshift
 *
 * This need to be done, rather than a simple interpolation, since delta coordinate
 * distance in the table is not constant
 */
double MultiLens::QuickFindFromTable(double Dplane){
	int j_min, j_max, j_mean;

	j_max = NTABLE-1;
	j_min = 0;

	do{
		j_mean = floor((j_max-j_min)/2.0 + j_min);

		if(Dplane > coorDist_table[j_mean]){
			j_min = j_mean;
		}
		else{
			j_max = j_mean;
		}
	}while(j_max - j_min > 1);

	/// return the redshift, adding +2 to the indexes since in make_tables() the indexing starts from 1, not 0
	return zsource/float(NTABLE)*0.5*(j_max+j_min+2);
}

/**
 * Set the coordinate distances of the planes by dividing the coordinate distance space into equal intervals
 * and then plugging the analytic input plane in between.
 *
 * After this flag_input_lens will hold the index of the plane it is on
 * In case it is on the first plane, it will hold the index Nplanes, to make
 * sure that it is not zero (i.e. not set)
 */
void MultiLens::setCoorDist(CosmoHndl cosmo){
	std:: vector<double> lD;
	int i, Np;

	if(flag_input_lens)
		Np = Nplanes;
	else
		Np = Nplanes+1;

	double Ds = cosmo->coorDist(0,zsource);

	double Dlens;
	if(flag_input_lens) Dlens = cosmo->coorDist(0,input_lens->getZlens());
	else Dlens = Ds;

	/// spaces lD equally up to the source, including 0 and Ds
	/// therefore we need Nplanes+1 values
	/// however, if there is an input plane, we will need Nplanes values, since the input plane will take up a value itself
	fill_linear(lD,Np,0.,Ds);

	/// puts the input plane first if the case
	int j=0, flag=0;
	if(flag_input_lens && Dlens < lD[1]){
		Dl[j] = Dlens;
		flag_input_lens = (InputLens)Nplanes;
		flag = 1;
		j++;
	}

	/// assigns the redshifts and plugs in the input plane
	for(i=1; i<Np; i++){
		Dl[j] = lD[i];

		if(flag_input_lens && flag == 0)
			if(Dlens > lD[i] && Dlens <= lD[i+1]){
				Dl[j] = lD[i];
				Dl[++j] = Dlens;
				flag_input_lens = (InputLens)j;
				flag = 1;
			}
		j++;
	}

	dDl[0] = Dl[0];  // distance between jth plane and the previous plane
	for(j = 1; j < Nplanes; j++){
		dDl[j] = Dl[j] - Dl[j-1]; // distance between jth plane and the previous plane
	}

	if(flag_input_lens)
		cout << "zlens " << input_lens->getZlens() << " on plane number " << (flag_input_lens % Nplanes) << endl;

	cout << "Dl: ";
	for(j = 0; j < Nplanes; j++)
		cout << Dl[j] << " ";
	cout << endl;

	cout << "dDl: ";
	for(j = 0; j < Nplanes; j++)
		cout << dDl[j] << " ";
	cout << endl << endl;

}

double MultiLens::getZlens(){
	if(flag_input_lens)
		return input_lens->getZlens();
	else
		return plane_redshifts[0];
}

void MultiLens::setZlens(double z){
	if(flag_input_lens)
		input_lens->setZlens(z);
	else{
		cout << "It is not possible to reset the redshift of the input AnaLens plane a MultiLens" << endl;
		ERROR_MESSAGE();
		exit(1);
	}
}

/// read in halos from a simulation file
void MultiLens::readInputSimFile(CosmoHndl cosmo){

	char c;
	double ra,dec,z,vmax,vdisp,r_halfmass;
	string strg;
	unsigned long i,j;
	unsigned long id,np;

	//int index;

	if(internal_profile != NSIE && internal_profile != PowerLaw){
		std::cout << "The internal profile of the halos while using simulation input files must be a Power Law."
				<< std::endl << "Change this is parameter file" << std::endl;
		exit(1);
	}

	ifstream file_in(input_sim_file.c_str());
	if(!file_in){
		cout << "Can't open file " << input_sim_file << endl;
		exit(1);
	}

	// skip through header information in data file
	i=0;
	while(file_in.peek() == '#'){
		file_in.ignore(10000,'\n');
		++i;
	}
	std::cout << "skipped "<< i << " comment lines in file " << input_sim_file << std::endl;

	//file_in >> Nhalos;
	//Nhalos = 10;
	//cout << Nhalos << endl;

	//std::vector<HaloStructure> halo_vec;
	std::vector<HaloStructure> halo_vec;
	std::vector<double> halo_zs_vec;
	std::vector<double *> halo_pos_vec;

	// read in data
	double mass_max=0,R_max=0,V_max=0;
	double *theta;
	HaloStructure halo;

	for(i=0,j=0 ; c != '#'; ++i){

		// read a line of data
		file_in >> id >> c >> id >> c >> ra >> c >> dec >> c >> z
				 >> c >> np >> c >> vdisp >> c >> vmax >> c >> r_halfmass >> c;  //TODO the GalID will miss the first digit using this method.  No other method stops at the end of file.
		//std::cout << id << c << id << c << ra << c << dec << c << z
		//				 << c << np << c << vdisp << c << vmax << c << r_halfmass << std::endl;
		//cout << i << "  z: " << z << " np: " << np << " vmax:" << vmax << "  " << file_in.peek() << endl;

		if(np > 0.0 && vdisp > 0.0){

			halo_vec.push_back(halo);

			halo_vec[j].mass = np*8.6e8/cosmo->gethubble();
			halo_vec[j].Rmax = halo_vec[j].mass*Grav/2/pow(vdisp/lightspeed,2);  // SIS value
			if(internal_profile == NSIE){
				halo_vec[j].sigma = vdisp;
				halo_vec[j].fratio = (ran2(seed)+1)*0.5;  //TODO This is a kluge.
				halo_vec[j].pa = 2*pi*ran2(seed);  //TODO This is a kluge.
				  // TODO Needs to be changed.
				//if(halo_vec[j].mass > 1.0e14) halo_vec[j].rscale = halo_vec[j].Rmax*0.1*pow(halo_vec[j].mass/1.0e14,0.25);
				//else
				halo_vec[j].rscale = 0.0;
				halo_vec[j].Rsize = rmaxNSIE(halo_vec[j].sigma,halo_vec[j].mass,halo_vec[j].fratio,halo_vec[j].rscale);
				halo_vec[j].Rmax = MAX(1.0,1.0/halo_vec[j].fratio)*halo_vec[j].Rsize;  // redefine
			}else{
				// initialize unused variables to harmless values in PowerLaw case
				halo_vec[j].Rsize = halo_vec[j].Rmax;
				halo_vec[j].rscale = halo_vec[j].Rmax;
				halo_vec[j].fratio = 0;
				halo_vec[j].pa = 0;
				halo_vec[j].sigma = 0;
			}
			if(halo_vec[j].mass > mass_max) mass_max = halo_vec[j].mass;
			if(halo_vec[j].Rmax > R_max) R_max = halo_vec[j].Rmax;
			if(vdisp > V_max) V_max = vdisp;
			/*
			halo_vec[j].mass = mass*1.0e10*cosmo->gethubble();
			halo_vec[j].Rmax = cosmo->R200(z,mass*1.0e10*cosmo->gethubble());
			assert(halo_vec[j].Rmax > 0.0);
			cout << "Rmax:" << halo_vec[j].Rmax << endl;
			halo_vec[j].rscale = halo_vec[j].Rmax/cosmo->NFW_Concentration(vmax,halo_vec[j].mass,halo_vec[j].Rmax);
			 */

			halo_zs_vec.push_back(z);

			halo_vec[j].mass /= mass_scale;

			theta = new double[2];
			theta[0] = ra;
			theta[1] = dec;
			halo_pos_vec.push_back(theta);

			++j;
		}
	}
	file_in.close();
	std::cout << halo_vec.size() << " halos read in."<< std::endl
			<< "Max input mass = " << mass_max << "  R max = " << R_max << "  V max = " << V_max << std::endl;

	Nhalos = halo_vec.size();

	halos = new HaloStructure[Nhalos];
	halo_zs = new double[Nhalos];
	halo_pos = PosTypeMatrix(0,Nhalos-1,0,2);

	for(i=0;i<Nhalos;++i){
		halo_zs[i] = halo_zs_vec[i];
		halo_pos[i] = halo_pos_vec[i];
		halos[i] = halo_vec[i];
	}

	std::cout << "sourting in MultiLens::readInputSimFile()" << std::endl;
	// sort the halos by readshift
	MultiLens::quicksort(halos,halo_pos,halo_zs,Nhalos);

	std::cout << "leaving MultiLens::readInputSimFile()" << std::endl;
}


/** Sets the internal parameters of the multiple lens model
 * first the redshifts of the planes are calculated
 * then the coordinate distances to the different planes
 * the planes are populated by halos and the halo trees are built
 * and finally the internal parameters of the input plane are set, in case there is one
 */
void MultiLens::setInternalParams(CosmoHndl cosmo, SourceHndl source){

	if(flag_input_lens)
		input_lens->setInternalParams(cosmo,source);

	if( (cosmo->getOmega_matter() + cosmo->getOmega_lambda()) != 1.0 ){
		printf("ERROR: MultiLens can only handle flat universes at present.  Must change cosmology.\n");
		exit(1);
	}

	/// makes the oordinate distance table for the calculation of the redshifts of the different planes
	if(table_set == false) {std::cout << "making tables" << std::endl; make_table(cosmo);}
	setCoorDist(cosmo);
	setRedshifts();

	buildHaloTrees(cosmo);
	std:: cout << " done " << std:: endl;
}

/** \brief Read in information from a Virgo Millennium Data Base http://gavo.mpa-garching.mpg.de/MyMillennium/
 *
 * query select * from MockLensing.dbo.m21_20_39_021_bc03_Ben_halos
 *
 * This is information on the dark matter halos only.  There are 13 entries in each line separated by commas.
 * The comments must be removed from the beginning of the data file and the total number of halos must be added
 * as the first line.
 */
/// Sort halos[] and brr[][] by content off arr[]
void MultiLens::quicksort(HaloStructure *halos,double **brr,double *arr,unsigned long N){
	double pivotvalue;
	unsigned long pivotindex,newpivotindex,i;

	if(N <= 1) return ;

	// pick pivot as the median of the first, last and middle values
	if ((arr[0] >= arr[N/2] && arr[0] <= arr[N-1])
			|| (arr[0] >= arr[N-1] && arr[0] <= arr[N/2])) pivotindex = 0;
	else if ((arr[N/2] >= arr[0] && arr[N/2] <= arr[N-1])
			|| (arr[N/2] >= arr[N-1] && arr[N/2] <= arr[0])) pivotindex = N/2;
	else pivotindex = N-1;
	pivotvalue=arr[pivotindex];

	// move pivet to end of array
	swap(&arr[pivotindex],&arr[N-1]);
	//SwapPointsInArray(&pointarray[pivotindex],&pointarray[N-1]);
	swap(&halos[pivotindex],&halos[N-1]);
	swap(&brr[pivotindex],&brr[N-1]);
	newpivotindex=0;

	// partition list and array
	for(i=0;i<N;++i){
		if(arr[i] <= pivotvalue){
			swap(&arr[newpivotindex],&arr[i]);
			//SwapPointsInArray(&pointarray[newpivotindex],&pointarray[i]);
			swap(&halos[newpivotindex],&halos[i]);
			swap(&brr[newpivotindex],&brr[i]);
			++newpivotindex;
		}
	}
	--newpivotindex;

	quicksort(halos,brr,arr,newpivotindex);
	quicksort(&halos[newpivotindex+1],&brr[newpivotindex+1],&arr[newpivotindex+1],N-newpivotindex-1);

	return ;
}
/**
 * \brief Changes the maximum redshift that the rays are shot to.
 *
 * The multilens must have been initially constructed with a source redshift that is higher
 * than this redshift.  This is used to rayshoot to a source whose line of sight passes through the
 * simulation volume.  The source can be at higher redshift than the simulation volume.
 *
 * To revert the source redshift to its original value use MultiLens::RevertSourcePlane().
 *
 */
void MultiLens::ResetSourcePlane(
		CosmoHndl cosmo           /// cosmology
		,double z                 /// redshift of implanted source
		,bool nearest             /** If true, set the source plane to the nearest (in coordinate distance)
			                      * lensing plane that was created already.  This can be used to avoid self-lensing
			                      * by the halo of the source.  If the source is at higher redshift than the simulation
			                      * volume the source will be at its real redshift.
			                      */

		){
	unsigned long j;

	toggle_source_plane = true;

	if(z<=0.0){
		cout << "Warning: Source redshift cann't be set to " << z << " in MultiLens::ResetSourcePlane." << endl;
		return;
	}
/*
	if(z > plane_redshifts[Nplanes-1]){
		cout << "Warning: Implanted source is at higher redshift than simulation was constructed for." << endl
		<< "It is not being added. " << plane_redshifts[Nplanes-1] << " < " << z << endl;

		return;
	}
*/
	// j is the index of the next plane at higher redshift, This plane will be temporarily replaced and used as a source plane


	double Ds = cosmo->coorDist(0,z);

	locateD(Dl-1,Nplanes,Ds,&j);
	assert(j <= Nplanes && j >=0);
	if(j >= Nplanes-1){
<<<<<<< HEAD
		j = Nplanes-2;  // TODO It should be possible to make j = Nplane -1 but this seems to cause an error
=======
		j--;
>>>>>>> 2b159dbd
	}
	else if(j > 0){
		if(nearest) j = ((Ds-Dl[j-1]) > (Dl[j]-Ds)) ? j : j-1;
	}

	///TODO: MARGARITA/BEN can be removed when the self-lensing problem is fixed 100%
/*
 	for(int l=0; l<Nplanes-1; l++){
		for(int m=0; m<halo_data[l]->Nhalos;m++){
			if(halo_data[l]->z[m] == z){
				cout << l << " " << plane_redshifts[l] << " " << Dl[l] << endl;
				cout << j << " " << z << " " << Ds << endl;
				cout << j << " " << plane_redshifts[j] << " " << Dl[j] << endl;
			}
		}
	}
*/

	/// TODO BEN/MARGARITA: this ensures the source in on a plane, but it can be changed such that the source just has its own redhsift

	if(nearest && (j < Nplanes-1) ){
		z = plane_redshifts[j];
		Ds_implant = Dl[j];
		if(j > 0) dDs_implant = dDl[j];
		else  dDs_implant = Ds_implant;
	}else{
		Ds_implant = Ds;
		zs_implant = z;
		if(j > 0) dDs_implant = cosmo->coorDist(plane_redshifts[j-1],z);
		else  dDs_implant = Ds;
	}

	std::cout << "Source on plane " << j << std::endl;
	index_of_new_sourceplane = j;
}


/**
 * \brief Change the implanted source in the Multilens.
 *
 * When rays are subsequently shot through the simulation the surface brightness of the source will
 * be added to the point->surface_brightness.  Sources can be implanted without altering the existing
 * lens or rays.  The rays need to be re-shot after the index is re-shot.
 *
 * This is meant for use when the internal AnaSource has already been initialized with multiple sources.
 *
void MultiLens::ImplantSource(
		unsigned long index        /// the index of the galaxy to be made the current galaxy
		,CosmoHndl cosmo           /// cosmology
		){

	if(!gal_input_flag){
		ERROR_MESSAGE();
		std::cout << "The AnaSource has not been constructed within MultiLens" << std::endl;
		exit(1);
	}
	unsigned long j;
	double z;

	anasource->setIndex(index);
	z = anasource->getZ();

	if(anasource->getZ() > plane_redshifts[Nplanes-1]){
		cout << "Warning: Implanted source is at higher redshift than simulation was constructed for." << endl
		<< "It is not being added." << endl;
		return;
	}

	Ds_implant = cosmo->angDist(0,z);
	zs_implant = z;


	//ys_implant[0] = Ds_implant*anasource->get_theta()[0];
	//ys_implant[1] = Ds_implant*anasource->get_theta()[1];

	ys_implant[0] = ys_implant[1] = 0.0;


	locateD(plane_redshifts-1,Nplanes,zs_implant,&j);

	dDs_implant = cosmo->coorDist(z,plane_redshifts[j]);

	index_of_new_sourceplane = j;
}
*/

void swap(double **a,double **b){
	double *tmp;
	tmp=*a;
	*a=*b;
	*b=tmp;
}
<|MERGE_RESOLUTION|>--- conflicted
+++ resolved
@@ -1135,11 +1135,8 @@
 	locateD(Dl-1,Nplanes,Ds,&j);
 	assert(j <= Nplanes && j >=0);
 	if(j >= Nplanes-1){
-<<<<<<< HEAD
+
 		j = Nplanes-2;  // TODO It should be possible to make j = Nplane -1 but this seems to cause an error
-=======
-		j--;
->>>>>>> 2b159dbd
 	}
 	else if(j > 0){
 		if(nearest) j = ((Ds-Dl[j-1]) > (Dl[j]-Ds)) ? j : j-1;
