/*
 * halo_model.cpp
 *
 *  Created on: Jan 14, 2012
 *      Author: mpetkova
 */

#include <slsimlib.h>
#include <sstream>
#include <string>
#include <utilities.h>
#include <source.h>
#include <sourceAnaGalaxy.h>

using namespace std;

const long NTABLE = 1000;
const double maxz = 5.0;

HaloData::HaloData(CosmoHndl cosmo
		,double mass
		,double zlens){
	allocation_flag = true;
	kappa_background = 0.0;
	Nhalos = 1;
	halos = new HaloStructure[Nhalos];
	pos = PosTypeMatrix(0,Nhalos-1,0,2);

	HALO *ha = new HALO(cosmo,mass,zlens);

	int i;
	for(i = 0; i < Nhalos; i++){
		pos[i][0] = 0.0;
		pos[i][1] = 0.0;
		pos[i][2] = 0.0;

		halos[i].mass = mass;
		halos[i].Rmax = ha->getRvir()*cosmo->gethubble();
		halos[i].rscale = halos[i].Rmax/ha->getConcentration(0);

		cout << endl << halos[i].mass  << " " << halos[i].Rmax << " " << halos[i].rscale << endl;
	}

	delete ha;
}

HaloData::HaloData(HaloStructure *halostrucs,PosType **positions,unsigned long Nhaloss):
	pos(positions), halos(halostrucs), Nhalos(Nhaloss)
{
	allocation_flag = false;
	kappa_background = 0.0;  //TODO This should be set properly at some point.
}

/*HaloData::HaloData(NSIEstructure *halostrucs,PosType **positions,unsigned long Nhaloss):
	pos(positions), halos(NULL), nsiehalos(halostrucs), Nhalos(Nhaloss)
{
	allocation_flag = false;
	kappa_background = 0.0;  //TODO This should be set properly at some point.
}*/

/**
 *  \brief In this constructor the halos are created from a mass function and given random positions on the lens plane
 */

HaloData::HaloData(
		double fov            /// field of view in square degrees
		,double min_mass      /// Minimum mass of a halo
		,double mass_scale    /// mass scale
		,double z1            /// lowest redshift
		,double z2            /// highest redshift
		,int mass_func_type   /// mass function type: 0 Press-Schechter, 1 Sheth-Tormen, 2 Power Law
		,double alpha		/// slope of the Power Law
		,CosmoHndl cosmo     /// cosmology
		,long *seed
	)
	{

	allocation_flag = true;

    HALO *ha = new HALO(cosmo,min_mass,(z1+z2)/2);

	// calculate the mass density on the plane
    // and convert it to physical 1/physical_distance^2
	kappa_background = ha->totalMassDensityinHalos(0,1,alpha)*pow(cosmo->gethubble(),2)*pow(1+(z1+z2)/2,3);
	kappa_background *= cosmo->getOmega_matter()*cosmo->angDist(z1,z2)/mass_scale;

    //int iterator;
    //std::vector<double> vmasses,vsizes,vscale,vz;
    std::vector<int> vindex;
	std::vector<double> Logm,Nhalosbin;
	std::vector<double> Dli;

    Logm.resize(Nmassbin);
    Nhalosbin.resize(Nmassbin);

	/* fill the log(mass) vector */

	fill_linear(Logm,Nmassbin,min_mass,MaxLogm);

	double Nhaloestot;

	Nhalosbin[0] = cosmo->haloNumberDensityOnSky(pow(10,Logm[0])/cosmo->gethubble(),z1,z2,mass_func_type,alpha)*fov;

	Nhaloestot = Nhalosbin[0];
	Nhalosbin[0] = 1;
	int k;

#ifdef _OPENMP
#pragma omp parallel for
#endif
	for(k=1;k<Nmassbin;k++){
		double m = pow(10,Logm[k])/cosmo->gethubble();
		// cumulative number density in one square degree
		Nhalosbin[k] = cosmo->haloNumberDensityOnSky(m,z1,z2,mass_func_type,alpha)*fov;
		// normalize the cumulative distribution to one
		Nhalosbin[k] = Nhalosbin[k]/Nhaloestot;
	}

#ifdef _OPENMP
#pragma omp barrier
#endif

	Nhalos = (long)(poidev(float(Nhaloestot), seed) + 0.5);

	halos = new HaloStructure[Nhalos];
	pos = PosTypeMatrix(0,Nhalos-1,0,2);
	double rr,theta,maxr,zi;
	unsigned long i;
	for(i = 0; i < Nhalos; i++){
		zi = z1+(z2-z1)*ran2 (seed);
		Dli.push_back(cosmo->angDist(0,zi));
		maxr = pi*sqrt(fov/pi)/180*Dli[i]; // fov is a circle
		rr = maxr*sqrt(ran2(seed));
		theta = 2*pi*ran2(seed);
		pos[i][0] = rr*cos(theta);
		pos[i][1] = rr*sin(theta);

		halos[i].mass = pow(10,InterpolateYvec(Nhalosbin,Logm,ran2 (seed)));
		ha->reset(halos[i].mass,zi);
		halos[i].mass /= mass_scale;
		//halos[i].mass = vmasses[i];
		//halos[i].Rmax = vsizes[i];
		halos[i].Rmax = ha->getRvir()*cosmo->gethubble();
		//halos[i].rscale = vsizes[i]/vscale[i]; // get the Rscale=Rmax/c
		halos[i].rscale = halos[i].Rmax/ha->getConcentration(0); // get the Rscale=Rmax/c
		pos[i][2] = 0.0;//halos[i].Rmax;
	}

	delete ha;
}

HaloData::~HaloData(){

	if(allocation_flag){
		free_PosTypeMatrix(pos,0,Nhalos-1,0,2);
		delete[] halos;
	}
}


double *MultiLens::coorDist_table = NULL;
long MultiLens::ob_count = 0;

void MultiLens::make_table(CosmoHndl cosmo){
	int i;
	double x, dx = maxz/(double)NTABLE;

	coorDist_table = new double[NTABLE];

#ifdef _OPENMP
#pragma omp parallel for
#endif
	for(i = 0 ; i< NTABLE; i++){
		x = (i+1)*dx;
		coorDist_table[i] = cosmo->coorDist(0,x);
	}

#ifdef _OPENMP
#pragma omp barrier
#endif
}

/*
 * \ingroup Constructor
 * allocates space for the halo trees and the inout lens, if there is any
 */
MultiLens::MultiLens(string filename,long *my_seed) : Lens(){
	readParamfile(filename);

	// flag to determine if halos are created randomly or read in from a external simulation.
	if(input_sim_file.size() < 1) sim_input_flag = false;
	else sim_input_flag = true;

	std::cout << input_sim_file.c_str() << std::endl;

	if(input_gal_file.size() < 1) gal_input_flag = false;
	else gal_input_flag = true;

	std::cout << input_gal_file.c_str() << std::endl;

	plane_redshifts = new double[Nplanes];
	Dl = new double[Nplanes];
	dDl = new double[Nplanes];

	charge = 4*pi*Grav*mass_scale;

	//halo_tree = new auto_ptr<ForceTree>[Nplanes-1];
	halo_tree = new auto_ptr<QuadTree>[Nplanes-1];
	halodata = new auto_ptr<HaloData>[Nplanes-1];

	switch(flag_input_lens){
	case ana_lens:
		input_lens = new AnaLens(filename);
		analens = static_cast<AnaLens*>(input_lens);
		break;
	case moka_lens:
#ifdef ENABLE_FITS
		input_lens = new MOKALens(filename);
		mokalens = static_cast<MOKALens*>(input_lens);
		fieldofview = pow(1.5*mokalens->map->boxl*180/pi,2.0);
#else
		cout << "Enable the CCFITS handling first" << endl;
		exit(1);
#endif
		break;
	}

	// initially let source be the one inputed from parameter file
	index_of_new_sourceplane = -1;
	toggle_source_plane = false;

	seed = my_seed;
}

MultiLens::~MultiLens(){

	delete[] halo_tree;
	for(int j=0;j<Nplanes-1;j++) delete &(halo_tree[j]);
	delete[] Dl;
	delete[] plane_redshifts;
	delete[] dDl;
	for(int j=0;j<Nplanes-1;j++) delete &(halodata[j]);
	delete[] halodata;

	if(sim_input_flag){  // Otherwise these deallocations are done in the destructor of halodata's
		delete[] halos;
		delete[] halo_zs;
		free_PosTypeMatrix(halo_pos,0,Nhalos-1,0,2);
	}

	if(flag_input_lens)
		delete input_lens;

	--ob_count;
	if(ob_count == 0){
		// remove tables for the coordiante distances
		delete[] coorDist_table;
	}
}

void MultiLens::readParamfile(string filename){
      const int MAXPARAM = 50;
	  string label[MAXPARAM], rlabel, rvalue;
	  void *addr[MAXPARAM];
	  int id[MAXPARAM];
	  stringstream ss;
	  int i ,n;
	  int myint;
	  double mydouble;
	  string mystring;
	  char dummy[100];
	  string escape = "#";
	  int flag;

	  n = 0;

	  /// id[] = 2 = string, 1 = int, 0 = double
	  addr[n] = &outputfile;
	  id[n] = 2;
	  label[n++] = "outputfile";

	  addr[n] = &Nplanes;
	  id[n] = 1;
	  label[n++] = "Nplanes";

	  addr[n] = &min_mass;
	  id[n] = 0;
	  label[n++] = "min_mass";

	  addr[n] = &mass_scale;
	  id[n] = 0;
	  label[n++] = "mass_scale";

	  addr[n] = &flag_input_lens;
	  id[n] = 1;
	  label[n++] = "flag_input_lens";

	  addr[n] = &fieldofview;
	  id[n] = 0;
	  label[n++] = "fov";

	  addr[n] = &mass_func_type;
	  id[n] = 1;
	  label[n++] = "mass_func_type";

	  addr[n] = &internal_profile;
	  id[n] = 1;
	  label[n++] = "internal_profile";

	  addr[n] = &input_sim_file;
	  id[n] = 2;
	  label[n++] = "input_simulation_file";

	  addr[n] = &input_gal_file;
	  id[n] = 2;
	  label[n++] = "input_galaxy_file";

	  addr[n] = &pw_alpha;
	  id[n] = 0;
	  label[n++] = "alpha";

	  addr[n] = &pw_beta;
	  id[n] = 0;
	  label[n++] = "internal_slope_pw";

	  addr[n] = &pnfw_beta;
	  id[n] = 0;
	  label[n++] = "internal_slope_pnfw";

	  addr[n] = &flag_switch_deflection_off;
	  id[n] = 1;
	  label[n++] = "deflection_off";


	  cout << "Multi lens: reading from " << filename << endl;

	  ifstream file_in(filename.c_str());
	  if(!file_in){
	    cout << "Can't open file " << filename << endl;
	    exit(1);
	  }

	  // output file
	  while(!file_in.eof()){
		  file_in >> rlabel >> rvalue;
		  file_in.getline(dummy,100);

		  if(rlabel[0] == escape[0])
			  continue;

		  flag = 0;

		  for(i = 0; i < n; i++){
			  if(rlabel == label[i]){

				  flag = 1;
				  ss << rvalue;

				  switch(id[i]){
				  case 0:
					  ss >> mydouble;
					  *((double *)addr[i]) = mydouble;
					  break;
				  case 1:
					  ss >> myint;
					  *((int *)addr[i]) = myint;
					  break;
				  case 2:
					  ss >> mystring;
					  *((string *)addr[i]) = mystring;
					  break;
				  }

				  ss.clear();
				  ss.str(string());

				  id[i] = -1;
			  }
		  }
	  }

	  for(i = 0; i < n; i++){
		  if(id[i] >= 0 && addr[i] != &input_sim_file && addr[i] != &input_gal_file &&
				  addr[i] != &pw_alpha && addr[i] != &pw_beta && addr[i] != &pnfw_beta &&
				  addr[i] != &flag_switch_deflection_off){
			  ERROR_MESSAGE();
			  cout << "parameter " << label[i] << " needs to be set in the parameter file " << filename << endl;
			  exit(0);
		  }

		  /// DEFAULT VALUES
		  /// in case they are not set in the parameter file
		  if(id[i] >= 0 && addr[i] == &pw_alpha){
			  pw_alpha = 1./6.;
		  }
		  if(id[i] >= 0 && addr[i] == &pw_beta){
			  pw_beta = -1.0;
		  }
		  if(id[i] >= 0 && addr[i] == &pnfw_beta){
			  pnfw_beta = 2.0;
		  }
		  if(id[i] >= 0 && addr[i] == &flag_switch_deflection_off){
			  flag_switch_deflection_off = 0; //false, deflection is on
		  }
	  }

	  file_in.close();

	  if(pw_beta >= 0){
		  ERROR_MESSAGE();
		  cout << "Internal slope >=0 not possible." << endl;
		  exit(1);
	  }

	  if(pnfw_beta <= 0){
		  ERROR_MESSAGE();
		  cout << "Internal slope <=0 not possible." << endl;
		  exit(1);
	  }

	  if(pnfw_beta / floor(pnfw_beta) > 1.0){
		  ERROR_MESSAGE();
		  cout << "Internal slope needs to be a whole number." << endl;
		  exit(1);
	  }

	  // to compensate for the last plane, which is the source plane
	  Nplanes++;

	  // to compenstate for additional lens planes
	  if(flag_input_lens)
		  Nplanes++;

	  // convert to square degrees
	  fieldofview /= 3600. * 3600.;

	  printMultiLens();
}



void MultiLens::printMultiLens(){
	cout << endl << "outputfile " << outputfile << endl;

	cout << endl << "**multi lens model**" << endl;

	cout << "Nplanes " << Nplanes << endl;

	cout << "mass scale " << mass_scale << endl;

	cout << "min mass " << min_mass << endl;

	cout << "flag input lens " << flag_input_lens << endl;
	switch(flag_input_lens){
	case null:
		cout << "  No input lens specified " << endl;
		break;
	case ana_lens:
		cout << "  AnaLens " << endl;
		break;
	case moka_lens:
		cout << "  MOKALens " << endl;
		break;
	}

	cout << "field of view " << fieldofview << endl;

	cout << "internal profile type " << internal_profile << endl;
	switch(internal_profile){
	case PowerLaw:
		cout << "  Power law internal profile " << endl;
		cout << "  slope: " << pw_beta << endl;
		break;
	case NFW:
		cout << "  NFW internal profile " << endl;
		break;
	case PseudoNFW:
		cout << "  Pseudo NFW internal profile " << endl;
		cout << "  slope: " << pnfw_beta << endl;
		break;
	case NSIE:
		cout << "  NonSingular Isothermal Ellipsoid internal profile " << endl;
		break;
	}

	cout << "mass function type " << mass_func_type << endl;
	switch(mass_func_type){
		case PS:
			cout << "  Press-Schechter mass function " << endl;
			break;
		case ST:
			cout << "  Sheth-Tormen mass function " << endl;
			break;
		case PL:
			cout << "  Power law mass function " << endl;
			cout << "  slope: " << pw_alpha << endl;
			break;
		}

	cout << endl;
}

/**
 * Populates the planes with halos by dividing the space around the planes into
 * equal redshift distances, where the plane with the input lens is excluded
 * since it will not contain any halos
 *
 * Then the halo trees are built, depending on the internal profile model that
 * has been chosen in the parameter file
 */
void MultiLens::buildHaloTrees(
		CosmoHndl cosmo /// the cosmology
		,double zsource /// the source resdhift
		){
	int i, j, Ntot;
	double z1, z2;

	if(!sim_input_flag){   /// If no input file is provided synthesize halos

		for(j=0,Ntot=0;j<Nplanes-1;j++){
			if(flag_input_lens && j == (flag_input_lens % Nplanes))
				continue;

			/*
			 * Setting the redshift range
			 * If there is a plane with an input lens on it, it is skipped over
			 * since it will not contain any halos
			 */
			if(j == 0) z1 = 0.0;
			else z1 = 1.0/cosmo->scalefactor(Dl[j] - dDl[j]/2) - 1;
			//else z1 = plane_redshifts[j] - 0.5*(plane_redshifts[j] - plane_redshifts[j-1]);

			if(j-1 == (flag_input_lens % Nplanes)) //z1 = plane_redshifts[j] - 0.5*(plane_redshifts[j] - plane_redshifts[j-2]);
				z1 = 1.0/cosmo->scalefactor(Dl[j] - 0.5*(Dl[j] - Dl[j-2])) - 1;

			if(j == Nplanes-2) z2 = zsource;
			else z2 = 1.0/cosmo->scalefactor(Dl[j] + dDl[j+1]/2) - 1;
			//else z2 = plane_redshifts[j] + 0.5*(plane_redshifts[j+1] - plane_redshifts[j]);

			if(j+1 == (flag_input_lens % Nplanes)) //z2 = plane_redshifts[j] + 0.5*(plane_redshifts[j+2] - plane_redshifts[j]);
				z2 = 1.0/cosmo->scalefactor(Dl[j] + 0.5*(Dl[j+2] - Dl[j])) - 1;

			//halodata[j] = new HaloData(fieldofview,min_mass,z1,z2,mass_func_type,cosmo,seed);
			halodata[j] = auto_ptr<HaloData>(new HaloData(fieldofview,min_mass,mass_scale,z1,z2,mass_func_type,pw_alpha,cosmo,seed));

			Ntot+=halodata[j]->Nhalos;
		}

	}else{
		// If input file is provided, read it in and put the halos onto lens planes.

		readInputSimFile(cosmo);
		unsigned long j1,j2;

		for(j=0,Ntot=0;j<Nplanes-1;j++){
			if(flag_input_lens && j == (flag_input_lens % Nplanes))
				continue;

			/*
			 * Setting the redshift range
			 * If there is a plane with an input lens on it, it is skipped over
			 * since it will not contain any halos
			 */
			if(j == 0) z1 = 0.0;
			else z1 = 1.0/cosmo->scalefactor(Dl[j] - dDl[j]/2) - 1;
			//else z1 = plane_redshifts[j] - 0.5*(plane_redshifts[j] - plane_redshifts[j-1]);

			if(j-1 == (flag_input_lens % Nplanes)) //z1 = plane_redshifts[j] - 0.5*(plane_redshifts[j] - plane_redshifts[j-2]);
				z1 = 1.0/cosmo->scalefactor(Dl[j] - 0.5*(Dl[j] - Dl[j-2])) - 1;

			if(j == Nplanes-2) z2 = zsource;
			else z2 = 1.0/cosmo->scalefactor(Dl[j] + dDl[j+1]/2) - 1;
			//else z2 = plane_redshifts[j] + 0.5*(plane_redshifts[j+1] - plane_redshifts[j]);

			if(j+1 == (flag_input_lens % Nplanes)) //z2 = plane_redshifts[j] + 0.5*(plane_redshifts[j+2] - plane_redshifts[j]);
				z2 = 1.0/cosmo->scalefactor(Dl[j] + 0.5*(Dl[j+2] - Dl[j])) - 1;

			/// Find which halos are in redshift range

			locateD(halo_zs-1,Nhalos,z1,&j1);
			if(j1 == Nhalos) j1 = Nhalos-1;
			locateD(halo_zs-1,Nhalos,z2,&j2);
			if(j2 == Nhalos) j2 = Nhalos-1;

			/// Use other constructor to create halo data

			//halodata[j] = new HaloData(&halos[j1],&halo_pos[j1],j2-j1);
			halodata[j] = auto_ptr<HaloData>(new HaloData(&halos[j1],&halo_pos[j1],j2-j1));

			//for(int i = 0; i<10 ;++i) cout << "Rmax:" << halos[j1+i].Rmax << "mass:" << halos[j1+i].mass << "rscale:" << halos[j1+i].rscale << "x = " << halo_pos[j1+i][0] << " " << halo_pos[j1+i][1] << endl;

			Ntot += halodata[j]->Nhalos;
		}

	}

	for(j=0;j<Nplanes-1;j++){
		if(flag_input_lens && j == (flag_input_lens % Nplanes))
			continue;

		switch(internal_profile){
		case PowerLaw:
			//halo_tree[j] = auto_ptr<ForceTree>(new ForceTreePowerLaw(1.9,&halodata[j]->pos[0],halodata[j]->Nhalos
			//		,halodata[j]->halos,true,halodata[j]->kappa_background));
			halo_tree[j] = auto_ptr<QuadTree>(new QuadTreePowerLaw(pw_beta,&halodata[j]->pos[0],halodata[j]->Nhalos
							,halodata[j]->halos,halodata[j]->kappa_background));
			break;
		case NFW:
			//halo_tree[j] = auto_ptr<ForceTree>(new ForceTreeNFW(&halodata[j]->pos[0],halodata[j]->Nhalos
			//		,halodata[j]->halos,true,halodata[j]->kappa_background));
			halo_tree[j] = auto_ptr<QuadTree>(new QuadTreeNFW(&halodata[j]->pos[0],halodata[j]->Nhalos
							,halodata[j]->halos,halodata[j]->kappa_background));
			break;
		case PseudoNFW:
			//halo_tree[j] = auto_ptr<ForceTree>(new ForceTreePseudoNFW(2,&halodata[j]->pos[0],halodata[j]->Nhalos
			//		,halodata[j]->halos,true,halodata[j]->kappa_background));
			halo_tree[j] = auto_ptr<QuadTree>(new QuadTreePseudoNFW(pnfw_beta,&halodata[j]->pos[0],halodata[j]->Nhalos
							,halodata[j]->halos,halodata[j]->kappa_background));
			break;
		case NSIE:
			halo_tree[j] = auto_ptr<QuadTree>(new QuadTreeNSIE(&halodata[j]->pos[0],halodata[j]->Nhalos
							,halodata[j]->halos,halodata[j]->kappa_background));
			break;
		default:
			cout << "There is no such case for the halo trees." << endl;
			ERROR_MESSAGE();
			exit(1);
			break;
		}

	}


	cout << "constructed " << Ntot << " halos" << endl;

	/*
	stringstream f;
	f << "halos_" << zsource << ".data";
	string filename = f.str();
	ofstream file_area(filename.c_str());
	if(!file_area){
		cout << "unable to create file " << filename << endl;
		exit(1);
	}

	for(j = 0; j < Nplanes-1; j++){

		if(flag_analens && j == (flag_analens % Nplanes))
			continue;

		for(i = 0; i < halodata[j]->Nhalos; i++){

			double fac = 180/pi/3600./Dl[j]*(1+plane_redshifts[j]);

			file_area << plane_redshifts[j] << " ";
			file_area << i << " " << halodata[j]->halos[i].mass << " " << fac*halodata[j]->halos[i].Rmax << " " << fac*halodata[j]->halos[i].rscale << " ";
			file_area << fac*halodata[j]->pos[i][0] << " " << fac*halodata[j]->pos[i][1] << endl;

		}
	}


	file_area.close();
	*/
	/*
	for(int l=0; l < 100; l++){
	double ray[2];

	double fac = l/100.;

	ray[0] = fac*sqrt(fieldofview);
	ray[1] = ray[0];

	ray[0] = ray[0]*pi/180.;
	ray[1] = ray[1]*pi/180.;

	double xx[2]={0.0,0.0};

	int halos;

	for(j = 0, halos = 0; j < Nplanes-1; j++){

		if(flag_analens && j == (flag_analens % Nplanes))
			continue;

		xx[0] = ray[0]*Dl[j]/(1+plane_redshifts[j]);
		xx[1] = ray[1]*Dl[j]/(1+plane_redshifts[j]);

		for(i = 0; i < halodata[j]->Nhalos; i++){
			double r2 = (halodata[j]->pos[i][0] - xx[0])*(halodata[j]->pos[i][0] - xx[0])
						+ (halodata[j]->pos[i][1] - xx[1])*(halodata[j]->pos[i][1] - xx[1]);

			if(r2 <= halodata[j]->halos[i].Rmax*halodata[j]->halos[i].Rmax)
				halos++;
		}

	}


	cout << "ray: x " << ray[0]*180/pi << " y " << ray[1]*180/pi << ", halos: " << halos/float(Ntot) << endl;
	}

	 */

	/*
	double xp,x,xo;
	double yp,y,yo;
	double alpha_x_one, alpha_x_two;
	double alpha_y_one, alpha_y_two;

	double fac_one = (Dl[Nplanes-1]-Dl[0])/Dl[Nplanes-1];
	double fac_two = (Dl[Nplanes-1]-Dl[1])/Dl[Nplanes-1];

	x=xo=0; y=yo=0;

	xp = x*Dl[0]/(1+redshift[0]);
	yp = y*Dl[0]/(1+redshift[0]);

	xp = haloModel[0]->pos[0][0]-xp;
	yp = haloModel[0]->pos[0][1]-yp;

	double r2 = xp*xp+yp*yp;

	double ratio = 0.5*r2/haloModel[0]->halos[0].Rmax/haloModel[0]->halos[0].Rmax;

	alpha_x_one = 4*Grav*haloModel[0]->halos[0].mass*xp*(exp(-ratio)-1)/r2;
	alpha_y_one = 4*Grav*haloModel[0]->halos[0].mass*yp*(exp(-ratio)-1)/r2;

	double fac = (Dl[1]-Dl[0])/Dl[1];

	// angle on the second plane
	x = xo - fac*alpha_x_one;
	y = yo - fac*alpha_y_one;

	xp = x*Dl[1]/(1+redshift[1]);
	yp = y*Dl[1]/(1+redshift[1]);

	xp = haloModel[1]->pos[0][0]-xp;
	yp = haloModel[1]->pos[0][1]-yp;

	r2 = xp*xp+yp*yp;

	ratio = 0.5*r2/haloModel[1]->halos[0].Rmax/haloModel[1]->halos[0].Rmax;

	alpha_x_two = 4*Grav*haloModel[1]->halos[0].mass*xp*(exp(-ratio)-1)/r2;
	alpha_y_two = 4*Grav*haloModel[1]->halos[0].mass*yp*(exp(-ratio)-1)/r2;

	x = xo - fac_one*alpha_x_one - fac_two*alpha_x_two;
	y = yo - fac_one*alpha_y_one - fac_two*alpha_y_two;

	cout << "0 " << alpha_x_one << " " << alpha_y_one << endl;
	cout << "1 " << alpha_x_two << " " << alpha_y_two << endl;
	cout << xo << " " << yo << " " << x << " " << y << endl << endl;
	*/

}

/**
 * Set the redshifts of the planes by mapping the correct
 * redshift by using the coordinate distance table
 */
void MultiLens::setRedshifts(){
	int i;
	// assigns the redshifts and plugs in the input plane
	cout << "z: ";
	for(i=0; i<Nplanes; i++){
		plane_redshifts[i] = QuickFindFromTable(Dl[i]);
		cout << plane_redshifts[i] << " ";
	}
	cout << endl;
}

/**
 * Uses a quick bi-division search to find the index of the coordinate distance from the
 * table that matches the coordinate distance of the plane in interest and returns the
 * redshift, by averaging the two closest values of the redshift
 *
 * This need to be done, rather than a simple interpolation, since delta coordinate
 * distance in the table is not constant
 */
double MultiLens::QuickFindFromTable(double Dplane){
	int j_min, j_max, j_mean;

	j_max = NTABLE-1;
	j_min = 0;

	do{
		j_mean = int((j_max-j_min)/2.0 + j_min);

		if(Dplane > coorDist_table[j_mean]){
			j_min = j_mean;
		}
		else{
			j_max = j_mean;
		}
	}while(j_max - j_min > 1);

	/// return the redshift, adding +2 to the indexes since in make_tables() the indexing starts from 1, not 0
	return maxz/float(NTABLE)*0.5*(j_max+j_min+2);
}

/**
 * Set the coordinate distances of the planes by dividing the coordinate distance space into equal intervals
 * and then plugging the analytic input plane in between.
 *
 * After this flag_input_lens will hold the index of the plane it is on
 * In case it is on the first plane, it will hold the index Nplanes, to make
 * sure that it is not zero (i.e. not set)
 */
void MultiLens::setCoorDist(CosmoHndl cosmo, double zsource){
	std:: vector<double> lD;
	int i, Np;

	if(flag_input_lens)
		Np = Nplanes;
	else
		Np = Nplanes+1;

	double Ds = cosmo->coorDist(0,zsource);
	double Dlens;
	if(flag_input_lens) Dlens = cosmo->coorDist(0,input_lens->getZlens());
	else Dlens = Ds;

	/// spaces lD equally up to the source, including 0 and Ds
	/// therefore we need Nplanes+1 values
	/// however, if there is an input plane, we will need Nplanes values, since the input plane will take up a value itself
	fill_linear(lD,Np,0.,Ds);

	/// puts the input plane first if the case
	int j=0, flag=0;
	if(flag_input_lens && Dlens < lD[1]){
		Dl[j] = Dlens;
		flag_input_lens = (InputLens)Nplanes;
		flag = 1;
		j++;
	}

	/// assigns the redshifts and plugs in the input plane
	for(i=1; i<Np; i++){
		Dl[j] = lD[i];

		if(flag_input_lens && flag == 0)
			if(Dlens > lD[i] && Dlens <= lD[i+1]){
				Dl[j] = lD[i];
				Dl[++j] = Dlens;
				flag_input_lens = (InputLens)j;
				flag = 1;
			}
		j++;
	}

	dDl[0] = Dl[0];  // distance between jth plane and the previous plane
	for(j = 1; j < Nplanes; j++){
		dDl[j] = Dl[j] - Dl[j-1]; // distance between jth plane and the previous plane
	}

	if(flag_input_lens)
		cout << "zlens " << input_lens->getZlens() << " on plane number " << (flag_input_lens % Nplanes) << endl;

	cout << "Dl: ";
	for(j = 0; j < Nplanes; j++)
		cout << Dl[j] << " ";
	cout << endl;

	cout << "dDl: ";
	for(j = 0; j < Nplanes; j++)
		cout << dDl[j] << " ";
	cout << endl << endl;

}

double MultiLens::getZlens(){
	if(flag_input_lens)
		return input_lens->getZlens();
	else
		return plane_redshifts[0];
}

void MultiLens::setZlens(double z){
	cout << "It is not possible to reset the redshift of the input AnaLens plane a MultiLens" << endl;
	ERROR_MESSAGE();
	exit(1);
}

/// read in halos from a simulation file
void MultiLens::readInputSimFile(CosmoHndl cosmo){

	char c;
	double ra,dec,z,vmax,vdisp,r_halfmass;
	string strg;
	unsigned long i,j;
	unsigned long id,np;

	//int index;

	if(internal_profile != NSIE && internal_profile != PowerLaw){
		std::cout << "The internal profile of the halos while using simulation input files must be a Power Law."
				<< std::endl << "Change this is parameter file" << std::endl;
		exit(1);
	}

	ifstream file_in(input_sim_file.c_str());
	if(!file_in){
		cout << "Can't open file " << input_sim_file << endl;
		exit(1);
	}

	// skip through header information in data file
	i=0;
	while(file_in.peek() == '#'){
		file_in.ignore(10000,'\n');
		++i;
	}
	std::cout << "skipped "<< i << " comment lines in file " << input_sim_file << std::endl;

	//file_in >> Nhalos;
	//Nhalos = 10;
	//cout << Nhalos << endl;

	//std::vector<HaloStructure> halo_vec;
	std::vector<HaloStructure> halo_vec;
	std::vector<double> halo_zs_vec;
	std::vector<double *> halo_pos_vec;

	// read in data
	double mass_max=0,R_max=0,V_max=0;
	double *theta;
	HaloStructure halo;

	for(i=0,j=0 ; c != '#'; ++i){

		// read a line of data
		file_in >> id >> c >> id >> c >> ra >> c >> dec >> c >> z
				 >> c >> np >> c >> vdisp >> c >> vmax >> c >> r_halfmass >> c;  //TODO the GalID will miss the first digit using this method.  No other method stops at the end of file.
		//std::cout << id << c << id << c << ra << c << dec << c << z
		//				 << c << np << c << vdisp << c << vmax << c << r_halfmass << std::endl;
		//cout << i << "  z: " << z << " np: " << np << " vmax:" << vmax << "  " << file_in.peek() << endl;

		if(np > 0.0 && vdisp > 0.0){

			halo_vec.push_back(halo);

			halo_vec[j].mass = np*8.6e8/cosmo->gethubble();
			halo_vec[j].Rmax = halo_vec[j].mass*Grav/2/pow(vdisp/lightspeed,2);  // SIS value
			if(internal_profile == NSIE){
				halo_vec[j].sigma = vdisp;
				halo_vec[j].fratio = (ran2(seed)+1)*0.5;  //TODO This is a kluge.
				halo_vec[j].pa = 2*pi*ran2(seed);  //TODO This is a kluge.
				  // TODO Needs to be changed.
				//if(halo_vec[j].mass > 1.0e14) halo_vec[j].rscale = halo_vec[j].Rmax*0.1*pow(halo_vec[j].mass/1.0e14,0.25);
				//else
					halo_vec[j].rscale = 0.0;
				halo_vec[j].Rsize = rmaxNSIE(halo_vec[j].sigma,halo_vec[j].mass,halo_vec[j].fratio,halo_vec[j].rscale);
				halo_vec[j].Rmax = MAX(1.0,1.0/halo_vec[j].fratio)*halo_vec[j].Rsize;  // redefine
			}else{
				// initialize unused variables to harmless values in PowerLaw case
				halo_vec[j].Rsize = halo_vec[j].Rmax;
				halo_vec[j].rscale = halo_vec[j].Rmax;
				halo_vec[j].fratio = 0;
				halo_vec[j].pa = 0;
				halo_vec[j].sigma = 0;
			}
			if(halo_vec[j].mass > mass_max) mass_max = halo_vec[j].mass;
			if(halo_vec[j].Rmax > R_max) R_max = halo_vec[j].Rmax;
			if(vdisp > V_max) V_max = vdisp;
			/*
			halo_vec[j].mass = mass*1.0e10*cosmo->gethubble();
			halo_vec[j].Rmax = cosmo->R200(z,mass*1.0e10*cosmo->gethubble());
			assert(halo_vec[j].Rmax > 0.0);
			cout << "Rmax:" << halo_vec[j].Rmax << endl;
			halo_vec[j].rscale = halo_vec[j].Rmax/cosmo->NFW_Concentration(vmax,halo_vec[j].mass,halo_vec[j].Rmax);
			 */

			halo_zs_vec.push_back(z);

			halo_vec[j].mass /= mass_scale;

			theta = new double[2];
			theta[0] = ra;
			theta[1] = dec;
			halo_pos_vec.push_back(theta);

			++j;
		}
	}
	file_in.close();
	std::cout << halo_vec.size() << " halos read in."<< std::endl
			<< "Max input mass = " << mass_max << "  R max = " << R_max << "  V max = " << V_max << std::endl;

	Nhalos = halo_vec.size();

	halos = new HaloStructure[Nhalos];
	halo_zs = new double[Nhalos];
	halo_pos = PosTypeMatrix(0,Nhalos-1,0,2);


	for(i=0;i<Nhalos;++i){
		halo_zs[i] = halo_zs_vec[i];
		halo_pos[i] = halo_pos_vec[i];
		halos[i] = halo_vec[i];
	}

	cout << halos[9].Rmax << endl;

	// sort the halos by readshift
	MultiLens::quicksort(halos,halo_pos,halo_zs,Nhalos);
}


/** Sets the internal parameters of the multiple lens model
 * first the redshifts of the planes are calculated
 * then the coordinate distances to the different planes
 * the planes are populated by halos and the halo trees are built
 * and finally the internal parameters of the input plane are set, in case there is one
 */
void MultiLens::setInternalParams(CosmoHndl cosmo, SourceHndl source){

	int j;

	if(flag_input_lens)
		input_lens->setInternalParams(cosmo,source);

	if( (cosmo->getOmega_matter() + cosmo->getOmega_lambda()) != 1.0 ){
		printf("ERROR: MultiLens can only handle flat universes at present.  Must change cosmology.\n");
		exit(1);
	}

	/// makes the oordinate distance table for the calculation of the redshifts of the different planes
	if(ob_count == 0) make_table(cosmo);
	setCoorDist(cosmo,source->getZ());
	setRedshifts();

	buildHaloTrees(cosmo,source->getZ());
	std:: cout << " done " << std:: endl;
}

/** \brief Read in information from a Virgo Millennium Data Base http://gavo.mpa-garching.mpg.de/MyMillennium/
 *
 * query select * from MockLensing.dbo.m21_20_39_021_bc03_Ben_halos
 *
 * This is information on the dark matter halos only.  There are 13 entries in each line separated by commas.
 * The comments must be removed from the beginning of the data file and the total number of halos must be added
 * as the first line.
 */
/// Sort halos[] and brr[][] by content off arr[]
void MultiLens::quicksort(HaloStructure *halos,double **brr,double *arr,unsigned long N){
	double pivotvalue;
	unsigned long pivotindex,newpivotindex,i;

	if(N <= 1) return ;

	// pick pivot as the median of the first, last and middle values
	if ((arr[0] >= arr[N/2] && arr[0] <= arr[N-1])
			|| (arr[0] >= arr[N-1] && arr[0] <= arr[N/2])) pivotindex = 0;
	else if ((arr[N/2] >= arr[0] && arr[N/2] <= arr[N-1])
			|| (arr[N/2] >= arr[N-1] && arr[N/2] <= arr[0])) pivotindex = N/2;
	else pivotindex = N-1;
	pivotvalue=arr[pivotindex];

	// move pivet to end of array
	swap(&arr[pivotindex],&arr[N-1]);
	//SwapPointsInArray(&pointarray[pivotindex],&pointarray[N-1]);
	swap(&halos[pivotindex],&halos[N-1]);
	swap(&brr[pivotindex],&brr[N-1]);
	newpivotindex=0;

	// partition list and array
	for(i=0;i<N;++i){
		if(arr[i] <= pivotvalue){
			swap(&arr[newpivotindex],&arr[i]);
			//SwapPointsInArray(&pointarray[newpivotindex],&pointarray[i]);
			swap(&halos[newpivotindex],&halos[i]);
			swap(&brr[newpivotindex],&brr[i]);
			++newpivotindex;
		}
	}
	--newpivotindex;

	quicksort(halos,brr,arr,newpivotindex);
	quicksort(&halos[newpivotindex+1],&brr[newpivotindex+1],&arr[newpivotindex+1],N-newpivotindex-1);

	return ;
}
/**
 * \brief Changes the maximum redshift that the rays are shot to.
 *
 * The multilens must have been initially constructed with a source redshift that is higher
 * than this redshift.  This is used to rayshoot to a source that is within the simulation
 * volume.  To revert the source redshift to its original value use MultiLens::RevertSourcePlane().
 *
 */
void MultiLens::ResetSourcePlane(
		CosmoHndl cosmo           /// cosmology
		,double z                 /// redshift of implanted source
		,bool nearest             /// If true, set the source plane to the nearest (in coordinate distance)
			                      /// lensing plane that was created already.  This can be used to avoid self-lensing
			                      /// by the halo of the source.
		){
	unsigned long j;

	toggle_source_plane = true;

	if(z > plane_redshifts[Nplanes-1]){
		cout << "Warning: Implanted source is at higher redshift than simulation was constructed for." << endl
		<< "It is not being added. " << plane_redshifts[Nplanes-1] << " < " << z << endl;

		return;
	}

<<<<<<< HEAD
	Ds_implant = cosmo->coorDist(0,z);
	zs_implant = z;
=======
>>>>>>> 9b369a59

	// j is the index of the next plane at higher redshift
	locateD(plane_redshifts-1,Nplanes,zs_implant,&j);
	assert(plane_redshifts[j] > z);

	if(j > 0) z = cosmo->coorDist(plane_redshifts[j-1],z) > cosmo->coorDist(z,plane_redshifts[j])
			? plane_redshifts[j] : plane_redshifts[j-1];

	Ds_implant = cosmo->angDist(0,z);
	zs_implant = z;
	if(j > 0) dDs_implant = cosmo->coorDist(plane_redshifts[j-1],z);
	else  dDs_implant = Ds_implant;

	//anasource = auto_ptr<MultiSourceAnaGalaxy>(new MultiSourceAnaGalaxy(ana_source));
	index_of_new_sourceplane = j;
}


/**
 * \brief Change the implanted source in the Multilens.
 *
 * When rays are subsequently shot through the simulation the surface brightness of the source will
 * be added to the point->surface_brightness.  Sources can be implanted without altering the existing
 * lens or rays.  The rays need to be re-shot after the index is re-shot.
 *
 * This is meant for use when the internal AnaSource has already been initialized with multiple sources.
 *
void MultiLens::ImplantSource(
		unsigned long index        /// the index of the galaxy to be made the current galaxy
		,CosmoHndl cosmo           /// cosmology
		){

	if(!gal_input_flag){
		ERROR_MESSAGE();
		std::cout << "The AnaSource has not been constructed within MultiLens" << std::endl;
		exit(1);
	}
	unsigned long j;
	double z;

	anasource->setIndex(index);
	z = anasource->getZ();

	if(anasource->getZ() > plane_redshifts[Nplanes-1]){
		cout << "Warning: Implanted source is at higher redshift than simulation was constructed for." << endl
		<< "It is not being added." << endl;
		return;
	}

	Ds_implant = cosmo->angDist(0,z);
	zs_implant = z;


	//ys_implant[0] = Ds_implant*anasource->get_theta()[0];
	//ys_implant[1] = Ds_implant*anasource->get_theta()[1];

	ys_implant[0] = ys_implant[1] = 0.0;


	locateD(plane_redshifts-1,Nplanes,zs_implant,&j);

	dDs_implant = cosmo->coorDist(z,plane_redshifts[j]);

	index_of_new_sourceplane = j;
}
*/

void swap(double **a,double **b){
	double *tmp;
	tmp=*a;
	*a=*b;
	*b=tmp;
}
<|MERGE_RESOLUTION|>--- conflicted
+++ resolved
@@ -1107,12 +1107,6 @@
 		return;
 	}
 
-<<<<<<< HEAD
-	Ds_implant = cosmo->coorDist(0,z);
-	zs_implant = z;
-=======
->>>>>>> 9b369a59
-
 	// j is the index of the next plane at higher redshift
 	locateD(plane_redshifts-1,Nplanes,zs_implant,&j);
 	assert(plane_redshifts[j] > z);
@@ -1121,6 +1115,7 @@
 			? plane_redshifts[j] : plane_redshifts[j-1];
 
 	Ds_implant = cosmo->angDist(0,z);
+
 	zs_implant = z;
 	if(j > 0) dDs_implant = cosmo->coorDist(plane_redshifts[j-1],z);
 	else  dDs_implant = Ds_implant;
