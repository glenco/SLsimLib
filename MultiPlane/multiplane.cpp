--- conflicted
+++ resolved
@@ -56,14 +56,9 @@
 		,double mass_scale    /// mass scale
 		,double z1            /// lowest redshift
 		,double z2            /// highest redshift
-<<<<<<< HEAD
-		,int mass_func_type   /// mass function type: 0 Press-Schechter, 1 Sheth-Tormen
-		,CosmoHndl cosmo      /// cosmology
-=======
 		,int mass_func_type   /// mass function type: 0 Press-Schechter, 1 Sheth-Tormen, 2 Power Law
 		,double alpha		/// slope of the Power Law
 		,CosmoHndl cosmo     /// cosmology
->>>>>>> b1657124
 		,long *seed
 	)
 	{
