--- conflicted
+++ resolved
@@ -754,223 +754,6 @@
 	}
 }
 
-<<<<<<< HEAD
-=======
-	// skip through header information in data file
-	i=0;
-	while(file_in.peek() == '#'){
-		file_in.ignore(10000,'\n');
-		++i;
-	}
-	std::cout << "skipped "<< i << " comment lines in file " << input_sim_file << std::endl;
-
-	std::vector<HaloStructure> halo_vec;
-	std::vector<double> halo_zs_vec;
-	std::vector<double *> halo_pos_vec;
-	std::vector<unsigned long> halo_id_vec;
-
-	// read in data
-	int j_max;
-	double mass_max=0,R_max=0,V_max=0,minmass=1e30;
-	double *theta;
-	HaloStructure halo;
-	int ncolumns = 9;
-
-	void *addr[ncolumns];
-	addr[0] = &haloid;
-	addr[1] = &idd;
-	addr[2] = &ra;
-	addr[3] = &dec;
-	addr[4] = &z;
-	addr[5] = &np;
-	addr[6] = &vdisp;
-	addr[7] = &vmax;
-	addr[8] = &r_halfmass;
-
-	unsigned long myint;
-	double mydouble;
-	std::string myline;
-	std::string strg;
-	std::string f=",";
-	std::stringstream buffer;
-
-	for(i=0,j=0 ; ; ++i){
-		// read a line of data
-		myline.clear();
-		getline(file_in,myline);
-
-		if(myline[0] == '#')
-			break;
-		for(int l=0;l<ncolumns; l++){
-			int pos = myline.find(f);
-			strg.assign(myline,0,pos);
-			buffer << strg;
-			if(l == 0 || l == 1 || l == 5){
-				buffer >> myint;
-				*((unsigned long *)addr[l]) = myint;
-			}
-			else{
-				buffer >> mydouble;
-				*((double *)addr[l]) = mydouble;
-			}
-			myline.erase(0,pos+1);
-			strg.clear();
-			buffer.clear();
-			buffer.str(std::string());
-		}
-
-		/// pos in radians
-		theta = new double[2];
-		/// pos in physical radians
-		theta[0] = ra*pi/180.;
-		theta[1] = dec*pi/180.;
-        
-        if(rmax < (rtmp = theta[0]*theta[0]+theta[1]*theta[1])) rmax = rtmp;
-
-		if(partial_cone){
-			double r = sqrt(theta[0]*theta[0]+theta[1]*theta[1]);
-			if(r > 1.5*mokalens->map->boxlrad)
-				continue;
-		}
-
-		//file_in >> haloid >>  idd >>  ra >>  dec >>  z
-		//		 >>  np >>  vdisp >>  vmax >>  r_halfmass;
-		//file_in >> c >> haloid >> c >> idd >> c >> ra >> c >> dec >> c >> z
-		//		 >> c >> np >> c >> vdisp >> c >> vmax >> c >> r_halfmass >> c;
-		//cout << haloid << c << idd << c << ra << c << dec << c << z
-		//				 << c << np << c << vdisp << c << vmax << c << r_halfmass << std::endl;
-		//std::cout << i << "  z: " << z << " np: " << np << " vmax :" << vmax << " vdisp: " << vdisp << "  " << file_in.peek() << std::endl;
-
-		if(np > 0.0 && vdisp > 0.0 && z <= zsource){
-
-			halo_pos_vec.push_back(theta);
-
-			halo_vec.push_back(halo);
-
-			halo_vec[j].mass = np*8.6e8/cosmo->gethubble();
-			halo_vec[j].Rmax = halo_vec[j].mass*Grav/2/pow(vmax/lightspeed,2);  // SIS value
-
-			if(halo_vec[j].mass > mass_max) {
-				mass_max = halo_vec[j].mass;
-				j_max = j;
-			}
-			if(halo_vec[j].mass < minmass) {
-				minmass = halo_vec[j].mass;
-			}
-
-			if(internal_profile == NFW || internal_profile == NFW_NSIE){
-				NFW_Utility nfw_util;
-
-				// Find the NFW profile with the same mass, Vmax and R_halfmass
-				nfw_util.match_nfw(vmax,r_halfmass*cosmo->gethubble(),halo_vec[j].mass
-						   ,&(halo_vec[j].rscale),&(halo_vec[j].Rmax));
-				halo_vec[j].rscale = halo_vec[j].Rmax/halo_vec[j].rscale; // Was the concentration
-				//std::cout << "z: " << z << " vmax:" << vmax << " Rmax: " << halo_vec[j].Rmax << " rscale: " << halo_vec[j].rscale << std::endl;
-			}
-
-			if(internal_profile == NSIE || internal_profile == NFW_NSIE){
-				NFW_Utility nfw_util;
-
-				// Stellar mass fraction in from Moster et al. 2010
-				galaxy_mass_fraction = 2*mo*pow(halo_vec[j].mass/M1,gam1)
-				  /pow(1+pow(halo_vec[j].mass/M1,beta),(gam1-gam2)/beta)/halo_vec[j].mass;
-				if(galaxy_mass_fraction > 1.0) galaxy_mass_fraction = 1;
-
-				if(internal_profile == NFW_NSIE){
-
-					halo_vec[j].mass_nsie = halo_vec[j].mass*galaxy_mass_fraction;   //TODO This is a kluge. A mass dependent ratio would be better
-					halo_vec[j].mass *= (1-galaxy_mass_fraction);
-					halo_vec[j].rcore_nsie = 0.0;
-				}else{
-					halo_vec[j].mass_nsie = halo_vec[j].mass*galaxy_mass_fraction;
-					halo_vec[j].rscale = 0.0;
-					halo_vec[j].mass = 0.0;
-					halo_vec[j].rcore_nsie = 0.0;
-				}
-
-//				halo_vec[j].sigma_nsie = vmax/sqrt(2.0);   //TODO This is a kluge.
-				halo_vec[j].sigma_nsie = 126*pow(halo_vec[j].mass_nsie/1.0e10,0.25); // From Tully-Fisher and Bell & de Jong 2001
-				halo_vec[j].fratio_nsie = (ran2(seed)+1)*0.5;  //TODO This is a kluge.
-				halo_vec[j].pa_nsie = 2*pi*ran2(seed);  //TODO This is a kluge.
-				halo_vec[j].Rsize_nsie = rmaxNSIE(halo_vec[j].sigma_nsie,halo_vec[j].mass_nsie
-						,halo_vec[j].fratio_nsie,halo_vec[j].rcore_nsie);
-				//cout << halo_vec[j].Rmax << " " << halo_vec[j].Rsize_nsie << " " << vmax << " " << halo_vec[j].mass_nsie << " " << halo_vec[j].fratio_nsie << " " << halo_vec[j].rcore_nsie << endl;
-				//std::cout << "sigma_nsie: " << halo_vec[j].sigma_nsie << " fratio_nsie: " << halo_vec[j].fratio_nsie
-				//		<< " pa_nsie: " << halo_vec[j].pa_nsie << " Rsize_nsie: " << halo_vec[j].Rsize_nsie << std::endl;
-
-				if(internal_profile == NSIE)
-					halo_vec[j].Rmax = MAX(1.0,1.0/halo_vec[j].fratio_nsie)*halo_vec[j].Rsize_nsie;  // redefine
-				assert(halo_vec[j].Rmax >= halo_vec[j].Rsize_nsie); // If this should allowable then the tree Rmax and the NFW profile Rmax need to be separated.
-
-			}else{
-				// initialize unused variables to harmless values
-				halo_vec[j].Rsize_nsie = halo_vec[j].Rmax;
-				halo_vec[j].rcore_nsie = halo_vec[j].Rmax;
-				halo_vec[j].fratio_nsie = 0;
-				halo_vec[j].pa_nsie = 0;
-				halo_vec[j].sigma_nsie = 0;
-			}
-
-			// initialize unused variables to harmless values in PowerLaw case
-			if(internal_profile == PowerLaw) halo_vec[j].rscale = 1.0;
-
-			if(halo_vec[j].Rmax > R_max) R_max = halo_vec[j].Rmax;
-			if(vdisp > V_max) V_max = vdisp;
-			/*
-			halo_vec[j].mass = mass*1.0e10*cosmo->gethubble();
-			halo_vec[j].Rmax = cosmo->R200(z,mass*1.0e10*cosmo->gethubble());
-			assert(halo_vec[j].Rmax > 0.0);
-			cout << "Rmax:" << halo_vec[j].Rmax << endl;
-			halo_vec[j].rscale = halo_vec[j].Rmax/cosmo->NFW_Concentration(vmax,halo_vec[j].mass,halo_vec[j].Rmax);
-			 */
-
-			halo_zs_vec.push_back(z);
-			halo_id_vec.push_back(haloid);
-
-			halo_vec[j].mass /= mass_scale;
-
-			++j;
-
-		}
-	}
-	file_in.close();
-	std::cout << halo_vec.size() << " halos read in."<< std::endl
-			<< "Max input mass = " << mass_max << "  R max = " << R_max << "  V max = " << V_max << std::endl;
-
-	Nhalos = halo_vec.size();
-
-	/// setting the minimum halo mass in the simulation
-	min_mass = minmass;
-	if(field_buffer > 0.0){
-		std::cout << "Overiding field_buffer to make it 0 because halos are read in." << endl;
-		field_buffer = 0.0;
-	}
-
-	if(partial_cone == false)
-		fieldofview = pi*rmax*pow(180/pi,2);  // Resets field of view to estimate of inputed one
-
-	halos = new HaloStructure[Nhalos];
-	halo_zs = new double[Nhalos];
-	halo_id = new unsigned long[Nhalos];
-	halo_pos = Utilities::PosTypeMatrix(Nhalos,3);
-
-	for(i=0;i<Nhalos;++i){
-		halo_id[i] = halo_id_vec[i];
-		halo_zs[i] = halo_zs_vec[i];
-		halo_pos[i] = halo_pos_vec[i];
-		halos[i] = halo_vec[i];
-	}
-
-	std::cout << "sorting in MultiLens::readInputSimFile()" << std::endl;
-	// sort the halos by readshift
-	MultiLens::quicksort(halos,halo_pos,halo_zs,halo_id,Nhalos);
-
-	std::cout << "leaving MultiLens::readInputSimFile()" << std::endl;
-
-	read_sim_file = true;
-}
->>>>>>> 51cd4558
-
 
 /**
  * Sets the internal parameters of the multiple lens model
