/*
 * halo_model.cpp
 *
 *  Created on: Jan 14, 2012
 *      Author: mpetkova
 */

#include <slsimlib.h>
#include <sstream>
#include <string>
#include <utilities.h>

<<<<<<< HEAD
HaloData::HaloData(HaloStructure *halostrucs,PosType **positions,unsigned long Nhaloss):
	pos(positions), halos(halostrucs), Nhalos(Nhaloss)
{
	allocation_flag = false;
}

/**
 *  \brief In this constructor the halos are created from a mass function and given random positions on the lens plane
 */
HaloData::HaloData(
/*		int jplane /// the index of the plane that holds the halos
		,double zsource  /// source redshift
		,CosmoHndl cosmo     /// cosmology
		,MultiLens *lens     /// lens
		){*/
		double fov            /// field of view
		,double min_mass      /// Minimum mass of a halo
		,double z1            /// lowest redshift
		,double z2            /// highest redshift
		,int mass_func_type   /// mass function type: 0 Press-Schechter, 1 Sheth-Tormen
		,CosmoHndl cosmo     /// cosmology
		,long *seed
	)
	{

	allocation_flag = true;
	//double fov = lens->fieldofview;
	//int mfty = lens->mass_func_type;
    //long seed = 2203;        What !!!!!

    //HALO ha(cosmo,lens->min_mass,0.);
=======
HaloM::HaloM(CosmoHndl cosmo     /// cosmology
		,double *dz
		,double fov
		,int mfty
		,double min_mass
		,long* seed
		){

>>>>>>> 33561b48
    HALO ha(cosmo,min_mass,0.);

    int iterator;
    std::vector<double> vmasses,vsizes,vscale,vz;
    std::vector<int> vindex;

    Logm.resize(Nmassbin);
    Nhalosbin.resize(Nmassbin);

	std:: vector<double> Dli;
	/* fill the log(mass) vector */
<<<<<<< HEAD
	//fill_linear(Logm,Nmassbin,lens->min_mass,MaxLogm);
	fill_linear(Logm,Nmassbin,min_mass,MaxLogm);

	//int Nplanes = lens->getNplanes();
=======
	fill_linear(Logm,Nmassbin,min_mass,MaxLogm);
>>>>>>> 33561b48

	double Nhaloestot;
	float Nhaloestotf;
/*
	double z1, z2;
	z1=dz[0]; z2=dz[1];

<<<<<<< HEAD
	if(jplane == 0) z1 = 0.0;
	else z1 = lens->redshift[jplane] - 0.5*(lens->redshift[jplane] - lens->redshift[jplane-1]);

	if(jplane == Nplanes-2) z2 = zsource;
	else z2 = lens->redshift[jplane] + 0.5*(lens->redshift[jplane+1] - lens->redshift[jplane]);
*/

	//Nhalosbin[0] = cosmo->haloNumberDensityOnSky(pow(10,Logm[0]),z1,z2,mfty)*fov;
	Nhalosbin[0] = cosmo->haloNumberDensityOnSky(pow(10,Logm[0]),z1,z2,mass_func_type)*fov;

=======
	Nhalosbin[0]=cosmo->haloNumberDensityOnSky(pow(10,Logm[0])/cosmo->gethubble(),z1,z2,mfty)*fov;
>>>>>>> 33561b48
	Nhaloestot = Nhalosbin[0];
	Nhalosbin[0] = 1;
	int k;

	for(k=1;k<Nmassbin;k++){
		// cumulative number density in one square degree
<<<<<<< HEAD
		//Nhalosbin[k] = cosmo->haloNumberDensityOnSky(pow(10,Logm[k]),z1,z2,mfty)*fov;
		Nhalosbin[k] = cosmo->haloNumberDensityOnSky(pow(10,Logm[k]),z1,z2,mass_func_type)*fov;
=======
		Nhalosbin[k]=cosmo->haloNumberDensityOnSky(pow(10,Logm[k])/cosmo->gethubble(),z1,z2,mfty)*fov;
>>>>>>> 33561b48
		// normalize the cumulative distribution to one
		Nhalosbin[k] = Nhalosbin[k]/Nhaloestot;
	}

	Nhaloestotf=poidev(float(Nhaloestot), seed);
<<<<<<< HEAD
	Nhalos = Nhaloestotf;
=======
>>>>>>> 33561b48

	for(int k=0;k<Nhaloestotf;k++){
		iterator++;
		double ni = ran2 (seed);
		// compute the mass inverting the cumulative distribution
		double logmi = getY(Nhalosbin,Logm,ni);
		//if(logmi > 11)
			//continue;
		double mi = pow(10.,logmi);
		vmasses.push_back(mi);
		vindex.push_back(iterator);
		double zi = z1+(z2-z1)*ran2 (seed);
<<<<<<< HEAD
=======
		vz.push_back(zi);
>>>>>>> 33561b48
		ha.reset(mi,zi);
		double Rvir = ha.getRvir();
		vsizes.push_back(Rvir);
		double scale = ha.getConcentration(0);

		vscale.push_back(scale);
		Dli.push_back(cosmo->angDist(0,zi));
	}

	Nhalos = vmasses.size();

	halos = new HaloStructure[Nhalos];
	pos = PosTypeMatrix(0,Nhalos-1,0,2);
	double x,y;
	for(unsigned long i = 0; i < Nhalos; i++){
		double maxr = pi*sqrt(fov*0.5/pi)/180*Dli[i]; // fov is a circle
		do{
			x = 2*maxr*ran2(seed) - maxr;
			y = 2*maxr*ran2(seed) - maxr;
		}while((x*x+y*y) > (maxr*maxr));
		pos[i][0] = x;
		pos[i][1] = y;
		pos[i][2] = 0.0;

		halos[i].mass = vmasses[i];
		halos[i].Rmax = vsizes[i];
		halos[i].rscale = vsizes[i]/vscale[i]; // get the Rscale=Rmax/c
	}

/*
	stringstream f;
	f << "halos_" << z1 << ".data";
	string filename = f.str();
	ofstream file_area(filename.c_str());
	if(!file_area){
		cout << "unable to create file " << filename << endl;
		exit(1);
	}


	for(int i = 0; i < Nhalos; i++){
		file_area << i << " " << halos[i].mass << " " << 3600*180/pi*halos[i].Rmax/Dli[i] << " " << 3600*180/pi*halos[i].rscale/Dli[i] << " ";
		file_area << 3600*180/pi*pos[i][0]/Dli[i] << " " << 3600*180/pi*pos[i][1]/Dli[i] << endl;

		//cout << i << " " << vz[i] << " " << halos[i].mass << " " << halos[i].Rmax << " " << halos[i].rscale << endl;
	}
	file_area.close();
<<<<<<< HEAD
	*/
=======
*/

>>>>>>> 33561b48
}

HaloData::~HaloData(){

	if(allocation_flag){
		free_PosTypeMatrix(pos,0,Nhalos-1,0,2);
		delete[] halos;
	}
}


MultiLens::MultiLens(string filename,long *my_seed) : Lens(){
	readParamfile(filename);

	// flag to determine if halos are created randomly or read in from a external simulation.
	if(input_sim_file.size() < 1) sim_input_flag = false;
	else sim_input_flag = true;

	plane_redshifts = new double[Nplanes];
	Dl = new double[Nplanes];
	dDl = new double[Nplanes];

	charge = 4*pi*Grav*mass_scale;

	halo_tree = new ForceTreeHndl[Nplanes-1];
<<<<<<< HEAD
	halodata = new HaloDataHndl[Nplanes-1];
=======
	haloModel = new HaloMHndl[Nplanes-1];
>>>>>>> 33561b48

	if(flag_analens){
		analens = new AnaLens(filename);
	}

	seed = my_seed;
}

MultiLens::~MultiLens(){

	delete[] halo_tree;
	delete[] Dl;
	delete[] plane_redshifts;
	delete[] dDl;
	for(int j=0;j<Nplanes-1;j++) delete halodata[j];
	delete[] halodata;
	if(sim_input_flag){  // Otherwise these deallocations are done in the destructor of halodata's
		delete[] halos;
		delete[] halo_zs;
		free_PosTypeMatrix(halo_pos,0,Nhalos-1,0,2);
	}


	if(flag_analens)
		delete analens;
}

void MultiLens::readParamfile(string filename){
      const int MAXPARAM = 11;
	  string label[MAXPARAM], rlabel, rvalue;
	  void *addr[MAXPARAM];
	  int id[MAXPARAM];
	  stringstream ss;
	  int i ,n;
	  int myint;
	  double mydouble;
	  string mystring;
	  char dummy[100];
	  string escape = "#";
	  int flag;

	  n = 0;

	  addr[n] = &outputfile;
	  id[n] = 2;
	  label[n++] = "outputfile";

	  addr[n] = &Nplanes;
	  id[n] = 1;
	  label[n++] = "Nplanes";

	  addr[n] = &min_mass;
	  id[n] = 0;
	  label[n++] = "min_mass";

	  addr[n] = &mass_scale;
	  id[n] = 0;
	  label[n++] = "mass_scale";

	  addr[n] = &flag_analens;
	  id[n] = 1;
	  label[n++] = "flag_analens";

	  addr[n] = &fieldofview;
	  id[n] = 0;
	  label[n++] = "fov";

	  addr[n] = &mass_func_type;
	  id[n] = 1;
	  label[n++] = "mass_func_type";

	  addr[n] = &internal_profile;
	  id[n] = 1;
	  label[n++] = "internal_profile";

	  addr[n] = &input_sim_file;
	  id[n] = 2;
	  label[n++] = "input_simulation_file";

	  cout << "Multi lens: reading from " << filename << endl;

	  ifstream file_in(filename.c_str());
	  if(!file_in){
	    cout << "Can't open file " << filename << endl;
	    exit(1);
	  }


	  // output file
	  while(!file_in.eof()){
		  file_in >> rlabel >> rvalue;
		  file_in.getline(dummy,100);

		  if(rlabel[0] == escape[0])
			  continue;

		  flag = 0;

		  for(i = 0; i < n; i++){
			  if(rlabel == label[i]){

				  flag = 1;
				  ss << rvalue;

				  switch(id[i]){
				  case 0:
					  ss >> mydouble;
					  *((double *)addr[i]) = mydouble;
					  break;
				  case 1:
					  ss >> myint;
					  *((int *)addr[i]) = myint;
					  break;
				  case 2:
					  ss >> mystring;
					  *((string *)addr[i]) = mystring;
					  break;
				  }

				  ss.clear();
				  ss.str(string());

				  id[i] = -1;
			  }
		  }
	  }

	  for(i = 0; i < n; i++){
		  if(id[i] >= 0 && addr[i] != &input_sim_file){
			  ERROR_MESSAGE();
			  cout << "parameter " << label[i] << " needs to be set!" << endl;
			  exit(0);
		  }
	  }

	  file_in.close();

	  // to compensate for the lst plane, which is the source plane
	  Nplanes++;

	  // to compenstate for analytic lens plane
	  if(flag_analens)
		  Nplanes++;

	  printMultiLens();

	  // convert to square degrees
	  fieldofview /= 3600. * 3600.;
}



void MultiLens::printMultiLens(){
	cout << endl << "outputfile " << outputfile << endl;

	cout << endl << "**multi lens model**" << endl;

	cout << "Nplanes " << Nplanes << endl;

	cout << "mass scale " << mass_scale << endl;

	cout << "min mass " << min_mass << endl;

	cout << "flag analens " << flag_analens << endl;

	cout << "field of view " << fieldofview << endl;

<<<<<<< HEAD
	cout << "internal profile type " << internal_profile << endl;
	switch(internal_profile){
	case 1:
		cout << "     Power-law profile" << endl;
		break;
	case 2:
		cout << "     NFW profile" << endl;
		break;
	case 3:
		cout << "     Pseudo NFW profile" << endl;
		break;
	case 0:
		cout << "     Gaussian profile" << endl;
		break;
	}

=======
	switch(internal_profile){
	case 0:
		cout << "Gaussian internal profile " << endl;
		break;
	case 1:
		cout << "Power law internal profile " << endl;
		break;
	case 2:
		cout << "NFW internal profile " << endl;
		break;
	case 3:
		cout << "Pseudo NFW internal profile " << endl;
		break;
	}
>>>>>>> 33561b48

	cout << "mass function type " << mass_func_type << endl << endl;
}

/// Populates the lensing planes with halos and builds force trees
void MultiLens::buildHaloTrees(
		CosmoHndl cosmo /// the cosmology
		,double zsource /// the source resdhift
		){
	int j, Ntot;
<<<<<<< HEAD
	double z1, z2;
=======
	double dz[2];
	dz[0]=dz[1]=0.0;
>>>>>>> 33561b48

	if(!sim_input_flag){   /// If no input file is provided synthesize halos

		for(j=0,Ntot=0;j<Nplanes-1;j++){
			if(flag_analens && j == (flag_analens % Nplanes))
				continue;

			//halodata[j] = new HaloData(j,zsource,cosmo,this);

			// redshift range
			if(j == 0) z1 = 0.0;
			else z1 = plane_redshifts[j] - 0.5*(plane_redshifts[j] - plane_redshifts[j-1]);
			if(j == Nplanes-2) z2 = zsource;
			else z2 = plane_redshifts[j] + 0.5*(plane_redshifts[j+1] - plane_redshifts[j]);

			halodata[j] = new HaloData(fieldofview,min_mass,z1,z2,mass_func_type,cosmo,seed);

			Ntot+=halodata[j]->Nhalos;
		}

	}else{
		// If input file is provided, read it in and put the halos onto lens planes.

		readInputSimFile(cosmo);
		unsigned long j1,j2;

		for(j=0,Ntot=0;j<Nplanes-1;j++){
			if(flag_analens && j == (flag_analens % Nplanes))
				continue;

			// redshift range
			if(j == 0) z1 = 0.0;
			else z1 = plane_redshifts[j] - 0.5*(plane_redshifts[j] - plane_redshifts[j-1]);
			if(j == Nplanes-2) z2 = zsource;
			else z2 = plane_redshifts[j] + 0.5*(plane_redshifts[j+1] - plane_redshifts[j]);

			/// Find which halos are in redshift range

			locateD(halo_zs-1,Nhalos,z1,&j1);
			if(j1 == Nhalos) j1 = Nhalos-1;
			locateD(halo_zs-1,Nhalos,z2,&j2);
			if(j2 == Nhalos) j2 = Nhalos-1;

<<<<<<< HEAD
			/// Use other constructor to create halo data
			halodata[j] = new HaloData(&halos[j1],&halo_pos[j1],j2-j1);
=======
		if(j == 0) dz[0] = 0.01;
		else dz[0] = redshift[j] - 0.5*(redshift[j] - redshift[j-1]);
		if(j-1 == (flag_analens % Nplanes)) dz[0] -= 0.5*(redshift[j] - redshift[j-1]);

		if(j == Nplanes-2) dz[1] = zsource;
		else dz[1] = redshift[j] + 0.5*(redshift[j+1] - redshift[j]);
		if(j-1 == (flag_analens % Nplanes)) dz[1] += 0.5*(redshift[j+1] - redshift[j]);

		seed += 1;

		haloModel[j] = new HaloM(cosmo,dz,fieldofview,mass_func_type,min_mass,&seed);
>>>>>>> 33561b48

			//for(int i = 0; i<10 ;++i) cout << "Rmax:" << halos[j1+i].Rmax << "mass:" << halos[j1+i].mass << "rscale:" << halos[j1+i].rscale << "x = " << halo_pos[j1+i][0] << " " << halo_pos[j1+i][1] << endl;

			Ntot += halodata[j]->Nhalos;
		}

	}

	double x[2],alph[2],kappa,gamma[3];
	x[0]=x[1]=0.0;

	for(j=0;j<Nplanes-1;j++){
		if(flag_analens && j == (flag_analens % Nplanes))
			continue;
		assert(halodata[j]->Nhalos > 0);
		switch(internal_profile){
		case 1:
			halo_tree[j] = new ForceTreePowerLaw(1.9,&halodata[j]->pos[0],halodata[j]->Nhalos,halodata[j]->halos);
			break;
		case 2:
			halo_tree[j] = new ForceTreeNFW(&halodata[j]->pos[0],halodata[j]->Nhalos,halodata[j]->halos);
			break;
		case 3:
			halo_tree[j] = new ForceTreePseudoNFW(1.9,&halodata[j]->pos[0],halodata[j]->Nhalos,halodata[j]->halos);
			break;
		case 0:
			halo_tree[j] = new ForceTreeGauss(&halodata[j]->pos[0],halodata[j]->Nhalos,halodata[j]->halos);
			break;
		}
	}

	/*
	double xp,x,xo;
	double yp,y,yo;
	double alpha_x_one, alpha_x_two;
	double alpha_y_one, alpha_y_two;

	double fac_one = (Dl[Nplanes-1]-Dl[0])/Dl[Nplanes-1];
	double fac_two = (Dl[Nplanes-1]-Dl[1])/Dl[Nplanes-1];

	x=xo=0; y=yo=0;

	xp = x*Dl[0]/(1+redshift[0]);
	yp = y*Dl[0]/(1+redshift[0]);

	xp = haloModel[0]->pos[0][0]-xp;
	yp = haloModel[0]->pos[0][1]-yp;

	double r2 = xp*xp+yp*yp;

	double ratio = 0.5*r2/haloModel[0]->halos[0].Rmax/haloModel[0]->halos[0].Rmax;

	alpha_x_one = 4*Grav*haloModel[0]->halos[0].mass*xp*(exp(-ratio)-1)/r2;
	alpha_y_one = 4*Grav*haloModel[0]->halos[0].mass*yp*(exp(-ratio)-1)/r2;

	double fac = (Dl[1]-Dl[0])/Dl[1];

	// angle on the second plane
	x = xo - fac*alpha_x_one;
	y = yo - fac*alpha_y_one;

	xp = x*Dl[1]/(1+redshift[1]);
	yp = y*Dl[1]/(1+redshift[1]);

	xp = haloModel[1]->pos[0][0]-xp;
	yp = haloModel[1]->pos[0][1]-yp;

	r2 = xp*xp+yp*yp;

	ratio = 0.5*r2/haloModel[1]->halos[0].Rmax/haloModel[1]->halos[0].Rmax;

	alpha_x_two = 4*Grav*haloModel[1]->halos[0].mass*xp*(exp(-ratio)-1)/r2;
	alpha_y_two = 4*Grav*haloModel[1]->halos[0].mass*yp*(exp(-ratio)-1)/r2;

	x = xo - fac_one*alpha_x_one - fac_two*alpha_x_two;
	y = yo - fac_one*alpha_y_one - fac_two*alpha_y_two;

	cout << "0 " << alpha_x_one << " " << alpha_y_one << endl;
	cout << "1 " << alpha_x_two << " " << alpha_y_two << endl;
	cout << xo << " " << yo << " " << x << " " << y << endl << endl;
	*/

	cout << "constructed " << Ntot << " halos" << endl;
}

void MultiLens::setRedshift(double zsource){
	std:: vector<double> lz;
	int Np;
	if(flag_analens)
		Np = Nplanes;
	else
		Np = Nplanes+1;

	fill_linear(lz,Np,0.,zsource);

	int j=0, flag=0;
	if(flag_analens && analens->zlens < lz[1]){
		plane_redshifts[j] = analens->zlens;
		flag_analens = Nplanes;
		flag = 1;
		j++;
	}
	for(int i=1; i<Np; i++){
		plane_redshifts[j] = lz[i];

		if(flag_analens && flag == 0)
			if(analens->zlens > lz[i] && analens->zlens <= lz[i+1]){
				plane_redshifts[j] = lz[i];
				plane_redshifts[++j] = analens->zlens;
				flag_analens = j;
				flag = 1;
			}
		j++;
	}

	if(flag_analens)
		cout << "zlens " << analens->zlens << " on plane number " << (flag_analens % Nplanes) << endl;

	cout << "z: ";
	for(int i = 0; i < Nplanes; i++)
		cout << redshift[i] << " ";
	cout << endl;

}

double MultiLens::getZlens(){
	if(flag_analens)
		return analens->zlens;
	else
		return plane_redshifts[0];
}

void MultiLens::setZlens(double z){
	if(flag_analens)
		analens->zlens = z;
}

// sets the redshifts and distances for the lens planes
void MultiLens::setInternalParams(CosmoHndl cosmo, double zsource){
	int j;

	if( (cosmo->getOmega_matter() + cosmo->getOmega_lambda()) != 1.0 ){
		printf("ERROR: MultiLens can only handle flat universes at present.  Must change cosmology.\n");
		exit(1);
	}

	setRedshift(zsource);

	Dl[0] = cosmo->coorDist(0,plane_redshifts[0]);
	dDl[0] = Dl[0];  // distance between jth plane and the previous plane
	for(j = 1; j < Nplanes; j++){

		Dl[j] = cosmo->coorDist(0,plane_redshifts[j]);
		dDl[j] = Dl[j] - Dl[j-1]; // distance between jth plane and the previous plane
	}

	cout << "Dl: ";
	for(j = 0; j < Nplanes; j++)
		cout << Dl[j] << " ";
	cout << endl;

	cout << "dDl: ";
	for(j = 0; j < Nplanes; j++)
		cout << dDl[j] << " ";
	cout << endl << endl;

	buildHaloTrees(cosmo,zsource);

	if(flag_analens)
		analens->setInternalParams(cosmo,zsource);
}

/** \brief Read in information from a Virgo Millennium Data Base http://gavo.mpa-garching.mpg.de/MyMillennium/
 *
 * query select * from MockLensing.dbo.m21_20_39_021_bc03_Ben_halos
 *
 * This is information on the dark matter halos only.  There are 13 entries in each line separated by commas.
 * The comments must be removed from the beginning of the data file and the total number of halos must be added
 * as the first line.
 */
void MultiLens::readInputSimFile(CosmoHndl cosmo){

	char c;
	int type;
	double ra,dec,z,zob,mass,massct,vmax,vdisp,r_halfmass;
	string strg;
	unsigned long i,j;
	unsigned long id,np;

	//int index;

	ifstream file_in(input_sim_file.c_str());
	if(!file_in){
		cout << "Can't open file " << input_sim_file << endl;
		exit(1);
	}


	file_in >> Nhalos;

	cout << Nhalos << endl;

	halos = new HaloStructure[Nhalos];
	halo_zs = new double[Nhalos];
	halo_pos = PosTypeMatrix(0,Nhalos-1,0,2);

	// read in data
	for(i=0,j=0 ; i < Nhalos && !file_in.eof() ; ++i){

		// rerad a line of data
		file_in >> id >> c >> id >> c >> type >> c >> ra >> c >> dec >> c >> z >> c >> zob
				 >> c >> np >> c >> mass >> c >> massct >> c >> vmax >> c >> vdisp >> c >> r_halfmass;
		//cout << id << c << id << c << type << c << ra << c << dec << c << z << c << zob
		  //		 << c << np << c << r200 << c << mass << c << vmax << c << vdisp << c << r_halfmass << endl;
		cout << "z:" << z << " np:" << mass*1.0e10/np << " mass:" << mass*1.0e10 << " vmax:" << vmax << endl;

		if(mass > 0.0){
			halos[j].mass = mass*1.0e10*cosmo->gethubble();
			halos[j].Rmax = cosmo->R200(z,mass*1.0e10*cosmo->gethubble());
			assert(halos[j].Rmax > 0.0);
			cout << "Rmax:" << halos[j].Rmax << endl;
			halos[j].rscale = halos[j].Rmax/cosmo->NFW_Concentration(vmax,halos[j].mass,halos[j].Rmax);
			halo_zs[j] = z;

			halo_pos[j][0] = ra;
			halo_pos[j][1] = dec;
			++j;
		}
	}

	Nhalos = j;  // There is some waisted memory here which would have contained the halos with zero mass.

	// sort the halos by readshift
	MultiLens::quicksort(halos,halo_pos,halo_zs,Nhalos);

}

/// Sort halos[] and brr[][] by content off arr[]
void MultiLens::quicksort(HaloStructure *halos,double **brr,double *arr,unsigned long N){
	double pivotvalue;
	unsigned long pivotindex,newpivotindex,i;
	void swap(double *a,double *b);
	void swap(double **a,double **b);
	//void swapLong(unsigned long *a,unsigned long *b);

	if(N <= 1) return ;

	// pick pivot as the median of the first, last and middle values
	if ((arr[0] >= arr[N/2] && arr[0] <= arr[N-1])
			|| (arr[0] >= arr[N-1] && arr[0] <= arr[N/2])) pivotindex = 0;
	else if ((arr[N/2] >= arr[0] && arr[N/2] <= arr[N-1])
			|| (arr[N/2] >= arr[N-1] && arr[N/2] <= arr[0])) pivotindex = N/2;
	else pivotindex = N-1;
	pivotvalue=arr[pivotindex];

	// move pivet to end of array
	swap(&arr[pivotindex],&arr[N-1]);
	//SwapPointsInArray(&pointarray[pivotindex],&pointarray[N-1]);
	swap(&halos[pivotindex],&halos[N-1]);
	swap(&brr[pivotindex],&brr[N-1]);
	newpivotindex=0;

	// partition list and array
	for(i=0;i<N;++i){
		if(arr[i] <= pivotvalue){
			swap(&arr[newpivotindex],&arr[i]);
			//SwapPointsInArray(&pointarray[newpivotindex],&pointarray[i]);
			swap(&halos[newpivotindex],&halos[i]);
			swap(&brr[newpivotindex],&brr[i]);
			++newpivotindex;
		}
	}
	--newpivotindex;

	quicksort(halos,brr,arr,newpivotindex);
	quicksort(&halos[newpivotindex+1],&brr[newpivotindex+1],&arr[newpivotindex+1],N-newpivotindex-1);

	return ;
}

void swap(double **a,double **b){
	double *tmp;
	tmp=*a;
	*a=*b;
	*b=tmp;
}<|MERGE_RESOLUTION|>--- conflicted
+++ resolved
@@ -10,7 +10,7 @@
 #include <string>
 #include <utilities.h>
 
-<<<<<<< HEAD
+
 HaloData::HaloData(HaloStructure *halostrucs,PosType **positions,unsigned long Nhaloss):
 	pos(positions), halos(halostrucs), Nhalos(Nhaloss)
 {
@@ -42,16 +42,6 @@
     //long seed = 2203;        What !!!!!
 
     //HALO ha(cosmo,lens->min_mass,0.);
-=======
-HaloM::HaloM(CosmoHndl cosmo     /// cosmology
-		,double *dz
-		,double fov
-		,int mfty
-		,double min_mass
-		,long* seed
-		){
-
->>>>>>> 33561b48
     HALO ha(cosmo,min_mass,0.);
 
     int iterator;
@@ -63,56 +53,27 @@
 
 	std:: vector<double> Dli;
 	/* fill the log(mass) vector */
-<<<<<<< HEAD
-	//fill_linear(Logm,Nmassbin,lens->min_mass,MaxLogm);
+
 	fill_linear(Logm,Nmassbin,min_mass,MaxLogm);
-
-	//int Nplanes = lens->getNplanes();
-=======
-	fill_linear(Logm,Nmassbin,min_mass,MaxLogm);
->>>>>>> 33561b48
 
 	double Nhaloestot;
 	float Nhaloestotf;
-/*
-	double z1, z2;
-	z1=dz[0]; z2=dz[1];
-
-<<<<<<< HEAD
-	if(jplane == 0) z1 = 0.0;
-	else z1 = lens->redshift[jplane] - 0.5*(lens->redshift[jplane] - lens->redshift[jplane-1]);
-
-	if(jplane == Nplanes-2) z2 = zsource;
-	else z2 = lens->redshift[jplane] + 0.5*(lens->redshift[jplane+1] - lens->redshift[jplane]);
-*/
-
 	//Nhalosbin[0] = cosmo->haloNumberDensityOnSky(pow(10,Logm[0]),z1,z2,mfty)*fov;
-	Nhalosbin[0] = cosmo->haloNumberDensityOnSky(pow(10,Logm[0]),z1,z2,mass_func_type)*fov;
-
-=======
-	Nhalosbin[0]=cosmo->haloNumberDensityOnSky(pow(10,Logm[0])/cosmo->gethubble(),z1,z2,mfty)*fov;
->>>>>>> 33561b48
+	Nhalosbin[0] = cosmo->haloNumberDensityOnSky(pow(10,Logm[0])/cosmo->gethubble(),z1,z2,mass_func_type)*fov;
+
 	Nhaloestot = Nhalosbin[0];
 	Nhalosbin[0] = 1;
 	int k;
 
 	for(k=1;k<Nmassbin;k++){
 		// cumulative number density in one square degree
-<<<<<<< HEAD
-		//Nhalosbin[k] = cosmo->haloNumberDensityOnSky(pow(10,Logm[k]),z1,z2,mfty)*fov;
-		Nhalosbin[k] = cosmo->haloNumberDensityOnSky(pow(10,Logm[k]),z1,z2,mass_func_type)*fov;
-=======
-		Nhalosbin[k]=cosmo->haloNumberDensityOnSky(pow(10,Logm[k])/cosmo->gethubble(),z1,z2,mfty)*fov;
->>>>>>> 33561b48
+		Nhalosbin[k] = cosmo->haloNumberDensityOnSky(pow(10,Logm[k])/cosmo->gethubble(),z1,z2,mass_func_type)*fov;
 		// normalize the cumulative distribution to one
 		Nhalosbin[k] = Nhalosbin[k]/Nhaloestot;
 	}
 
 	Nhaloestotf=poidev(float(Nhaloestot), seed);
-<<<<<<< HEAD
 	Nhalos = Nhaloestotf;
-=======
->>>>>>> 33561b48
 
 	for(int k=0;k<Nhaloestotf;k++){
 		iterator++;
@@ -125,10 +86,7 @@
 		vmasses.push_back(mi);
 		vindex.push_back(iterator);
 		double zi = z1+(z2-z1)*ran2 (seed);
-<<<<<<< HEAD
-=======
 		vz.push_back(zi);
->>>>>>> 33561b48
 		ha.reset(mi,zi);
 		double Rvir = ha.getRvir();
 		vsizes.push_back(Rvir);
@@ -176,12 +134,8 @@
 		//cout << i << " " << vz[i] << " " << halos[i].mass << " " << halos[i].Rmax << " " << halos[i].rscale << endl;
 	}
 	file_area.close();
-<<<<<<< HEAD
+
 	*/
-=======
-*/
-
->>>>>>> 33561b48
 }
 
 HaloData::~HaloData(){
@@ -207,11 +161,8 @@
 	charge = 4*pi*Grav*mass_scale;
 
 	halo_tree = new ForceTreeHndl[Nplanes-1];
-<<<<<<< HEAD
+
 	halodata = new HaloDataHndl[Nplanes-1];
-=======
-	haloModel = new HaloMHndl[Nplanes-1];
->>>>>>> 33561b48
 
 	if(flag_analens){
 		analens = new AnaLens(filename);
@@ -379,39 +330,21 @@
 
 	cout << "field of view " << fieldofview << endl;
 
-<<<<<<< HEAD
 	cout << "internal profile type " << internal_profile << endl;
 	switch(internal_profile){
+	case 0:
+		cout << "  Gaussian internal profile " << endl;
+		break;
 	case 1:
-		cout << "     Power-law profile" << endl;
+		cout << "  Power law internal profile " << endl;
 		break;
 	case 2:
-		cout << "     NFW profile" << endl;
+		cout << "  NFW internal profile " << endl;
 		break;
 	case 3:
-		cout << "     Pseudo NFW profile" << endl;
+		cout << "  Pseudo NFW internal profile " << endl;
 		break;
-	case 0:
-		cout << "     Gaussian profile" << endl;
-		break;
-	}
-
-=======
-	switch(internal_profile){
-	case 0:
-		cout << "Gaussian internal profile " << endl;
-		break;
-	case 1:
-		cout << "Power law internal profile " << endl;
-		break;
-	case 2:
-		cout << "NFW internal profile " << endl;
-		break;
-	case 3:
-		cout << "Pseudo NFW internal profile " << endl;
-		break;
-	}
->>>>>>> 33561b48
+	}
 
 	cout << "mass function type " << mass_func_type << endl << endl;
 }
@@ -422,12 +355,7 @@
 		,double zsource /// the source resdhift
 		){
 	int j, Ntot;
-<<<<<<< HEAD
 	double z1, z2;
-=======
-	double dz[2];
-	dz[0]=dz[1]=0.0;
->>>>>>> 33561b48
 
 	if(!sim_input_flag){   /// If no input file is provided synthesize halos
 
@@ -440,8 +368,10 @@
 			// redshift range
 			if(j == 0) z1 = 0.0;
 			else z1 = plane_redshifts[j] - 0.5*(plane_redshifts[j] - plane_redshifts[j-1]);
+			if(j-1 == (flag_analens % Nplanes)) z1 -= 0.5*(plane_redshifts[j] - plane_redshifts[j-1]);
 			if(j == Nplanes-2) z2 = zsource;
 			else z2 = plane_redshifts[j] + 0.5*(plane_redshifts[j+1] - plane_redshifts[j]);
+			if(j-1 == (flag_analens % Nplanes)) z2 += 0.5*(plane_redshifts[j+1] - plane_redshifts[j]);
 
 			halodata[j] = new HaloData(fieldofview,min_mass,z1,z2,mass_func_type,cosmo,seed);
 
@@ -461,8 +391,10 @@
 			// redshift range
 			if(j == 0) z1 = 0.0;
 			else z1 = plane_redshifts[j] - 0.5*(plane_redshifts[j] - plane_redshifts[j-1]);
+			if(j-1 == (flag_analens % Nplanes)) z1 -= 0.5*(plane_redshifts[j] - plane_redshifts[j-1]);
 			if(j == Nplanes-2) z2 = zsource;
 			else z2 = plane_redshifts[j] + 0.5*(plane_redshifts[j+1] - plane_redshifts[j]);
+			if(j-1 == (flag_analens % Nplanes)) z2 += 0.5*(plane_redshifts[j+1] - plane_redshifts[j]);
 
 			/// Find which halos are in redshift range
 
@@ -471,22 +403,8 @@
 			locateD(halo_zs-1,Nhalos,z2,&j2);
 			if(j2 == Nhalos) j2 = Nhalos-1;
 
-<<<<<<< HEAD
 			/// Use other constructor to create halo data
 			halodata[j] = new HaloData(&halos[j1],&halo_pos[j1],j2-j1);
-=======
-		if(j == 0) dz[0] = 0.01;
-		else dz[0] = redshift[j] - 0.5*(redshift[j] - redshift[j-1]);
-		if(j-1 == (flag_analens % Nplanes)) dz[0] -= 0.5*(redshift[j] - redshift[j-1]);
-
-		if(j == Nplanes-2) dz[1] = zsource;
-		else dz[1] = redshift[j] + 0.5*(redshift[j+1] - redshift[j]);
-		if(j-1 == (flag_analens % Nplanes)) dz[1] += 0.5*(redshift[j+1] - redshift[j]);
-
-		seed += 1;
-
-		haloModel[j] = new HaloM(cosmo,dz,fieldofview,mass_func_type,min_mass,&seed);
->>>>>>> 33561b48
 
 			//for(int i = 0; i<10 ;++i) cout << "Rmax:" << halos[j1+i].Rmax << "mass:" << halos[j1+i].mass << "rscale:" << halos[j1+i].rscale << "x = " << halo_pos[j1+i][0] << " " << halo_pos[j1+i][1] << endl;
 
@@ -494,14 +412,11 @@
 		}
 
 	}
-
-	double x[2],alph[2],kappa,gamma[3];
-	x[0]=x[1]=0.0;
 
 	for(j=0;j<Nplanes-1;j++){
 		if(flag_analens && j == (flag_analens % Nplanes))
 			continue;
-		assert(halodata[j]->Nhalos > 0);
+
 		switch(internal_profile){
 		case 1:
 			halo_tree[j] = new ForceTreePowerLaw(1.9,&halodata[j]->pos[0],halodata[j]->Nhalos,halodata[j]->halos);
@@ -607,7 +522,7 @@
 
 	cout << "z: ";
 	for(int i = 0; i < Nplanes; i++)
-		cout << redshift[i] << " ";
+		cout << plane_redshifts[i] << " ";
 	cout << endl;
 
 }
