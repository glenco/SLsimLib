/*
 * halo_model.cpp
 *
 *  Created on: Jan 14, 2012
 *      Author: mpetkova
 */

#include <slsimlib.h>
#include <sstream>
#include <string>
#include <utilities.h>
#include <source.h>
#include <sourceAnaGalaxy.h>

using namespace std;

const long NTABLE = 1000;
const double maxz = 5.0;

HaloData::HaloData(CosmoHndl cosmo
		,double mass
		,double zlens){
	allocation_flag = true;
	kappa_background = 0.0;
	Nhalos = 1;
	halos = new HaloStructure[Nhalos];
	pos = PosTypeMatrix(0,Nhalos-1,0,2);

	HALO *ha = new HALO(cosmo,mass,zlens);

	int i;
	for(i = 0; i < Nhalos; i++){
		pos[i][0] = 0.0;
		pos[i][1] = 0.0;
		pos[i][2] = 0.0;

		halos[i].mass = mass;
		halos[i].Rmax = ha->getRvir()*cosmo->gethubble();
		halos[i].rscale = halos[i].Rmax/ha->getConcentration(0);

		cout << endl << halos[i].mass  << " " << halos[i].Rmax << " " << halos[i].rscale << endl;
	}

	delete ha;
}

HaloData::HaloData(HaloStructure *halostrucs,PosType **positions,unsigned long Nhaloss):
	pos(positions), halos(halostrucs), Nhalos(Nhaloss)
{
	allocation_flag = false;
	kappa_background = 0.0;  //TODO This should be set properly at some point.
}

/**
 *  \brief In this constructor the halos are created from a mass function and given random positions on the lens plane
 */

HaloData::HaloData(
		double fov            /// field of view in square degrees
		,double min_mass      /// Minimum mass of a halo
		,double mass_scale    /// mass scale
		,double z1            /// lowest redshift
		,double z2            /// highest redshift
		,int mass_func_type   /// mass function type: 0 Press-Schechter, 1 Sheth-Tormen, 2 Power Law
		,double alpha		/// slope of the Power Law
		,CosmoHndl cosmo     /// cosmology
		,long *seed
	)
	{

	allocation_flag = true;

    HALO *ha = new HALO(cosmo,min_mass,(z1+z2)/2);

	// calculate the mass density on the plane
    // and convert it to physical 1/physical_distance^2
	kappa_background = ha->totalMassDensityinHalos(0,1,alpha)*pow(cosmo->gethubble(),2)*pow(1+(z1+z2)/2,3);
	kappa_background *= cosmo->getOmega_matter()*cosmo->angDist(z1,z2)/mass_scale;

    //int iterator;
    //std::vector<double> vmasses,vsizes,vscale,vz;
    std::vector<int> vindex;
	std::vector<double> Logm,Nhalosbin;
	std::vector<double> Dli;

    Logm.resize(Nmassbin);
    Nhalosbin.resize(Nmassbin);

	/* fill the log(mass) vector */

	fill_linear(Logm,Nmassbin,min_mass,MaxLogm);

	double Nhaloestot;

	Nhalosbin[0] = cosmo->haloNumberDensityOnSky(pow(10,Logm[0])/cosmo->gethubble(),z1,z2,mass_func_type,alpha)*fov;

	Nhaloestot = Nhalosbin[0];
	Nhalosbin[0] = 1;
	int k;

	for(k=1;k<Nmassbin;k++){
		// cumulative number density in one square degree
		Nhalosbin[k] = cosmo->haloNumberDensityOnSky(pow(10,Logm[k])/cosmo->gethubble(),z1,z2,mass_func_type,alpha)*fov;
		// normalize the cumulative distribution to one
		Nhalosbin[k] = Nhalosbin[k]/Nhaloestot;
	}

	Nhalos = (long)(poidev(float(Nhaloestot), seed) + 0.5);

	halos = new HaloStructure[Nhalos];
	pos = PosTypeMatrix(0,Nhalos-1,0,2);
	double rr,theta,maxr,zi;
	unsigned long i;
	for(i = 0; i < Nhalos; i++){
		zi = z1+(z2-z1)*ran2 (seed);
		Dli.push_back(cosmo->angDist(0,zi));
		maxr = pi*sqrt(fov/pi)/180*Dli[i]; // fov is a circle
		rr = maxr*sqrt(ran2(seed));
		theta = 2*pi*ran2(seed);
		pos[i][0] = rr*cos(theta);
		pos[i][1] = rr*sin(theta);

		halos[i].mass = pow(10,InterpolateYvec(Nhalosbin,Logm,ran2 (seed)));
		ha->reset(halos[i].mass,zi);
		halos[i].mass /= mass_scale;
		//halos[i].mass = vmasses[i];
		//halos[i].Rmax = vsizes[i];
		halos[i].Rmax = ha->getRvir()*cosmo->gethubble();
		//halos[i].rscale = vsizes[i]/vscale[i]; // get the Rscale=Rmax/c
		halos[i].rscale = halos[i].Rmax/ha->getConcentration(0); // get the Rscale=Rmax/c
		pos[i][2] = 0.0;//halos[i].Rmax;
	}

	delete ha;
}

HaloData::~HaloData(){

	if(allocation_flag){
		free_PosTypeMatrix(pos,0,Nhalos-1,0,2);
		delete[] halos;
	}
}


double *MultiLens::coorDist_table = NULL;
long MultiLens::ob_count = 0;

void MultiLens::make_table(CosmoHndl cosmo){
	int i;
	double x, dx = maxz/(double)NTABLE;

	coorDist_table = new double[NTABLE];

	for(i = 0 ; i< NTABLE; i++){
		x = (i+1)*dx;
		coorDist_table[i] = cosmo->coorDist(0,x);
	}
}

/*
 * \ingroup Constructor
 * allocates space for the halo trees and the inout lens, if there is any
 */
MultiLens::MultiLens(string filename,long *my_seed) : Lens(){
	readParamfile(filename);

	// flag to determine if halos are created randomly or read in from a external simulation.
	if(input_sim_file.size() < 1) sim_input_flag = false;
	else sim_input_flag = true;

	std::cout << input_sim_file.c_str() << std::endl;

	if(input_gal_file.size() < 1) gal_input_flag = false;
	else gal_input_flag = true;

	std::cout << input_gal_file.c_str() << std::endl;

	plane_redshifts = new double[Nplanes];
	Dl = new double[Nplanes];
	dDl = new double[Nplanes];

	charge = 4*pi*Grav*mass_scale;

	//halo_tree = new auto_ptr<ForceTree>[Nplanes-1];
	halo_tree = new auto_ptr<QuadTree>[Nplanes-1];
	halodata = new auto_ptr<HaloData>[Nplanes-1];

	switch(flag_input_lens){
	case ana_lens:
		input_lens = new AnaLens(filename);
		analens = static_cast<AnaLens*>(input_lens);
		break;
	case moka_lens:
#ifdef WITH_MOKA
		input_lens = new MOKALens(filename);
		mokalens = static_cast<MOKALens*>(input_lens);
		fieldofview = pow(1.5*mokalens->map->boxl*180/pi,2.0);
#else
		cout << "Enable the MOKA fits handling first" << endl;
		exit(1);
#endif
		break;
	}

	flag_implanted_source = 0;
	seed = my_seed;

	// In the case of implanted sources from a file initialize.
	cout << "In MultiLens" << endl;
<<<<<<< HEAD
	if(gal_input_flag) anasource = auto_ptr<MultiSourceAnaGalaxy>(new MultiSourceAnaGalaxy(input_gal_file));
=======
	if(gal_input_flag) anasource = auto_ptr<SourceAnaGalaxy>(new SourceAnaGalaxy(input_gal_file));

	/************** test lines ***********************
	anasource->setIndex(10);
	double x[2];
	x[0] = x[1] = 0.0;
	std::cout << "Test surface brightness " << anasource->SurfaceBrightness(anasource->get_theta()) << std::endl;
	/***********************************************/

>>>>>>> fb4f1043
}

MultiLens::~MultiLens(){

	delete[] halo_tree;
	for(int j=0;j<Nplanes-1;j++) delete &(halo_tree[j]);
	delete[] Dl;
	delete[] plane_redshifts;
	delete[] dDl;
	for(int j=0;j<Nplanes-1;j++) delete &(halodata[j]);
	delete[] halodata;

	if(sim_input_flag){  // Otherwise these deallocations are done in the destructor of halodata's
		delete[] halos;
		delete[] halo_zs;
		free_PosTypeMatrix(halo_pos,0,Nhalos-1,0,2);
	}

	if(flag_input_lens)
		delete input_lens;

	--ob_count;
	if(ob_count == 0){
		// remove tables for the coordiante distances
		delete[] coorDist_table;
	}
}

void MultiLens::readParamfile(string filename){
      const int MAXPARAM = 50;
	  string label[MAXPARAM], rlabel, rvalue;
	  void *addr[MAXPARAM];
	  int id[MAXPARAM];
	  stringstream ss;
	  int i ,n;
	  int myint;
	  double mydouble;
	  string mystring;
	  char dummy[100];
	  string escape = "#";
	  int flag;

	  n = 0;

	  /// id[] = 2 = string, 1 = int, 0 = double
	  addr[n] = &outputfile;
	  id[n] = 2;
	  label[n++] = "outputfile";

	  addr[n] = &Nplanes;
	  id[n] = 1;
	  label[n++] = "Nplanes";

	  addr[n] = &min_mass;
	  id[n] = 0;
	  label[n++] = "min_mass";

	  addr[n] = &mass_scale;
	  id[n] = 0;
	  label[n++] = "mass_scale";

	  addr[n] = &flag_input_lens;
	  id[n] = 1;
	  label[n++] = "flag_input_lens";

	  addr[n] = &fieldofview;
	  id[n] = 0;
	  label[n++] = "fov";

	  addr[n] = &mass_func_type;
	  id[n] = 1;
	  label[n++] = "mass_func_type";

	  addr[n] = &internal_profile;
	  id[n] = 1;
	  label[n++] = "internal_profile";

	  addr[n] = &input_sim_file;
	  id[n] = 2;
	  label[n++] = "input_simulation_file";

	  addr[n] = &input_gal_file;
	  id[n] = 2;
	  label[n++] = "input_galaxy_file";

	  addr[n] = &pw_alpha;
	  id[n] = 0;
	  label[n++] = "alpha";

	  addr[n] = &pw_beta;
	  id[n] = 0;
	  label[n++] = "internal_slope_pw";

	  addr[n] = &pnfw_beta;
	  id[n] = 0;
	  label[n++] = "internal_slope_pnfw";

	  addr[n] = &flag_switch_deflection_off;
	  id[n] = 1;
	  label[n++] = "deflection_off";


	  cout << "Multi lens: reading from " << filename << endl;

	  ifstream file_in(filename.c_str());
	  if(!file_in){
	    cout << "Can't open file " << filename << endl;
	    exit(1);
	  }

	  // output file
	  while(!file_in.eof()){
		  file_in >> rlabel >> rvalue;
		  file_in.getline(dummy,100);

		  if(rlabel[0] == escape[0])
			  continue;

		  flag = 0;

		  for(i = 0; i < n; i++){
			  if(rlabel == label[i]){

				  flag = 1;
				  ss << rvalue;

				  switch(id[i]){
				  case 0:
					  ss >> mydouble;
					  *((double *)addr[i]) = mydouble;
					  break;
				  case 1:
					  ss >> myint;
					  *((int *)addr[i]) = myint;
					  break;
				  case 2:
					  ss >> mystring;
					  *((string *)addr[i]) = mystring;
					  break;
				  }

				  ss.clear();
				  ss.str(string());

				  id[i] = -1;
			  }
		  }
	  }

	  for(i = 0; i < n; i++){
		  if(id[i] >= 0 && addr[i] != &input_sim_file && addr[i] != &input_gal_file &&
				  addr[i] != &pw_alpha && addr[i] != &pw_beta && addr[i] != &pnfw_beta &&
				  addr[i] != &flag_switch_deflection_off){
			  ERROR_MESSAGE();
			  cout << "parameter " << label[i] << " needs to be set in the parameter file " << filename << endl;
			  exit(0);
		  }

		  /// DEFAULT VALUES
		  /// in case they are not set in the parameter file
		  if(id[i] >= 0 && addr[i] == &pw_alpha){
			  pw_alpha = 1./6.;
		  }
		  if(id[i] >= 0 && addr[i] == &pw_beta){
			  pw_beta = -1.0;
		  }
		  if(id[i] >= 0 && addr[i] == &pnfw_beta){
			  pnfw_beta = 2.0;
		  }
		  if(id[i] >= 0 && addr[i] == &flag_switch_deflection_off){
			  flag_switch_deflection_off = 0; //false, deflection is on
		  }
	  }

	  file_in.close();

	  if(pw_beta >= 0){
		  ERROR_MESSAGE();
		  cout << "Internal slope >=0 not possible." << endl;
		  exit(1);
	  }

	  if(pnfw_beta <= 0){
		  ERROR_MESSAGE();
		  cout << "Internal slope <=0 not possible." << endl;
		  exit(1);
	  }

	  if(pnfw_beta / floor(pnfw_beta) > 1.0){
		  ERROR_MESSAGE();
		  cout << "Internal slope needs to be a whole number." << endl;
		  exit(1);
	  }

	  // to compensate for the last plane, which is the source plane
	  Nplanes++;

	  // to compenstate for additional lens planes
	  if(flag_input_lens)
		  Nplanes++;

	  // convert to square degrees
	  fieldofview /= 3600. * 3600.;

	  printMultiLens();
}



void MultiLens::printMultiLens(){
	cout << endl << "outputfile " << outputfile << endl;

	cout << endl << "**multi lens model**" << endl;

	cout << "Nplanes " << Nplanes << endl;

	cout << "mass scale " << mass_scale << endl;

	cout << "min mass " << min_mass << endl;

	cout << "flag input lens " << flag_input_lens << endl;
	switch(flag_input_lens){
	case null:
		cout << "  No input lens specified " << endl;
		break;
	case ana_lens:
		cout << "  AnaLens " << endl;
		break;
	case moka_lens:
		cout << "  MOKALens " << endl;
		break;
	}

	cout << "field of view " << fieldofview << endl;

	cout << "internal profile type " << internal_profile << endl;
	switch(internal_profile){
	case PowerLaw:
		cout << "  Power law internal profile " << endl;
		cout << "  slope: " << pw_beta << endl;
		break;
	case NFW:
		cout << "  NFW internal profile " << endl;
		break;
	case PseudoNFW:
		cout << "  Pseudo NFW internal profile " << endl;
		cout << "  slope: " << pnfw_beta << endl;
		break;
	}

	cout << "mass function type " << mass_func_type << endl;
	switch(mass_func_type){
		case PS:
			cout << "  Press-Schechter mass function " << endl;
			break;
		case ST:
			cout << "  Sheth-Tormen mass function " << endl;
			break;
		case PL:
			cout << "  Power law mass function " << endl;
			cout << "  slope: " << pw_alpha << endl;
			break;
		}

	cout << endl;
}

/**
 * Populates the planes with halos by dividing the space around the planes into
 * equal redshift distances, where the plane with the input lens is excluded
 * since it will not contain any halos
 *
 * Then the halo trees are built, depending on the internal profile model that
 * has been chosen in the parameter file
 */
void MultiLens::buildHaloTrees(
		CosmoHndl cosmo /// the cosmology
		,double zsource /// the source resdhift
		){
	int i, j, Ntot;
	double z1, z2;

	if(!sim_input_flag){   /// If no input file is provided synthesize halos

		for(j=0,Ntot=0;j<Nplanes-1;j++){
			if(flag_input_lens && j == (flag_input_lens % Nplanes))
				continue;

			/*
			 * Setting the redshift range
			 * If there is a plane with an input lens on it, it is skipped over
			 * since it will not contain any halos
			 */
			if(j == 0) z1 = 0.0;
			else z1 = plane_redshifts[j] - 0.5*(plane_redshifts[j] - plane_redshifts[j-1]);

			if(j-1 == (flag_input_lens % Nplanes)) z1 = plane_redshifts[j] - 0.5*(plane_redshifts[j] - plane_redshifts[j-2]);

			if(j == Nplanes-2) z2 = zsource;
			else z2 = plane_redshifts[j] + 0.5*(plane_redshifts[j+1] - plane_redshifts[j]);

			if(j+1 == (flag_input_lens % Nplanes)) z2 = plane_redshifts[j] + 0.5*(plane_redshifts[j+2] - plane_redshifts[j]);

			//halodata[j] = new HaloData(fieldofview,min_mass,z1,z2,mass_func_type,cosmo,seed);
			halodata[j] = auto_ptr<HaloData>(new HaloData(fieldofview,min_mass,mass_scale,z1,z2,mass_func_type,pw_alpha,cosmo,seed));

			Ntot+=halodata[j]->Nhalos;
		}

	}else{
		// If input file is provided, read it in and put the halos onto lens planes.

		readInputSimFile(cosmo);
		unsigned long j1,j2;

		for(j=0,Ntot=0;j<Nplanes-1;j++){
			if(flag_input_lens && j == (flag_input_lens % Nplanes))
				continue;

			/*
			 * Setting the redshift range
			 * If there is a plane with an input lens on it, it is skipped over
			 * since it will not contain any halos
			 */
			if(j == 0) z1 = 0.0;
			else z1 = plane_redshifts[j] - 0.5*(plane_redshifts[j] - plane_redshifts[j-1]);

			if(j-1 == (flag_input_lens % Nplanes)) z1 = plane_redshifts[j] - 0.5*(plane_redshifts[j] - plane_redshifts[j-2]);

			if(j == Nplanes-2) z2 = zsource;
			else z2 = plane_redshifts[j] + 0.5*(plane_redshifts[j+1] - plane_redshifts[j]);

			if(j+1 == (flag_input_lens % Nplanes)) z2 = plane_redshifts[j] + 0.5*(plane_redshifts[j+2] - plane_redshifts[j]);

			/// Find which halos are in redshift range

			locateD(halo_zs-1,Nhalos,z1,&j1);
			if(j1 == Nhalos) j1 = Nhalos-1;
			locateD(halo_zs-1,Nhalos,z2,&j2);
			if(j2 == Nhalos) j2 = Nhalos-1;

			/// Use other constructor to create halo data

			//halodata[j] = new HaloData(&halos[j1],&halo_pos[j1],j2-j1);
			halodata[j] = auto_ptr<HaloData>(new HaloData(&halos[j1],&halo_pos[j1],j2-j1));

			//for(int i = 0; i<10 ;++i) cout << "Rmax:" << halos[j1+i].Rmax << "mass:" << halos[j1+i].mass << "rscale:" << halos[j1+i].rscale << "x = " << halo_pos[j1+i][0] << " " << halo_pos[j1+i][1] << endl;

			Ntot += halodata[j]->Nhalos;
		}

	}

	for(j=0;j<Nplanes-1;j++){
		if(flag_input_lens && j == (flag_input_lens % Nplanes))
			continue;

		switch(internal_profile){
		case PowerLaw:
			//halo_tree[j] = auto_ptr<ForceTree>(new ForceTreePowerLaw(1.9,&halodata[j]->pos[0],halodata[j]->Nhalos
			//		,halodata[j]->halos,true,halodata[j]->kappa_background));
			halo_tree[j] = auto_ptr<QuadTree>(new QuadTreePowerLaw(pw_beta,&halodata[j]->pos[0],halodata[j]->Nhalos
							,halodata[j]->halos,halodata[j]->kappa_background));
			break;
		case NFW:
			//halo_tree[j] = auto_ptr<ForceTree>(new ForceTreeNFW(&halodata[j]->pos[0],halodata[j]->Nhalos
			//		,halodata[j]->halos,true,halodata[j]->kappa_background));
			halo_tree[j] = auto_ptr<QuadTree>(new QuadTreeNFW(&halodata[j]->pos[0],halodata[j]->Nhalos
							,halodata[j]->halos,halodata[j]->kappa_background));
			break;
		case PseudoNFW:
			//halo_tree[j] = auto_ptr<ForceTree>(new ForceTreePseudoNFW(2,&halodata[j]->pos[0],halodata[j]->Nhalos
			//		,halodata[j]->halos,true,halodata[j]->kappa_background));
			halo_tree[j] = auto_ptr<QuadTree>(new QuadTreePseudoNFW(pnfw_beta,&halodata[j]->pos[0],halodata[j]->Nhalos
							,halodata[j]->halos,halodata[j]->kappa_background));
			break;
		default:
			cout << "There is no such case for the halo trees." << endl;
			ERROR_MESSAGE();
			exit(1);
			break;
		}

	}


	cout << "constructed " << Ntot << " halos" << endl;

	/*
	stringstream f;
	f << "halos_" << zsource << ".data";
	string filename = f.str();
	ofstream file_area(filename.c_str());
	if(!file_area){
		cout << "unable to create file " << filename << endl;
		exit(1);
	}

	for(j = 0; j < Nplanes-1; j++){

		if(flag_analens && j == (flag_analens % Nplanes))
			continue;

		for(i = 0; i < halodata[j]->Nhalos; i++){

			double fac = 180/pi/3600./Dl[j]*(1+plane_redshifts[j]);

			file_area << plane_redshifts[j] << " ";
			file_area << i << " " << halodata[j]->halos[i].mass << " " << fac*halodata[j]->halos[i].Rmax << " " << fac*halodata[j]->halos[i].rscale << " ";
			file_area << fac*halodata[j]->pos[i][0] << " " << fac*halodata[j]->pos[i][1] << endl;

		}
	}


	file_area.close();
	*/
	/*
	for(int l=0; l < 100; l++){
	double ray[2];

	double fac = l/100.;

	ray[0] = fac*sqrt(fieldofview);
	ray[1] = ray[0];

	ray[0] = ray[0]*pi/180.;
	ray[1] = ray[1]*pi/180.;

	double xx[2]={0.0,0.0};

	int halos;

	for(j = 0, halos = 0; j < Nplanes-1; j++){

		if(flag_analens && j == (flag_analens % Nplanes))
			continue;

		xx[0] = ray[0]*Dl[j]/(1+plane_redshifts[j]);
		xx[1] = ray[1]*Dl[j]/(1+plane_redshifts[j]);

		for(i = 0; i < halodata[j]->Nhalos; i++){
			double r2 = (halodata[j]->pos[i][0] - xx[0])*(halodata[j]->pos[i][0] - xx[0])
						+ (halodata[j]->pos[i][1] - xx[1])*(halodata[j]->pos[i][1] - xx[1]);

			if(r2 <= halodata[j]->halos[i].Rmax*halodata[j]->halos[i].Rmax)
				halos++;
		}

	}


	cout << "ray: x " << ray[0]*180/pi << " y " << ray[1]*180/pi << ", halos: " << halos/float(Ntot) << endl;
	}

	 */

	/*
	double xp,x,xo;
	double yp,y,yo;
	double alpha_x_one, alpha_x_two;
	double alpha_y_one, alpha_y_two;

	double fac_one = (Dl[Nplanes-1]-Dl[0])/Dl[Nplanes-1];
	double fac_two = (Dl[Nplanes-1]-Dl[1])/Dl[Nplanes-1];

	x=xo=0; y=yo=0;

	xp = x*Dl[0]/(1+redshift[0]);
	yp = y*Dl[0]/(1+redshift[0]);

	xp = haloModel[0]->pos[0][0]-xp;
	yp = haloModel[0]->pos[0][1]-yp;

	double r2 = xp*xp+yp*yp;

	double ratio = 0.5*r2/haloModel[0]->halos[0].Rmax/haloModel[0]->halos[0].Rmax;

	alpha_x_one = 4*Grav*haloModel[0]->halos[0].mass*xp*(exp(-ratio)-1)/r2;
	alpha_y_one = 4*Grav*haloModel[0]->halos[0].mass*yp*(exp(-ratio)-1)/r2;

	double fac = (Dl[1]-Dl[0])/Dl[1];

	// angle on the second plane
	x = xo - fac*alpha_x_one;
	y = yo - fac*alpha_y_one;

	xp = x*Dl[1]/(1+redshift[1]);
	yp = y*Dl[1]/(1+redshift[1]);

	xp = haloModel[1]->pos[0][0]-xp;
	yp = haloModel[1]->pos[0][1]-yp;

	r2 = xp*xp+yp*yp;

	ratio = 0.5*r2/haloModel[1]->halos[0].Rmax/haloModel[1]->halos[0].Rmax;

	alpha_x_two = 4*Grav*haloModel[1]->halos[0].mass*xp*(exp(-ratio)-1)/r2;
	alpha_y_two = 4*Grav*haloModel[1]->halos[0].mass*yp*(exp(-ratio)-1)/r2;

	x = xo - fac_one*alpha_x_one - fac_two*alpha_x_two;
	y = yo - fac_one*alpha_y_one - fac_two*alpha_y_two;

	cout << "0 " << alpha_x_one << " " << alpha_y_one << endl;
	cout << "1 " << alpha_x_two << " " << alpha_y_two << endl;
	cout << xo << " " << yo << " " << x << " " << y << endl << endl;
	*/

}

/**
 * Set the redshifts of the planes by mapping the correct
 * redshift by using the coordinate distance table
 */
void MultiLens::setRedshifts(){
	int i;
	/// assigns the redshifts and plugs in the input plane

	cout << "z: ";
	for(i=0; i<Nplanes; i++){
		plane_redshifts[i] = QuickFindFromTable(Dl[i]);
		cout << plane_redshifts[i] << " ";
	}
	cout << endl;
}

/**
 * Uses a quick bi-division search to find the index of the coordinate distance from the
 * table that matches the coordinate distance of the plane in interest and returns the
 * redshift, by averaging the two closest values of the redshift
 *
 * This need to be done, rather than a simple interpolation, since delta coordinate
 * distance in the table is not constant
 */
double MultiLens::QuickFindFromTable(double Dplane){
	int j, j_min, j_max, j_mean;

	j_max = NTABLE-1;
	j_min = 0;

	do{
		j_mean = int((j_max-j_min)/2.0 + j_min);

		if(Dplane > coorDist_table[j_mean]){
			j_min = j_mean;
		}
		else{
			j_max = j_mean;
		}
	}while(j_max - j_min > 1);

	/// return the redshift, adding +2 to the indexes since in make_tables() the indexing starts from 1, not 0
	return maxz/float(NTABLE)*0.5*(j_max+j_min+2);
}

/**
 * Set the coordinate distances of the planes by dividing the coordinate distance space into equal intervals
 * and then plugging the input plane inbetween
 *
 * After this flag_input_lens will hold the index of the plane it is on
 * In case it is on the first plane, it will hold the index Nplanes, to make
 * sure that it is not zero (i.e. not set)
 */
void MultiLens::setCoorDist(CosmoHndl cosmo, double zsource){
	std:: vector<double> lD;
	int i, Np;

	if(flag_input_lens)
		Np = Nplanes;
	else
		Np = Nplanes+1;

	double Ds = cosmo->coorDist(0,zsource);
	double Dlens = cosmo->coorDist(0,input_lens->getZlens());

	/// spaces lD equally up to the source, including 0 and Ds
	/// therefore we need Nplanes+1 values
	/// however, if there is an input plane, we will need Nplanes values, since the input plane will take up a value itself
	fill_linear(lD,Np,0.,Ds);

	/// puts the input plane first if the case
	int j=0, flag=0;
	if(flag_input_lens && Dlens < lD[1]){
		Dl[j] = Dlens;
		flag_input_lens = (InputLens)Nplanes;
		flag = 1;
		j++;
	}

	/// assigns the redshifts and plugs in the input plane
	for(i=1; i<Np; i++){
		Dl[j] = lD[i];

		if(flag_input_lens && flag == 0)
			if(Dlens > lD[i] && Dlens <= lD[i+1]){
				Dl[j] = lD[i];
				Dl[++j] = Dlens;
				flag_input_lens = (InputLens)j;
				flag = 1;
			}
		j++;
	}

	dDl[0] = Dl[0];  // distance between jth plane and the previous plane
	for(j = 1; j < Nplanes; j++){
		dDl[j] = Dl[j] - Dl[j-1]; // distance between jth plane and the previous plane
	}

	if(flag_input_lens)
		cout << "zlens " << input_lens->getZlens() << " on plane number " << (flag_input_lens % Nplanes) << endl;

	cout << "Dl: ";
	for(j = 0; j < Nplanes; j++)
		cout << Dl[j] << " ";
	cout << endl;

	cout << "dDl: ";
	for(j = 0; j < Nplanes; j++)
		cout << dDl[j] << " ";
	cout << endl << endl;

}

double MultiLens::getZlens(){
	if(flag_input_lens)
		return input_lens->getZlens();
	else
		return plane_redshifts[0];
}

void MultiLens::setZlens(double z){
	if(flag_input_lens)
		input_lens->setZlens(z);
	else{
		cout << "It is not possible to set the redshift of the input plane in this case" << endl;
		ERROR_MESSAGE();
	}
}

/// read in halos from a simulation file
void MultiLens::readInputSimFile(CosmoHndl cosmo){

	char c;
	double ra,dec,z,vmax,vdisp,r_halfmass;
	string strg;
	unsigned long i,j;
	unsigned long id,np;

	//int index;

	if(internal_profile != PowerLaw){
		std::cout << "The internal profile of the halos while using simulation input files must be a Power Law."
				<< std::endl << "Change this is parameter file" << std::endl;
		exit(1);
	}

	ifstream file_in(input_sim_file.c_str());
	if(!file_in){
		cout << "Can't open file " << input_sim_file << endl;
		exit(1);
	}

	// skip through header information in data file
	while(file_in.peek() == '#'){
		file_in.ignore(10000,'\n');
		++i;
	}
	std::cout << "skipped "<< i << " comment lines in " << input_sim_file << std::endl;

	//file_in >> Nhalos;
	//Nhalos = 10;
	//cout << Nhalos << endl;

	std::vector<HaloStructure> halo_vec;
	std::vector<double> halo_zs_vec;
	std::vector<double *> halo_pos_vec;

	// read in data
	double mass_max=0,R_max=0,V_max=0;
	double *theta;
	HaloStructure halo;

	for(i=0,j=0 ; c != '#'; ++i){

		// read a line of data
		file_in >> id >> c >> id >> c >> ra >> c >> dec >> c >> z
				 >> c >> np >> c >> vdisp >> c >> vmax >> c >> r_halfmass >> c;  //TODO the GalID will miss the first digit using this method.  No other method stops at the end of file.
		//std::cout << id << c << id << c << ra << c << dec << c << z
		//				 << c << np << c << vdisp << c << vmax << c << r_halfmass << std::endl;
		//cout << i << "  z: " << z << " np: " << np << " vmax:" << vmax << "  " << file_in.peek() << endl;

		if(np > 0.0 && vdisp > 0.0){

			halo_vec.push_back(halo);

			halo_vec[j].mass = np*8.6e8/cosmo->gethubble();
			halo_vec[j].Rmax = halo_vec[j].mass*4.7788e-20/2/pow(vdisp/2.9979e5,2);  // SIS value
			halo_vec[j].rscale = halo_vec[j].Rmax;   //TODO This is a kluge.  It should no be necessary to remember to do this whenever the PowerLaw model is used.

			if(halo_vec[j].mass > mass_max) mass_max = halo_vec[j].mass;
			if(halo_vec[j].Rmax > R_max) R_max = halo_vec[j].Rmax;
			if(vdisp > V_max) V_max = vdisp;
			/*
			halo_vec[j].mass = mass*1.0e10*cosmo->gethubble();
			halo_vec[j].Rmax = cosmo->R200(z,mass*1.0e10*cosmo->gethubble());
			assert(halo_vec[j].Rmax > 0.0);
			cout << "Rmax:" << halo_vec[j].Rmax << endl;
			halo_vec[j].rscale = halo_vec[j].Rmax/cosmo->NFW_Concentration(vmax,halo_vec[j].mass,halo_vec[j].Rmax);
			 */

			halo_zs_vec.push_back(z);

			halo_vec[j].mass /= mass_scale;

			theta = new double[2];
			theta[0] = ra;
			theta[1] = dec;
			halo_pos_vec.push_back(theta);

			++j;
		}
	}
	file_in.close();
	std::cout << halo_vec.size() << " halos read in."<< std::endl
			<< "Max input mass = " << mass_max << "  R max = " << R_max << "  V max = " << V_max << std::endl;

	Nhalos = halo_vec.size();

	halos = new HaloStructure[Nhalos];
	halo_zs = new double[Nhalos];
	halo_pos = PosTypeMatrix(0,Nhalos-1,0,2);


	for(i=0;i<Nhalos;++i){
		halo_zs[i] = halo_zs_vec[i];
		halo_pos[i] = halo_pos_vec[i];
		halos[i] = halo_vec[i];
	}

	cout << halos[9].Rmax << endl;

	// sort the halos by readshift
	MultiLens::quicksort(halos,halo_pos,halo_zs,Nhalos);

}


/** Sets the internal parameters of the multiple lens model
 * first the redshifts of the planes are calculated
 * then the coordinate distances to the different planes
 * the planes are populated by halos and the halo trees are built
 * and finally the internal parameters of the input plane are set, in case there is one
 */
void MultiLens::setInternalParams(CosmoHndl cosmo, SourceHndl source){

	int j;

	if(flag_input_lens)
		input_lens->setInternalParams(cosmo,source);

	if( (cosmo->getOmega_matter() + cosmo->getOmega_lambda()) != 1.0 ){
		printf("ERROR: MultiLens can only handle flat universes at present.  Must change cosmology.\n");
		exit(1);
	}

<<<<<<< HEAD
	setRedshift(source->getZ());

	Dl[0] = cosmo->coorDist(0,plane_redshifts[0]);
	dDl[0] = Dl[0];  // distance between jth plane and the previous plane
	for(j = 1; j < Nplanes; j++){

		Dl[j] = cosmo->coorDist(0,plane_redshifts[j]);
		dDl[j] = cosmo->coorDist(plane_redshifts[j-1],plane_redshifts[j]); // distance between jth plane and the previous plane
	}

	cout << "Dl: ";
	for(j = 0; j < Nplanes; j++)
		cout << Dl[j] << " ";
	cout << endl;

	cout << "dDl: ";
	for(j = 0; j < Nplanes; j++)
		cout << dDl[j] << " ";
	cout << endl << endl;
=======
	/// makes the oordinate distance table for the calculation of the redshifts of the different planes
	if(ob_count == 0) make_table(cosmo);
	setCoorDist(cosmo,source->zsource);
	setRedshifts();
>>>>>>> fb4f1043

	buildHaloTrees(cosmo,source->getZ());
	std:: cout << " done " << std:: endl;
}

/** \brief Read in information from a Virgo Millennium Data Base http://gavo.mpa-garching.mpg.de/MyMillennium/
 *
 * query select * from MockLensing.dbo.m21_20_39_021_bc03_Ben_halos
 *
 * This is information on the dark matter halos only.  There are 13 entries in each line separated by commas.
 * The comments must be removed from the beginning of the data file and the total number of halos must be added
 * as the first line.
 */
/// Sort halos[] and brr[][] by content off arr[]
void MultiLens::quicksort(HaloStructure *halos,double **brr,double *arr,unsigned long N){
	double pivotvalue;
	unsigned long pivotindex,newpivotindex,i;

	if(N <= 1) return ;

	// pick pivot as the median of the first, last and middle values
	if ((arr[0] >= arr[N/2] && arr[0] <= arr[N-1])
			|| (arr[0] >= arr[N-1] && arr[0] <= arr[N/2])) pivotindex = 0;
	else if ((arr[N/2] >= arr[0] && arr[N/2] <= arr[N-1])
			|| (arr[N/2] >= arr[N-1] && arr[N/2] <= arr[0])) pivotindex = N/2;
	else pivotindex = N-1;
	pivotvalue=arr[pivotindex];

	// move pivet to end of array
	swap(&arr[pivotindex],&arr[N-1]);
	//SwapPointsInArray(&pointarray[pivotindex],&pointarray[N-1]);
	swap(&halos[pivotindex],&halos[N-1]);
	swap(&brr[pivotindex],&brr[N-1]);
	newpivotindex=0;

	// partition list and array
	for(i=0;i<N;++i){
		if(arr[i] <= pivotvalue){
			swap(&arr[newpivotindex],&arr[i]);
			//SwapPointsInArray(&pointarray[newpivotindex],&pointarray[i]);
			swap(&halos[newpivotindex],&halos[i]);
			swap(&brr[newpivotindex],&brr[i]);
			++newpivotindex;
		}
	}
	--newpivotindex;

	quicksort(halos,brr,arr,newpivotindex);
	quicksort(&halos[newpivotindex+1],&brr[newpivotindex+1],&arr[newpivotindex+1],N-newpivotindex-1);

	return ;
}
/**
 * \brief Pull a source into the simulated volume.  When rays are subsequently shot through the
 * simulation the surface brightness of the source will be added to the point->surface_brightness.
 * Sources can be implanted without altering the existing lens or rays.  The rays need to be re-shot
 * after each source is implanted.  Past sources are removed when a new source is implanted.
 */
void MultiLens::ImplantSource(
		CosmoHndl cosmo           /// cosmology
		,double z                 /// redshift of implanted source
		,double theta[]           /// position of source in angle on the sky (rad)
		,OverGalaxy *ana_source   /// model for source surface brightness distribution
		){
	unsigned long j;

	if(z > plane_redshifts[Nplanes-1]){
		cout << "Warning: Implanted source is at higher redshift than simulation was constructed for." << endl
		<< "It is not being added." << endl;
		return;
	}

	Ds_implant = cosmo->angDist(0,z);
	zs_implant = z;

	ys_implant[0] = Ds_implant*theta[0];
	ys_implant[1] = Ds_implant*theta[1];

	locateD(plane_redshifts-1,Nplanes,zs_implant,&j);

	dDs_implant = cosmo->coorDist(z,plane_redshifts[j]);

	anasource = auto_ptr<MultiSourceAnaGalaxy>(new MultiSourceAnaGalaxy(ana_source));
	flag_implanted_source = j;
}
/**
 * \brief Change the implanted source in the Multilens.
 *
 * When rays are subsequently shot through the simulation the surface brightness of the source will
 * be added to the point->surface_brightness.  Sources can be implanted without altering the existing
 * lens or rays.  The rays need to be re-shot after the index is re-shot.
 *
 * This is meant for use when the internal AnaSource has already been initialized with multiple sources.
 */
void MultiLens::ImplantSource(
		unsigned long index        /// the index of the galaxy to be made the current galaxy
		,CosmoHndl cosmo           /// cosmology
		){

	if(!gal_input_flag){
		ERROR_MESSAGE();
		std::cout << "The AnaSource has not been constructed within MultiLens" << std::endl;
		exit(1);
	}
	unsigned long j;
	double z;

	anasource->setIndex(index);
	z = anasource->getZ();

	if(anasource->getZ() > plane_redshifts[Nplanes-1]){
		cout << "Warning: Implanted source is at higher redshift than simulation was constructed for." << endl
		<< "It is not being added." << endl;
		return;
	}

	Ds_implant = cosmo->angDist(0,z);
	zs_implant = z;


	//ys_implant[0] = Ds_implant*anasource->get_theta()[0];
	//ys_implant[1] = Ds_implant*anasource->get_theta()[1];

	ys_implant[0] = ys_implant[1] = 0.0;


	locateD(plane_redshifts-1,Nplanes,zs_implant,&j);

	dDs_implant = cosmo->coorDist(z,plane_redshifts[j]);

	flag_implanted_source = j;
}


void swap(double **a,double **b){
	double *tmp;
	tmp=*a;
	*a=*b;
	*b=tmp;
}
<|MERGE_RESOLUTION|>--- conflicted
+++ resolved
@@ -208,19 +208,8 @@
 
 	// In the case of implanted sources from a file initialize.
 	cout << "In MultiLens" << endl;
-<<<<<<< HEAD
 	if(gal_input_flag) anasource = auto_ptr<MultiSourceAnaGalaxy>(new MultiSourceAnaGalaxy(input_gal_file));
-=======
-	if(gal_input_flag) anasource = auto_ptr<SourceAnaGalaxy>(new SourceAnaGalaxy(input_gal_file));
-
-	/************** test lines ***********************
-	anasource->setIndex(10);
-	double x[2];
-	x[0] = x[1] = 0.0;
-	std::cout << "Test surface brightness " << anasource->SurfaceBrightness(anasource->get_theta()) << std::endl;
-	/***********************************************/
-
->>>>>>> fb4f1043
+
 }
 
 MultiLens::~MultiLens(){
@@ -986,32 +975,10 @@
 		exit(1);
 	}
 
-<<<<<<< HEAD
-	setRedshift(source->getZ());
-
-	Dl[0] = cosmo->coorDist(0,plane_redshifts[0]);
-	dDl[0] = Dl[0];  // distance between jth plane and the previous plane
-	for(j = 1; j < Nplanes; j++){
-
-		Dl[j] = cosmo->coorDist(0,plane_redshifts[j]);
-		dDl[j] = cosmo->coorDist(plane_redshifts[j-1],plane_redshifts[j]); // distance between jth plane and the previous plane
-	}
-
-	cout << "Dl: ";
-	for(j = 0; j < Nplanes; j++)
-		cout << Dl[j] << " ";
-	cout << endl;
-
-	cout << "dDl: ";
-	for(j = 0; j < Nplanes; j++)
-		cout << dDl[j] << " ";
-	cout << endl << endl;
-=======
 	/// makes the oordinate distance table for the calculation of the redshifts of the different planes
 	if(ob_count == 0) make_table(cosmo);
-	setCoorDist(cosmo,source->zsource);
+	setCorDist(cosmo,source->zsource);
 	setRedshifts();
->>>>>>> fb4f1043
 
 	buildHaloTrees(cosmo,source->getZ());
 	std:: cout << " done " << std:: endl;
