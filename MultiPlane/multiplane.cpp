/*
 * halo_model.cpp
 *
 *  Created on: Jan 14, 2012
 *      Author: mpetkova
 */

#include <slsimlib.h>
#include <sstream>
#include <string>
#include <utilities.h>
#include <source.h>
#include <sourceAnaGalaxy.h>

using namespace std;

HaloData::HaloData(CosmoHndl cosmo
		,double mass
		,double zlens){
	allocation_flag = true;
	kappa_background = 0.0;
	Nhalos = 1;
	halos = new HaloStructure[Nhalos];
	pos = PosTypeMatrix(0,Nhalos-1,0,2);

	HALO *ha = new HALO(cosmo,mass,zlens);

	int i;
	for(i = 0; i < Nhalos; i++){
		pos[i][0] = 0.0;
		pos[i][1] = 0.0;
		pos[i][2] = 0.0;

		halos[i].mass = mass;
		halos[i].Rmax = ha->getRvir()*cosmo->gethubble();
		halos[i].rscale = halos[i].Rmax/ha->getConcentration(0);

		cout << endl << "mass: " << halos[i].mass  << ", Rmax: " << halos[i].Rmax << ", rscale: " << halos[i].rscale << endl;
	}

	delete ha;
}

HaloData::HaloData(CosmoHndl cosmo,HaloStructure *halostrucs,PosType **positions
		   , double *zz, unsigned long *id, unsigned long Nhaloss,double z1,double z2,double mass_scale):
	pos(positions), halos(halostrucs), Nhalos(Nhaloss),z(zz)
{
	allocation_flag = false;

	// Set background convergence
	double min_mass = halos[0].mass;
	for(long i=0;i<Nhalos;++i)
		if(halos[i].mass < min_mass) min_mass = halos[i].mass;
	double zave =(z1+z2)/2;
	HALO *ha = new HALO(cosmo,min_mass,zave);

	// calculate the mass density on the plane
	// and convert it to physical 1/physical_distance^2
	kappa_background = ha->totalMassDensityinHalos(0,1)*pow(cosmo->gethubble(),2)*pow(1+zave,3);
	kappa_background *= cosmo->getOmega_matter()*cosmo->angDist(z1,z2)/mass_scale;
}

/*HaloData::HaloData(NSIEstructure *halostrucs,PosType **positions,unsigned long Nhaloss):
	pos(positions), halos(NULL), nsiehalos(halostrucs), Nhalos(Nhaloss)
{
	allocation_flag = false;
	kappa_background = 0.0;  //TODO This should be set properly at some point.
}*/

/**
 *  \brief In this constructor the halos are created from a mass function and given random positions on the lens plane
 */

HaloData::HaloData(
		double fov            /// field of view in square degrees
		,double min_mass      /// Minimum mass of a halo
		,double mass_scale    /// mass scale
		,double z1            /// lowest redshift
		,double z2            /// highest redshift
		,int mass_func_type   /// mass function type: 0 Press-Schechter, 1 Sheth-Tormen, 2 Power Law
		,double alpha		/// slope of the Power Law
		,CosmoHndl cosmo     /// cosmology
		,long *seed
	)
	{

	allocation_flag = true;

    HALO *ha = new HALO(cosmo,min_mass,(z1+z2)/2);

	// calculate the mass density on the plane
    // and convert it to physical 1/physical_distance^2
	kappa_background = ha->totalMassDensityinHalos(0,1,alpha)*pow(cosmo->gethubble(),2)*pow(1+(z1+z2)/2,3);
	kappa_background *= cosmo->getOmega_matter()*cosmo->angDist(z1,z2)/mass_scale;

    //int iterator;
    //std::vector<double> vmasses,vsizes,vscale,vz;
    std::vector<int> vindex;
	std::vector<double> Logm,Nhalosbin;
	std::vector<double> Dli;

    Logm.resize(Nmassbin);
    Nhalosbin.resize(Nmassbin);

	/* fill the log(mass) vector */

	fill_linear(Logm,Nmassbin,min_mass,MaxLogm);

	double Nhaloestot;

	Nhalosbin[0] = cosmo->haloNumberDensityOnSky(pow(10,Logm[0])/cosmo->gethubble(),z1,z2,mass_func_type,alpha)*fov;

	Nhaloestot = Nhalosbin[0];
	Nhalosbin[0] = 1;
	int k;

#ifdef _OPENMP
#pragma omp parallel for default(shared) private(k)
#endif
	for(k=1;k<Nmassbin;k++){
		// cumulative number density in one square degree
		Nhalosbin[k] = cosmo->haloNumberDensityOnSky(pow(10,Logm[k])/cosmo->gethubble(),z1,z2,mass_func_type,alpha)*fov;
		// normalize the cumulative distribution to one
		Nhalosbin[k] = Nhalosbin[k]/Nhaloestot;
	}


	Nhalos = (long)(poidev(float(Nhaloestot), seed) + 0.5);

	halos = new HaloStructure[Nhalos];
	pos = PosTypeMatrix(0,Nhalos-1,0,2);
	double rr,theta,maxr,zi;
	unsigned long i;
	for(i = 0; i < Nhalos; i++){
		zi = z1+(z2-z1)*ran2 (seed);
		Dli.push_back(cosmo->angDist(0,zi));
		maxr = pi*sqrt(fov/pi)/180*Dli[i]; // fov is a circle
		rr = maxr*sqrt(ran2(seed));
		theta = 2*pi*ran2(seed);
		pos[i][0] = rr*cos(theta);
		pos[i][1] = rr*sin(theta);

		halos[i].mass = pow(10,InterpolateYvec(Nhalosbin,Logm,ran2 (seed)));
		ha->reset(halos[i].mass,zi);
		halos[i].mass /= mass_scale;
		//halos[i].mass = vmasses[i];
		//halos[i].Rmax = vsizes[i];
		halos[i].Rmax = ha->getRvir()*cosmo->gethubble();
		//halos[i].rscale = vsizes[i]/vscale[i]; // get the Rscale=Rmax/c
		halos[i].rscale = halos[i].Rmax/ha->getConcentration(0); // get the Rscale=Rmax/c
		pos[i][2] = 0.0;//halos[i].Rmax;
		/* -> if you want to print the masses and redshift
		std:: cout << halos[i].mass << "   " << zi << std:: endl; */		
	}

	delete ha;
}

HaloData::~HaloData(){

	if(allocation_flag){
		free_PosTypeMatrix(pos,0,Nhalos-1,0,2);
		delete[] halos;
	}
}

void MultiLens::make_table(CosmoHndl cosmo){
	int i;
	double x, dx = 10.0/(double)NTABLE;

	coorDist_table = new double[NTABLE];
	redshift_table = new double[NTABLE];
	
#ifdef _OPENMP
#pragma omp parallel for default(shared) private(i,x)
#endif
	for(i = 0 ; i< NTABLE; i++){
		x = (i+1)*dx;
		redshift_table[i] = x;
		coorDist_table[i] = cosmo->coorDist(0,x);
	}
	table_set=true;
}

/*
 * \ingroup Constructor
 * allocates space for the halo trees and the inout lens, if there is any
 */
MultiLens::MultiLens(string filename,long *my_seed) : Lens(){
	readParamfile(filename);

	NTABLE=1000;
	table_set = false;

	// flag to determine if halos are created randomly or read in from a external simulation.
	if(input_sim_file.size() < 1) sim_input_flag = false;
	else sim_input_flag = true;

	std::cout << input_sim_file.c_str() << std::endl;

	if(input_gal_file.size() < 1) gal_input_flag = false;
	else gal_input_flag = true;

	std::cout << input_gal_file.c_str() << std::endl;

	plane_redshifts = new double[Nplanes];
	Dl = new double[Nplanes];
	dDl = new double[Nplanes];

	charge = 4*pi*Grav*mass_scale;
	std::cout << "charge: " << charge << std::endl;

	halo_tree = new auto_ptr<QuadTree>[Nplanes-1];
	halo_data = new auto_ptr<HaloData>[Nplanes-1];

	switch(flag_input_lens){
	case null:
		input_lens = NULL;
		break;
	case ana_lens:
		input_lens = new AnaLens(filename);
		analens = static_cast<AnaLens*>(input_lens);
		break;
	case moka_lens:
		input_lens = new MOKALens(filename);
		mokalens = static_cast<MOKALens*>(input_lens);
		fieldofview = pow(1.5*mokalens->map->boxlrad*180/pi,2.0);
		break;
	default:
		ERROR_MESSAGE();
		cout << "Incorrect flag_input_lens selected! Please choose from:" << endl;
		cout << "0: no lens, 1: AnaLens, 2: MOKALens" << endl;
		exit(1);
		break;
	}

	// initially let source be the one inputed from parameter file
	index_of_new_sourceplane = -1;
	toggle_source_plane = false;

	seed = my_seed;
}

MultiLens::~MultiLens(){
	delete[] halo_tree;
	delete[] halo_data;

	delete[] Dl;
	delete[] plane_redshifts;
	delete[] dDl;

	if(sim_input_flag){  // Otherwise these deallocations are done in the destructor of halo_data's
		delete[] halos;
		delete[] halo_zs;
		delete[] halo_id;
		free_PosTypeMatrix(halo_pos,0,Nhalos-1,0,2);
	}

	if(flag_input_lens)
		delete input_lens;

	delete[] coorDist_table;
	delete[] redshift_table;
}

void MultiLens::readParamfile(string filename){
      const int MAXPARAM = 50;
	  string label[MAXPARAM], rlabel, rvalue;
	  void *addr[MAXPARAM];
	  int id[MAXPARAM];
	  stringstream ss;
	  int i ,n;
	  int myint;
	  double mydouble;
	  string mystring;
	  char dummy[100];
	  string escape = "#";
	  int flag;

	  n = 0;

	  /// id[] = 2 = string, 1 = int, 0 = double
	  addr[n] = &outputfile;
	  id[n] = 2;
	  label[n++] = "outputfile";

	  addr[n] = &Nplanes;
	  id[n] = 1;
	  label[n++] = "Nplanes";

	  addr[n] = &min_mass;
	  id[n] = 0;
	  label[n++] = "min_mass";

	  addr[n] = &mass_scale;
	  id[n] = 0;
	  label[n++] = "mass_scale";

	  addr[n] = &flag_input_lens;
	  id[n] = 1;
	  label[n++] = "flag_input_lens";

	  addr[n] = &fieldofview;
	  id[n] = 0;
	  label[n++] = "fov";

	  addr[n] = &mass_func_type;
	  id[n] = 1;
	  label[n++] = "mass_func_type";

	  addr[n] = &internal_profile;
	  id[n] = 1;
	  label[n++] = "internal_profile";

	  addr[n] = &input_sim_file;
	  id[n] = 2;
	  label[n++] = "input_simulation_file";

	  addr[n] = &input_gal_file;
	  id[n] = 2;
	  label[n++] = "input_galaxy_file";

	  addr[n] = &pw_alpha;
	  id[n] = 0;
	  label[n++] = "alpha";

	  addr[n] = &pw_beta;
	  id[n] = 0;
	  label[n++] = "internal_slope_pw";

	  addr[n] = &pnfw_beta;
	  id[n] = 0;
	  label[n++] = "internal_slope_pnfw";

	  addr[n] = &flag_switch_deflection_off;
	  id[n] = 1;
	  label[n++] = "deflection_off";

	  addr[n] = &zsource;
	  id[n] = 0;
	  label[n++] = "z_source";

	  assert(n < MAXPARAM);

	  cout << "Multi lens: reading from " << filename << endl;

	  ifstream file_in(filename.c_str());
	  if(!file_in){
	    cout << "Can't open file " << filename << endl;
	    exit(1);
	  }

	  // output file
	  while(!file_in.eof()){
		  file_in >> rlabel >> rvalue;
		  file_in.getline(dummy,100);

		  if(rlabel[0] == escape[0])
			  continue;

		  flag = 0;

		  for(i = 0; i < n; i++){
			  if(rlabel == label[i]){

				  flag = 1;
				  ss << rvalue;

				  switch(id[i]){
				  case 0:
					  ss >> mydouble;
					  *((double *)addr[i]) = mydouble;
					  break;
				  case 1:
					  ss >> myint;
					  *((int *)addr[i]) = myint;
					  break;
				  case 2:
					  ss >> mystring;
					  *((string *)addr[i]) = mystring;
					  break;
				  }

				  ss.clear();
				  ss.str(string());

				  id[i] = -1;
			  }
		  }
	  }

	  for(i = 0; i < n; i++){
		  if(id[i] >= 0 && addr[i] != &input_sim_file && addr[i] != &input_gal_file &&
				  addr[i] != &pw_alpha && addr[i] != &pw_beta && addr[i] != &pnfw_beta &&
				  addr[i] != &flag_switch_deflection_off){
			  ERROR_MESSAGE();
			  cout << "parameter " << label[i] << " needs to be set in the parameter file " << filename << endl;
			  exit(0);
		  }

		  /// DEFAULT VALUES
		  /// in case they are not set in the parameter file
		  if(id[i] >= 0 && addr[i] == &pw_alpha){
			  pw_alpha = 1./6.;
		  }
		  if(id[i] >= 0 && addr[i] == &pw_beta){
			  pw_beta = -1.0;
		  }
		  if(id[i] >= 0 && addr[i] == &pnfw_beta){
			  pnfw_beta = 2.0;
		  }
		  if(id[i] >= 0 && addr[i] == &flag_switch_deflection_off){
			  flag_switch_deflection_off = 0; //false, deflection is on
		  }
	  }

	  file_in.close();

	  if(pw_beta >= 0){
		  ERROR_MESSAGE();
		  cout << "Internal slope >=0 not possible." << endl;
		  exit(1);
	  }

	  if(pnfw_beta <= 0){
		  ERROR_MESSAGE();
		  cout << "Internal slope <=0 not possible." << endl;
		  exit(1);
	  }

	  if(pnfw_beta / floor(pnfw_beta) > 1.0){
		  ERROR_MESSAGE();
		  cout << "Internal slope needs to be a whole number." << endl;
		  exit(1);
	  }

	  if(input_sim_file.size() < 1 && internal_profile == NSIE){
		  ERROR_MESSAGE();
		  cout << "The NSIE internal profile works only for Millenium DM simulations for now." << endl;
		  cout << "Set input_simulation_file in sample_paramfile." << endl;
		  exit(1);
	  }

	  // to compensate for the last plane, which is the source plane
	  Nplanes++;

	  // to compenstate for additional lens planes
	  if(flag_input_lens)
		  Nplanes++;

	  // convert to square degrees
	  fieldofview /= 3600. * 3600.;

	  printMultiLens();
}



void MultiLens::printMultiLens(){
	cout << endl << "outputfile " << outputfile << endl;

	cout << endl << "**multi lens model**" << endl;

	cout << "Nplanes " << Nplanes << endl;

	cout << "mass scale " << mass_scale << endl;

	cout << "min mass " << min_mass << endl;

	cout << "flag input lens " << flag_input_lens << endl;
	switch(flag_input_lens){
	case null:
		cout << "  No input lens specified " << endl;
		break;
	case ana_lens:
		cout << "  AnaLens " << endl;
		break;
	case moka_lens:
		cout << "  MOKALens " << endl;
		break;
	}

	cout << "field of view " << fieldofview << endl;

	cout << "internal profile type " << internal_profile << endl;
	switch(internal_profile){
	case PowerLaw:
		cout << "  Power law internal profile " << endl;
		cout << "  slope: " << pw_beta << endl;
		break;
	case NFW:
		cout << "  NFW internal profile " << endl;
		break;
	case PseudoNFW:
		cout << "  Pseudo NFW internal profile " << endl;
		cout << "  slope: " << pnfw_beta << endl;
		break;
	case NSIE:
		cout << "  NonSingular Isothermal Ellipsoid internal profile " << endl;
		break;
	}

	cout << "mass function type " << mass_func_type << endl;
	switch(mass_func_type){
		case PS:
			cout << "  Press-Schechter mass function " << endl;
			break;
		case ST:
			cout << "  Sheth-Tormen mass function " << endl;
			break;
		case PL:
			cout << "  Power law mass function " << endl;
			cout << "  slope: " << pw_alpha << endl;
			break;
		}

	cout << endl;
}

/**
 * Populates the planes with halos by dividing the space around the planes into
 * equal redshift distances, where the plane with the input lens is excluded
 * since it will not contain any halos
 *
 * Then the halo trees are built, depending on the internal profile model that
 * has been chosen in the parameter file
 */
void MultiLens::buildHaloTrees(
		CosmoHndl cosmo /// the cosmology
		){
	int i, j, Ntot;
	unsigned long ind;
	double z1, z2;

	std::cout << "MultiLens::buildHaloTrees zsource = " << zsource << std::endl;

	if(!sim_input_flag){   /// If no input file is provided synthesize halos

		for(j=0,Ntot=0;j<Nplanes-1;j++){
			if(flag_input_lens && j == (flag_input_lens % Nplanes))
				continue;

			/*
			 * Setting the redshift range
			 * If there is a plane with an input lens on it, it is skipped over
			 * since it will not contain any halos
			 */
			if(j == 0) z1 = 0.0;
			//else z1 = QuickFindFromTable(Dl[j] - 0.5*dDl[j]);
			//else z1 = plane_redshifts[j] - 0.5*(plane_redshifts[j] - plane_redshifts[j-1]);
			else{
				locateD(coorDist_table-1,NTABLE,(Dl[j]-0.5*dDl[j]),&ind);
				z1 = redshift_table[ind];
			}

			if(flag_input_lens && j-1 == (flag_input_lens % Nplanes)){
				//z1 = plane_redshifts[j] - 0.5*(plane_redshifts[j] - plane_redshifts[j-2]);
				//z1 = QuickFindFromTable(Dl[j] - 0.5*(Dl[j] - Dl[j-2]));
				locateD(coorDist_table-1,NTABLE,(Dl[j] - 0.5*(Dl[j] - Dl[j-2])),&ind);
				z1 = redshift_table[ind];
			}

			if(j == Nplanes-2) z2 = zsource;
			//else z2 = QuickFindFromTable(Dl[j] + 0.5*dDl[j+1]);
			//else z2 = plane_redshifts[j] + 0.5*(plane_redshifts[j+1] - plane_redshifts[j]);
			else{
				locateD(coorDist_table-1,NTABLE,(Dl[j] + 0.5*dDl[j+1]),&ind);
				z2 = redshift_table[ind];
			}

			if(flag_input_lens && j+1 == (flag_input_lens % Nplanes)){
				//z2 = plane_redshifts[j] + 0.5*(plane_redshifts[j+2] - plane_redshifts[j]);
				//z2 = QuickFindFromTable(Dl[j] + 0.5*(Dl[j+2] - Dl[j]));
				locateD(coorDist_table-1,NTABLE,(Dl[j] + 0.5*(Dl[j+2] - Dl[j])),&ind);
				z2 = redshift_table[ind];
			}

			halo_data[j].reset(new HaloData(fieldofview,min_mass,mass_scale,z1,z2,mass_func_type,pw_alpha,cosmo,seed));

			Ntot+=halo_data[j]->Nhalos;
		}

	}else{
		// If input file is provided, read it in and put the halos onto lens planes.

		readInputSimFile(cosmo);
		unsigned long j1=0,j2=0;

		for(j=0,Ntot=0;j<Nplanes-1;j++){
			if(flag_input_lens && j == (flag_input_lens % Nplanes))
				continue;

			/*
			 * Setting the redshift range
			 * If there is a plane with an input lens on it, it is skipped over
			 * since it will not contain any halos
			 */
			if(j == 0) z1 = 0.0;
			//else z1 = QuickFindFromTable(Dl[j] - 0.5*dDl[j]);
			//else z1 = plane_redshifts[j] - 0.5*(plane_redshifts[j] - plane_redshifts[j-1]);
			else{
				locateD(coorDist_table-1,NTABLE,(Dl[j]-0.5*dDl[j]),&ind);
				z1 = redshift_table[ind];
			}

			if(flag_input_lens && j-1 == (flag_input_lens % Nplanes)){
				//z1 = plane_redshifts[j] - 0.5*(plane_redshifts[j] - plane_redshifts[j-2]);
				//z1 = QuickFindFromTable(Dl[j] - 0.5*(Dl[j] - Dl[j-2]));
				locateD(coorDist_table-1,NTABLE,(Dl[j] - 0.5*(Dl[j] - Dl[j-2])),&ind);
				z1 = redshift_table[ind];
			}

			if(j == Nplanes-2) z2 = zsource;
			//else z2 = QuickFindFromTable(Dl[j] + 0.5*dDl[j+1]);
			//else z2 = plane_redshifts[j] + 0.5*(plane_redshifts[j+1] - plane_redshifts[j]);
			else{
				locateD(coorDist_table-1,NTABLE,(Dl[j] + 0.5*dDl[j+1]),&ind);
				z2 = redshift_table[ind];
			}

			if(flag_input_lens && j+1 == (flag_input_lens % Nplanes)){
				//z2 = plane_redshifts[j] + 0.5*(plane_redshifts[j+2] - plane_redshifts[j]);
				//z2 = QuickFindFromTable(Dl[j] + 0.5*(Dl[j+2] - Dl[j]));
				locateD(coorDist_table-1,NTABLE,(Dl[j] + 0.5*(Dl[j+2] - Dl[j])),&ind);
				z2 = redshift_table[ind];
			}

			/// Find which halos are in redshift range
			locateD(halo_zs-1,Nhalos,z1,&j1);
			if(j1 == Nhalos) j1 = Nhalos-1;
			locateD(halo_zs-1,Nhalos,z2,&j2);
			if(j2 == Nhalos) j2 = Nhalos-1;

			/// Use other constructor to create halo data

			halo_data[j].reset(new HaloData(cosmo,&halos[j1],&halo_pos[j1],&halo_zs[j1],&halo_id[j1],j2-j1,z1,z2,mass_scale));

			//for(int i = 0; i<10 ;++i) cout << "Rmax:" << halos[j1+i].Rmax << "mass:" << halos[j1+i].mass << "rscale:" << halos[j1+i].rscale << "x = " << halo_pos[j1+i][0] << " " << halo_pos[j1+i][1] << endl;

			Ntot += halo_data[j]->Nhalos;
			///TODO: MARGARITA/BEN can be removed when the self-lensing problem is fixed 100%
			cout << "j: " << j << " z1: " << z1 << " j1: " << j1 << " z2: " << z2 << " j2: " << j2 << endl;
			//cout << "j: " << j << " z1: " << Dl[j] - 0.5*dDl[j] << " j1: " << j1 << " z2: " << Dl[j] + 0.5*dDl[j+1] << " j2: " << j2 << endl;

		}

	}

	for(j=0;j<Nplanes-1;j++){
		if(flag_input_lens && j == (flag_input_lens % Nplanes))
			continue;

		std::cout << "  Building tree on plane " << j << " number of halos: " << halo_data[j]->Nhalos << std::endl;

		switch(internal_profile){
		case PowerLaw:
			halo_tree[j].reset(new QuadTreePowerLaw(pw_beta,&halo_data[j]->pos[0],halo_data[j]->Nhalos
							,halo_data[j]->halos,halo_data[j]->kappa_background));
			break;
		case NFW:
			halo_tree[j].reset(new QuadTreeNFW(&halo_data[j]->pos[0],halo_data[j]->Nhalos
							,halo_data[j]->halos,halo_data[j]->kappa_background));
			break;
		case PseudoNFW:
			halo_tree[j].reset(new QuadTreePseudoNFW(pnfw_beta,&halo_data[j]->pos[0],halo_data[j]->Nhalos
							,halo_data[j]->halos,halo_data[j]->kappa_background));
			break;
		case NSIE:
			halo_tree[j].reset(new QuadTreeNSIE(&halo_data[j]->pos[0],halo_data[j]->Nhalos
							,halo_data[j]->halos,halo_data[j]->kappa_background));
			break;
		default:
			ERROR_MESSAGE();
			cout << "There is no such case for the halo trees. Please choose from:" << endl;
			cout << "0: PowerLaw, 1: NFW, 2: PseudoNFW, 3: NSIE" << endl;
			exit(1);
			break;
		}

	}

	cout << "constructed " << Ntot << " halos" << endl;

	/*
	stringstream f;
	f << "halos_" << zsource << ".data";
	string filename = f.str();
	ofstream file_area(filename.c_str());
	if(!file_area){
		cout << "unable to create file " << filename << endl;
		exit(1);
	}

	for(j = 0; j < Nplanes-1; j++){

		if(flag_analens && j == (flag_analens % Nplanes))
			continue;

		for(i = 0; i < halo_data[j]->Nhalos; i++){

			double fac = 180/pi/3600./Dl[j]*(1+plane_redshifts[j]);

			file_area << plane_redshifts[j] << " ";
			file_area << i << " " << halo_data[j]->halos[i].mass << " " << fac*halo_data[j]->halos[i].Rmax << " " << fac*halo_data[j]->halos[i].rscale << " ";
			file_area << fac*halo_data[j]->pos[i][0] << " " << fac*halo_data[j]->pos[i][1] << endl;

		}
	}


	file_area.close();
	*/
	/*
	for(int l=0; l < 100; l++){
	double ray[2];

	double fac = l/100.;

	ray[0] = fac*sqrt(fieldofview);
	ray[1] = ray[0];

	ray[0] = ray[0]*pi/180.;
	ray[1] = ray[1]*pi/180.;

	double xx[2]={0.0,0.0};

	int halos;

	for(j = 0, halos = 0; j < Nplanes-1; j++){

		if(flag_analens && j == (flag_analens % Nplanes))
			continue;

		xx[0] = ray[0]*Dl[j]/(1+plane_redshifts[j]);
		xx[1] = ray[1]*Dl[j]/(1+plane_redshifts[j]);

		for(i = 0; i < halo_data[j]->Nhalos; i++){
			double r2 = (halo_data[j]->pos[i][0] - xx[0])*(halo_data[j]->pos[i][0] - xx[0])
						+ (halo_data[j]->pos[i][1] - xx[1])*(halo_data[j]->pos[i][1] - xx[1]);

			if(r2 <= halo_data[j]->halos[i].Rmax*halo_data[j]->halos[i].Rmax)
				halos++;
		}

	}


	cout << "ray: x " << ray[0]*180/pi << " y " << ray[1]*180/pi << ", halos: " << halos/float(Ntot) << endl;
	}

	 */

	/*
	double xp,x,xo;
	double yp,y,yo;
	double alpha_x_one, alpha_x_two;
	double alpha_y_one, alpha_y_two;

	double fac_one = (Dl[Nplanes-1]-Dl[0])/Dl[Nplanes-1];
	double fac_two = (Dl[Nplanes-1]-Dl[1])/Dl[Nplanes-1];

	x=xo=0; y=yo=0;

	xp = x*Dl[0]/(1+redshift[0]);
	yp = y*Dl[0]/(1+redshift[0]);

	xp = haloModel[0]->pos[0][0]-xp;
	yp = haloModel[0]->pos[0][1]-yp;

	double r2 = xp*xp+yp*yp;

	double ratio = 0.5*r2/haloModel[0]->halos[0].Rmax/haloModel[0]->halos[0].Rmax;

	alpha_x_one = 4*Grav*haloModel[0]->halos[0].mass*xp*(exp(-ratio)-1)/r2;
	alpha_y_one = 4*Grav*haloModel[0]->halos[0].mass*yp*(exp(-ratio)-1)/r2;

	double fac = (Dl[1]-Dl[0])/Dl[1];

	// angle on the second plane
	x = xo - fac*alpha_x_one;
	y = yo - fac*alpha_y_one;

	xp = x*Dl[1]/(1+redshift[1]);
	yp = y*Dl[1]/(1+redshift[1]);

	xp = haloModel[1]->pos[0][0]-xp;
	yp = haloModel[1]->pos[0][1]-yp;

	r2 = xp*xp+yp*yp;

	ratio = 0.5*r2/haloModel[1]->halos[0].Rmax/haloModel[1]->halos[0].Rmax;

	alpha_x_two = 4*Grav*haloModel[1]->halos[0].mass*xp*(exp(-ratio)-1)/r2;
	alpha_y_two = 4*Grav*haloModel[1]->halos[0].mass*yp*(exp(-ratio)-1)/r2;

	x = xo - fac_one*alpha_x_one - fac_two*alpha_x_two;
	y = yo - fac_one*alpha_y_one - fac_two*alpha_y_two;

	cout << "0 " << alpha_x_one << " " << alpha_y_one << endl;
	cout << "1 " << alpha_x_two << " " << alpha_y_two << endl;
	cout << xo << " " << yo << " " << x << " " << y << endl << endl;
	*/

}

/**
 * Set the redshifts of the planes by mapping the correct
 * redshift by using the coordinate distance table
 */
void MultiLens::setRedshifts(){
	int i;
	unsigned long j;
	// assigns the redshifts and plugs in the input plane
	cout << "z: ";
	for(i=0; i<Nplanes; i++){
		locateD(coorDist_table-1,NTABLE,Dl[i],&j);
		plane_redshifts[i] = redshift_table[j];
		cout << plane_redshifts[i] << " ";
	}
	cout << endl;
}

/**
 * Set the coordinate distances of the planes by dividing the coordinate distance space into equal intervals
 * and then plugging the analytic input plane in between.
 *
 * After this flag_input_lens will hold the index of the plane it is on
 * In case it is on the first plane, it will hold the index Nplanes, to make
 * sure that it is not zero (i.e. not set)
 */
void MultiLens::setCoorDist(CosmoHndl cosmo){
	std:: vector<double> lD;
	int i, Np;

	if(flag_input_lens)
		Np = Nplanes;
	else
		Np = Nplanes+1;

	double Ds = cosmo->coorDist(0,zsource);

	double Dlens;
	if(flag_input_lens) Dlens = cosmo->coorDist(0,input_lens->getZlens());
	else Dlens = Ds;

	/// spaces lD equally up to the source, including 0 and Ds
	/// therefore we need Nplanes+1 values
	/// however, if there is an input plane, we will need Nplanes values, since the input plane will take up a value itself
	fill_linear(lD,Np,0.,Ds);

	/// puts the input plane first if the case
	int j=0, flag=0;
	if(flag_input_lens && Dlens < lD[1]){
		Dl[j] = Dlens;
		flag_input_lens = (InputLens)Nplanes;
		flag = 1;
		j++;
	}

	/// assigns the redshifts and plugs in the input plane
	for(i=1; i<Np; i++){
		Dl[j] = lD[i];

		if(flag_input_lens && flag == 0)
			if(Dlens > lD[i] && Dlens <= lD[i+1]){
				Dl[j] = lD[i];
				Dl[++j] = Dlens;
				flag_input_lens = (InputLens)j;
				flag = 1;
			}
		j++;
	}

	dDl[0] = Dl[0];  // distance between jth plane and the previous plane
	for(j = 1; j < Nplanes; j++){
		dDl[j] = Dl[j] - Dl[j-1]; // distance between jth plane and the previous plane
	}

	if(flag_input_lens)
		cout << "zlens " << input_lens->getZlens() << " on plane number " << (flag_input_lens % Nplanes) << endl;

	cout << "Dl: ";
	for(j = 0; j < Nplanes; j++)
		cout << Dl[j] << " ";
	cout << endl;

	cout << "dDl: ";
	for(j = 0; j < Nplanes; j++)
		cout << dDl[j] << " ";
	cout << endl << endl;

}

double MultiLens::getZlens(){
	if(flag_input_lens)
		return input_lens->getZlens();
	else
		return plane_redshifts[0];
}

void MultiLens::setZlens(double z){
	if(flag_input_lens)
		input_lens->setZlens(z);
	else{
		cout << "It is not possible to reset the redshift of the input AnaLens plane a MultiLens" << endl;
		ERROR_MESSAGE();
		exit(1);
	}
}

/// read in halos from a simulation file
void MultiLens::readInputSimFile(CosmoHndl cosmo){

	char c;
	double ra,dec,z,vmax,vdisp,r_halfmass;
	string strg;
	unsigned long i,j;
	unsigned long haloid,id,np;

	//int index;

	if(internal_profile != NSIE && internal_profile != PowerLaw){
		std::cout << "The internal profile of the halos while using simulation input files must be a Power Law."
				<< std::endl << "Change this is parameter file" << std::endl;
		exit(1);
	}

	ifstream file_in(input_sim_file.c_str());
	if(!file_in){
		cout << "Can't open file " << input_sim_file << endl;
		exit(1);
	}

	// skip through header information in data file
	i=0;
	while(file_in.peek() == '#'){
		file_in.ignore(10000,'\n');
		++i;
	}
	std::cout << "skipped "<< i << " comment lines in file " << input_sim_file << std::endl;

	//file_in >> Nhalos;
	//Nhalos = 10;
	//cout << Nhalos << endl;

	//std::vector<HaloStructure> halo_vec;
	std::vector<HaloStructure> halo_vec;
	std::vector<double> halo_zs_vec;
	std::vector<double *> halo_pos_vec;
	std::vector<unsigned long> halo_id_vec;

	// read in data
	int j_max;
	double mass_max=0,R_max=0,V_max=0;
	double *theta;
	HaloStructure halo;

	//for(i=0,j=0 ; i<21152; ++i){
	for(i=0,j=0 ; c!='#'; ++i){
		// read a line of data
		/*file_in >> haloid >>  id >>  ra >>  dec >>  z
				 >>  np >>  vdisp >>  vmax >>  r_halfmass;*/
		file_in >> c >> haloid >> c >> id >> c >> ra >> c >> dec >> c >> z
				 >> c >> np >> c >> vdisp >> c >> vmax >> c >> r_halfmass >> c;  //TODO the GalID will miss the first digit using this method.  No other method stops at the end of file.
		//std::cout << id << c << id << c << ra << c << dec << c << z
		//				 << c << np << c << vdisp << c << vmax << c << r_halfmass << std::endl;
		//cout << i << "  z: " << z << " np: " << np << " vmax:" << vmax << "  " << file_in.peek() << endl;


		if(np > 0.0 && vdisp > 0.0){

			halo_vec.push_back(halo);

			halo_vec[j].mass = np*8.6e8/cosmo->gethubble();
			halo_vec[j].Rmax = halo_vec[j].mass*Grav/2/pow(vdisp/lightspeed,2);  // SIS value
			if(internal_profile == NSIE){
				halo_vec[j].sigma = vdisp;
				halo_vec[j].fratio = (ran2(seed)+1)*0.5;  //TODO This is a kluge.
				halo_vec[j].pa = 2*pi*ran2(seed);  //TODO This is a kluge.
				  // TODO Needs to be changed.
				//if(halo_vec[j].mass > 1.0e14) halo_vec[j].rscale = halo_vec[j].Rmax*0.1*pow(halo_vec[j].mass/1.0e14,0.25);
				//else
				halo_vec[j].rscale = 0.0;
				halo_vec[j].Rsize = rmaxNSIE(halo_vec[j].sigma,halo_vec[j].mass,halo_vec[j].fratio,halo_vec[j].rscale);
				halo_vec[j].Rmax = MAX(1.0,1.0/halo_vec[j].fratio)*halo_vec[j].Rsize;  // redefine
			}else{
				// initialize unused variables to harmless values in PowerLaw case
				halo_vec[j].Rsize = halo_vec[j].Rmax;
				halo_vec[j].rscale = halo_vec[j].Rmax;
				halo_vec[j].fratio = 0;
				halo_vec[j].pa = 0;
				halo_vec[j].sigma = 0;
			}
			if(halo_vec[j].mass > mass_max) {
				mass_max = halo_vec[j].mass;
				j_max = j;
			}
			if(halo_vec[j].Rmax > R_max) R_max = halo_vec[j].Rmax;
			if(vdisp > V_max) V_max = vdisp;
			/*
			halo_vec[j].mass = mass*1.0e10*cosmo->gethubble();
			halo_vec[j].Rmax = cosmo->R200(z,mass*1.0e10*cosmo->gethubble());
			assert(halo_vec[j].Rmax > 0.0);
			cout << "Rmax:" << halo_vec[j].Rmax << endl;
			halo_vec[j].rscale = halo_vec[j].Rmax/cosmo->NFW_Concentration(vmax,halo_vec[j].mass,halo_vec[j].Rmax);
			 */

			halo_zs_vec.push_back(z);
			halo_id_vec.push_back(haloid);

			halo_vec[j].mass /= mass_scale;

			theta = new double[2];
			theta[0] = ra*pi/180.;
			theta[1] = dec*pi/180.;
			halo_pos_vec.push_back(theta);

			++j;
		}
	}
	file_in.close();
	std::cout << halo_vec.size() << " halos read in."<< std::endl
			<< "Max input mass = " << mass_max << " max haloID " << halo_id_vec[j_max] << "  R max = " << R_max << "  V max = " << V_max << std::endl;

	Nhalos = halo_vec.size();

	halos = new HaloStructure[Nhalos];
	halo_zs = new double[Nhalos];
	halo_id = new unsigned long[Nhalos];
	halo_pos = PosTypeMatrix(0,Nhalos-1,0,2);

	for(i=0;i<Nhalos;++i){
		halo_id[i] = halo_id_vec[i];
		halo_zs[i] = halo_zs_vec[i];
		halo_pos[i] = halo_pos_vec[i];
		halos[i] = halo_vec[i];
	}

	std::cout << "sourting in MultiLens::readInputSimFile()" << std::endl;
	// sort the halos by readshift
	MultiLens::quicksort(halos,halo_pos,halo_zs,halo_id,Nhalos);

	std::cout << "leaving MultiLens::readInputSimFile()" << std::endl;
}


/** Sets the internal parameters of the multiple lens model
 * first the redshifts of the planes are calculated
 * then the coordinate distances to the different planes
 * the planes are populated by halos and the halo trees are built
 * and finally the internal parameters of the input plane are set, in case there is one
 */
void MultiLens::setInternalParams(CosmoHndl cosmo, SourceHndl source){

	if(flag_input_lens)
		input_lens->setInternalParams(cosmo,source);

	if( (cosmo->getOmega_matter() + cosmo->getOmega_lambda()) != 1.0 ){
		printf("ERROR: MultiLens can only handle flat universes at present.  Must change cosmology.\n");
		exit(1);
	}

	/// makes the oordinate distance table for the calculation of the redshifts of the different planes
	if(table_set == false) {std::cout << "making tables" << std::endl; make_table(cosmo);}
	setCoorDist(cosmo);
	setRedshifts();

	buildHaloTrees(cosmo);
	std:: cout << " done " << std:: endl;
}

/** \brief Read in information from a Virgo Millennium Data Base http://gavo.mpa-garching.mpg.de/MyMillennium/
 *
 * query select * from MockLensing.dbo.m21_20_39_021_bc03_Ben_halos
 *
 * This is information on the dark matter halos only.  There are 13 entries in each line separated by commas.
 * The comments must be removed from the beginning of the data file and the total number of halos must be added
 * as the first line.
 */
/// Sort halos[] and brr[][] by content off arr[]
void MultiLens::quicksort(HaloStructure *halos,double **brr,double *arr,unsigned long  *id,unsigned long N){
	double pivotvalue;
	unsigned long pivotindex,newpivotindex,i;

	if(N <= 1) return ;

	// pick pivot as the median of the first, last and middle values
	if ((arr[0] >= arr[N/2] && arr[0] <= arr[N-1])
			|| (arr[0] >= arr[N-1] && arr[0] <= arr[N/2])) pivotindex = 0;
	else if ((arr[N/2] >= arr[0] && arr[N/2] <= arr[N-1])
			|| (arr[N/2] >= arr[N-1] && arr[N/2] <= arr[0])) pivotindex = N/2;
	else pivotindex = N-1;
	pivotvalue=arr[pivotindex];

	// move pivet to end of array
	swap(&arr[pivotindex],&arr[N-1]);
	//SwapPointsInArray(&pointarray[pivotindex],&pointarray[N-1]);
	swap(&halos[pivotindex],&halos[N-1]);
	swap(&brr[pivotindex][0],&brr[N-1][0]);
	swap(&brr[pivotindex][1],&brr[N-1][1]);
	swap(&id[pivotindex],&id[N-1]);
	newpivotindex=0;

	// partition list and array
	for(i=0;i<N;++i){
		if(arr[i] <= pivotvalue){
			swap(&arr[newpivotindex],&arr[i]);
			//SwapPointsInArray(&pointarray[newpivotindex],&pointarray[i]);
			swap(&halos[newpivotindex],&halos[i]);
			swap(&brr[newpivotindex][0],&brr[i][0]);
			swap(&brr[newpivotindex][1],&brr[i][1]);
			swap(&id[newpivotindex],&id[i]);
			++newpivotindex;
		}
	}
	--newpivotindex;

	quicksort(halos,brr,arr,id,newpivotindex);
	quicksort(&halos[newpivotindex+1],&brr[newpivotindex+1],&arr[newpivotindex+1],&id[newpivotindex+1],N-newpivotindex-1);

	return ;
}
/**
 * \brief Changes the maximum redshift that the rays are shot to.
 *
 * The multilens must have been initially constructed with a source redshift that is higher
 * than this redshift.  This is used to rayshoot to a source whose line of sight passes through the
 * simulation volume.  The source can be at higher redshift than the simulation volume.
 *
 * To revert the source redshift to its original value use MultiLens::RevertSourcePlane().
 *
 */
short MultiLens::ResetSourcePlane(
		CosmoHndl cosmo           /// cosmology
		,double z                 /// redshift of implanted source
		,bool nearest             /** If true, set the source plane to the nearest (in coordinate distance)
			                      * lensing plane that was created already.  This can be used to avoid self-lensing
			                      * by the halo of the source.  If the source is at higher redshift than the simulation
			                      * volume the source will be at its real redshift.
			                      */
		,double *xx
		,unsigned long GalID

		){
	unsigned long j;
	short out = 1;

	toggle_source_plane = true;

	if(z<=0.0){
		cout << "Warning: Source redshift cann't be set to " << z << " in MultiLens::ResetSourcePlane." << endl;
		return 0;
	}
/*
	if(z > plane_redshifts[Nplanes-1]){
		cout << "Warning: Implanted source is at higher redshift than simulation was constructed for." << endl
		<< "It is not being added. " << plane_redshifts[Nplanes-1] << " < " << z << endl;

		return;
	}
*/
	// j is the index of the next plane at higher redshift, This plane will be temporarily replaced and used as a source plane

	double Ds = cosmo->coorDist(0,z);

	//locateD(plane_redshifts-1,Nplanes,z,&j);
	locateD(Dl-1,Nplanes,Ds,&j);
	assert(j <= Nplanes && j >=0);
	if(j >= Nplanes-1){
		j--;
	}
	else if(j > 0){
		unsigned long ind;

		locateD(coorDist_table-1,NTABLE,(Dl[j]-0.5*dDl[j]),&ind);
		double z1 = redshift_table[ind];

		//if(nearest) j = ((z-plane_redshifts[j-1]) > (plane_redshifts[j]-z)) ? j : j-1;
		//if(nearest) j = ((Ds-Dl[j-1]) > (Dl[j]-Ds)) ? j : j-1;

<<<<<<< HEAD
		//if(nearest)
		j = (z>=z1) ? j : j-1;
=======
		if(nearest) j = (z>=z1) ? j : j-1;
	}

	///TODO: MARGARITA/BEN can be removed when the self-lensing problem is fixed 100%

/*
	///////////////
	int l, flag;

 	for(l=0,flag=0; l<Nplanes-1; l++){
		for(int m=0; m<halo_data[l]->Nhalos;m++){
			if(halo_data[l]->pos[m][0] == xx[0] && halo_data[l]->pos[m][1] == xx[1]){
				cout << halo_data[l]->pos[m][0]*180/pi << " " << xx[0]*180/pi << " " << halo_data[l]->pos[m][1]*180/pi << " " << xx[1]*180/pi << endl;
				cout << l << " " << halo_data[l]->haloID[m] << " " << j << " " << GalID << endl;
			}
			if(halo_data[l]->haloID[m] == GalID){
				if(halo_data[l]->haloID[m] == 210000069000013){
					cout << l << " " << plane_redshifts[l] << " " << Dl[l] << endl;
					cout << halo_data[l]->pos[m][0] << " " << halo_data[l]->pos[m][1] << endl;
					cout << xx[0] << " " << xx[1] << endl << endl;
				}
				flag = 1;
				if(j>l){
					cout << l << " " << plane_redshifts[l] << " " << Dl[l] << endl;
					cout << j << " " << z << " " << Ds << endl;
					cout << j << " " << plane_redshifts[j] << " " << Dl[j] << endl;
					exit(1);
				}
			}
		}
>>>>>>> 155ee391
	}

	if(nearest && (j < Nplanes-1) ){
		zs_implant = plane_redshifts[j];
		Ds_implant = Dl[j];
		if(j > 0) dDs_implant = dDl[j];
		else  dDs_implant = Ds_implant;
	}else{
		Ds_implant = Ds;
		zs_implant = z;
		if(j > 0) dDs_implant = cosmo->coorDist(plane_redshifts[j-1],z);
		else  dDs_implant = Ds;
	}

	//std::cout << "Source on plane " << j << " zs " << zs_implant << " Ds " << Ds << " dDs " << dDs_implant << std::endl;
	index_of_new_sourceplane = j;

	return out;
}


/**
 * \brief Change the implanted source in the Multilens.
 *
 * When rays are subsequently shot through the simulation the surface brightness of the source will
 * be added to the point->surface_brightness.  Sources can be implanted without altering the existing
 * lens or rays.  The rays need to be re-shot after the index is re-shot.
 *
 * This is meant for use when the internal AnaSource has already been initialized with multiple sources.
 *
void MultiLens::ImplantSource(
		unsigned long index        /// the index of the galaxy to be made the current galaxy
		,CosmoHndl cosmo           /// cosmology
		){

	if(!gal_input_flag){
		ERROR_MESSAGE();
		std::cout << "The AnaSource has not been constructed within MultiLens" << std::endl;
		exit(1);
	}
	unsigned long j;
	double z;

	anasource->setIndex(index);
	z = anasource->getZ();

	if(anasource->getZ() > plane_redshifts[Nplanes-1]){
		cout << "Warning: Implanted source is at higher redshift than simulation was constructed for." << endl
		<< "It is not being added." << endl;
		return;
	}

	Ds_implant = cosmo->angDist(0,z);
	zs_implant = z;


	//ys_implant[0] = Ds_implant*anasource->get_theta()[0];
	//ys_implant[1] = Ds_implant*anasource->get_theta()[1];

	ys_implant[0] = ys_implant[1] = 0.0;


	locateD(plane_redshifts-1,Nplanes,zs_implant,&j);

	dDs_implant = cosmo->coorDist(z,plane_redshifts[j]);

	index_of_new_sourceplane = j;
}
*/

void swap(double **a,double **b){
	double *tmp;
	tmp=*a;
	*a=*b;
	*b=tmp;
}
void swap(unsigned long *a,unsigned long *b){
	unsigned long tmp;
	tmp=*a;
	*a=*b;
	*b=tmp;
}

<|MERGE_RESOLUTION|>--- conflicted
+++ resolved
@@ -1178,11 +1178,8 @@
 		//if(nearest) j = ((z-plane_redshifts[j-1]) > (plane_redshifts[j]-z)) ? j : j-1;
 		//if(nearest) j = ((Ds-Dl[j-1]) > (Dl[j]-Ds)) ? j : j-1;
 
-<<<<<<< HEAD
 		//if(nearest)
 		j = (z>=z1) ? j : j-1;
-=======
-		if(nearest) j = (z>=z1) ? j : j-1;
 	}
 
 	///TODO: MARGARITA/BEN can be removed when the self-lensing problem is fixed 100%
@@ -1212,8 +1209,12 @@
 				}
 			}
 		}
->>>>>>> 155ee391
-	}
+	}
+
+	if(flag == 0 && j<Nplanes-1) out = 0;
+*/
+
+	/// TODO BEN/MARGARITA: this ensures the source in on a plane, but it can be changed such that the source just has its own redhsift
 
 	if(nearest && (j < Nplanes-1) ){
 		zs_implant = plane_redshifts[j];
