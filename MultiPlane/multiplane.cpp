--- conflicted
+++ resolved
@@ -14,12 +14,8 @@
 
 using namespace std;
 
-<<<<<<< HEAD
-const long NTABLE = 1000;
-const double maxz = 10.0;
-=======
+
 const long NTABLE = 10000;
->>>>>>> 85abaec0
 
 HaloData::HaloData(CosmoHndl cosmo
 		,double mass
