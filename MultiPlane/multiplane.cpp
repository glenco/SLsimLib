--- conflicted
+++ resolved
@@ -21,17 +21,9 @@
 /**
  *  \brief In this constructor the halos are created from a mass function and given random positions on the lens plane
  */
-<<<<<<< HEAD
+
 HaloData::HaloData(
-/*		int jplane /// the index of the plane that holds the halos
-		,double zsource  /// source redshift
-		,CosmoHndl cosmo     /// cosmology
-		,MultiLens *lens     /// lens
-		){*/
 		double fov            /// field of view in square degrees
-=======
-HaloData::HaloData(double fov            /// field of view
->>>>>>> f597e1c2
 		,double min_mass      /// Minimum mass of a halo
 		,double z1            /// lowest redshift
 		,double z2            /// highest redshift
@@ -42,11 +34,7 @@
 	{
 
 	allocation_flag = true;
-<<<<<<< HEAD
-
-    //HALO ha(cosmo,lens->min_mass,0.);
-=======
->>>>>>> f597e1c2
+
     HALO ha(cosmo,min_mass,0.);
 
     //int iterator;
@@ -180,12 +168,8 @@
 	//halo_tree = new ForceTreeHndl[Nplanes-1];
 	halo_tree = new auto_ptr<ForceTree>[Nplanes-1];
 
-<<<<<<< HEAD
 	//halodata = new HaloDataHndl[Nplanes-1];
 	halodata = new auto_ptr<HaloData>[Nplanes-1];
-=======
-	halo_data = new HaloDataHndl[Nplanes-1];
->>>>>>> f597e1c2
 
 	if(flag_analens){
 		analens = new AnaLens(filename);
@@ -201,16 +185,9 @@
 	delete[] Dl;
 	delete[] plane_redshifts;
 	delete[] dDl;
-<<<<<<< HEAD
 	for(int j=0;j<Nplanes-1;j++) delete &(halodata[j]);
 	delete[] halodata;
-=======
-	for(int j=0;j<Nplanes-1;j++){
-		delete halo_data[j];
-		delete halo_tree[j];
-	}
-	delete[] halo_data;
->>>>>>> f597e1c2
+
 	if(sim_input_flag){  // Otherwise these deallocations are done in the destructor of halodata's
 		delete[] halos;
 		delete[] halo_zs;
@@ -403,12 +380,8 @@
 			else z2 = plane_redshifts[j] + 0.5*(plane_redshifts[j+1] - plane_redshifts[j]);
 			if(j-1 == (flag_analens % Nplanes)) z2 += 0.5*(plane_redshifts[j+1] - plane_redshifts[j]);
 
-<<<<<<< HEAD
 			//halodata[j] = new HaloData(fieldofview,min_mass,z1,z2,mass_func_type,cosmo,seed);
 			halodata[j] = auto_ptr<HaloData>(new HaloData(fieldofview,min_mass,z1,z2,mass_func_type,cosmo,seed));
-=======
-			halo_data[j] = new HaloData(fieldofview,min_mass,z1,z2,mass_func_type,cosmo,seed);
->>>>>>> f597e1c2
 
 			Ntot+=halo_data[j]->Nhalos;
 		}
@@ -439,12 +412,9 @@
 			if(j2 == Nhalos) j2 = Nhalos-1;
 
 			/// Use other constructor to create halo data
-<<<<<<< HEAD
+
 			//halodata[j] = new HaloData(&halos[j1],&halo_pos[j1],j2-j1);
 			halodata[j] = auto_ptr<HaloData>(new HaloData(&halos[j1],&halo_pos[j1],j2-j1));
-=======
-			halo_data[j] = new HaloData(&halos[j1],&halo_pos[j1],j2-j1);
->>>>>>> f597e1c2
 
 			//for(int i = 0; i<10 ;++i) cout << "Rmax:" << halos[j1+i].Rmax << "mass:" << halos[j1+i].mass << "rscale:" << halos[j1+i].rscale << "x = " << halo_pos[j1+i][0] << " " << halo_pos[j1+i][1] << endl;
 
@@ -460,7 +430,6 @@
 
 		switch(internal_profile){
 		case 1:
-<<<<<<< HEAD
 			//halo_tree[j] = new ForceTreePowerLaw(1.9,&halodata[j]->pos[0],halodata[j]->Nhalos,halodata[j]->halos);
 			halo_tree[j] = auto_ptr<ForceTree>(new ForceTreePowerLaw(1.9,&halodata[j]->pos[0],halodata[j]->Nhalos,halodata[j]->halos));
 			break;
@@ -475,18 +444,6 @@
 		case 0:
 			//halo_tree[j] = new ForceTreeGauss(&halodata[j]->pos[0],halodata[j]->Nhalos,halodata[j]->halos);
 			halo_tree[j] = auto_ptr<ForceTree>(new ForceTreeGauss(&halodata[j]->pos[0],halodata[j]->Nhalos,halodata[j]->halos));
-=======
-			halo_tree[j] = new ForceTreePowerLaw(1.9,&halo_data[j]->pos[0],halo_data[j]->Nhalos,halo_data[j]->halos);
-			break;
-		case 2:
-			halo_tree[j] = new ForceTreeNFW(&halo_data[j]->pos[0],halo_data[j]->Nhalos,halo_data[j]->halos);
-			break;
-		case 3:
-			halo_tree[j] = new ForceTreePseudoNFW(1.9,&halo_data[j]->pos[0],halo_data[j]->Nhalos,halo_data[j]->halos);
-			break;
-		case 0:
-			halo_tree[j] = new ForceTreeGauss(&halo_data[j]->pos[0],halo_data[j]->Nhalos,halo_data[j]->halos);
->>>>>>> f597e1c2
 			break;
 		}
 	}
