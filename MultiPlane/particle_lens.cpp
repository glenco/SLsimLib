#include <fstream>
#include <mutex>
#include <thread>
#include "slsimlib.h"
#include "particle_types.h"
#include "particle_halo.h"
#include "simpleTree.h"
#include "utilities_slsim.h"
#include "gadget.hh"

#ifdef ENABLE_HDF5
#include "H5Cpp.h"
#endif

#ifdef ENABLE_FITS
#include <CCfits/CCfits>
using namespace CCfits;
#endif

// *************************************************************************************
// ******************** methods for MakeParticleLenses *********************************
// *************************************************************************************
// *************************************************************************************

MakeParticleLenses::MakeParticleLenses(
                    const std::string &filename  /// path / root name of gadget-2 snapshot
                   ,SimFileFormat format
                   ,int Nsmooth   /// number of nearest neighbors used for smoothing
                   ,bool recenter /// recenter so that the LenHalos are centered on the center of mass of all the particles
                  ,bool ignore_type_in_smoothing
                   ):filename(filename),Nsmooth(Nsmooth)
{
  
  
  
  if(format == glmb ){
    nparticles.resize(6,0);
    if(!readSizesB(filename,data,Nsmooth,nparticles,z_original)){
      std::cerr << " Cannot read file " << filename << std::endl;
      throw std::invalid_argument("Can't find file.");
    }
  }else{
    
    std::string sizefile = filename + "_S"
    + std::to_string(Nsmooth) + ".glmb";
    
    if(access( sizefile.c_str(), F_OK ) != -1){
      nparticles.resize(6,0);
      readSizesB(sizefile,data,Nsmooth,nparticles,z_original);
    }else{
      // processed file does not exist read the gadget file and find sizes
      switch (format) {
        case gadget2:
          readGadget2(ignore_type_in_smoothing);
          break;
        case csv3:
          readCSV(3);
          break;
        case csv4:
          readCSV(4);
          break;
        case csv5:
          readCSV(5);
          break;
        case csv6:
          readCSV(6);
        default:
          std::cerr << "Data file formate is not supported in MakeParticleLens." << std::endl;
          throw std::invalid_argument("missing format");
          break;
      }
      
      // write size file so that next time we wont have to do this
      writeSizesB(sizefile,data,Nsmooth,nparticles,z_original);
    }
  }
  
  // find center of mass
  cm[0]=cm[1]=cm[2]=0;
  bbox_ll[0] = bbox_ur[0] = data[0][0];
  bbox_ll[1] = bbox_ur[1] = data[0][1];
  bbox_ll[2] = bbox_ur[2] = data[0][2];
  double m=0;
  for(auto p : data){
    for(int i=0 ; i < 3 ; ++i){
      cm[i] += p[i]*p.Mass;
    
      if(bbox_ll[i] > p[i] ) bbox_ll[i] = p[i];
      if(bbox_ur[i] < p[i] ) bbox_ur[i] = p[i];
    }
    m += p.Mass;
  }
  cm /= m;

  // subtract center of mass
  if(recenter){
     for(auto &p : data){
      p[0] -= cm[0];
      p[1] -= cm[1];
      p[2] -= cm[2];
    }
    
    for(int i=0 ; i < 3 ; ++i){
      bbox_ll[i] -= cm[i];
      bbox_ur[i] -= cm[i];
    }
    cm[0]=cm[1]=cm[2]=0;
  }
}

MakeParticleLenses::MakeParticleLenses(const std::string &filename  /// path / name of glmb file
                   ,bool recenter /// recenter so that the LenHalos are centered on the center of mass
                   ):filename(filename)
{
  
  
  nparticles.resize(6,0);
  readSizesB(filename,data,Nsmooth,nparticles,z_original);
  
  // find center of mass
  cm[0]=cm[1]=cm[2]=0;
  double m=0;
  for(auto p : data){
    for(int i=0 ; i < 3 ; ++i){
      cm[i] += p[i]*p.Mass;
      
      if(bbox_ll[i] > p[i] ) bbox_ll[i] = p[i];
      if(bbox_ur[i] < p[i] ) bbox_ur[i] = p[i];
    }
    m += p.Mass;
  }
  cm /= m;
  
  // subtract center of mass
  if(recenter){
    Recenter(cm);
   }
}

void MakeParticleLenses::Recenter(Point_3d x){
  for(auto &p : data){
    p[0] -= x[0];
    p[1] -= x[1];
    p[2] -= x[2];
  }
  
  bbox_ll -= x;
  bbox_ur -= x;
  cm -= x;
  
  Utilities::delete_container(halos);
}

void MakeParticleLenses::CreateHalos(const COSMOLOGY &cosmo,double redshift){

  // put into proper units
  float h = cosmo.gethubble();
  
  double length_unit = 1.0/h;  // comoving units
  double mass_unit = 1.0/h;

  for(auto &p : data){
    p[0] *= length_unit;
    p[1] *= length_unit;
    p[2] *= length_unit;
    p.Size *= length_unit;
    p.Mass *= mass_unit;
  }
  
  // remove halos if they already exist
  while(halos.size() > 0){
    delete halos.back();
    halos.pop_back();
  }
  
  // create halos
  ParticleType<float> *pp;
  size_t skip = 0;
  Point_2d theta_rotate;
  for(int i = 0 ; i < 6 ; ++i){  //loop through types
    if(nparticles[i] > 0){
      
      pp = data.data() + skip;  // pointer to first particle of type
      /* halos.emplace_back(pp
       ,nparticles[i]
       ,z_original
       ,cosmo
       ,theta_rotate
       ,false
       ,0);*/
      halos.push_back(new LensHaloParticles<ParticleType<float> >(
                                                                  pp
                                                                  ,nparticles[i]
                                                                  ,redshift
                                                                  ,cosmo
                                                                  ,theta_rotate
                                                                  ,false
                                                                  ,0,false)
                      );
  
      /*/
       /*LensHaloParticles<ParticleType<float> > halo(pp
       ,nparticles[i]
       ,z_original
       ,cosmo
       ,theta_rotate
       ,false
       ,0);
       */
    }
    skip += nparticles[i];
  }
};

bool MakeParticleLenses::readCSV(int columns_used){
  
  std::string delimiter = ",";
  
  
  std::ifstream file(filename);
  std::string line = "";
  size_t ntot = 0;
  while (getline(file, line) && line[0] == '#');
  std::vector<std::string> vec;
    Utilities::IO::splitstring(line,vec,delimiter);
  const int ncolumns = vec.size();
  
  if(ncolumns < columns_used){
    std::cerr << "file " << filename <<" does not have enough columns." << std::endl;
    throw std::invalid_argument("bad file");
  }
  
  ++ntot;
  while (getline(file, line)) ntot++;

  std::cout << "counted " << ntot << " entries in CSV file "
  << filename << std::endl;
  std::cout << " attempting to read them...";
  data.resize(ntot);
  
  //*** be able to read different types of csv files
  
  ntot = 0;
  file.clear();
  file.seekg(0);  // return to begining
  while (getline(file, line) && line[0] == '#');
  nparticles = {0,0,0,0,0,0};

  // Iterate through each line and split the content using delimeter
  if(columns_used == 3){
    do{
      std::vector<std::string> vec;
        Utilities::IO::splitstring(line,vec,delimiter);
    
      data[ntot][0] =  stof(vec[0]);
      data[ntot][1] =  stof(vec[1]);
      data[ntot][2] =  stof(vec[2]);
      data[ntot].Mass = 1.0;
      ++ntot;
    }while( getline(file, line) );
    nparticles = {ntot,0,0,0,0,0};
    masses = {0,0,0,0,0,0};
  }else if(columns_used == 4){
    do{
      std::vector<std::string> vec;
        Utilities::IO::splitstring(line,vec,delimiter);
      
      data[ntot][0] =  stof(vec[0]);
      data[ntot][1] =  stof(vec[1]);
      data[ntot][2] =  stof(vec[2]);
      data[ntot].Mass = stof(vec[3]);
      data[ntot].type = 0;
      ++ntot;
    }while( getline(file, line) );
    nparticles = {ntot,0,0,0,0,0};
    masses = {0,0,0,0,0,0};
  }else if(columns_used == 5){
    std::cout << "Using the particle sizes from " << filename << std::endl;
    do{
      std::vector<std::string> vec;
        Utilities::IO::splitstring(line,vec,delimiter);
    
      data[ntot][0] =  stof(vec[0]);
      data[ntot][1] =  stof(vec[1]);
      data[ntot][2] =  stof(vec[2]);
      data[ntot].Mass = stof(vec[3]);
      data[ntot].Size = stof(vec[4]);
      data[ntot].type = 0;
      ++ntot;
    }while( getline(file, line) );
    nparticles = {ntot,0,0,0,0,0};
    masses = {0,0,0,0,0,0};
  }else if(columns_used == 6){
    std::cout << "Using the particle sizes from " << filename << std::endl;
    std::cout << "Using the particle type information from " << filename << std::endl;

    do{
      std::vector<std::string> vec;
        Utilities::IO::splitstring(line,vec,delimiter);
      
      data[ntot][0] =  stof(vec[0]);
      data[ntot][1] =  stof(vec[1]);
      data[ntot][2] =  stof(vec[2]);
      data[ntot].Mass = stof(vec[3]);
      data[ntot].Size = stof(vec[4]);
      data[ntot].type = stoi(vec[5]);
      ++ntot;
      ++nparticles[data[ntot].type];
    }while( getline(file, line) );
    
    int ntypes = 0;
    for(size_t n : nparticles){
      if(n > 0) ++ntypes;
    }
    
    if(ntypes > 1){
      // sort by type
      std::sort(data.begin(),data.end(),[](const ParticleType<float> &a1,const ParticleType<float> &a2){return a1.type < a2.type;});
    }
    masses = {0,0,0,0,0,0};
  }

  // Close the File
  file.close();
  
  std::cout << ntot << " particle positions read from file " << filename << std::endl;
  
  if(columns_used < 5){
    
    // find sizes
    ParticleType<float> *pp;
    size_t skip = 0;
    for(int i = 0 ; i < 6 ; ++i){  //loop through types
      if(nparticles[i] > 0){
        pp = data.data() + skip;  // pointer to first particle of type
        size_t N = nparticles[i];
      
        LensHaloParticles<ParticleType<float> >::calculate_smoothing(Nsmooth,pp,N);
      }
      skip += nparticles[i];
    }
   }
  return true;
};



bool MakeParticleLenses::readGadget2(bool ignore_type){
  
  GadgetFile<ParticleType<float> > gadget_file(filename,data);
   z_original = gadget_file.redshift;
   
   //for(int n=0 ; n < gadget_file.numfiles ; ++n){
     gadget_file.openFile();
     gadget_file.readBlock("POS");
     gadget_file.readBlock("MASS");
     gadget_file.closeFile();
   //}
  
  double a = 1.0e-3/(1 + z_original);
  // **** convert to physical Mpc/h and Msun/h
  for(auto &p : data){
    p[0] *= a;
    p[1] *= a;
    p[2] *= a;
    p.Mass *= 1.0e10;
  }
  
  // sort by type
   std::sort(data.begin(),data.end(),[](const ParticleType<float> &a1,const ParticleType<float> &a2){return a1.type < a2.type;});
   
   ParticleType<float> *pp;
   size_t skip = 0;
   for(int i = 0 ; i < 6 ; ++i){  //loop through types
   
     nparticles.push_back(gadget_file.npart[i]);
     masses.push_back(gadget_file.masstab[i]);
   
     if(!ignore_type){
       if(gadget_file.npart[i] > 0){
         pp = data.data() + skip;  // pointer to first particle of type
         size_t N = gadget_file.npart[i];
   
         LensHaloParticles<ParticleType<float> >::calculate_smoothing(Nsmooth,pp,N);
       }
       skip += gadget_file.npart[i];
     }
   }
  
  if(ignore_type){
    LensHaloParticles<ParticleType<float> >::calculate_smoothing(Nsmooth,data.data(),gadget_file.ntot);
  }
  
  return true;
};

/*
#ifdef ENABLE_HDF5
bool MakeParticleLenses::readHDF5(){
  
  H5::H5File file(filename.c_str(), H5F_ACC_RDONLY );
  
  std::vector<std::string> sets = {"MASS","TYPE"};
  
  for(auto set : sets){
  
    H5::DataSet dataset = file.openDataSet(set.c_str());
    H5T_class_t type_class = dataset.getTypeClass();

    // Get class of datatype and print message if it's an integer.
      if( type_class == H5T_INTEGER )
      {
        cout << "Data set has INTEGER type" << endl;
        //Get the integer datatype
        H5::IntType intype = dataset.getIntType();
        // Get order of datatype and print message if it's a little endian.
        H5std_string order_string;
        H5T_order_t order = intype.getOrder( order_string );
        cout << order_string << endl;
      
        // Get size of the data element stored in file and print it.
        size_t size = intype.getSize();
        cout << "Data size is " << size << endl;
      }else if(type_class == H5T_FLOAT ){
        cout << "Data set has FLOAT type" << endl;
        //Get the integer datatype
        H5::FloatType intype = dataset.getFloatType();
        // Get order of datatype and print message if it's a little endian.
        H5std_string order_string;
        H5T_order_t order = intype.getOrder( order_string );
        cout << order_string << endl;
      
        // Get size of the data element stored in file and print it.
        size_t size = intype.getSize();
        cout << "Data size is " << size << endl;
      }
  
    // Get dataspace of the dataset.
   
    H5::DataSpace dataspace = dataset.getSpace();
  
   // Get the number of dimensions in the dataspace.
    int rank = dataspace.getSimpleExtentNdims();
  }
  return true;
};

#endif
*/
// remove particles that are beyond radius (Mpc/h) of center
void MakeParticleLenses::radialCut(Point_3d center,double radius){
  
  double radius2 = radius*radius;
  double r2;
  auto end = data.end();
  auto it = data.begin();
  size_t ntot = data.size();
  
  while(it != end){
    r2 = ( (*it)[0]-center[0] )*( (*it)[0]-center[0] )
    + ( (*it)[1]-center[1] )*( (*it)[1]-center[1] )
    +( (*it)[2]-center[2] )*( (*it)[2]-center[2] );
    if(r2 > radius2){
      --nparticles[(*it).type];
      --end;
      --ntot;
      std::swap(*it,*end);
    }else ++it;
  }
  
  data.resize(ntot);
  /// resort by type
  int ntypes = 0;
  for(size_t n : nparticles){
    if(n > 0) ++ntypes;
  }
  
  if(ntypes > 1){
    // sort by type
    std::sort(data.begin(),data.end(),[](const ParticleType<float> &a1,const ParticleType<float> &a2){return a1.type < a2.type;});
<<<<<<< HEAD
=======
  }
}

Point_3d MakeParticleLenses::densest_particle() const{
  
  double dmax = -1,d;
  Point_3d x;
  for(auto p : data){
    d = p.mass()/p.size()/p.size()/p.size();
    if(d > dmax){
      dmax = d;
      x[0] = p[0];
      x[1] = p[1];
      x[2] = p[2];
    }
>>>>>>> 6e27d165
  }
  return x;
}

// remove particles that are beyond cylindrical radius (Mpc/h) of center
void MakeParticleLenses::cylindricalCut(Point_2d center,double radius){
  
  double radius2 = radius*radius;
  double r2;
  auto end = data.end();
  auto it = data.begin();
  size_t ntot = data.size();
  
  while(it != end){
    r2 = ( (*it)[0]-center[0] )*( (*it)[0]-center[0] )
    + ( (*it)[1]-center[1] )*( (*it)[1]-center[1] );
    if(r2 > radius2){
      --nparticles[(*it).type];
      --end;
      --ntot;
      std::swap(*it,*end);
    }else ++it;
  }
  
  data.resize(ntot);
  /// resort by type
  int ntypes = 0;
  for(size_t n : nparticles){
    if(n > 0) ++ntypes;
  }
  
  if(ntypes > 1){
    // sort by type
    std::sort(data.begin(),data.end(),[](const ParticleType<float> &a1,const ParticleType<float> &a2){return a1.type < a2.type;});
  }
}
<|MERGE_RESOLUTION|>--- conflicted
+++ resolved
@@ -478,8 +478,6 @@
   if(ntypes > 1){
     // sort by type
     std::sort(data.begin(),data.end(),[](const ParticleType<float> &a1,const ParticleType<float> &a2){return a1.type < a2.type;});
-<<<<<<< HEAD
-=======
   }
 }
 
@@ -495,7 +493,6 @@
       x[1] = p[1];
       x[2] = p[2];
     }
->>>>>>> 6e27d165
   }
   return x;
 }
