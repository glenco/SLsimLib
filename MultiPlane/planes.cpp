--- conflicted
+++ resolved
@@ -19,16 +19,9 @@
 	delete halo_tree;
 }
 
-
-<<<<<<< HEAD
-// PHI BY Fabien : adding the phi component into this function
 void LensPlaneTree::force(PosType *alpha,KappaType *kappa,KappaType *gamma
                           ,KappaType *phi,PosType *xx){
 	halo_tree->force2D_recur(xx,alpha,kappa,gamma,phi);
-=======
-void LensPlaneTree::force(PosType *alpha,KappaType *kappa,KappaType *gamma,KappaType *phi,PosType *xx,bool kappa_off){
-	halo_tree->force2D_recur(xx,alpha,kappa,gamma,phi,kappa_off);
->>>>>>> d54b61e4
 }
 
 
@@ -63,87 +56,41 @@
 {
 }
 
-<<<<<<< HEAD
-/*
-void LensPlaneSingular::force(PosType *alpha,KappaType *kappa,KappaType *gamma,PosType *xx,){
+void LensPlaneSingular::force(PosType *alpha
+                              ,KappaType *kappa
+                              ,KappaType *gamma
+                              ,KappaType *phi
+                              ,PosType *xx          // Position in physical Mpc
+                              )
+{
+
 	PosType alpha_tmp[2],x_tmp[2];
 	KappaType kappa_tmp, gamma_tmp[3];
+    KappaType phi_tmp;
     
 	alpha[0] = alpha[1] = 0.0;
+  x_tmp[0] = x_tmp[1] = 0.0;
 	*kappa = 0.0;
 	gamma[0] = gamma[1] = gamma[2] = 0.0;
+  *phi = 0.0;
 
+    // Loop over the different halos present in a given lens plane.
 	for(std::size_t i = 0, n = halos.size(); i < n; ++i)
 	{
 		alpha_tmp[0] = alpha_tmp[1] = 0.0;
 		kappa_tmp = 0.0;
 		gamma_tmp[0] = gamma_tmp[1] = gamma_tmp[2] = 0.0;
+    phi_tmp = 0.0;
+        
+    // Getting the halo position (in physical Mpc) :
+    halos[i]->getX(x_tmp);
+        
+    // Taking the shift into account :
+    x_tmp[0] = xx[0] - x_tmp[0];
+    x_tmp[1] = xx[1] - x_tmp[1];
 
-        halos[i]->getX(x_tmp);
-       
-        x_tmp[0] = xx[0] - x_tmp[0];
-        x_tmp[1] = xx[1] - x_tmp[1];
-        
-		halos[i]->force_halo(alpha_tmp,&kappa_tmp,gamma_tmp,x_tmp,false);
+		halos[i]->force_halo(alpha_tmp,&kappa_tmp,gamma_tmp,&phi_tmp,x_tmp,false);
     
-		alpha[0] -= alpha_tmp[0];
-		alpha[1] -= alpha_tmp[1];
-		*kappa += kappa_tmp;
-		gamma[0] += gamma_tmp[0];
-		gamma[1] += gamma_tmp[1];
-		gamma[2] += gamma_tmp[2];
-	}
-}
-*/
-
-// PHI BY Fabien : adding the phi component into this function --------------------------------------
-void LensPlaneSingular::force(PosType *alpha,KappaType *kappa,KappaType *gamma,KappaType *phi,PosType *xx){
-=======
-
-void LensPlaneSingular::force(PosType *alpha
-                              ,KappaType *kappa
-                              ,KappaType *gamma
-                              ,KappaType *phi
-                              ,PosType *xx          // Position in physical Mpc
-                              ,bool kappa_off)
-{
->>>>>>> d54b61e4
-	PosType alpha_tmp[2],x_tmp[2];
-	KappaType kappa_tmp, gamma_tmp[3];
-    KappaType phi_tmp;
-    
-	alpha[0] = alpha[1] = 0.0;
-    x_tmp[0] = x_tmp[1] = 0.0;
-	*kappa = 0.0;
-	gamma[0] = gamma[1] = gamma[2] = 0.0;
-    *phi = 0.0;
-
-    
-<<<<<<< HEAD
-=======
-    // Loop over the different halos present in a given lens plane.
->>>>>>> d54b61e4
-	for(std::size_t i = 0, n = halos.size(); i < n; ++i)
-	{
-		alpha_tmp[0] = alpha_tmp[1] = 0.0;
-		kappa_tmp = 0.0;
-		gamma_tmp[0] = gamma_tmp[1] = gamma_tmp[2] = 0.0;
-        phi_tmp = 0.0;
-        
-        // Getting the halo position (in physical Mpc) :
-        halos[i]->getX(x_tmp);
-        
-        // Taking the shift into account :
-        x_tmp[0] = xx[0] - x_tmp[0];
-        x_tmp[1] = xx[1] - x_tmp[1];
-        
-<<<<<<< HEAD
-		halos[i]->force_halo(alpha_tmp,&kappa_tmp,gamma_tmp,&phi_tmp,x_tmp,false);
-=======
-        // Calling force_halo with temporary variables :
-		halos[i]->force_halo(alpha_tmp,&kappa_tmp,gamma_tmp,&phi_tmp,x_tmp,kappa_off,false);
->>>>>>> d54b61e4
-        
         // Adding the temporary values to the different quantities :
 		alpha[0] -= alpha_tmp[0];
 		alpha[1] -= alpha_tmp[1];
@@ -151,13 +98,9 @@
 		gamma[0] += gamma_tmp[0];
 		gamma[1] += gamma_tmp[1];
 		gamma[2] += gamma_tmp[2];
-        *phi += phi_tmp;
+    *phi += phi_tmp;
 	}
 }
-<<<<<<< HEAD
-=======
-
->>>>>>> d54b61e4
 
 void LensPlaneSingular::addHalo(LensHalo* halo)
 {
