/*
 * planes.cpp
 *
 *  Created on: May 21, 2013
 *      Author: mpetkova
 */

#include "planes.h"

#include <iterator>

LensPlaneTree::LensPlaneTree(PosType **xpt,LensHaloHndl *my_halos,IndexType Nhalos,PosType my_sigma_background)
: LensPlane(), halos(my_halos, my_halos + Nhalos)
{
	halo_tree = new TreeQuad(xpt,my_halos,Nhalos,my_sigma_background);
}

LensPlaneTree::~LensPlaneTree(){
	delete halo_tree;
}

void LensPlaneTree::force(PosType *alpha,KappaType *kappa,KappaType *gamma,PosType *xx,bool kappa_off){
	halo_tree->force2D_recur(xx,alpha,kappa,gamma,kappa_off);
}

void LensPlaneTree::addHalo(LensHalo* halo)
{
	bool not_yet_implemented = false;
	assert(not_yet_implemented);
}

void LensPlaneTree::removeHalo(LensHalo* halo)
{
	bool not_yet_implemented = false;
	assert(not_yet_implemented);
}

std::vector<LensHalo*> LensPlaneTree::getHalos()
{
	return halos;
}

std::vector<const LensHalo*> LensPlaneTree::getHalos() const
{
	return std::vector<const LensHalo*>(halos.begin(), halos.end());
}

LensPlaneSingular::LensPlaneSingular(LensHalo** my_halos, std::size_t my_Nhalos)
: LensPlane(), halos(my_halos, my_halos + my_Nhalos)
{
}

LensPlaneSingular::~LensPlaneSingular()
{
}

<<<<<<< HEAD
void LensPlaneSingular::force(double *alpha,KappaType *kappa,KappaType *gamma,double *xx,bool kappa_off){
    
	PosType alpha_tmp[2],x_tmp[2];
=======
void LensPlaneSingular::force(PosType *alpha,KappaType *kappa,KappaType *gamma,PosType *xx,bool kappa_off){
	PosType alpha_tmp[2];
>>>>>>> 14f6e3ed
	KappaType kappa_tmp, gamma_tmp[3];
    PosType * xxhalo = new PosType[2];
    
	alpha[0] = alpha[1] = 0.0;
	*kappa = 0.0;
	gamma[0] = gamma[1] = gamma[2] = 0.0;
    xxhalo[0] = xxhalo[1] = 0.0;

	for(std::size_t i = 0, n = halos.size(); i < n; ++i)
	{
		alpha_tmp[0] = alpha_tmp[1] = 0.0;
		kappa_tmp = 0.0;
		gamma_tmp[0] = gamma_tmp[1] = gamma_tmp[2] = 0.0;

        halos[i]->getX(xxhalo);
        // std::cout << "xx[0] = " << xx[0] << " ; xx[1] = " << xx[1] << std::endl;
        // std::cout << "xxhalo[0] = " << xxhalo[0] << " ; xxhalo[1] = " << xxhalo[1] << std::endl;
        x_tmp[0] = xx[0] - xxhalo[0];
        x_tmp[1] = xx[1] - xxhalo[1];
        
		halos[i]->force_halo(alpha_tmp,&kappa_tmp,gamma_tmp,x_tmp,kappa_off,false);
    
		alpha[0] -= alpha_tmp[0];
		alpha[1] -= alpha_tmp[1];
		*kappa += kappa_tmp;
		gamma[0] += gamma_tmp[0];
		gamma[1] += gamma_tmp[1];
		gamma[2] += gamma_tmp[2];
	}
}

void LensPlaneSingular::addHalo(LensHalo* halo)
{
	halos.push_back(halo);
}

void LensPlaneSingular::removeHalo(LensHalo* halo)
{
	std::vector<LensHalo*>::iterator it = std::find(halos.begin(), halos.end(), halo);
	if(it != halos.end())
		halos.erase(it);
}

std::vector<LensHalo*> LensPlaneSingular::getHalos()
{
	return halos;
}

std::vector<const LensHalo*> LensPlaneSingular::getHalos() const
{
	return std::vector<const LensHalo*>(halos.begin(), halos.end());
}<|MERGE_RESOLUTION|>--- conflicted
+++ resolved
@@ -54,14 +54,8 @@
 {
 }
 
-<<<<<<< HEAD
-void LensPlaneSingular::force(double *alpha,KappaType *kappa,KappaType *gamma,double *xx,bool kappa_off){
-    
+void LensPlaneSingular::force(PosType *alpha,KappaType *kappa,KappaType *gamma,PosType *xx,bool kappa_off){
 	PosType alpha_tmp[2],x_tmp[2];
-=======
-void LensPlaneSingular::force(PosType *alpha,KappaType *kappa,KappaType *gamma,PosType *xx,bool kappa_off){
-	PosType alpha_tmp[2];
->>>>>>> 14f6e3ed
 	KappaType kappa_tmp, gamma_tmp[3];
     PosType * xxhalo = new PosType[2];
     
