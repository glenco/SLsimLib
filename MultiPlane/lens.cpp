--- conflicted
+++ resolved
@@ -1712,10 +1712,7 @@
 	
 	halo->setCosmology(cosmo);
   halo->setDist(cosmo);
-<<<<<<< HEAD
-=======
-  
->>>>>>> 7d476776
+  
 	main_halos.push_back(halo);
 	
 	flag_switch_main_halo_on = true;
