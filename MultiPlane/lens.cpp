--- conflicted
+++ resolved
@@ -606,15 +606,10 @@
 		plane_redshifts.push_back(ind->second);
 		cout << plane_redshifts[i] << " ";
 	}
-<<<<<<< HEAD
   
 	plane_redshifts.push_back(zsource);
 	cout << plane_redshifts[i] << " " << std::endl;
   assert(plane_redshifts.size() == Nplanes);
-=======
-	plane_redshifts.push_back(zsource);
-	cout << plane_redshifts[Nplanes-1] << " " << std::endl;
->>>>>>> 93c47171
 
 	assert(Dl.size() == Nplanes);
 	assert(plane_redshifts.size() == Nplanes);
@@ -1305,11 +1300,7 @@
 
 	// distance to new source plane
 	double Ds = cosmo->coorDist(0,z);
-<<<<<<< HEAD
-=======
-
 	// find bounding index
->>>>>>> 93c47171
 	locateD(Dl.data()-1,Nplanes,Ds,&j);
 	assert(j <= Nplanes && j >=0);
 
