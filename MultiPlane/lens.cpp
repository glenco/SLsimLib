/*
 * halo_model.cpp
 *
 *  Created on: Jan 14, 2012
 *      Author: mpetkova, bmetcalf
 */

#include "slsimlib.h"
#include <algorithm>
#include "lens_halos.h"
<<<<<<< HEAD
#include <iomanip>      // std::setprecision

using namespace std;

#define MIN_PLANE_DIST 1.E-8
=======
#include <iomanip>

using namespace std;

#define MIN_PLANE_DIST 1E-2
>>>>>>> df8d58ab

namespace
{
	class lens_halo_less
	{
	public:
		lens_halo_less(const COSMOLOGY& c) : cosmo(c) {}
		
		bool operator()(const LensHalo* a, const LensHalo* b)
		{
			// compare sizes and check that b is not in eps around a
			return (a->getZlens() < b->getZlens()) && fabs(cosmo.coorDist(a->getZlens(), b->getZlens())) > MIN_PLANE_DIST;
		}
		
	private:
		const COSMOLOGY& cosmo;
	};
}

/**
 * \brief Creates an empty lens. Main halos and field halos need to be inserted by hand from the user.
 */
Lens::Lens(long* my_seed,PosType z_source, CosmoParamSet cosmoset,bool verbose)
: seed(my_seed), cosmo(cosmoset),zsource(z_source), central_point_sphere(1,0,0), inv_ang_screening_scale(0)
{
  init_seed = 0;
  
	if((cosmo.getOmega_matter() + cosmo.getOmega_lambda()) != 1.0)
	{
		printf("ERROR: Lens can only handle flat universes at present. Must change cosmology.\n");
		exit(1);
	}
	
	read_sim_file = false;
	
  charge = 4*pi*Grav;
	if(verbose) std::cout << "charge: " << charge << std::endl;
	
	// initially let source be the one inputed from parameter file
	index_of_new_sourceplane = -1;
	toggle_source_plane = false;
  flag_switch_deflection_off = false;
  flag_switch_lensing_off = false;
  
  //charge = cosmo.angDist(zsource)/cosmo.angDist(0.3)/cosmo.angDist(0.3,zsource);
  //charge = 4*pi/cosmo.angDist(0.3);
  combinePlanes(true);
  std::cout << "number of field halos :" << field_halos.size() << std::endl;
}

/**
 * \ingroup Constructor
 * \brief allocates space for the halo trees and the inout lens, if there is any
 */
Lens::Lens(InputParams& params, long* my_seed, CosmoParamSet cosmoset, bool verbose)
: seed(my_seed), cosmo(cosmoset), central_point_sphere(1,0,0), inv_ang_screening_scale(0)
{
  
  //init_params = params;
  init_seed = *my_seed;
  
	readCosmology(params);
	
	if((cosmo.getOmega_matter() + cosmo.getOmega_lambda()) != 1.0)
	{
		printf("ERROR: Lens can only handle flat universes at present. Must change cosmology.\n");
		exit(1);
	}
	
	assignParams(params);
	
	read_sim_file = false;
	
	charge = 4*pi*Grav;
	if(verbose) std::cout << "charge: " << charge << std::endl;
	
	// initially let source be the one inputed from parameter file
	index_of_new_sourceplane = -1;
	toggle_source_plane = false;

  
  if(flag_switch_field_off == false) {
    std::cout << "Nzbins = " << Nzbins << std::endl ;
    
    // Resizing the "number of Halos" binning table :
    zbins.resize(Nzbins) ;
    NhalosbinZ.resize(Nzbins) ;
    Nhaloestot_Tab.resize (NZSamples);
    
    // Initialising the "number of Halos" binning table :
    for(int k=0 ; k<Nzbins ; k++)
    {
      zbins[k] = 0. ;
      NhalosbinZ[k] = 0. ;
    }
    aveNhalosField = 0. ;
    for(int k=0 ; k<NZSamples ; k++) Nhaloestot_Tab[k] = 0. ;
    
    // Computing the number of halos per bins :
    if(sim_input_flag){
      // Do Nothing ! No step is necessary here !
    }
    else {
      if(field_buffer == 0.0){
        field_buffer = pow(3.0e14/800/pi/cosmo.rho_crit(0),1.0/3.);
        std::cout << "    Resetting field buffer to " << field_buffer << " Mpc." << std::endl;
      }
      // Compute the distribution variables :
      ComputeHalosDistributionVariables();
      // for (int i=0; i<Nzbins; i++) std::cout << NhalosbinZ[i] << " " ;
      // std::cout << std::endl ;
    }
    
    std::cout << "Lens : field_Nplanes_original = " << field_Nplanes_original << std::endl ;
  }
  
  // set up the lens contents :
	buildPlanes(params, verbose);
  std::cout << "number of field halos :" << field_halos.size() << std::endl;

}

Lens::~Lens()
{
	Utilities::delete_container(lensing_planes);
  
	//Utilities::free_PosTypeMatrix(halo_pos, field_halos.size(), 3);
  
	Utilities::delete_container(main_halos_created);
	Utilities::delete_container(field_halos);
  Utilities::delete_container(substructure.halos);
  std::cout << "In Lens structure" << std::endl;
}

/// read in Cosmological Parameters
void Lens::readCosmology(InputParams& params)
{
	PosType tmp;
	if(params.get("Omega_matter", tmp)) cosmo.setOmega_matter(tmp, true);
	if(params.get("Omega_lambda", tmp)) cosmo.setOmega_lambda(tmp);
	if(params.get("Omega_baryon", tmp)) cosmo.setOmega_baryon(tmp);
	if(params.get("Omega_neutrino", tmp)) cosmo.setOmega_neutrino(tmp);
	if(params.get("hubble", tmp)) cosmo.sethubble(tmp);
	if(params.get("sigma_8", tmp)) cosmo.power_normalize(tmp);
}

/// Retrieve input parameters for construction.
void Lens::assignParams(InputParams& params,bool verbose)
{
	if(!params.get("main_halo_on",flag_switch_main_halo_on))
	{
		ERROR_MESSAGE();
		std::cout << "parameter main_halo_on needs to be set in the parameter file " << params.filename() << endl;
		exit(0);
	}
	
	if(flag_switch_main_halo_on)
	{
		if(!params.get("main_DM_halo_type",main_halo_type))
		{
			ERROR_MESSAGE();
			std::cout << "parameter main_DM_halo_type needs to be set in the parameter file " << params.filename() << endl;
			exit(0);
		}
		if(!params.get("main_galaxy_halo_type",main_galaxy_halo_type))
		{
			main_galaxy_halo_type = null_gal;
		}
	}
	else
	{
		main_halo_type = null_lens;
		main_galaxy_halo_type = null_gal;
	}
	
	if(!params.get("redshift_planes_file",redshift_planes_file))
		read_redshift_planes = false;
	else
		read_redshift_planes = true;
	
	if(!params.get("field_off",flag_switch_field_off))
	{
		flag_switch_field_off = false;
		std::cout << "parameter field_off needs to be set in the parameter file " << params.filename() << std::endl;
		throw runtime_error("need input parameter");
	}
	else
	{
		if(!flag_switch_field_off)
		{
			if(!params.get("field_Nplanes",field_Nplanes_original))
			{
				ERROR_MESSAGE();
				std::cout << "parameter field_Nplanes needs to be set in the parameter file " << params.filename() << endl;
				exit(0);
			}
      field_Nplanes_current = field_Nplanes_original;
			
			if(!params.get("field_internal_profile",field_int_prof_type))
			{
				ERROR_MESSAGE();
				std::cout << "parameter field_internal_profile needs to be set in the parameter file " << params.filename() << endl;
				exit(0);
			}
			
			if(!params.get("field_internal_profile_galaxy",field_int_prof_gal_type))
			{
				flag_field_gal_on = false;
				field_int_prof_gal_type = null_gal;
			}
			else
			{
				flag_field_gal_on = true;
				
			}
			
			if(!params.get("field_mass_func_alpha",mass_func_PL_slope))
				mass_func_PL_slope = 1./6.;
			if(!params.get("field_prof_internal_slope_pl",field_prof_internal_slope) && field_int_prof_type == pl_lens)
				field_prof_internal_slope = -1.0;
			if(!params.get("field_prof_internal_slope_pnfw",field_prof_internal_slope) && field_int_prof_type == pnfw_lens)
				field_prof_internal_slope = 2.0;
      
      if(params.get("field_input_simulation_file",field_input_sim_file)){
        ERROR_MESSAGE();
        std::cout << "parameter field_input_simulation_file should be changed to field_input_simulation_path "
        << params.filename() << endl;
        exit(0);
      }
      
			if(!params.get("field_input_simulation_path",field_input_sim_file))
			{
				// No simulation input file provided
				sim_input_flag = false;
				
				if(!params.get("field_mass_func_type",field_mass_func_type))
				{
					ERROR_MESSAGE();
					std::cout << "parameter field_mass_func_type needs to be set in the parameter file " << params.filename() << endl;
					exit(0);
				}
				
				if(!params.get("field_min_mass",field_min_mass))
				{
					ERROR_MESSAGE();
					std::cout << "parameter field_min_mass needs to be set in the parameter file " << params.filename() << endl;
					exit(0);
				}
				
				if(!params.get("field_buffer",field_buffer))
				{
					field_buffer = 0.0;
					std::cout << "default field buffer of 0 Mpc is being used for now." << endl;
				}
        if(!params.get("field_fov",fieldofview))
        {
          ERROR_MESSAGE();
          std::cout << "parameter field_fov needs to be set in the parameter file " << params.filename() << endl;
          exit(0);
        }
			}
			else
			{
        field_min_mass = 0.0;
				sim_input_flag = true;
        
        if(!params.get("field_input_simulation_format",field_input_sim_format)){
          ERROR_MESSAGE();
					std::cout << "parameter field_input_simulation_format needs to be set in the parameter file " << params.filename() << endl;
					exit(0);
        }
        
        if(!params.get("field_input_simulation_center_RA",central_point_sphere.phi)){
          central_point_sphere.phi = 0.0;
        }else{
          central_point_sphere.phi *= degreesTOradians;
        }
        if(!params.get("field_input_simulation_center_DEC",central_point_sphere.theta)){
          central_point_sphere.theta = 0.0;
        }else{
          central_point_sphere.theta *= degreesTOradians;
        }
        if(!params.get("field_input_simulation_radius",sim_angular_radius)){
          sim_angular_radius = 0.0;
        }else{
          sim_angular_radius *= degreesTOradians;
        }
			}
      if(!params.get("field_fov",fieldofview));
		}
		else
		{
			// no field
			field_Nplanes_original = field_Nplanes_current = 0;
			fieldofview = 0;
		}
	}
	
	// read Pixeliz parameters if necessary
  if(!params.get("pixelmaps_on",pixel_map_on)) pixel_map_on = 0;
	if(pixel_map_on)
	{
		if(!params.get("pixelmaps_input_file", pixel_map_input_file))
		{
			ERROR_MESSAGE();
			std::cout << "parameter pixelmaps_input_file needs to be set in the parameter file " << params.filename() << endl;
			exit(1);
		}
    if(flag_switch_field_off == false && pixel_map_input_file.find(".fits") == pixel_map_input_file.npos){
      std::cerr << "Warning: Are you sure you want to put both field lenses and pixel maps in the light-cone?" << endl;
    }
    if(!params.get("pixelmaps_padding_factor",pixel_map_zeropad)){
      pixel_map_zeropad = 4;
    }
    if(!params.get("pixelmaps_zeromean",pixel_map_zeromean)){
      pixel_map_zeromean = true;
    }
	}
	
	if(!params.get("z_source",zsource))
	{
		ERROR_MESSAGE();
		std::cout << "parameter z_source needs to be set in the parameter file " << params.filename() << endl;
		exit(0);
	}
	
	if(!params.get("deflection_off",flag_switch_deflection_off))
		flag_switch_deflection_off = false;
  
  if(!params.get("lensing_off",flag_switch_lensing_off))
		flag_switch_lensing_off = false;
  
	// Some checks for valid parameters
	if(flag_switch_field_off == false && field_Nplanes_original == 0 )
	{
		ERROR_MESSAGE();
		std::cout << "Do you want to run _with_ field halos, but with _without_ field planes? Change field_Nplanes to a bigger number!" << endl;
		exit(1);
	}
	
	if(flag_switch_main_halo_on == false && flag_switch_field_off == true && !pixel_map_on)
	{
		ERROR_MESSAGE();
		std::cout << "Do you want an empty simulation? Set main_halo_on to true for a main lens, or field_off to false for field lenses." << endl;
		exit(1);
	}
	
	if(!flag_switch_field_off)
	{
		if(field_int_prof_type == pl_lens && field_prof_internal_slope >= 0)
		{
			ERROR_MESSAGE();
			std::cout << "Power Law internal slope >=0 not possible." << endl;
			exit(1);
		}
		
		if(field_int_prof_type == pnfw_lens && field_prof_internal_slope <= 0)
		{
			ERROR_MESSAGE();
			std::cout << "Pseudo NFW internal slope <=0 not possible." << endl;
			exit(1);
		}
		
		if(field_int_prof_type == pnfw_lens && (field_prof_internal_slope / floor(field_prof_internal_slope) > 1.0))
		{
			ERROR_MESSAGE();
			std::cout << "Pseudo NFW internal slope needs to be a whole number." << endl;
			exit(1);
		}
		
		if(field_input_sim_file.size() < 1 && field_int_prof_type == nsie_lens)
		{
			ERROR_MESSAGE();
			std::cout << "The NSIE internal profile works only for Millennium DM simulations for now." << endl;
			std::cout << "Set field_input_simulation_path in sample_paramfile." << endl;
			exit(1);
		}
	}
	
	// convert to square degrees
	fieldofview /= 3600. * 3600.;
	
	if(verbose) printMultiLens();
}

void Lens::resetFieldNplanes(std::size_t Np, bool verbose)
{
	Utilities::delete_container(field_planes);
	
	field_Nplanes_original = field_Nplanes_current = Np;
	
	field_plane_redshifts.clear();
	field_Dl.clear();
	
	setupFieldPlanes();
	createFieldPlanes(verbose);
	
	combinePlanes(verbose);
  
  field_plane_redshifts_original = field_plane_redshifts;
  field_Dl_original = field_Dl;
}

void Lens::resetFieldHalos(bool verbose)
{
  Utilities::delete_container(field_halos);
	Utilities::delete_container(field_planes);
  field_Nplanes_current = field_Nplanes_original;
  field_plane_redshifts = field_plane_redshifts_original;
  field_Dl = field_Dl_original;
  
	if(sim_input_flag){
		if(read_sim_file == false){
      if(field_input_sim_format == MillenniumObs) readInputSimFileMillennium(verbose);
      if(field_input_sim_format == MultiDarkHalos) readInputSimFileMultiDarkHalos(verbose);
      if(field_input_sim_format == ObservedData) readInputSimFileObservedGalaxies(verbose);
    }
	}
	else{
		createFieldHalos(verbose);
	}
  
  // set up the lens contents :
	createFieldPlanes(verbose);
	combinePlanes(verbose);
  
  if(WasInsertSubStructuresCalled == YES){
    WasInsertSubStructuresCalled = MAYBE ;
  }
  std::cout << "number of field halos :" << field_halos.size() << std::endl;

}

void Lens::printMultiLens(){
	std::cout << endl << "MAIN HALOS" << endl;
	std::cout << "Main lens profile type:" << endl;
	switch(main_halo_type){
    case null_lens:
      std::cout << "no lens" << endl;
      break;
    case nfw_lens:
      std::cout << "NFW lens" << endl;
      break;
    case pnfw_lens:
      std::cout << "PseudoNFW lens" << endl;
      std::cout << "slope: " << field_prof_internal_slope << endl;
      break;
    case pl_lens:
      std::cout << "PowerLaw lens" << endl;
      std::cout << "slope: " << field_prof_internal_slope << endl;
      break;
    case nsie_lens:
      std::cout << "NSIE lens" << endl;
      break;
    case ana_lens:
      std::cout << "AnaNSIE lens" << endl;
      break;
    case uni_lens:
      std::cout << "UniNSIE lens" << endl;
      break;
    case moka_lens:
      std::cout << "MOKA lens" << endl;
      break;
    case dummy_lens:
      std::cout << "Dummy lens" << endl;
      break;
    case hern_lens:
      std::cout << "Hernquist lens" << endl;
      break;
    case jaffe_lens:
      std::cout << "Jaffe lens" << endl;
      break;
	}
  
  if(pixel_map_on) std::cout << "PixelDMap lens" << endl;
    
	std::cout << endl << "Main galaxies profile type:" << endl;
	switch(main_galaxy_halo_type){
    case null_gal:
      std::cout << "no galaxy" << endl;
      break;
    case nsie_gal:
      std::cout << "NSIE galaxy" << endl;
      break;
	}
  
	if(flag_switch_field_off == false){
    
		std::cout << "field of view " << fieldofview << endl;
    
		std::cout << endl << "FIELD HALOS" << endl;
    
    std::cout << "field Nplanes original" << field_Nplanes_original << endl;
    std::cout << "field Nplanes current" << field_Nplanes_current << endl;
    
		std::cout << "min mass " << field_min_mass << endl;
		std::cout << "Mass function type: "<< endl;
    
		switch(field_mass_func_type){
      case PS:
        std::cout << "  Press-Schechter mass function " << endl;
        break;
      case ST:
        std::cout << "  Sheth-Tormen mass function " << endl;
        break;
      case PL:
        std::cout << "  Power law mass function " << endl;
        std::cout << "  slope: " << mass_func_PL_slope << endl;
        break;
		}
    
		std::cout << endl << "Field halos profile type:" << endl;
		switch(field_int_prof_type)
		{
			case null_lens:
				std::cout << "no field type" << endl;
				break;
			case nfw_lens:
				std::cout << "NFW field type" << endl;
				break;
			case pnfw_lens:
				std::cout << "PseudoNFW field type" << endl;
				std::cout << "slope: " << field_prof_internal_slope << endl;
				break;
			case pl_lens:
				std::cout << "PowerLaw field type" << endl;
				std::cout << "slope: " << field_prof_internal_slope << endl;
				break;
			case nsie_lens:
				std::cout << "NSIE field type" << endl;
				break;
			case ana_lens:
				std::cout << "AnaNSIE field type" << endl;
				break;
			case uni_lens:
				std::cout << "UniNSIE field type" << endl;
				break;
      case moka_lens:
        std::cout << "MOKA field type" << endl;
        break;
			case dummy_lens:
				std::cout << "Dummy field type" << endl;
				break;
			case hern_lens:
				std::cout << "Hernquist field type" << endl;
				break;
			case jaffe_lens:
				std::cout << "Jaffe field type" << endl;
				break;
		}
    
    if(pixel_map_on) std::cout << "PixelDMap lens" << endl;

		std::cout << endl << "Field galaxies profile type:" << endl;
		switch(field_int_prof_gal_type){
      case null_gal:
        std::cout << "no field galaxy type" << endl;
        break;
      case nsie_gal:
        std::cout << "NSIE field galaxy type" << endl;
        break;
		}
	}
  
	std::cout << endl;
}

void Lens::setupFieldPlanes()
{
	// create spacing of lens planes or read from file
	if(read_redshift_planes)
		setFieldDistFromFile();
	else
    setFieldDist();
}

/**
 * \brief Populates the planes with field_halos by dividing the space around the planes into
 * equal redshift distances, where the plane with the input lens is excluded
 * since it will not contain any field_halos
 *
 * Then the halo trees are built, depending on the internal profile model that
 * has been chosen in the parameter file
 */
void Lens::createFieldPlanes(bool verbose)
{
	if(verbose) std::cout << "Lens::createFieldPlanes zsource = " << zsource << std::endl;
    
	assert(field_plane_redshifts.size() == field_Nplanes_original);
	
	// the bounds for sorting field halos onto redshifts
	PosType z1 = 0, z2 = 0;
	std::size_t k1 = 0, k2 = 0;
	
	// go through planes
	for(std::size_t i = 0; i < field_Nplanes_original; ++i)
	{
		assert(field_plane_redshifts[i] > 0);
		assert(field_Dl[i] > 0);
		
		// previous upper bound is now lower bound
		z1 = z2;
		k1 = k2;
		
		// find upper bound
		if(i == field_Nplanes_original-1)
		{
			z2 = zsource;
			k2 = field_halos.size();
		}
		else
		{
			z2 = cosmo.invCoorDist(0.5*(field_Dl[i] + field_Dl[i+1]));
			k2 = Utilities::lower_bound<LensHalo>(field_halos, z2);
		}
		
		/*
		 * finding the average mass surface density in field_halos
		 */
    
    PosType sigma_back;
    if(sigma_back_Tab.size() < field_Nplanes_original){
      sigma_back =
        cosmo.haloMassInBufferedCone(field_min_mass,z1,z2,fieldofview*pow(pi/180,2),field_buffer,field_mass_func_type,mass_func_PL_slope)/(pi*pow(sqrt(fieldofview/pi)*pi*field_Dl[i]/180/(1+field_plane_redshifts[i]) + field_buffer,2));
      sigma_back_Tab.push_back(sigma_back);
    }else{
      sigma_back = sigma_back_Tab[i];
    }
		
		PosType sb=0.0;
		//PosType max_r = 0,tmp;
    
		for(std::size_t j = k1; j < k2; ++j)
		{
			sb += field_halos[j]->get_mass();
			
			//** test lines********
			//if(max_r < (tmp = halo_pos[j][0]*halo_pos[j][0] + halo_pos[j][1]*halo_pos[j][1])) max_r = tmp;
			
      PosType tmp[2];
      
			// convert to proper distance on the lens plane
      field_halos[j]->getX(tmp);
      field_halos[j]->setX(tmp[0]*field_Dl[i]/(1+field_plane_redshifts[i])
                           ,tmp[1]*field_Dl[i]/(1+field_plane_redshifts[i]));
			//halo_pos[j][0] *= field_Dl[i]/(1+field_plane_redshifts[i]);
			//halo_pos[j][1] *= field_Dl[i]/(1+field_plane_redshifts[i]);
		}
		
		//max_r=sqrt(max_r);
		
		sb /= (pi*pow(sqrt(fieldofview/pi)*pi*field_Dl[i]/180/(1+field_plane_redshifts[i]) + field_buffer,2));
		
    
    assert(sb == sb);
    
    if(verbose) std::cout << "sigma_back from mass function " << sigma_back
      << " from sum of halos " << sb << " " << sb/sigma_back - 1 << std::endl;
		if(sim_input_flag) sigma_back = sb;
		//sigma_back = sb;
		/*
		 * create the lensing plane
		 */
		
		if(verbose) std::cout << "  Building lensing plane " << i << " number of halos: "
      << k2-k1 << std::endl;
		
    PosType tmp = inv_ang_screening_scale*(1+field_plane_redshifts[i])/field_Dl[i];
    
    if(tmp > 1/2.) tmp = 1/2.;  // TODO: Try to remove this arbitrary minimum distance
		field_planes.push_back(new LensPlaneTree(&field_halos[k1], k2-k1, sigma_back,tmp));
		//field_planes.push_back(new LensPlaneTree(&halo_pos[k1], &field_halos[k1], k2-k1, sigma_back) );
	}
  
	assert(field_planes.size() == field_Nplanes_original);
}



/// * INSERT SUB STRUCTURE * ///


void Lens::insertSubstructures(PosType Rregion,           // in radians
                               PosType center[],
                               PosType NumberDensity,     // in number / unit^2
                               PosType Mass_min,          // in M_sun
                               PosType Mass_max,          // in M_sun
                               PosType redshift,
                               PosType alpha,             // Careful ! alpha is opposite sign wrt Metcalf, Amara 2011.
                               PosType density_contrast,  // dimensionless
                               bool verbose
                               )
{
  substructure.alpha = alpha;
  substructure.center.x[0] = center[0];
  substructure.center.x[1] = center[1];
  substructure.Mmax = Mass_max;
  substructure.Mmin = Mass_min;
  substructure.Ndensity = NumberDensity;
  substructure.rho_tidal = density_contrast;
  substructure.Rregion = Rregion;
  // Adding quantities for the resetting of the substructure
  // (when WasInsertSubStructuresCalled = MAYBE) :
  substructure.redshift = redshift;
  
  // Variable for the sum of the substructure masses :
  PosType SumMassSub = 0. ;
  
  if(alpha == -1) throw std::invalid_argument("alpha must not be -1 in Lens::createOneFieldPlane");

  // non-projected number of halos :
  PosType aveNhalos = NumberDensity * pi*Rregion*Rregion; // in Number/radians^2 * radians^2 = dimensionless
  if(verbose) std::cout << "Lens::insertSubstructures : Average number of Substructures : " << aveNhalos << std::endl;
  // So numberDensity refers to the number density in 3D.
  
  // projected number of halos (less than the non-projected, ie. 3D, number) :
  std::size_t NhalosSub = static_cast<std::size_t>(poidev(float(aveNhalos), seed));
  if(verbose) std::cout << "Lens::insertSubstructures : Actual number of Substructures : " << NhalosSub << std::endl;
  
  // in case there is none :
  if(NhalosSub == 0)
  {
   WasInsertSubStructuresCalled = YES ;
   return;
  }
  
  size_t offset = field_halos.size();
  PosType Dl = cosmo.angDist(redshift),rr,theta; // angular distance of the lens in PhysMpc
  PosType *theta_pos;
  PosType r = Mass_min/Mass_max,f,mass;
  size_t haloid = offset;
  PosType Rmax;
  PosType AveMassTh;
  
  PosType rho = density_contrast*cosmo.rho_crit(0)*cosmo.getOmega_matter()*(1+redshift)*(1+redshift)*(1+redshift);
  // rho in 1 * (M_sun/Mpc^3) * 1 * (1+z)^3 = M_sun / PhysMpc^3,
  // where Mpc \equiv comoving Mpc.
  
  if(substructure.halos.size() > 0)
  {
    // Problem: Expanding the vector is a problem if we want to add substructure
    // multiple times because if the vector is copied it will invalidate the pointers
    // on previous planes. To do this we would need to be able to expand the vector
    // without copying it or have multiple substructure_halo vectors.
    
    throw std::runtime_error("Lens::insertSubstructures : Can only add substructure halos ones to a lens.");
  }
  
  PosType mass_max = 0,rmax_max = 0;
 
  for(size_t ii=0;ii<NhalosSub;++ii)
  {
    // random position
    rr = Rregion*sqrt(ran2(seed)); // in radians
    theta_pos = new PosType[3];
    
    theta = 2*pi*ran2(seed);       // in radians
    
    // position in proper distance
    theta_pos[0] = (rr*cos(theta) + center[0])*Dl; // in radians * angular Distance in PhysMpc = PhysMpc
    theta_pos[1] = (rr*sin(theta) + center[1])*Dl; // same : PhysMpc
    theta_pos[2] = 0.0;

    f = ran2(seed); // dimensionless and between 0 and 1
    
    // mass from power law mass function (inversing the integration of Eq. (9) in Metcalf, Amara 2011 with f \equiv (eta(m)/eta_*)*(sigma/sigma_*) ) :
    mass = Mass_max*pow( f + pow(r,alpha+1)*(1-f) , 1.0/(1+alpha) ); // in Msun, r = Mass_Min / Mass_Max is dimensionless.
    SumMassSub += mass ;
    
    // Averaged mass estimated from theory :
    AveMassTh = Mass_max * ((1+alpha)/(2+alpha)) * ((1-pow(r,2+alpha))/(1-pow(r,1+alpha))); // Average mass for one sub halo.
    AveMassTh *= NhalosSub ; // Now for the total amount of sub halos.
    
    // keeping track of the highest substructure mass :
    mass_max = MAX(mass,mass_max); // in Msun
    
    // Rmax from tidal truncation
    Rmax = pow(mass/rho/4/pi,1.0/3.); // in [Msun / (Msun / PhysMpc^3)]^(1/3) = PhysMpc
  
    // keeping track of the highest substructure rmax :
    rmax_max = MAX(Rmax,rmax_max); // in PhysMpc
    
    // Adding the randomly-generated halo into the substructure :
    substructure.halos.push_back(new LensHaloPowerLaw(mass,Rmax,redshift,Rmax,1.0,1.0,0,0));
    substructure.halos.back()->setX(theta_pos);
    ++haloid;
    substructure.halos.back()->setID(haloid);
  }
  
  if(verbose)
  {
    std::cout << std::endl ;
    std::cout << "Lens::insertSubstructures : aveNhalos = " << aveNhalos << " , NhalosSub = " << NhalosSub << " , rho = " << rho << " Msun/PhysMpc^3, Dl = " << Dl << " PhysMpc." << std::endl ;
    std::cout << "Lens::insertSubstructures : Max mass = " << mass_max << " Msun , Max radius = "
    << rmax_max << " PhysMpc, Number of substructure halos = " << substructure.halos.size() << std::endl ;
    std::cout << "Lens::insertSubstructures : SumMassSub = " << SumMassSub << " Msun, Theoretical total averaged mass = " << AveMassTh << " Msun." << std::endl ;
    std::cout << "Lens::insertSubstructures : Sigma_crit = " << cosmo.SigmaCrit(redshift, zsource) << " Msun/PhysMpc^2." << std::endl ;
    std::cout << "Lens::insertSubstructures : 4 pi G = " << 4*pi*Grav << " Mpc/Msun." << std::endl ;
  }

  // Test :
  // std::cout << " field_plane_redshifts.begin() : " << field_plane_redshifts.size() << std::endl ;
  // for(int i = 0 ; i < field_plane_redshifts.size() ; i++) std::cout << field_plane_redshifts[i] << " " ;
  // std::cout << std::endl ;
  
  // the new plane must be inserted in order of redshift
  if(field_Nplanes_current != 0)
  {
    assert(field_planes.size() == field_Nplanes_original);
    assert(field_plane_redshifts.size() == field_Nplanes_original);
    assert(field_Dl.size() == field_Nplanes_original);

    std::vector<LensPlane*>::iterator it = field_planes.begin();
    std::vector<PosType>::iterator itz = field_plane_redshifts.begin();
    std::vector<PosType>::iterator itd = field_Dl.begin();
    while(*itz < redshift){
      ++it;
      ++itz;
      ++itd;
    }
    if(verbose) std::cout << "Lens::insertSubstructures : redshift " << redshift << " nearest plane z = " << *itz << std::endl;
    it = field_planes.insert(it, new LensPlaneTree(substructure.halos.data(), NhalosSub, 0., 0));
    field_plane_redshifts.insert(itz,redshift);
    field_Dl.insert(itd,Dl*(1+redshift));
    substructure.plane = *it;
  }
  else // in the case where no field plane exists
  {
    // Before insertion :
    if(verbose)
    {
      std::cout << "Lens::insertSubstructures : Before insertion of plane :" << std::endl;
      if(field_plane_redshifts.size()==0) std::cout << "X" ;
      for (int i=0;i<field_plane_redshifts.size();i++) std::cout << field_plane_redshifts[i] << " " ;
      std::cout << std::endl ;
      if(field_Dl.size()==0) std::cout << "X" ;
      for (int i=0;i<field_Dl.size();i++) std::cout << field_Dl[i] << " " ;
      std::cout << std::endl ;
    }
    
    // Insertion :
    if(verbose) std::cout << "Lens::insertSubstructures : inserting a new plane at redshift z = " << redshift << std::endl;
    field_planes.push_back(new LensPlaneTree(substructure.halos.data(), NhalosSub, 0, 0));
    field_plane_redshifts.push_back(redshift);
    field_Dl.push_back(Dl*(1+redshift));
    substructure.plane = field_planes[0];

    // After insertion :
    if(verbose)
    {
      std::cout << "Lens::insertSubstructures : After insertion of plane :" << std::endl;
      for (int i=0;i<field_plane_redshifts.size();i++) std::cout << field_plane_redshifts[i] << " " ;
      std::cout << std::endl ;
      for (int i=0;i<field_Dl.size();i++) std::cout << field_Dl[i] << " " ;
      std::cout << std::endl ;
    }
  }
  ++field_Nplanes_current;
  
  combinePlanes(verbose);
  std::cout << "Lens::insertSubstructures : field_planes.size() = " << field_planes.size() << std::endl;
  // assert(field_planes.size() == field_Nplanes);
  
  WasInsertSubStructuresCalled = YES ;
  
  assert(field_planes.size() == field_Nplanes_current);

  // Test :
  // std::cout << "field_plane and field_plane_redshifts : " << std::endl ;
  // for(int k=0 ; k<field_planes.size() ; k++) std::cout << field_planes[k] << " " << field_plane_redshifts[k] << std::endl ;
  // std::cout << std::endl ;

}




/// * RESET SUB STRUCTURE * ///



void Lens::resetSubstructure(bool verbose){

  // test of whether insertSubstructures has been called :
  if(WasInsertSubStructuresCalled == NO)
  {
    ERROR_MESSAGE();
    cout << "Lens::insertSubStructures() has to be called before Lens::resetSubStructure() !" << endl;
    exit(0);
  }
  else if(WasInsertSubStructuresCalled == MAYBE)
  {
    
    // Reconstructing the plane with arguments given to insertSubStructures :

    // Clearing the substructure halos :
    Utilities::delete_container(substructure.halos);
    // substructure.halos.clear();
    
    // Calling insertSubStructures :
    assert(field_Nplanes_current == field_Nplanes_original);
    assert(field_plane_redshifts.size() == field_plane_redshifts_original.size());
    assert(field_Dl.size() == field_Dl_original.size());
    insertSubstructures(substructure.Rregion,substructure.center.x,substructure.Ndensity,substructure.Mmin,substructure.Mmax,substructure.redshift,substructure.alpha,substructure.rho_tidal,verbose);

    WasInsertSubStructuresCalled = YES ;
    return ;
  }
  // We have WasInsertSubStructuresCalled = YES after this point.
  
  // find which plane has the substructures on it
  int fplane_index = 0,lplane_index = 0;
  while(field_planes[fplane_index] != substructure.plane) ++fplane_index;
  while(lensing_planes[lplane_index] != substructure.plane) ++lplane_index;
  
  PosType redshift = field_plane_redshifts[fplane_index];
  PosType Dlsub = Dl[fplane_index]/(1+redshift);
  
  PosType aveNhalos = substructure.Ndensity*substructure.Rregion*substructure.Rregion*pi;
  
  if(verbose) std::cout << "Lens::resetSubstructures : Average number of Substructures : " << aveNhalos << std::endl;
  
  std::size_t NhalosSub = static_cast<std::size_t>(poidev(float(aveNhalos), seed));
  
  if(verbose) std::cout << "Lens::resetSubstructures : Actual number of Substructures : " << NhalosSub << std::endl;
  
  
  //  Testing if NhalosSub = 0 :
  if (NhalosSub == 0) std::cout << "Be careful ! NhalosSub = 0 in resetSubstructure !" << std::endl;
  
  size_t haloid = field_halos.size();
  
  PosType rr,theta;
  PosType *theta_pos;
  PosType r = substructure.Mmin/substructure.Mmax,f,mass;
  
  PosType Rmax;

  PosType rho = substructure.rho_tidal*cosmo.rho_crit(0)*cosmo.getOmega_matter()*(1+redshift)*(1+redshift)*(1+redshift);
  
  Utilities::delete_container(substructure.halos);
  
  assert(substructure.halos.size() == 0);
  
  if(verbose) std::cout << "Lens::resetSubstructures : aveNhalos = " << aveNhalos << " , NhalosSub = " << NhalosSub << " , rho = " << rho << " , Dlsub = " << Dlsub << std::endl ;

  PosType mass_max = 0,rmax_max = 0;
  for(size_t ii=0;ii<NhalosSub;++ii){
    
    // random postion
    rr = substructure.Rregion*sqrt(ran2(seed));
    theta_pos = new PosType[3];
    
    theta = 2*pi*ran2(seed);
    
    // position in proper distance
    theta_pos[0] = (rr*cos(theta) + substructure.center[0])*Dlsub;
    theta_pos[1] = (rr*sin(theta) + substructure.center[1])*Dlsub;
    theta_pos[2] = 0.0;
    
    f = ran2(seed);
    
    // mass from power law mass function
    mass = substructure.Mmax * pow( f + pow(r,substructure.alpha+1)*(1-f), 1.0/(1+substructure.alpha) );
    
    mass_max = MAX(mass,mass_max);
    
    // Rmax from tidal truncation
    Rmax = pow(mass/rho/4/pi,1.0/3.);
    
    rmax_max = MAX(Rmax,rmax_max);
    
    substructure.halos.push_back(new LensHaloPowerLaw(mass,Rmax,redshift,Rmax,1.0,1.0,0,0));
    substructure.halos.back()->setX(theta_pos);
    ++haloid;
    substructure.halos.back()->setID(haloid);
  }
  
  if(verbose){
    std::cout << "Lens::resetSubstructures : Max mass = " << mass_max << " , Max radius = "
    << rmax_max << " number of substructure halos = " << substructure.halos.size() << std::endl ;
  }
  
  assert(substructure.halos.size() == NhalosSub);

  delete substructure.plane;
  lensing_planes[lplane_index] = field_planes[fplane_index] = substructure.plane = new LensPlaneTree(substructure.halos.data(), NhalosSub, 0, 0);
}





void Lens::addMainHaloToPlane(LensHalo* halo)
{
	// the redshift and distance of the halo
	PosType halo_z = halo->getZlens();
	PosType halo_Dl = cosmo.coorDist(0, halo_z);
	
	// find the position of the new lens plane
	std::size_t i = std::distance(main_Dl.begin(), std::upper_bound(main_Dl.begin(), main_Dl.end(), halo_Dl));
	
	// go through all options for adding
	if(i > 0 && (halo_Dl - main_Dl[i-1]) < MIN_PLANE_DIST)
	{
		// add to plane at (i-1)
		main_planes[i-1]->addHalo(halo);
	}
	else if(i == main_Dl.size())
	{
		// add new plane at the end
		main_planes.push_back(new LensPlaneSingular(&halo, 1));
		main_plane_redshifts.push_back(halo_z);
		main_Dl.push_back(halo_Dl);
	}
	else if((main_Dl[i] - halo_Dl) < MIN_PLANE_DIST)
	{
		// add to existing plane at position i
		main_planes[i]->addHalo(halo);
	}
	else
	{
		// create new plane at position i
		main_planes.insert(main_planes.begin() + i, new LensPlaneSingular(&halo, 1));
		main_plane_redshifts.insert(main_plane_redshifts.begin() + i, halo_z);
		main_Dl.insert(main_Dl.begin() + i, halo_Dl);
	}
}

void Lens::createMainPlanes()
{
	// clear arrays
	main_planes.clear();
	main_plane_redshifts.clear();
	main_Dl.clear();
	
	// sort halos by redshift
	std::sort(main_halos.begin(), main_halos.end(), lens_halo_less(cosmo));
	
	// put everything with same redshift (within epsilon) onto a plane
  
	Utilities::MixedVector<LensHalo*>::iterator<> it = main_halos.begin();
	while(it != main_halos.end())
	{
		// find halos with higher redshift
		Utilities::MixedVector<LensHalo*>::iterator<> jt = std::upper_bound(it, main_halos.end(), *it, lens_halo_less(cosmo));
		
		// add halos until higher redshift to plane
		main_planes.push_back(new LensPlaneSingular(&(*it), std::distance(it, jt)));
		
		// add plane to arrays
		main_plane_redshifts.push_back((*it)->getZlens());
		main_Dl.push_back(cosmo.coorDist(0, main_plane_redshifts.back()));
		
		// advance iterator
		it = jt;
	}
}

/**
 * /brief Calculate the coordinate distances of the field planes.
 *
 * Set the redshifts and distances of the field planes by dividing the
 * coordinate distance space into equal intervals.
 */
void Lens::setFieldDist()
{
	PosType Dmax = cosmo.coorDist(0, zsource);
	
	std::vector<PosType> lD;
	std::size_t Np = field_Nplanes_current + 1;
	
	assert(Np > 1);
	
	// spaces interval equally up to the source, including 0 and Dmax
	// therefore we need field_Nplanes+1 values
	Utilities::fill_linear(lD, Np, 0.0, Dmax);
	
	// spacing of the distances
	PosType dlD = lD[1]-lD[0];
	
	// assigns the redshifts and plugs in the input plane
	for(std::size_t i = 1; i < Np; ++i)
	{
		// ensures that the first plane and the last before the source plane
		// have the same volume as all the other planes
		lD[i] -= 0.5*dlD;
		
		field_Dl.push_back(lD[i]);
	}
	
	assert(field_Dl.size() == field_Nplanes_current);
	
	// assigns the redshifts and plugs in the input plane
	for(std::size_t i = 0; i < field_Nplanes_current; ++i)
	{
		// get redshift for calculated distance
		PosType z = cosmo.invCoorDist(field_Dl[i]);
		field_plane_redshifts.push_back(z);
		
		// refit the distances to match the redshift
		field_Dl[i] = cosmo.coorDist(0, z);
	}
	
	assert(field_plane_redshifts.size() == field_Nplanes_current);
  field_plane_redshifts_original = field_plane_redshifts;
  field_Dl_original = field_Dl;
}

void Lens::setFieldDistFromFile()
{
	PosType value;
	
	std::ifstream file_in(redshift_planes_file.c_str());
	if(!file_in)
		throw std::runtime_error("Can't open file " + redshift_planes_file);
	
	while(file_in >> value)
	{
		if(!value)
			throw std::runtime_error("can't read PosType from " + redshift_planes_file);
		else
			field_plane_redshifts.push_back(value);
	}
	
	file_in.close();
	
	assert(field_plane_redshifts.size() == field_Nplanes_current);
	
	for(std::size_t i = 0; i < field_plane_redshifts.size(); ++i)
		field_Dl.push_back(cosmo.coorDist(0, field_plane_redshifts[i]));
  
  field_plane_redshifts_original = field_plane_redshifts;
  field_Dl_original = field_Dl;
}

/**
 * \brief Creates main lens halo as set up in the parmeter file.
 *
 */
void Lens::createMainHalos(InputParams& params)
{
	switch(main_halo_type)
	{
    case null_lens:
      break;
    case nfw_lens:
      main_halos.push_back(new LensHaloNFW(params));
      break;
    case pnfw_lens:
      main_halos.push_back(new LensHaloPseudoNFW(params));
      break;
    case pl_lens:
      main_halos.push_back(new LensHaloPowerLaw(params));
      break;
    case nsie_lens:
      main_halos.push_back(new LensHaloRealNSIE(params));
      break;
    case ana_lens:
      main_halos.push_back(new LensHaloAnaNSIE(params));
      break;
    case uni_lens:
      main_halos.push_back(new LensHaloUniform(params));
      break;
    case moka_lens:
      main_halos.push_back(new LensHaloMassMap(params, cosmo));
      break;
    case dummy_lens:
      main_halos.push_back(new LensHaloDummy(params));
      break;
    case hern_lens:
      main_halos.push_back(new LensHaloHernquist(params));
      break;
    case jaffe_lens:
      main_halos.push_back(new LensHaloJaffe(params));
      break;
	}
  
  if(pixel_map_on) readPixelizedDensity();
  
	if(main_galaxy_halo_type != 0)
	{
		switch(main_galaxy_halo_type)
		{
      case null_gal:
        break;
      case nsie_gal:
        main_halos.push_back(new LensHaloRealNSIE(params));
        break;
		}
	}
  
	for(std::size_t i = 0; i < main_halos.size(); ++i){
		main_halos[i]->setCosmology(cosmo);
  }
}

void Lens::clearMainHalos(bool verbose)
{
	Utilities::delete_container(main_halos_created);
	main_halos.clear();
	
	flag_switch_main_halo_on = false;
  
	
	Utilities::delete_container(main_planes);
	main_plane_redshifts.clear();
	main_Dl.clear();
	
	combinePlanes(verbose);
}

/**
 * \brief Inserts a single main lens halo.
 * Then all lensing planes are updated accordingly.
 */
void Lens::insertMainHalo(LensHalo* halo,bool verbose)
{
	halo->setCosmology(cosmo);
	main_halos.push_back(halo);
  
	flag_switch_main_halo_on = true;
	
	addMainHaloToPlane(halo);
	
	combinePlanes(verbose);
}

/**
 * \brief Inserts a sequense of main lens halos and ads them to the existing ones.
 * Then all lensing planes are updated accordingly.
 */
void Lens::insertMainHalos(LensHalo** halos, std::size_t Nhalos, bool verbose)
{
	for(std::size_t i = 0; i < Nhalos; ++i)
	{
		halos[i]->setCosmology(cosmo);
		main_halos.push_back(halos[i]);
		addMainHaloToPlane(halos[i]);
	}
	
	flag_switch_main_halo_on = true;
	
	combinePlanes(verbose);
}




/**
 * \brief Inserts a single main lens halo and deletes all previous ones.
 * Then all lensing planes are updated accordingly.
 */
void Lens::replaceMainHalos(LensHalo* halo,bool verbose)
{
	Utilities::delete_container(main_halos_created);
	main_halos.clear();
	
	halo->setCosmology(cosmo);
	main_halos.push_back(halo);
	
	flag_switch_main_halo_on = true;
	
	Utilities::delete_container(main_planes);
	createMainPlanes();
	combinePlanes(verbose);
}

/**
 * \brief Inserts a sequense of main lens halos and deletes all previous ones.
 * Then all lensing planes are updated accordingly.
 */
void Lens::replaceMainHalos(LensHalo** halos, std::size_t Nhalos,bool verbose)
{
	Utilities::delete_container(main_halos_created);
	main_halos.clear();
	
	for(std::size_t i = 0; i < Nhalos; ++i)
	{
		halos[i]->setCosmology(cosmo);
		main_halos.push_back(halos[i]);
	}
	
	flag_switch_main_halo_on = true;
	
	Utilities::delete_container(main_planes);
	createMainPlanes();
	combinePlanes(verbose);
}


/**
 * \brief Computes some quantities necessary for the function createFieldHalos. This material was before computed in createFieldHalos.
 *
 * Especially it computes the quantities related to the mass function. By calling this function in the constructor of the lens, we make that these quantities are stored in the lens and do not have to be recomputed for each new realisation of the field.
 */

void Lens::ComputeHalosDistributionVariables ()
{
  const PosType MaxLogm=16.;
  
  aveNhalosField = cosmo.haloNumberInBufferedCone(field_min_mass,0,zsource,fieldofview*pow(pi/180,2),field_buffer,field_mass_func_type,mass_func_PL_slope);
  
  Utilities::fill_linear(zbins,Nzbins,0.0,zsource);
  // construct redshift distribution table
  NhalosbinZ[0] = 1;
  zbins[0] = 0;
  
  for(int k=1;k<Nzbins-1;++k){
    NhalosbinZ[k] = cosmo.haloNumberInBufferedCone(field_min_mass,zbins[k],zsource,fieldofview*pow(pi/180,2),field_buffer,field_mass_func_type,mass_func_PL_slope)/aveNhalosField;
  }
  // std::cout << std::endl ;
  zbins[Nzbins-1] = zsource;
  NhalosbinZ[Nzbins-1] = 0.0;
  
  // fill the log(mass) vector
  Logm.resize(Nmassbin);
  Utilities::fill_linear(Logm,Nmassbin,log10(field_min_mass),MaxLogm);
  
  // this will be used for the cumulative number density in one square degree
  NhalosbinMass.resize(NZSamples);
  for(int np=0;np<NZSamples;np++) NhalosbinMass[np].resize(Nmassbin);
  
  for(int np=0;np<NZSamples;np++){
    PosType z1, z2;
    z1 = np*zsource/(NZSamples);
    z2 = (np+1)*zsource/(NZSamples);
    
    Nhaloestot_Tab[np] = cosmo.haloNumberInBufferedCone(pow(10,Logm[0]),z1,z2,fieldofview*pow(pi/180,2),field_buffer,field_mass_func_type,mass_func_PL_slope);
    // std::cout << Nhaloestot_Tab[np] << " "  ;
    
    NhalosbinMass[np][0] = 1;
    for(int k=1;k<Nmassbin-1;k++){
      // cumulative number density in one square degree
      NhalosbinMass[np][k] = cosmo.haloNumberInBufferedCone(pow(10,Logm[k]),z1,z2,fieldofview*pow(pi/180,2),field_buffer,field_mass_func_type,mass_func_PL_slope)/Nhaloestot_Tab[np];
    }
    NhalosbinMass[np][Nmassbin-1] = 0;
    
  }
  // std::cout << std::endl ;
  
}

/**
 * \brief Creates the field of halos as specified in the parameter file.
 *
 */
void Lens::createFieldHalos(bool verbose)
{
  std::cout << "Creating Field Halos from Mass Function" << std::endl;
  //verbose = true;
  
	unsigned long i,j_max,k1,k2;
  PosType z_max;
	PosType z1, z2, mass_max,Nhaloestot;
	int np;
	PosType rr,theta,maxr;
	HALOCalculator *halo_calc = new HALOCalculator(&cosmo,field_min_mass,0.0);
  PosType mo=7.3113e10,M1=2.8575e10,gam1=7.17,gam2=0.201,be=0.557;
  PosType field_galaxy_mass_fraction = 0;
  size_t haloid=0;
  
  if (field_min_mass < 1.0e5) {
    std::cout << "Are you sure you want the minimum field halo mass to be " << field_min_mass << " Msun?" << std::endl;
    throw;
  }
  
  std::vector<PosType> halo_zs_vec;
  //std::vector<PosType *> halo_pos_vec;  /// temporary vector to store angular positions
  
  // assign redshifts to field_halos according to the redshift distribution
  
  int Nhalos = static_cast<std::size_t>(poidev(float(aveNhalosField), seed));

  for(int i=0;i < Nhalos;++i){
    halo_zs_vec.push_back(Utilities::InterpolateYvec(NhalosbinZ,zbins,ran2(seed)));
  }
  
  if(verbose){
    std::cout << "redshift distribution function" << std::endl;
    std::cout << "zbins[]       NhalosbinZ[]" << std::endl;
    
    for(int i=0;i<zbins.size();++i){
      std::cout << zbins[i] << "  " << NhalosbinZ[i] << std::endl;
    }
  }
  
  // sort redshifts
  std::sort(halo_zs_vec.begin(),halo_zs_vec.end());
  
  assert(halo_zs_vec[0] < halo_zs_vec[1]);
  assert(halo_zs_vec[0] < halo_zs_vec[Nhalos-1]);
  
	PosType *theta_pos,*theta2;
	size_t j = 0;
	k2 = 0;
	std::vector<PosType>::iterator it1,it2;

  ///////////////////////////////////////
	for(np=0,mass_max=0;np<NZSamples;np++){

		z1 = np*zsource/(NZSamples);
		z2 = (np+1)*zsource/(NZSamples);

		it1 = std::lower_bound(halo_zs_vec.begin(),halo_zs_vec.end(),z1);
		it2 = std::lower_bound(halo_zs_vec.begin(),halo_zs_vec.end(),z2);
    
		k1 = it1 - halo_zs_vec.begin();
		k2 = it2 - halo_zs_vec.begin();

    Nhaloestot = Nhaloestot_Tab[np] ;
    
    if(verbose){
      std::cout << "   np = " << np << " z: " << z1 << " " << z2 << std::endl;
      std::cout << "          n = " << k2 - k1 << std::endl;
    }
    
		for(i = k1; i < k2; i++){
			PosType Ds = cosmo.angDist(0,halo_zs_vec[i]);
      
			maxr = pi*sqrt(fieldofview/pi)/180. + field_buffer/Ds; // fov is a circle
			rr = maxr*sqrt(ran2(seed));
      
      if(verbose) std::cout << "          maxr = " << maxr << std::endl;

			assert(rr == rr);
      
			theta_pos = new PosType[3];
      
			theta = 2*pi*ran2(seed);
      
			theta_pos[0] = rr*cos(theta);//*Ds;
			theta_pos[1] = rr*sin(theta);//*Ds;
			theta_pos[2] = 0.0;
      
      float mass = pow(10,Utilities::InterpolateYvec(NhalosbinMass[np],Logm,ran2 (seed)));
      
			halo_calc->reset(mass,halo_zs_vec[i]);
      
			float Rmax = halo_calc->getRvir();
			float rscale = Rmax/halo_calc->getConcentration(0);
      assert(rscale < Rmax);
      
      float sigma = 0;
      if(flag_field_gal_on){
        // from Moster et al. 2010ApJ...710..903M
        field_galaxy_mass_fraction = mo*pow(mass/M1,gam1)
        /pow(1+pow(mass/M1,be),(gam1-gam2)/be)/mass;
        if(field_galaxy_mass_fraction > 1.0) field_galaxy_mass_fraction = 1;
        sigma = 126*pow(mass*(1-field_galaxy_mass_fraction)/1.0e10,0.25); // From Tully-Fisher and Bell & de Jong 2001
				//field_halos[j]->initFromMassFunc(mass*(1-field_galaxy_mass_fraction),Rmax,rscale,field_prof_internal_slope,seed);
      }else{
        field_galaxy_mass_fraction = 0;
      }
      
			switch(field_int_prof_type)
			{
				case null_lens:
					ERROR_MESSAGE();
					std::cout << "field_int_prof_type is null!!!!" << std::endl;
					break;
				case nfw_lens:
					//field_halos.push_back(new LensHaloNFW);
          field_halos.push_back(new LensHaloNFW(mass*(1-field_galaxy_mass_fraction),Rmax,halo_zs_vec[i],Rmax/rscale,1.0,0,0));
					break;
				case pnfw_lens:
					//field_halos.push_back(new LensHaloPseudoNFW);
          field_halos.push_back(new LensHaloPseudoNFW(mass*(1-field_galaxy_mass_fraction),Rmax,halo_zs_vec[i],Rmax/rscale,3,1.0,0,0));
					break;
				case pl_lens:
					//field_halos.push_back(new LensHaloPowerLaw);
          field_halos.push_back(new LensHaloPowerLaw(mass*(1-field_galaxy_mass_fraction),Rmax,halo_zs_vec[i],Rmax/rscale,1.0,1.0,0,0));
          
					break;
				case nsie_lens:
          //std::cout << "Warning: All galaxies are spherical" << std::endl;
					field_halos.push_back(new LensHaloRealNSIE(mass*(1-field_galaxy_mass_fraction),halo_zs_vec[i],sigma,0.0,1.0,0,0));
					//field_halos.push_back(new LensHaloRealNSIE);
					break;
				case ana_lens:
					ERROR_MESSAGE();
					std::cout << "AnaNSIE not supported." << std::endl;
					break;
				case uni_lens:
					ERROR_MESSAGE();
					std::cout << "UniNSIE not supported." << std::endl;
					break;
        case moka_lens:
          ERROR_MESSAGE();
          std::cout << "MOKA not supported." << std::endl;
          break;
				case dummy_lens:
					field_halos.push_back(new LensHaloDummy);
          field_halos[j]->setZlens(halo_zs_vec[i]);
					break;
				case hern_lens:
					//field_halos.push_back(new LensHaloHernquist);
          field_halos.push_back(new LensHaloHernquist(mass*(1-field_galaxy_mass_fraction),Rmax,halo_zs_vec[i],rscale,1.0,0,0));
					break;
				case jaffe_lens:
					//field_halos.push_back(new LensHaloJaffe);
          field_halos.push_back(new LensHaloJaffe(mass*(1-field_galaxy_mass_fraction),Rmax,halo_zs_vec[i],rscale,1.0,0,0));
					break;
			}
      
			if(mass > mass_max) {
				mass_max = mass;
				j_max = i;
				z_max = halo_zs_vec[i];
			}
      
			//halo_pos_vec.push_back(theta_pos);
      field_halos.back()->setX(theta_pos);
      ++haloid;
      field_halos.back()->setID(haloid);
      
			++j;
      
			if(flag_field_gal_on){
        switch(field_int_prof_gal_type){
          case null_gal:
            ERROR_MESSAGE();
            std::cout << "flag_field_gal_on is true, but field_int_prof_gal_type is null!!!!" << std::endl;
            break;
          case nsie_gal:
            
            float sigma = 126*pow(mass*field_galaxy_mass_fraction/1.0e10,0.25); // From Tully-Fisher and Bell & de Jong 2001
            //std::cout << "Warning: All galaxies are spherical" << std::endl;
            float fratio = (ran2(seed)+1)*0.5;  //TODO: Ben change this!  This is a kluge.
            float pa = 2*pi*ran2(seed);  //TODO: This is a kluge.
            field_halos.push_back(new LensHaloRealNSIE(mass*field_galaxy_mass_fraction,halo_zs_vec[i],sigma,0.0,fratio,pa,0));
            
            //field_halos[j]->initFromMassFunc(mass*field_galaxy_mass_fraction,Rmax,rscale,field_prof_internal_slope,seed);
            break;
				}
        
        // Another copy of this position must be made to avoid rescaling it twice when it is converted into
        // distance on the lens plane in Lens::buildLensPlanes()
        theta2 = new PosType[3];
        theta2[0]=theta_pos[0]; theta2[1]=theta_pos[1]; theta2[2]=theta_pos[2];
        
        //halo_pos_vec.push_back(theta2);
        field_halos.back()->setX(theta2);
        field_halos.back()->setID(haloid);
        
        ++j;
        
      }
      
		}
	}
  
	assert(k2 == Nhalos);
	delete halo_calc;
  
  if(verbose){
    std::cout << field_halos.size() << " halos created." << std::endl
    << "   largest mass: " << mass_max << "  at redshift redshift: " << z_max << std::endl;
    
  }
  
	if(verbose) std::cout << "leaving Lens::createFieldHalos()" << std::endl;
}


/**
 * \brief Read in information from a Virgo Millennium Data Base http://gavo.mpa-garching.mpg.de/MyMillennium/
 *
 * query select * from MockLensing.dbo.m21_20_39_021_bc03_Ben_halos
 *
 * This is information on the dark matter field_halos only.  There are 13 entries in each line separated by commas.
 *
 *
 * The LensHalo id numbers are set to the id of the parent halo in the simulation.  This
 * is not the FOF parent.  Multiple LensHalos can have the same id because they were derived from the same simulation halo (ex. one for galaxy and one for DM halo).
 *
 */
void Lens::readInputSimFileMillennium(bool verbose)
{
    
  std::cout << "Reading Field Halos from " << field_input_sim_file << std::endl;
	PosType z,vmax,vdisp,r_halfmass;
	unsigned long i,j;
	unsigned long haloid,idd,np;
	const PosType mo=7.3113e10,M1=2.8575e10,gam1=7.17,gam2=0.201,be=0.557;
  PosType field_galaxy_mass_fraction = 0;
  
	PosType rmax=0,rtmp=0;
  PosType theta[2];
  
	std::ifstream file_in(field_input_sim_file.c_str());
	if(!file_in){
		std::cout << "Can't open file " << field_input_sim_file << std::endl;
    ERROR_MESSAGE();
    throw std::runtime_error(" Cannot open file.");
		exit(1);
	}
  
	// skip through header information in data file
	i=0;
	while(file_in.peek() == '#'){
		file_in.ignore(10000,'\n');
		++i;
	}
	if(verbose) std::cout << "skipped "<< i << " comment lines in file " << field_input_sim_file << std::endl;
  
	//std::vector<PosType *> halo_pos_vec;
  Utilities::Geometry::SphericalPoint tmp_sph_point(1,0,0);
  
	// read in data
	int j_max;
	PosType mass_max=0,R_max=0,V_max=0,minmass=1e30;
	//PosType *theta,*theta2;
	int ncolumns = 9;
	//int ncolumns = 13;
  
	void *addr[ncolumns];
  
	addr[0] = &haloid;
	addr[1] = &idd;
	//addr[2] = &ra;
	//addr[3] = &dec;
	addr[2] = &(tmp_sph_point.phi);
	addr[3] = &(tmp_sph_point.theta);
	addr[4] = &z;
	addr[5] = &np;
	addr[6] = &vdisp;
	addr[7] = &vmax;
	addr[8] = &r_halfmass;
  
	unsigned long myint;
	PosType myPosType;
	std::string myline;
	std::string strg;
	std::string f=",";
	std::stringstream buffer;
  
	for(i=0,j=0 ; ; ++i){
		// read a line of data
		myline.clear();
		std::getline(file_in,myline);
    
		if(myline[0] == '#')
			break;
		for(int l=0;l<ncolumns; l++){
			int pos = myline.find(f);
			strg.assign(myline,0,pos);
			buffer << strg;
			if(l <= 1 || l == 5){
        //  if(l <= 2 || l == 7){
				buffer >> myint;
				*((unsigned long *)addr[l]) = myint;
			}
			else{
				buffer >> myPosType;
				*((PosType *)addr[l]) = myPosType;
			}
			myline.erase(0,pos+1);
			strg.clear();
			buffer.clear();
			buffer.str(std::string());
		}
    
		//PosType Ds = cosmo->angDist(0,z);
		//theta[0] = -ra*pi/180.;
		//theta[1] = dec*pi/180.;
    tmp_sph_point.theta *= pi/180;
    tmp_sph_point.phi *= -pi/180;
    
    rtmp = Utilities::Geometry::AngleSeporation(central_point_sphere,tmp_sph_point);
    if(sim_angular_radius > 0 && rtmp > sim_angular_radius) continue;
    if(rtmp > rmax) rmax = rtmp;
    
		// position on lens plane
		//theta = new PosType[2];
    tmp_sph_point.OrthographicProjection(central_point_sphere,theta);
    
    float mass = np*8.6e8/cosmo.gethubble(),sigma=0;
    
    if(flag_field_gal_on){
      // from Moster et al. 2010ApJ...710..903M
      field_galaxy_mass_fraction = mo*pow(mass/M1,gam1)
      /pow(1+pow(mass/M1,be),(gam1-gam2)/be)/mass;
      if(field_galaxy_mass_fraction > 1.0) field_galaxy_mass_fraction = 1;
      sigma = 126*pow(mass*(1-field_galaxy_mass_fraction)/1.0e10,0.25); // From Tully-Fisher and Bell & de Jong 2001
    }else{
      field_galaxy_mass_fraction = 0;
    }
    
    if(np > 0.0 && vdisp > 0.0 && z <= zsource){
      
      switch(field_int_prof_type)
			{
				case null_lens:
					ERROR_MESSAGE();
					std::cout << "field_int_prof_type is null!!!!" << std::endl;
					break;
				case nfw_lens:
					field_halos.push_back(new LensHaloNFW);
					break;
				case pnfw_lens:
					field_halos.push_back(new LensHaloPseudoNFW);
					break;
					ERROR_MESSAGE();
					std::cout << "PseudoNFW not supported." << std::endl;
					break;
				case pl_lens:
					ERROR_MESSAGE();
					std::cout << "PowerLaw not supported." << std::endl;
					break;
				case nsie_lens:
          field_halos.push_back(new LensHaloRealNSIE(mass*field_galaxy_mass_fraction,z,sigma,0.0,1.0,0.0,0));
          
					//field_halos.push_back(new LensHaloRealNSIE);
					break;
				case ana_lens:
					ERROR_MESSAGE();
					std::cout << "AnaNSIE not supported." << std::endl;
					break;
				case uni_lens:
					ERROR_MESSAGE();
					std::cout << "UniNSIE not supported." << std::endl;
					break;
        case moka_lens:
          ERROR_MESSAGE();
          std::cout << "MOKA not supported." << std::endl;
          break;
				case dummy_lens:
					field_halos.push_back(new LensHaloDummy);
					ERROR_MESSAGE();
					std::cout << "Why would you want dummy file halos???" << std::endl;
					break;
				case hern_lens:
					ERROR_MESSAGE();
					std::cout << "Hernquist not supported." << std::endl;
					break;
				case jaffe_lens:
					ERROR_MESSAGE();
					std::cout << "Jaffe not supported." << std::endl;
					break;
			}
      field_halos[j]->setID(haloid);
      
			field_halos[j]->setZlens(z);
      if(field_int_prof_type != nsie_lens){
        field_halos[j]->initFromFile(mass*(1-field_galaxy_mass_fraction),seed,vmax,r_halfmass*cosmo.gethubble());
			}
      
      
			if(field_halos[j]->get_Rmax() > R_max) R_max = field_halos[j]->get_Rmax();
			if(vdisp > V_max) V_max = vdisp;
      
			//halo_pos_vec.push_back(theta);
      field_halos.back()->setX(theta);
      
      /****** test **********
      {
        PosType tmpx[2];
        field_halos.back()->getX(tmpx);
        std::cout << "halo " << tmpx[0] << "  " << tmpx[1] << " " << field_halos.back()->get_mass()
        << " " << field_halos.back()->get_Rmax() << " " << field_halos.back()->getID() << std::endl;
      }*/
      
			if(mass > mass_max) {
				mass_max = mass;
				j_max = j;
			}
			if(mass < minmass) {
				minmass = mass;
			}
      
			++j;
      
      if(flag_field_gal_on){
        float sigma = 126*pow(mass*field_galaxy_mass_fraction/1.0e10,0.25); // From Tully-Fisher and Bell & de Jong 2001
        //std::cout << "Warning: All galaxies are spherical" << std::endl;
        
        //****** test lines taken out
        //field_galaxy_mass_fraction *= 2;
        
        float fratio = (ran2(seed)+1)*0.5;  //TODO: Ben change this!  This is a kluge.
        float pa = 2*pi*ran2(seed);  //TODO: This is a kluge.
        
 				switch(field_int_prof_gal_type){
          case null_gal:
            ERROR_MESSAGE();
            std::cout << "flag_field_gal_on is true, but field_int_prof_gal_type is null!!!!" << std::endl;
            break;
          case nsie_gal:
            field_halos.push_back(new LensHaloRealNSIE(mass*field_galaxy_mass_fraction,z,sigma,0.0,fratio,pa,0));
            break;
          default:
            throw std::runtime_error("Don't support any but NSIE galaxies yet!");
            break;
				}
        
        //field_halos[j]->setZlens(z);
				//field_halos[j]->initFromFile(mass*field_galaxy_mass_fraction,seed,vmax,r_halfmass*cosmo.gethubble());
        
        // Another copy of this position must be made to avoid rescaling it twice when it is converted into
        // distance on the lens plane in Lens::buildLensPlanes()
        //theta2 = new PosType[2];
        //theta2[0]=theta[0]; theta2[1]=theta[1];
				//halo_pos_vec.push_back(theta2);
        field_halos.back()->setX(theta);
        field_halos.back()->setID(haloid);
        
        /****** test **********
        {
          PosType tmpx[2];
          field_halos.back()->getX(tmpx);
          std::cout << "gal " << tmpx[0] << "  " << tmpx[1] << " " << field_halos.back()->get_mass()
          << " " << field_halos.back()->get_Rmax() << " " << sigma << " " << fratio << " " << field_halos.back()->getID() << std::endl;
        }*/
				++j;
			}
      
		}
	}
	file_in.close();
	if(verbose) std::cout << field_halos.size() << " halos read in."<< std::endl
    << "Max input mass = " << mass_max << "  R max = " << R_max << "  V max = " << V_max
    << "Min input mass = " << minmass << std::endl;
  
	/// setting the minimum halo mass in the simulation
	field_min_mass = minmass;
	if(field_buffer > 0.0){
		if(verbose) std::cout << "Overiding field_buffer to make it 0 because halos are read in." << std::endl;
		field_buffer = 0.0;
	}
  
	//halo_pos = Utilities::PosTypeMatrix(field_halos.size(), 3);
  
	//for(i = 0; i < field_halos.size(); ++i)
	//{
	//	halo_pos[i] = halo_pos_vec[i];
	//}
  
	std::cout << "Overiding input file field of view to make it fit the simulation light cone." << std::endl;
	fieldofview = pi*rmax*rmax*pow(180/pi,2);  // Resets field of view to range of input galaxies
	std::cout << "    It is now " << fieldofview << " deg^2" << std::endl;
  
	if(verbose) std::cout << "Setting mass function to Sheth-Tormen." << std::endl;
	field_mass_func_type = ST; // set mass function
  
	if(verbose) std::cout << "sorting in Lens::readInputSimFileMillennium()" << std::endl;
	// sort the field_halos by readshift
	//Lens::quicksort(field_halos.data(),halo_pos,field_halos.size());
  std::sort(field_halos.begin(),field_halos.end(),LensHaloZcompare);
  
	if(verbose) std::cout << "leaving Lens::readInputSimFileMillennium()" << std::endl;
  
  field_buffer = 0.0;
	read_sim_file = true;
  
}

/**
 * \brief Read in information from a MultiDark Halo Catalog
 
 */
void Lens::readInputSimFileMultiDarkHalos(bool verbose)
{
  std::cout << "Reading Field Halos from " << field_input_sim_file << std::endl;
	PosType z,zob,xpos,ypos,zpos,vx,vy,vz,mass;
	unsigned long i,j;
	const PosType mo=7.3113e10,M1=2.8575e10,gam1=7.17,gam2=0.201,be=0.557;
  PosType field_galaxy_mass_fraction = 0;
//  const PosType masslimit =2.0e12;
  const PosType masslimit = 0.0;
  
  
  Utilities::Geometry::SphericalPoint tmp_sph_point(1,0,0);
  
	PosType rmax=0,rtmp=0,boundary_p1[2],boundary_p2[2],boundary_diagonal[2];
  
  std::vector<std::string> filenames;
  //Utilities::ReadFileNames(field_input_sim_file.c_str(),".dat",filenames);
  filenames.push_back(" ");
  //std::vector<PosType *> halo_pos_vec;
  //std::vector<Utilities::Geometry::SphericalPoint> sph_halo_pos_vec;
  
  int j_max;
	PosType mass_max=0,R_max=0,minmass=1e30;
	PosType theta[2];
  PosType center[2] = {0.0,0.0};
	int ncolumns = 11;
  size_t haloid = 0;
  
  void *addr[ncolumns];
  
	//addr[0] = &ra;
	//addr[1] = &dec;
  
  addr[0] = &(tmp_sph_point.phi);
	addr[1] = &(tmp_sph_point.theta);
  
	addr[2] = &z;
	addr[3] = &zob;
	addr[4] = &xpos;
	addr[5] = &ypos;
	addr[6] = &zpos;
	addr[7] = &vx;
	addr[8] = &vy;
	addr[9] = &vz;
	addr[10] = &mass;
  
  //for(int jj=0;jj<filenames.size();++jj){
  for(int jj=0;jj<1;++jj){
    
    //std::ifstream file_in( field_input_sim_file + filenames[jj].c_str());
    std::ifstream file_in( field_input_sim_file );
    if(!file_in){
      std::cout << "Can't open file " << field_input_sim_file + filenames[jj] << std::endl;
      ERROR_MESSAGE();
      throw std::runtime_error(" Cannot open file.");
      exit(1);
    }
    
    std::cout << "reading halos from file: " << field_input_sim_file + filenames[jj] << std::endl;
    
    // skip through header information in data file
    i=0;
    while(file_in.peek() == '#'){
      file_in.ignore(10000,'\n');
      ++i;
    }
    if(verbose) std::cout << "skipped "<< i << " comment lines in file " <<  filenames[jj]
      << std::endl;
    
    // read in data
    
    PosType myPosType;
    std::string myline;
    std::string strg;
    std::string f=" ";
    std::stringstream buffer;
    
    i=j=0;
    myline.clear();
    while(std::getline(file_in,myline)){
      
      int pos = myline.find_first_not_of(f);
      myline.erase(0,pos);
      
      for(int l=0;l<ncolumns; l++){
        pos = myline.find(f);
        strg.assign(myline,0,pos);
        buffer << strg;
        buffer >> myPosType;
        *((PosType *)addr[l]) = myPosType;
        
        myline.erase(0,pos);
        strg.clear();
        buffer.clear();
        buffer.str(std::string());
        
        pos = myline.find_first_not_of(f);
        myline.erase(0,pos);
      }
      ++haloid;
      
      mass = pow(10,mass)/cosmo.gethubble();
      if(mass > masslimit && z <= zsource){
        
        tmp_sph_point.theta *= pi/180;
        tmp_sph_point.phi *= -pi/180;
        
        rtmp = Utilities::Geometry::AngleSeporation(central_point_sphere,tmp_sph_point);
        
        if(sim_angular_radius > 0 && rtmp > sim_angular_radius) continue;
        
        if(rtmp > rmax) rmax = rtmp;
        
        // position on lens plane
        //theta = new PosType[2];
        tmp_sph_point.OrthographicProjection(central_point_sphere,theta);
        
        if(field_halos.size() > 0 ){
          if(boundary_p1[0] > theta[0]) boundary_p1[0] = theta[0];
          if(boundary_p1[1] > theta[1]) boundary_p1[1] = theta[1];
          
          if(boundary_p2[0] < theta[0]) boundary_p2[0] = theta[0];
          if(boundary_p2[1] < theta[1]) boundary_p2[1] = theta[1];
          
          PosType tmp = theta[0]+theta[1];
          if(boundary_diagonal[0] > tmp) boundary_diagonal[0] = tmp;
          if(boundary_diagonal[1] < tmp) boundary_diagonal[1] = tmp;
        }else{
          boundary_p1[0] = boundary_p2[0] = theta[0];
          boundary_p1[1] = boundary_p2[1] = theta[1];
          boundary_diagonal[0] = boundary_diagonal[1] = theta[0]+theta[1];
        }
        
        //theta[0] = -ra*pi/180.;
        //theta[1] = dec*pi/180.;
        
        center[0] += tmp_sph_point.theta;
        center[1] += tmp_sph_point.phi;
        
        float sigma=0;
        
        if(flag_field_gal_on){
          // from Moster et al. 2010ApJ...710..903M
          field_galaxy_mass_fraction = mo*pow(mass/M1,gam1)
          /pow(1+pow(mass/M1,be),(gam1-gam2)/be)/mass;
          if(field_galaxy_mass_fraction > 1.0) field_galaxy_mass_fraction = 1;
          sigma = 126*pow(mass*(1-field_galaxy_mass_fraction)/1.0e10,0.25); // From Tully-Fisher and Bell & de Jong 2001
        }else{
          field_galaxy_mass_fraction = 0;
        }
        
        switch(field_int_prof_type)
        {
          case null_lens:
            ERROR_MESSAGE();
            std::cout << "field_int_prof_type is null!!!!" << std::endl;
            break;
          case nfw_lens:
            // calculate the average size and concentration of a NFW at the mass and reshift
            if(mass > 0){
              HALOCalculator hcalc(&cosmo,mass*(1-field_galaxy_mass_fraction),z);
              
              field_halos.push_back(new LensHaloNFW(mass*(1-field_galaxy_mass_fraction),hcalc.getRvir(),z,hcalc.getConcentration(),1.0,0.0,0));
            }
            break;
          case pnfw_lens:
            field_halos.push_back(new LensHaloPseudoNFW);
            break;
            ERROR_MESSAGE();
            std::cout << "PseudoNFW not supported." << std::endl;
            break;
          case pl_lens:
            ERROR_MESSAGE();
            std::cout << "PowerLaw not supported." << std::endl;
            break;
          case nsie_lens:
            field_halos.push_back(new LensHaloRealNSIE(mass*(1-field_galaxy_mass_fraction),z,sigma,0.0,1.0,0.0,0));
            
            //field_halos.push_back(new LensHaloRealNSIE);
            break;
          case ana_lens:
            ERROR_MESSAGE();
            std::cout << "AnaNSIE not supported." << std::endl;
            break;
          case uni_lens:
            ERROR_MESSAGE();
            std::cout << "UniNSIE not supported." << std::endl;
            break;
          case moka_lens:
            ERROR_MESSAGE();
            std::cout << "MOKA not supported." << std::endl;
            break;
         case dummy_lens:
            field_halos.push_back(new LensHaloDummy);
            ERROR_MESSAGE();
            std::cout << "Why would you want dummy file halos???" << std::endl;
            break;
          case hern_lens:
            ERROR_MESSAGE();
            std::cout << "Hernquist not supported." << std::endl;
            break;
          case jaffe_lens:
            ERROR_MESSAGE();
            std::cout << "Jaffe not supported." << std::endl;
            break;
        }
        
        //if(mass > 0.0) halo_pos_vec.push_back(theta);
        if(mass > 0.0){
          field_halos.back()->setX(theta);
          field_halos.back()->setID(haloid);
        }
        if(mass > mass_max) {
          mass_max = mass;
          j_max = j;
        }
        if(mass < minmass) {
          minmass = mass;
        }
        
        ++j;
        
        if(flag_field_gal_on){
          float sigma = 126*pow(mass*field_galaxy_mass_fraction/1.0e10,0.25); // From Tully-Fisher and Bell & de Jong 2001
          //std::cout << "Warning: All galaxies are spherical" << std::endl;
          float fratio = (ran2(seed)+1)*0.5;  //TODO: Ben change this!  This is a kluge.
          float pa = 2*pi*ran2(seed);  //TODO: This is a kluge.
          
          switch(field_int_prof_gal_type){
            case null_gal:
              ERROR_MESSAGE();
              std::cout << "flag_field_gal_on is true, but field_int_prof_gal_type is null!!!!" << std::endl;
              break;
            case nsie_gal:
              field_halos.push_back(new LensHaloRealNSIE(mass*field_galaxy_mass_fraction,z,sigma,0.0,fratio,pa,0));
              break;
            default:
              throw std::runtime_error("Don't support any but NSIE galaxies yet!");
              break;
          }
          
          //field_halos[j]->setZlens(z);
          //field_halos[j]->initFromFile(mass*field_galaxy_mass_fraction,seed,vmax,r_halfmass*cosmo.gethubble());
          
          // Another copy of this position must be made to avoid rescaling it twice when it is converted into distance on the lens plane in Lens::buildLensPlanes()
          //theta2 = new PosType[2];
          //theta2[0]=theta[0]; theta2[1]=theta[1];
          //halo_pos_vec.push_back(theta2);
          field_halos.back()->setX(theta);
          field_halos.back()->setID(haloid);
          
          ++j;
        }
        
      }
      myline.clear();
      ++i;
    }
    if(verbose){
      std::cout << field_halos.size() << " halos read in."<< std::endl;
      std::cout << "center is : theta:" << center[0]/field_halos.size() << "  phi:" << center[1]/field_halos.size() << std::endl;
    }
    file_in.close();
  }
  
  
	if(verbose) std::cout << field_halos.size() << " halos read in."<< std::endl
    << "Max input mass = " << mass_max << "  R max = " << R_max
    << " Min imput mass = " << minmass << std::endl;
  
	/// setting the minimum halo mass in the simulation
	field_min_mass = minmass;
	if(field_buffer > 0.0){
		if(verbose) std::cout << "Overiding field_buffer to make it 0 because halos are read in." << std::endl;
		field_buffer = 0.0;
	}
  
	//halo_pos = Utilities::PosTypeMatrix(field_halos.size(), 3);
  
	//for(i = 0; i < field_halos.size(); ++i)
	//{
	//	halo_pos[i] = halo_pos_vec[i];
	//}
  
  // determine if the region is a circle or a rectangle
  //PosType diagonal1 = (boundary_diagonal[1] - boundary_diagonal[0])/sqrt(2);
  //PosType diagonal2 = sqrt(pow(boundary_p2[0] - boundary_p1[0],2) + pow(boundary_p2[1] - boundary_p1[1],2));
  
	std::cout << "Overiding input file field of view to make it fit the simulation light cone." << std::endl;
  rmax = (boundary_p2[0] - boundary_p1[0])/2;
  /*if(diagonal1 < diagonal2*0.9){
   // circular region
   rmax = diagonal1/2;
   fieldofview = pi*rmax*rmax*pow(180/pi,2);  // Resets field of view to range of input galaxies
   inv_ang_screening_scale = 0.0;
   }else{
   fieldofview = (boundary_p2[0] - boundary_p1[0])*(boundary_p2[1] - boundary_p1[1])*pow(180/pi,2);
   rmax = diagonal2/2;
   inv_ang_screening_scale = 5.0/(MIN(boundary_p2[0] - boundary_p1[0],boundary_p2[1] - boundary_p1[1]));
   }*/
  
  if(sim_angular_radius == 0.0){
    fieldofview = (boundary_p2[0] - boundary_p1[0])*(boundary_p2[1] - boundary_p1[1])*pow(180/pi,2);
    inv_ang_screening_scale = 5.0/(MIN(boundary_p2[0] - boundary_p1[0],boundary_p2[1] - boundary_p1[1]));
  }else{
    fieldofview = pi*rmax*rmax*pow(180/pi,2);
    inv_ang_screening_scale = 0.0;
  }
  
	if(verbose) std::cout << "Setting mass function to Sheth-Tormen." << std::endl;
	field_mass_func_type = ST; // set mass function
  
	if(verbose) std::cout << "sorting in Lens::readInputSimFileMultiDarkHalos()" << std::endl;
	// sort the field_halos by readshift
	//Lens::quicksort(field_halos.data(),halo_pos,field_halos.size());
  std::sort(field_halos.begin(),field_halos.end(),LensHaloZcompare);
  
  
	if(verbose) std::cout << "leaving Lens::readInputSimFileMultiDarkHalos()" << std::endl;
  
  field_buffer = 0.0;
	read_sim_file = true;
}

/**
 * \brief Read in information from a catalog of observed galaxies
 *
 * The LensHalo id numbers are set to the id of the parent halo in the simulation.  In this case the id 
 * numbers are the order they appear in the halo catalog.
 */
void Lens::readInputSimFileObservedGalaxies(bool verbose)
{
  std::cout << "Reading Field Halos from " << field_input_sim_file << std::endl;
  PosType z,mass,rcut,vdist;
  unsigned long i,j;
  //const PosType mo=7.3113e10,M1=2.8575e10,gam1=7.17,gam2=0.201,be=0.557;
  PosType field_galaxy_mass_fraction = 0;
  //const PosType masslimit =2.0e12;

  Utilities::Geometry::SphericalPoint tmp_sph_point(1,0,0);
  
  PosType rmax=0,rtmp=0,boundary_p1[2],boundary_p2[2],boundary_diagonal[2];
  
  //Utilities::ReadFileNames(field_input_sim_file.c_str(),".dat",filenames);
  //filenames.push_back(" ");
  //std::vector<PosType *> halo_pos_vec;
  //std::vector<Utilities::Geometry::SphericalPoint> sph_halo_pos_vec;
  
  int j_max;
  PosType mass_max=0,R_max=0,minmass=1e30;
  PosType *theta;
  PosType center[2] = {0.0,0.0};
  int ncolumns = 6;
  size_t haloid = 0;
  
  void *addr[ncolumns];
  
  //addr[0] = &ra;
  //addr[1] = &dec;
 
  addr[0] = &haloid;
  addr[1] = &(tmp_sph_point.phi);
  addr[2] = &(tmp_sph_point.theta);
  addr[3] = &z;
  addr[4] = &rcut;
  addr[5] = &vdist;
  
  std::ifstream file_in( field_input_sim_file );
  if(!file_in){
    std::cout << "Can't open file " << field_input_sim_file << std::endl;
    ERROR_MESSAGE();
    throw std::runtime_error(" Cannot open file.");
    exit(1);
  }
  
  std::cout << "reading halos from file: " << field_input_sim_file << std::endl;
  
  // skip through header information in data file
  i=0;
  while(file_in.peek() == '#'){
    file_in.ignore(10000,'\n');
    ++i;
  }
  if(verbose) std::cout << "skipped "<< i << " comment lines in file "
    << std::endl;
  
  // read in data
  
  PosType myPosType;
  std::string myline;
  std::string strg;
  std::string f=" ";
  std::stringstream buffer;
  
  i=j=0;
  myline.clear();
  while(std::getline(file_in,myline)){
    
    int pos = myline.find_first_not_of(f);
    myline.erase(0,pos);
    
    for(int l=0;l<ncolumns; l++){
      //std::cout << myline << std::endl;
      
      pos = myline.find(f);
      strg.assign(myline,0,pos);
      buffer << strg;
      buffer >> myPosType;
      *((PosType *)addr[l]) = myPosType;
      
      myline.erase(0,pos);
      strg.clear();
      buffer.clear();
      buffer.str(std::string());
      
      pos = myline.find_first_not_of(f);
      myline.erase(0,pos);
    }
    
    for(int l=0;l<ncolumns; l++) std::cout << *((PosType *)(addr[l])) << "  ";
    std::cout << std::endl;
      
    tmp_sph_point.theta *= pi/180;
    tmp_sph_point.phi *= pi/180;
    rcut *= 1.0e-3;
    
    rtmp = Utilities::Geometry::AngleSeporation(central_point_sphere,tmp_sph_point);
    
    if(sim_angular_radius > 0 && rtmp > sim_angular_radius) continue;
    
    if(rtmp > rmax) rmax = rtmp;
    
    // position on lens plane
    theta = new PosType[2];
    tmp_sph_point.OrthographicProjection(central_point_sphere,theta);
    
    if(field_halos.size() > 0 ){
      if(boundary_p1[0] > theta[0]) boundary_p1[0] = theta[0];
      if(boundary_p1[1] > theta[1]) boundary_p1[1] = theta[1];
      
      if(boundary_p2[0] < theta[0]) boundary_p2[0] = theta[0];
      if(boundary_p2[1] < theta[1]) boundary_p2[1] = theta[1];
      
      PosType tmp = theta[0]+theta[1];
      if(boundary_diagonal[0] > tmp) boundary_diagonal[0] = tmp;
      if(boundary_diagonal[1] < tmp) boundary_diagonal[1] = tmp;
    }else{
      boundary_p1[0] = boundary_p2[0] = theta[0];
      boundary_p1[1] = boundary_p2[1] = theta[1];
      boundary_diagonal[0] = boundary_diagonal[1] = theta[0]+theta[1];
    }
    
    //theta[0] = -ra*pi/180.;
    //theta[1] = dec*pi/180.;
    
    center[0] += tmp_sph_point.theta;
    center[1] += tmp_sph_point.phi;
    
    /*
     if(flag_field_gal_on){
     // from Moster et al. 2010ApJ...710..903M
     field_galaxy_mass_fraction = mo*pow(mass/M1,gam1)
     /pow(1+pow(mass/M1,be),(gam1-gam2)/be)/mass;
     if(field_galaxy_mass_fraction > 1.0) field_galaxy_mass_fraction = 1;
     sigma = 126*pow(mass*(1-field_galaxy_mass_fraction)/1.0e10,0.25); // From Tully-Fisher and Bell & de Jong 2001
     }else{
     field_galaxy_mass_fraction = 0;
     }
     */
    
    switch(field_int_prof_type)
    {
      case null_lens:
        ERROR_MESSAGE();
        std::cout << "field_int_prof_type is null!!!!" << std::endl;
        break;
      case nfw_lens:
        // calculate the average size and concentration of a NFW at the mass and reshift

        std::cout << "Making an NFW halo, but not of the right mass!!!!" << std::endl;
      {
        mass = pi*vdist*vdist*rcut/Grav/lightspeed/lightspeed/field_galaxy_mass_fraction;
        
        HALOCalculator hcalc(&cosmo,mass,z);
        
        field_halos.push_back(new LensHaloNFW(mass,hcalc.getRvir(),z,hcalc.getConcentration(),1.0,0.0,0));
      }
        break;
      case pnfw_lens:
        ERROR_MESSAGE();
        std::cout << "PseudoNFW not supported." << std::endl;
        break;
      case pl_lens:
        ERROR_MESSAGE();
        std::cout << "PowerLaw not supported." << std::endl;
        break;
      case nsie_lens:
        
        mass = pi*vdist*vdist*rmax/Grav/lightspeed/lightspeed;
        field_halos.push_back(new LensHaloRealNSIE(mass,z,vdist,0.0,1.0,0.0,0));
        
        break;
      case ana_lens:
        ERROR_MESSAGE();
        std::cout << "AnaNSIE not supported." << std::endl;
        break;
      case uni_lens:
        ERROR_MESSAGE();
        std::cout << "UniNSIE not supported." << std::endl;
        break;
      case moka_lens:
        ERROR_MESSAGE();
        std::cout << "MOKA not supported." << std::endl;
        break;
      case dummy_lens:
        field_halos.push_back(new LensHaloDummy);
        ERROR_MESSAGE();
        std::cout << "Why would you want dummy file halos???" << std::endl;
        break;
      case hern_lens:
        ERROR_MESSAGE();
        std::cout << "Hernquist not supported." << std::endl;
        break;
      case jaffe_lens:
        ERROR_MESSAGE();
        std::cout << "Jaffe not supported." << std::endl;
        break;
    }
    
    //if(mass > 0.0) halo_pos_vec.push_back(theta);
    if(mass > 0.0){
      field_halos.back()->setX(theta);
      field_halos.back()->setID(haloid);
    }
    if(mass > mass_max) {
      mass_max = mass;
      j_max = j;
    }
    if(mass < minmass) {
      minmass = mass;
    }
    
    ++j;
    
    /*
     if(flag_field_gal_on){
     float sigma = 126*pow(mass*field_galaxy_mass_fraction/1.0e10,0.25); // From Tully-Fisher and Bell & de Jong 2001
     //std::cout << "Warning: All galaxies are spherical" << std::endl;
     float fratio = (ran2(seed)+1)*0.5;  //TODO: Ben change this!  This is a kluge.
     float pa = 2*pi*ran2(seed);  //TODO: This is a kluge.
     
     switch(field_int_prof_gal_type){
     case null_gal:
     ERROR_MESSAGE();
     std::cout << "flag_field_gal_on is true, but field_int_prof_gal_type is null!!!!" << std::endl;
     break;
     case nsie_gal:
     field_halos.push_back(new LensHaloRealNSIE(mass*field_galaxy_mass_fraction,z,sigma,0.0,fratio,pa,0));
     break;
     default:
     throw std::runtime_error("Don't support any but NSIE galaxies yet!");
     break;
     }
     
     //field_halos[j]->setZlens(z);
     //field_halos[j]->initFromFile(mass*field_galaxy_mass_fraction,seed,vmax,r_halfmass*cosmo.gethubble());
     
     // Another copy of this position must be made to avoid rescaling it twice when it is converted into
     // distance on the lens plane in Lens::buildLensPlanes()
     theta2 = new PosType[2];
     theta2[0]=theta[0]; theta2[1]=theta[1];
     //halo_pos_vec.push_back(theta2);
     field_halos.back()->setX(theta2);
     field_halos.back()->setID(haloid);
     
     ++j;
     }
     */
    
    myline.clear();
    ++i;
  }
  if(verbose){
    std::cout << field_halos.size() << " halos read in."<< std::endl;
    std::cout << "center is at: theta:" << center[0]*180/pi/field_halos.size() << "  phi:" << center[1]*180/pi/field_halos.size() << " degrees" << std::endl;
  }
  file_in.close();
  
  
  
  if(verbose) std::cout << field_halos.size() << " halos read in."<< std::endl
    << "Max input mass = " << mass_max << "  R max = " << R_max
    << " Min input mass = " << minmass << std::endl;
  
  /// setting the minimum halo mass in the simulation
  field_min_mass = minmass;
  if(field_buffer > 0.0){
    if(verbose) std::cout << "Overiding field_buffer to make it 0 because halos are read in." << std::endl;
    field_buffer = 0.0;
  }
  
  //halo_pos = Utilities::PosTypeMatrix(field_halos.size(), 3);
  
  //for(i = 0; i < field_halos.size(); ++i)
  //{
  //	halo_pos[i] = halo_pos_vec[i];
  //}
  
  // determine if the region is a circle or a rectangle
  //PosType diagonal1 = (boundary_diagonal[1] - boundary_diagonal[0])/sqrt(2);
  //PosType diagonal2 = sqrt(pow(boundary_p2[0] - boundary_p1[0],2) + pow(boundary_p2[1] - boundary_p1[1],2));
  
  std::cout << "Overiding input file field of view to make it fit the simulation light cone." << std::endl;
  rmax = (boundary_p2[0] - boundary_p1[0])/2;
  
  fieldofview = (boundary_p2[0] - boundary_p1[0])*(boundary_p2[1] - boundary_p1[1])*pow(180/pi,2);
  std::cout << "Field of view is " << fieldofview << " sq.deg." << std::endl;
  inv_ang_screening_scale = 0.0;

  
  if(verbose) std::cout << "sorting in Lens::readInputSimFileObservedGalaxies()" << std::endl;
  // sort the field_halos by readshift
  std::sort(field_halos.begin(),field_halos.end(),
            [](LensHalo *lh1,LensHalo *lh2){return (lh1->getZlens() < lh1->getZlens());});
  
  
  if(verbose) std::cout << "leaving Lens::readInputSimFileObservedGalaxies()" << std::endl;
  
  field_buffer = 0.0;
  read_sim_file = true;
}

void Lens::combinePlanes(bool verbose)
{
  if(verbose)
  {
    std::cout << std::endl << "Lens::combinePlanes before clearing." << std::endl ;
    for(int i=0;i<plane_redshifts.size();i++) std::cout << plane_redshifts[i] << " " ;
    std::cout << std::endl ;
    for(int i=0;i<Dl.size();i++) std::cout << Dl[i] << " " ;
    std::cout << std::endl ;
    for(int i=0;i<dDl.size();i++) std::cout << dDl[i] << " " ;
    std::cout << std::endl << std::endl ;
    std::cout << "Lens::combinePlanes : field_planes.size() = " << field_planes.size() << " , main_planes.size() = " << main_planes.size() << std::endl ;
<<<<<<< HEAD
    std::cout << "field_plane_redshifts = " << std::endl ;
    for(int i=0;i<field_plane_redshifts.size();i++) std::cout << field_plane_redshifts[i] << " " ;
    std::cout << std::endl ;
    std::cout << "main_plane_redshifts = " << std::endl ;
=======
    std::cout << "Lens::combinePlanes : field_plane_redshifts = " ;
    for(int i=0;i<field_plane_redshifts.size();i++) std::cout << field_plane_redshifts[i] << " " ;
    std::cout << std::endl ;
    std::cout << "Lens::combinePlanes : main_plane_redshifts = " ;
>>>>>>> df8d58ab
    for(int i=0;i<main_plane_redshifts.size();i++) std::cout << main_plane_redshifts[i] << " " ;
    std::cout << std::endl ;
  }
  
<<<<<<< HEAD
	// clear old plane configuration
	lensing_planes.clear();
	plane_redshifts.clear();
	Dl.clear();
	dDl.clear();
	
	// index of current main/field plane
	std::size_t i_field = 0, i_main = 0;
	
	// always get plane with least redshift from either field or main
	while(i_field < field_planes.size() && i_main < main_planes.size())
	{
		// decide if main or field plane is next
    if(verbose) std::cout << "Lens::combinePlanes : main_plane_redshifts[i_main] = " << main_plane_redshifts[i_main] << " , field_plane_redshifts[i_field] = " <<  field_plane_redshifts[i_field] << std::endl ;
    
		if(main_plane_redshifts[i_main] < field_plane_redshifts[i_field])
		{
			// next plane is main
      if(main_plane_redshifts[i_main] <= 0)
      {
        std::cerr << "Cannot make a lens plane at redshift " << main_plane_redshifts[i_main]
        << " Dl " << main_Dl[i_main];
        throw std::runtime_error("bad redshift");
      }
			lensing_planes.push_back(main_planes[i_main]);
			plane_redshifts.push_back(main_plane_redshifts[i_main]);
			Dl.push_back(main_Dl[i_main]);
      
			// advance main index
			++i_main;
		}
		else
		{
			// next plane is field
			lensing_planes.push_back(field_planes[i_field]);
			plane_redshifts.push_back(field_plane_redshifts[i_field]);
			Dl.push_back(field_Dl[i_field]);
      
      if(field_plane_redshifts[i_field] <= 0){
        std::cerr << "Cannot make a lens plane at redshift " << field_plane_redshifts[i_field]
        << " Dl " << field_Dl[i_field];
        throw std::runtime_error("bad redshift");
      }
			
      // check if planes are too close together
      if(fabs(field_Dl[i_field] - main_Dl[i_main]) < MIN_PLANE_DIST)
      {
        // move back the inserted field plane
        Dl.back() = main_Dl[i_main] - MIN_PLANE_DIST;
        plane_redshifts.back() = cosmo.invCoorDist(Dl.back());
        
        // TODO: make this more intelligent or make it possible to have all halos on the same planes
      }
      
			// advance field index
			++i_field;
		}
	}
	
	// add rest of planes, one array will already be at end
	for(; i_field < field_planes.size(); ++i_field)
	{
		lensing_planes.push_back(field_planes[i_field]);
		plane_redshifts.push_back(field_plane_redshifts[i_field]);
		Dl.push_back(field_Dl[i_field]);
	}
	for(; i_main < main_planes.size(); ++i_main)
	{
		lensing_planes.push_back(main_planes[i_main]);
		plane_redshifts.push_back(main_plane_redshifts[i_main]);
		Dl.push_back(main_Dl[i_main]);
	}
	
	assert(lensing_planes.size() == field_planes.size() + main_planes.size());
	
	// add the pseudo-plane for rayshooting at the end of the arrays
	plane_redshifts.push_back(zsource);
	Dl.push_back(cosmo.coorDist(0, zsource));
	
	// calculate deltas
	dDl.push_back(Dl[0]);
	for(std::size_t i = 1; i < Dl.size(); ++i)
  {
    assert(Dl[i] - Dl[i-1]>0); // This shows that we must have Dl.back() = main_Dl[i_main] - MIN_PLANE_DIST a few lines above (with the minus sign !).
    dDl.push_back(MAX(Dl[i] - Dl[i-1],MIN_PLANE_DIST)); // distance from plane i-1 to plane i
  }
	
	// output resulting setup
	if(verbose)
=======
  // clear old plane configuration
  lensing_planes.clear();
  plane_redshifts.clear();
  Dl.clear();
  dDl.clear();

  // copy main and field planes into master Dl
  Dl.resize(field_Dl.size() + main_Dl.size());
  int i;
  for(i =0; i < field_Dl.size(); ++i){
    Dl[i] = field_Dl[i];
  }
  int j = 0;
  while(i < Dl.size()){
    Dl[i++] = main_Dl[j++];
  }
  
  if(verbose)
  {
    std::cout << "Lens::combinePlanes : before sorting : Dl master = " ;
    for(int i=0;i<Dl.size();i++) std::cout << std::setprecision(13) << Dl[i] << " " ;
    std::cout << std::endl ;
  }
        
  // sort these Dl and keep an index so that the identity of each Dl is remembered
  std::vector<size_t> index(Dl.size());
  Utilities::sort_indexes(Dl,index);
  std::sort(Dl.begin(),Dl.end());
  
  // changing the position of the planes too close to each other
  for(int i=1; i < Dl.size(); ++i){
    if( (Dl[i] - Dl[i-1]) < MIN_PLANE_DIST) Dl[i] = Dl[i-1] + MIN_PLANE_DIST;
  }

  if(verbose)
  {
    std::cout << "Lens::combinePlanes : after sorting and adjusting distances : Dl master = " ;
    for(int i=0;i<Dl.size();i++) std::cout << std::setprecision(13) << Dl[i] << " " ;
    std::cout << std::endl ;
  }
  
  // filling the tables for redshift and lensing planes
  for(auto i : index){
    if(i<field_Dl.size()){
      plane_redshifts.push_back(field_plane_redshifts[i]);
      lensing_planes.push_back(field_planes[i]);
    }else{
      plane_redshifts.push_back(main_plane_redshifts[i - field_Dl.size()]);
      lensing_planes.push_back(main_planes[i - field_Dl.size()]);
    }
  }
  
  if(verbose)
  {
    std::cout << "Lens::combinePlanes : redshifts = " ;
    for(int i=0;i<plane_redshifts.size();i++) std::cout << std::setprecision(13) << plane_redshifts[i] << " " ;
    std::cout << std::endl ;
  }
  
  assert(lensing_planes.size() == field_planes.size() + main_planes.size());
  assert(zsource > plane_redshifts.back());
  
  
  // add the pseudo-plane for rayshooting at the end of the arrays
  plane_redshifts.push_back(zsource);
  Dl.push_back(cosmo.coorDist(0, zsource));
  
  // calculate deltas
  dDl.push_back(Dl[0]);
  for(std::size_t i = 1; i < Dl.size(); ++i)
    dDl.push_back(Dl[i] - Dl[i-1]); // distance from plane i-1 to plane i
  
  // output resulting setup
  if(verbose)
>>>>>>> df8d58ab
  {
    std::cout << "\ncombinePlanes()" << "\n---------------" << std::endl;
    std::cout << "\nz:";
    for(std::size_t i = 0, n = plane_redshifts.size(); i < n; ++i) std::cout << " " << plane_redshifts[i];
    std::cout << "\nDl:";
    for(std::size_t i = 0, n = Dl.size(); i < n; ++i) std::cout << std::setprecision(12) << " " << Dl[i];
    std::cout << "\ndDl:";
    for(std::size_t i = 0, n = dDl.size(); i < n; ++i) std::cout << " " << dDl[i];
    std::cout << "\n" << std::endl;
  }
  
}



void Lens::buildPlanes(InputParams& params, bool verbose)
{
	// build field
	if(!flag_switch_field_off)
	{
		// set the distances of the field planes
		setupFieldPlanes();

		// create or read the field halos
		if(sim_input_flag){
      if(field_input_sim_format == MillenniumObs) readInputSimFileMillennium(verbose);
      if(field_input_sim_format == MultiDarkHalos) readInputSimFileMultiDarkHalos(verbose);
      if(field_input_sim_format == ObservedData) readInputSimFileObservedGalaxies(verbose);
		}
    else{
      createFieldHalos(verbose);
		}
		// create field planes and sort halos onto them
		createFieldPlanes(verbose);
	}
  
	// build main
	if(flag_switch_main_halo_on || pixel_map_on)
	{
		// create the main halos
		createMainHalos(params);
		
		// create the main planes for the halos
		createMainPlanes();
	}
	
	// combine the different planes
	combinePlanes(verbose);
}

/**
 * \brief Changes the maximum redshift that the rays are shot to.
 *
 * The multilens must have been initially constructed with a source redshift that is higher
 * than this redshift.  This is used to rayshoot to a source whose line of sight passes through the
 * simulation volume.  The source can be at higher redshift than the simulation volume.
 *
 * To revert the source redshift to its original value use Lens::RevertSourcePlane().
 *
 */
short Lens::ResetSourcePlane(
                             PosType z                 /// redshift of implanted source
                             ,bool nearest           /** If true, set the source plane to the nearest (in coordinate distance)
                                                      * lensing plane that was created already.  This can be used to avoid self-lensing
                                                      * by the halo of the source.  If the source is at higher redshift than the simulation
                                                      * volume the source will be at its real redshift.
                                                      */
                             ,unsigned long GalID
                             ,PosType *xx
                             ,bool verbose
                             ){
	unsigned long j;
	short out=0;
  
	toggle_source_plane = true;
  
	if(z<=0.0){
		std::cout << "Warning: Source redshift can't be set to " << z << " in MultiLens::ResetSourcePlane." << endl;
		return out;
	}
  
  
	// distance to new source plane
	PosType Ds = cosmo.coorDist(0,z);
	// find bounding index
	locateD(Dl.data()-1,lensing_planes.size(),Ds,&j);
	// j is the index of the next plane at higher redshift, This plane will be temporarily replaced and used as a source plane
	assert(j <= lensing_planes.size() && j >=0);
  
	if(j > 0)
	{
		// check if source plane coincides with previous lens plane
		if(Dl[j-1] == Ds)
			--j;
		// or check if previous plane is nearer when asked to
		else if(nearest)
		{
			PosType z1 = cosmo.invCoorDist(Dl[j]-0.5*dDl[j]);
			if(z < z1)
				--j;
		}
	}
  
	if(nearest && (j < lensing_planes.size()) ){
		zs_implant = plane_redshifts[j];
		Ds_implant = Dl[j];
		if(j > 0) dDs_implant = dDl[j];
		else  dDs_implant = Ds_implant;
	}else{
		// if nearest==false or the source is at higher redshift than the last plane use the real redshift
		Ds_implant = Ds;
		zs_implant = z;
		if(j > 0) dDs_implant = cosmo.coorDist(plane_redshifts[j-1],z); //Ds - Dl[j-1];
		else  dDs_implant = Ds;
	}
  
	if(verbose) std::cout << "Source on plane " << j << " zs " << zs_implant << " Ds " << Ds << " dDs " << dDs_implant << std::endl;
  
	index_of_new_sourceplane = j;
  
	out = j;
	return out;
}

/// Sort field_halos[], brr[][], and id[] by content off arr[]
void Lens::quicksort(LensHaloHndl *halos,PosType **pos,unsigned long N){
	PosType pivotvalue;
	unsigned long pivotindex,newpivotindex,i;
  
	if(N <= 1) return ;
  
	// pick pivot as the median of the first, last and middle values
	if ((halos[0]->getZlens() >= halos[N/2]->getZlens() && halos[0]->getZlens() <= halos[N-1]->getZlens())
			|| (halos[0]->getZlens() >= halos[N-1]->getZlens() && halos[0]->getZlens() <= halos[N/2]->getZlens())) pivotindex = 0;
	else if ((halos[N/2]->getZlens() >= halos[0]->getZlens() && halos[N/2]->getZlens() <= halos[N-1]->getZlens())
           || (halos[N/2]->getZlens() >= halos[N-1]->getZlens() && halos[N/2]->getZlens() <= halos[0]->getZlens())) pivotindex = N/2;
	else pivotindex = N-1;
	pivotvalue=halos[pivotindex]->getZlens();
  
	// move pivet to end of halosay
	std::swap(halos[pivotindex],halos[N-1]);
	std::swap(pos[pivotindex],pos[N-1]);
	newpivotindex=0;
  
	// partition list and halosay
	for(i=0;i<N;++i){
		if(halos[i]->getZlens() <= pivotvalue){
			std::swap(halos[newpivotindex],halos[i]);
			std::swap(pos[newpivotindex],pos[i]);
			++newpivotindex;
		}
	}
	--newpivotindex;
  
	quicksort(&halos[0],pos,newpivotindex);
	quicksort(&halos[newpivotindex+1],&pos[newpivotindex+1],N-newpivotindex-1);
  
	return ;
}<|MERGE_RESOLUTION|>--- conflicted
+++ resolved
@@ -8,19 +8,11 @@
 #include "slsimlib.h"
 #include <algorithm>
 #include "lens_halos.h"
-<<<<<<< HEAD
 #include <iomanip>      // std::setprecision
 
 using namespace std;
 
 #define MIN_PLANE_DIST 1.E-8
-=======
-#include <iomanip>
-
-using namespace std;
-
-#define MIN_PLANE_DIST 1E-2
->>>>>>> df8d58ab
 
 namespace
 {
@@ -2526,112 +2518,15 @@
     for(int i=0;i<dDl.size();i++) std::cout << dDl[i] << " " ;
     std::cout << std::endl << std::endl ;
     std::cout << "Lens::combinePlanes : field_planes.size() = " << field_planes.size() << " , main_planes.size() = " << main_planes.size() << std::endl ;
-<<<<<<< HEAD
-    std::cout << "field_plane_redshifts = " << std::endl ;
-    for(int i=0;i<field_plane_redshifts.size();i++) std::cout << field_plane_redshifts[i] << " " ;
-    std::cout << std::endl ;
-    std::cout << "main_plane_redshifts = " << std::endl ;
-=======
     std::cout << "Lens::combinePlanes : field_plane_redshifts = " ;
     for(int i=0;i<field_plane_redshifts.size();i++) std::cout << field_plane_redshifts[i] << " " ;
     std::cout << std::endl ;
     std::cout << "Lens::combinePlanes : main_plane_redshifts = " ;
->>>>>>> df8d58ab
+
     for(int i=0;i<main_plane_redshifts.size();i++) std::cout << main_plane_redshifts[i] << " " ;
     std::cout << std::endl ;
   }
   
-<<<<<<< HEAD
-	// clear old plane configuration
-	lensing_planes.clear();
-	plane_redshifts.clear();
-	Dl.clear();
-	dDl.clear();
-	
-	// index of current main/field plane
-	std::size_t i_field = 0, i_main = 0;
-	
-	// always get plane with least redshift from either field or main
-	while(i_field < field_planes.size() && i_main < main_planes.size())
-	{
-		// decide if main or field plane is next
-    if(verbose) std::cout << "Lens::combinePlanes : main_plane_redshifts[i_main] = " << main_plane_redshifts[i_main] << " , field_plane_redshifts[i_field] = " <<  field_plane_redshifts[i_field] << std::endl ;
-    
-		if(main_plane_redshifts[i_main] < field_plane_redshifts[i_field])
-		{
-			// next plane is main
-      if(main_plane_redshifts[i_main] <= 0)
-      {
-        std::cerr << "Cannot make a lens plane at redshift " << main_plane_redshifts[i_main]
-        << " Dl " << main_Dl[i_main];
-        throw std::runtime_error("bad redshift");
-      }
-			lensing_planes.push_back(main_planes[i_main]);
-			plane_redshifts.push_back(main_plane_redshifts[i_main]);
-			Dl.push_back(main_Dl[i_main]);
-      
-			// advance main index
-			++i_main;
-		}
-		else
-		{
-			// next plane is field
-			lensing_planes.push_back(field_planes[i_field]);
-			plane_redshifts.push_back(field_plane_redshifts[i_field]);
-			Dl.push_back(field_Dl[i_field]);
-      
-      if(field_plane_redshifts[i_field] <= 0){
-        std::cerr << "Cannot make a lens plane at redshift " << field_plane_redshifts[i_field]
-        << " Dl " << field_Dl[i_field];
-        throw std::runtime_error("bad redshift");
-      }
-			
-      // check if planes are too close together
-      if(fabs(field_Dl[i_field] - main_Dl[i_main]) < MIN_PLANE_DIST)
-      {
-        // move back the inserted field plane
-        Dl.back() = main_Dl[i_main] - MIN_PLANE_DIST;
-        plane_redshifts.back() = cosmo.invCoorDist(Dl.back());
-        
-        // TODO: make this more intelligent or make it possible to have all halos on the same planes
-      }
-      
-			// advance field index
-			++i_field;
-		}
-	}
-	
-	// add rest of planes, one array will already be at end
-	for(; i_field < field_planes.size(); ++i_field)
-	{
-		lensing_planes.push_back(field_planes[i_field]);
-		plane_redshifts.push_back(field_plane_redshifts[i_field]);
-		Dl.push_back(field_Dl[i_field]);
-	}
-	for(; i_main < main_planes.size(); ++i_main)
-	{
-		lensing_planes.push_back(main_planes[i_main]);
-		plane_redshifts.push_back(main_plane_redshifts[i_main]);
-		Dl.push_back(main_Dl[i_main]);
-	}
-	
-	assert(lensing_planes.size() == field_planes.size() + main_planes.size());
-	
-	// add the pseudo-plane for rayshooting at the end of the arrays
-	plane_redshifts.push_back(zsource);
-	Dl.push_back(cosmo.coorDist(0, zsource));
-	
-	// calculate deltas
-	dDl.push_back(Dl[0]);
-	for(std::size_t i = 1; i < Dl.size(); ++i)
-  {
-    assert(Dl[i] - Dl[i-1]>0); // This shows that we must have Dl.back() = main_Dl[i_main] - MIN_PLANE_DIST a few lines above (with the minus sign !).
-    dDl.push_back(MAX(Dl[i] - Dl[i-1],MIN_PLANE_DIST)); // distance from plane i-1 to plane i
-  }
-	
-	// output resulting setup
-	if(verbose)
-=======
   // clear old plane configuration
   lensing_planes.clear();
   plane_redshifts.clear();
@@ -2706,7 +2601,7 @@
   
   // output resulting setup
   if(verbose)
->>>>>>> df8d58ab
+
   {
     std::cout << "\ncombinePlanes()" << "\n---------------" << std::endl;
     std::cout << "\nz:";
