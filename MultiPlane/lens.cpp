--- conflicted
+++ resolved
@@ -123,6 +123,7 @@
     
     // Initialising the sigma_back table :
     sigma_back_Tab.resize(field_Nplanes_original);
+    std::cout << "Lens : field_Nplanes_original = " << field_Nplanes_original << std::endl ;
   }
   
 	// set up the lens contents :
@@ -497,7 +498,7 @@
 	createFieldPlanes(verbose);
 	combinePlanes(verbose);
   
-  if(WasInsertSubStructuresCalled == YES) WasInsertSubStructuresCalled = MAYBE ;
+  // if(WasInsertSubStructuresCalled == YES) WasInsertSubStructuresCalled = MAYBE ;
 }
 
 void Lens::printMultiLens(){
@@ -785,12 +786,7 @@
   }
   
   
-<<<<<<< HEAD
-    for(size_t ii=0;ii<Nhalos;++ii)
-    {
-=======
     for(size_t ii=0;ii<NhalosSub;++ii){
->>>>>>> 6b99394e
       
     // random position
     rr = Rregion*sqrt(ran2(seed));
@@ -821,11 +817,7 @@
     ++haloid;
     substructure.halos.back()->setID(haloid);
     
-<<<<<<< HEAD
-    }
-=======
   }
->>>>>>> 6b99394e
   
   
   // Test :
@@ -861,19 +853,13 @@
   Nhalos += NhalosSub;
   
   combinePlanes(verbose);
-<<<<<<< HEAD
   std::cout << "InsertSubStructure : field_planes.size() = " << field_planes.size() << std::endl;
-  assert(field_planes.size() == field_Nplanes);
+  // assert(field_planes.size() == field_Nplanes);
   
   WasInsertSubStructuresCalled = YES ;
   
-=======
-  
   assert(field_planes.size() == field_Nplanes_current);
-  
-  WasInsertSubStructuresCalled = true ;
-
->>>>>>> 6b99394e
+
   // Test :
   // std::cout << "field_plane and field_plane_redshifts : " << std::endl ;
   // for(int k=0 ; k<field_planes.size() ; k++) std::cout << field_planes[k] << " " << field_plane_redshifts[k] << std::endl ;
@@ -892,9 +878,9 @@
     cout << "Lens::insertSubStructures() has to be called before Lens::resetSubStructure() !" << endl;
     exit(0);
   }
-  else if(WasInsertSubStructuresCalled == MAYBE)
+/*  else if(WasInsertSubStructuresCalled == MAYBE)
   {
-
+    
     // Reconstructing the plane with arguments given to insertSubStructures :
     PosType Rregion = substructure.Rregion;
     PosType center[2];
@@ -913,9 +899,8 @@
     // substructure.halos.clear();
     
     // Calling insertSubStructures :
-    // insertSubstructures(Rregion,center,NumberDensity,Mass_min,Mass_max,redshift,alpha,density_contrast,verbose);
-
-    /**/
+    insertSubstructures(Rregion,center,NumberDensity,Mass_min,Mass_max,redshift,alpha,density_contrast,verbose);
+
     // Copy of the content of insertSubStructures :
 
     if(alpha == -1) throw std::invalid_argument("alpha must not be -1 in Lens::createOneFieldPlane");
@@ -1007,9 +992,8 @@
     
     WasInsertSubStructuresCalled = YES ;
     return ;
-     /**/
   }
-
+*/
   
   // find which plane has the substructures on it
   int fplane_index = 0,lplane_index = 0;
@@ -1036,7 +1020,6 @@
   PosType rho = substructure.rho_tidal*cosmo.rho_crit(0)*cosmo.getOmega_matter()*(1+redshift)*(1+redshift)*(1+redshift);
   
   Utilities::delete_container(substructure.halos);
-  
   
   for(size_t ii=0;ii<Nhalos;++ii){
     
