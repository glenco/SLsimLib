/*
 * halo_model.cpp
 *
 *  Created on: Jan 14, 2012
 *      Author: mpetkova, bmetcalf
 */

#include "slsimlib.h"
#include <algorithm>
#include "lens_halos.h"
#include <iomanip>      // std::setprecision

using namespace std;

<<<<<<< HEAD
#define MIN_PLANE_DIST 1E-8
=======
#define MIN_PLANE_DIST 1.E-8
>>>>>>> 887f091f

namespace
{
	class lens_halo_less
	{
	public:
		lens_halo_less(const COSMOLOGY& c) : cosmo(c) {}
		
		bool operator()(const LensHalo* a, const LensHalo* b)
		{
			// compare sizes and check that b is not in eps around a
			return (a->getZlens() < b->getZlens()) && fabs(cosmo.coorDist(a->getZlens(), b->getZlens())) > MIN_PLANE_DIST;
		}
		
	private:
		const COSMOLOGY& cosmo;
	};
}

/**
 * \brief Creates an empty lens. Main halos and field halos need to be inserted by hand from the user.
 */
Lens::Lens(long* my_seed,PosType z_source, CosmoParamSet cosmoset,bool verbose)
: seed(my_seed), cosmo(cosmoset),zsource(z_source), central_point_sphere(1,0,0), inv_ang_screening_scale(0)
{
  init_seed = 0;
  
	if((cosmo.getOmega_matter() + cosmo.getOmega_lambda()) != 1.0)
	{
		printf("ERROR: Lens can only handle flat universes at present. Must change cosmology.\n");
		exit(1);
	}
	
	read_sim_file = false;
	
  charge = 4*pi*Grav;
	if(verbose) std::cout << "charge: " << charge << std::endl;
	
	// initially let source be the one inputed from parameter file
	index_of_new_sourceplane = -1;
	toggle_source_plane = false;
  flag_switch_deflection_off = false;
  flag_switch_lensing_off = false;
  
  //charge = cosmo.angDist(zsource)/cosmo.angDist(0.3)/cosmo.angDist(0.3,zsource);
  //charge = 4*pi/cosmo.angDist(0.3);
  combinePlanes(true);
  std::cout << "number of field halos :" << field_halos.size() << std::endl;
}

/**
 * \ingroup Constructor
 * \brief allocates space for the halo trees and the inout lens, if there is any
 */
Lens::Lens(InputParams& params, long* my_seed, CosmoParamSet cosmoset, bool verbose)
: seed(my_seed), cosmo(cosmoset), central_point_sphere(1,0,0), inv_ang_screening_scale(0)
{
  
  //init_params = params;
  init_seed = *my_seed;
  
	readCosmology(params);
	
	if((cosmo.getOmega_matter() + cosmo.getOmega_lambda()) != 1.0)
	{
		printf("ERROR: Lens can only handle flat universes at present. Must change cosmology.\n");
		exit(1);
	}
	
	assignParams(params);
	
	read_sim_file = false;
	
	charge = 4*pi*Grav;
	if(verbose) std::cout << "charge: " << charge << std::endl;
	
	// initially let source be the one inputed from parameter file
	index_of_new_sourceplane = -1;
	toggle_source_plane = false;

  
  if(flag_switch_field_off == false) {
    std::cout << "Nzbins = " << Nzbins << std::endl ;
    
    // Resizing the "number of Halos" binning table :
    zbins.resize(Nzbins) ;
    NhalosbinZ.resize(Nzbins) ;
    Nhaloestot_Tab.resize (NZSamples);
    
    // Initialising the "number of Halos" binning table :
    for(int k=0 ; k<Nzbins ; k++)
    {
      zbins[k] = 0. ;
      NhalosbinZ[k] = 0. ;
    }
    aveNhalosField = 0. ;
    for(int k=0 ; k<NZSamples ; k++) Nhaloestot_Tab[k] = 0. ;
    
    // Computing the number of halos per bins :
    if(sim_input_flag){
      // Do Nothing ! No step is necessary here !
    }
    else {
      if(field_buffer == 0.0){
        field_buffer = pow(3.0e14/800/pi/cosmo.rho_crit(0),1.0/3.);
        std::cout << "    Resetting field buffer to " << field_buffer << " Mpc." << std::endl;
      }
      // Compute the distribution variables :
      ComputeHalosDistributionVariables();
      // for (int i=0; i<Nzbins; i++) std::cout << NhalosbinZ[i] << " " ;
      // std::cout << std::endl ;
    }
    
    std::cout << "Lens : field_Nplanes_original = " << field_Nplanes_original << std::endl ;
  }
  
  // set up the lens contents :
	buildPlanes(params, verbose);
  std::cout << "number of field halos :" << field_halos.size() << std::endl;

}

Lens::~Lens()
{
	Utilities::delete_container(lensing_planes);
  
	//Utilities::free_PosTypeMatrix(halo_pos, field_halos.size(), 3);
  
	Utilities::delete_container(main_halos_created);
	Utilities::delete_container(field_halos);
  Utilities::delete_container(substructure.halos);
  std::cout << "In Lens structure" << std::endl;
}

/// read in Cosmological Parameters
void Lens::readCosmology(InputParams& params)
{
	PosType tmp;
	if(params.get("Omega_matter", tmp)) cosmo.setOmega_matter(tmp, true);
	if(params.get("Omega_lambda", tmp)) cosmo.setOmega_lambda(tmp);
	if(params.get("Omega_baryon", tmp)) cosmo.setOmega_baryon(tmp);
	if(params.get("Omega_neutrino", tmp)) cosmo.setOmega_neutrino(tmp);
	if(params.get("hubble", tmp)) cosmo.sethubble(tmp);
	if(params.get("sigma_8", tmp)) cosmo.power_normalize(tmp);
}

/// Retrieve input parameters for construction.
void Lens::assignParams(InputParams& params,bool verbose)
{
	if(!params.get("main_halo_on",flag_switch_main_halo_on))
	{
		ERROR_MESSAGE();
		std::cout << "parameter main_halo_on needs to be set in the parameter file " << params.filename() << endl;
		exit(0);
	}
	
	if(flag_switch_main_halo_on)
	{
		if(!params.get("main_DM_halo_type",main_halo_type))
		{
			ERROR_MESSAGE();
			std::cout << "parameter main_DM_halo_type needs to be set in the parameter file " << params.filename() << endl;
			exit(0);
		}
		if(!params.get("main_galaxy_halo_type",main_galaxy_halo_type))
		{
			main_galaxy_halo_type = null_gal;
		}
	}
	else
	{
		main_halo_type = null_lens;
		main_galaxy_halo_type = null_gal;
	}
	
	if(!params.get("redshift_planes_file",redshift_planes_file))
		read_redshift_planes = false;
	else
		read_redshift_planes = true;
	
	if(!params.get("field_off",flag_switch_field_off))
	{
		flag_switch_field_off = false;
		std::cout << "parameter field_off needs to be set in the parameter file " << params.filename() << std::endl;
		throw runtime_error("need input parameter");
	}
	else
	{
		if(!flag_switch_field_off)
		{
			if(!params.get("field_Nplanes",field_Nplanes_original))
			{
				ERROR_MESSAGE();
				std::cout << "parameter field_Nplanes needs to be set in the parameter file " << params.filename() << endl;
				exit(0);
			}
      field_Nplanes_current = field_Nplanes_original;
			
			if(!params.get("field_internal_profile",field_int_prof_type))
			{
				ERROR_MESSAGE();
				std::cout << "parameter field_internal_profile needs to be set in the parameter file " << params.filename() << endl;
				exit(0);
			}
			
			if(!params.get("field_internal_profile_galaxy",field_int_prof_gal_type))
			{
				flag_field_gal_on = false;
				field_int_prof_gal_type = null_gal;
			}
			else
			{
				flag_field_gal_on = true;
				
			}
			
			if(!params.get("field_mass_func_alpha",mass_func_PL_slope))
				mass_func_PL_slope = 1./6.;
			if(!params.get("field_prof_internal_slope_pl",field_prof_internal_slope) && field_int_prof_type == pl_lens)
				field_prof_internal_slope = -1.0;
			if(!params.get("field_prof_internal_slope_pnfw",field_prof_internal_slope) && field_int_prof_type == pnfw_lens)
				field_prof_internal_slope = 2.0;
      
      if(params.get("field_input_simulation_file",field_input_sim_file)){
        ERROR_MESSAGE();
        std::cout << "parameter field_input_simulation_file should be changed to field_input_simulation_path "
        << params.filename() << endl;
        exit(0);
      }
      
			if(!params.get("field_input_simulation_path",field_input_sim_file))
			{
				// No simulation input file provided
				sim_input_flag = false;
				
				if(!params.get("field_mass_func_type",field_mass_func_type))
				{
					ERROR_MESSAGE();
					std::cout << "parameter field_mass_func_type needs to be set in the parameter file " << params.filename() << endl;
					exit(0);
				}
				
				if(!params.get("field_min_mass",field_min_mass))
				{
					ERROR_MESSAGE();
					std::cout << "parameter field_min_mass needs to be set in the parameter file " << params.filename() << endl;
					exit(0);
				}
				
				if(!params.get("field_buffer",field_buffer))
				{
					field_buffer = 0.0;
					std::cout << "default field buffer of 0 Mpc is being used for now." << endl;
				}
        if(!params.get("field_fov",fieldofview))
        {
          ERROR_MESSAGE();
          std::cout << "parameter field_fov needs to be set in the parameter file " << params.filename() << endl;
          exit(0);
        }
			}
			else
			{
        field_min_mass = 0.0;
				sim_input_flag = true;
        
        if(!params.get("field_input_simulation_format",field_input_sim_format)){
          ERROR_MESSAGE();
					std::cout << "parameter field_input_simulation_format needs to be set in the parameter file " << params.filename() << endl;
					exit(0);
        }
        
        if(!params.get("field_input_simulation_center_RA",central_point_sphere.phi)){
          central_point_sphere.phi = 0.0;
        }else{
          central_point_sphere.phi *= degreesTOradians;
        }
        if(!params.get("field_input_simulation_center_DEC",central_point_sphere.theta)){
          central_point_sphere.theta = 0.0;
        }else{
          central_point_sphere.theta *= degreesTOradians;
        }
        if(!params.get("field_input_simulation_radius",sim_angular_radius)){
          sim_angular_radius = 0.0;
        }else{
          sim_angular_radius *= degreesTOradians;
        }
			}
      if(!params.get("field_fov",fieldofview));
		}
		else
		{
			// no field
			field_Nplanes_original = field_Nplanes_current = 0;
			fieldofview = 0;
		}
	}
	
	// read Pixeliz parameters if necessary
  if(!params.get("pixelmaps_on",pixel_map_on)) pixel_map_on = 0;
	if(pixel_map_on)
	{
		if(!params.get("pixelmaps_input_file", pixel_map_input_file))
		{
			ERROR_MESSAGE();
			std::cout << "parameter pixelmaps_input_file needs to be set in the parameter file " << params.filename() << endl;
			exit(1);
		}
    if(flag_switch_field_off == false && pixel_map_input_file.find(".fits") == pixel_map_input_file.npos){
      std::cerr << "Warning: Are you sure you want to put both field lenses and pixel maps in the light-cone?" << endl;
    }
    if(!params.get("pixelmaps_padding_factor",pixel_map_zeropad)){
      pixel_map_zeropad = 4;
    }
    if(!params.get("pixelmaps_zeromean",pixel_map_zeromean)){
      pixel_map_zeromean = true;
    }
	}
	
	if(!params.get("z_source",zsource))
	{
		ERROR_MESSAGE();
		std::cout << "parameter z_source needs to be set in the parameter file " << params.filename() << endl;
		exit(0);
	}
	
	if(!params.get("deflection_off",flag_switch_deflection_off))
		flag_switch_deflection_off = false;
  
  if(!params.get("lensing_off",flag_switch_lensing_off))
		flag_switch_lensing_off = false;
  
	// Some checks for valid parameters
	if(flag_switch_field_off == false && field_Nplanes_original == 0 )
	{
		ERROR_MESSAGE();
		std::cout << "Do you want to run _with_ field halos, but with _without_ field planes? Change field_Nplanes to a bigger number!" << endl;
		exit(1);
	}
	
	if(flag_switch_main_halo_on == false && flag_switch_field_off == true && !pixel_map_on)
	{
		ERROR_MESSAGE();
		std::cout << "Do you want an empty simulation? Set main_halo_on to true for a main lens, or field_off to false for field lenses." << endl;
		exit(1);
	}
	
	if(!flag_switch_field_off)
	{
		if(field_int_prof_type == pl_lens && field_prof_internal_slope >= 0)
		{
			ERROR_MESSAGE();
			std::cout << "Power Law internal slope >=0 not possible." << endl;
			exit(1);
		}
		
		if(field_int_prof_type == pnfw_lens && field_prof_internal_slope <= 0)
		{
			ERROR_MESSAGE();
			std::cout << "Pseudo NFW internal slope <=0 not possible." << endl;
			exit(1);
		}
		
		if(field_int_prof_type == pnfw_lens && (field_prof_internal_slope / floor(field_prof_internal_slope) > 1.0))
		{
			ERROR_MESSAGE();
			std::cout << "Pseudo NFW internal slope needs to be a whole number." << endl;
			exit(1);
		}
		
		if(field_input_sim_file.size() < 1 && field_int_prof_type == nsie_lens)
		{
			ERROR_MESSAGE();
			std::cout << "The NSIE internal profile works only for Millennium DM simulations for now." << endl;
			std::cout << "Set field_input_simulation_path in sample_paramfile." << endl;
			exit(1);
		}
	}
	
	// convert to square degrees
	fieldofview /= 3600. * 3600.;
	
	if(verbose) printMultiLens();
}

void Lens::resetFieldNplanes(std::size_t Np, bool verbose)
{
	Utilities::delete_container(field_planes);
	
	field_Nplanes_original = field_Nplanes_current = Np;
	
	field_plane_redshifts.clear();
	field_Dl.clear();
	
	setupFieldPlanes();
	createFieldPlanes(verbose);
	
	combinePlanes(verbose);
  
  field_plane_redshifts_original = field_plane_redshifts;
  field_Dl_original = field_Dl;
}

void Lens::resetFieldHalos(bool verbose)
{
  Utilities::delete_container(field_halos);
	Utilities::delete_container(field_planes);
  field_Nplanes_current = field_Nplanes_original;
  field_plane_redshifts = field_plane_redshifts_original;
  field_Dl = field_Dl_original;
  
	if(sim_input_flag){
		if(read_sim_file == false){
      if(field_input_sim_format == MillenniumObs) readInputSimFileMillennium(verbose);
      if(field_input_sim_format == MultiDarkHalos) readInputSimFileMultiDarkHalos(verbose);
      if(field_input_sim_format == ObservedData) readInputSimFileObservedGalaxies(verbose);
    }
	}
	else{
		createFieldHalos(verbose);
	}
  
  // set up the lens contents :
	createFieldPlanes(verbose);
	combinePlanes(verbose);
  
  if(WasInsertSubStructuresCalled == YES){
    WasInsertSubStructuresCalled = MAYBE ;
  }
  std::cout << "number of field halos :" << field_halos.size() << std::endl;

}

void Lens::printMultiLens(){
	std::cout << endl << "MAIN HALOS" << endl;
	std::cout << "Main lens profile type:" << endl;
	switch(main_halo_type){
    case null_lens:
      std::cout << "no lens" << endl;
      break;
    case nfw_lens:
      std::cout << "NFW lens" << endl;
      break;
    case pnfw_lens:
      std::cout << "PseudoNFW lens" << endl;
      std::cout << "slope: " << field_prof_internal_slope << endl;
      break;
    case pl_lens:
      std::cout << "PowerLaw lens" << endl;
      std::cout << "slope: " << field_prof_internal_slope << endl;
      break;
    case nsie_lens:
      std::cout << "NSIE lens" << endl;
      break;
    case ana_lens:
      std::cout << "AnaNSIE lens" << endl;
      break;
    case uni_lens:
      std::cout << "UniNSIE lens" << endl;
      break;
    case moka_lens:
      std::cout << "MOKA lens" << endl;
      break;
    case dummy_lens:
      std::cout << "Dummy lens" << endl;
      break;
    case hern_lens:
      std::cout << "Hernquist lens" << endl;
      break;
    case jaffe_lens:
      std::cout << "Jaffe lens" << endl;
      break;
	}
  
  if(pixel_map_on) std::cout << "PixelDMap lens" << endl;
    
	std::cout << endl << "Main galaxies profile type:" << endl;
	switch(main_galaxy_halo_type){
    case null_gal:
      std::cout << "no galaxy" << endl;
      break;
    case nsie_gal:
      std::cout << "NSIE galaxy" << endl;
      break;
	}
  
	if(flag_switch_field_off == false){
    
		std::cout << "field of view " << fieldofview << endl;
    
		std::cout << endl << "FIELD HALOS" << endl;
    
    std::cout << "field Nplanes original" << field_Nplanes_original << endl;
    std::cout << "field Nplanes current" << field_Nplanes_current << endl;
    
		std::cout << "min mass " << field_min_mass << endl;
		std::cout << "Mass function type: "<< endl;
    
		switch(field_mass_func_type){
      case PS:
        std::cout << "  Press-Schechter mass function " << endl;
        break;
      case ST:
        std::cout << "  Sheth-Tormen mass function " << endl;
        break;
      case PL:
        std::cout << "  Power law mass function " << endl;
        std::cout << "  slope: " << mass_func_PL_slope << endl;
        break;
		}
    
		std::cout << endl << "Field halos profile type:" << endl;
		switch(field_int_prof_type)
		{
			case null_lens:
				std::cout << "no field type" << endl;
				break;
			case nfw_lens:
				std::cout << "NFW field type" << endl;
				break;
			case pnfw_lens:
				std::cout << "PseudoNFW field type" << endl;
				std::cout << "slope: " << field_prof_internal_slope << endl;
				break;
			case pl_lens:
				std::cout << "PowerLaw field type" << endl;
				std::cout << "slope: " << field_prof_internal_slope << endl;
				break;
			case nsie_lens:
				std::cout << "NSIE field type" << endl;
				break;
			case ana_lens:
				std::cout << "AnaNSIE field type" << endl;
				break;
			case uni_lens:
				std::cout << "UniNSIE field type" << endl;
				break;
      case moka_lens:
        std::cout << "MOKA field type" << endl;
        break;
			case dummy_lens:
				std::cout << "Dummy field type" << endl;
				break;
			case hern_lens:
				std::cout << "Hernquist field type" << endl;
				break;
			case jaffe_lens:
				std::cout << "Jaffe field type" << endl;
				break;
		}
    
    if(pixel_map_on) std::cout << "PixelDMap lens" << endl;

		std::cout << endl << "Field galaxies profile type:" << endl;
		switch(field_int_prof_gal_type){
      case null_gal:
        std::cout << "no field galaxy type" << endl;
        break;
      case nsie_gal:
        std::cout << "NSIE field galaxy type" << endl;
        break;
		}
	}
  
	std::cout << endl;
}

void Lens::setupFieldPlanes()
{
	// create spacing of lens planes or read from file
	if(read_redshift_planes)
		setFieldDistFromFile();
	else
    setFieldDist();
}

/**
 * \brief Populates the planes with field_halos by dividing the space around the planes into
 * equal redshift distances, where the plane with the input lens is excluded
 * since it will not contain any field_halos
 *
 * Then the halo trees are built, depending on the internal profile model that
 * has been chosen in the parameter file
 */
void Lens::createFieldPlanes(bool verbose)
{
	if(verbose) std::cout << "Lens::createFieldPlanes zsource = " << zsource << std::endl;
    
	assert(field_plane_redshifts.size() == field_Nplanes_original);
	
	// the bounds for sorting field halos onto redshifts
	PosType z1 = 0, z2 = 0;
	std::size_t k1 = 0, k2 = 0;
	
	// go through planes
	for(std::size_t i = 0; i < field_Nplanes_original; ++i)
	{
		assert(field_plane_redshifts[i] > 0);
		assert(field_Dl[i] > 0);
		
		// previous upper bound is now lower bound
		z1 = z2;
		k1 = k2;
		
		// find upper bound
		if(i == field_Nplanes_original-1)
		{
			z2 = zsource;
			k2 = field_halos.size();
		}
		else
		{
			z2 = cosmo.invCoorDist(0.5*(field_Dl[i] + field_Dl[i+1]));
			k2 = Utilities::lower_bound<LensHalo>(field_halos, z2);
		}
		
		/*
		 * finding the average mass surface density in field_halos
		 */
    
    PosType sigma_back;
    if(sigma_back_Tab.size() < field_Nplanes_original){
      sigma_back =
        cosmo.haloMassInBufferedCone(field_min_mass,z1,z2,fieldofview*pow(pi/180,2),field_buffer,field_mass_func_type,mass_func_PL_slope)/(pi*pow(sqrt(fieldofview/pi)*pi*field_Dl[i]/180/(1+field_plane_redshifts[i]) + field_buffer,2));
      sigma_back_Tab.push_back(sigma_back);
    }else{
      sigma_back = sigma_back_Tab[i];
    }
		
		PosType sb=0.0;
		//PosType max_r = 0,tmp;
    
		for(std::size_t j = k1; j < k2; ++j)
		{
			sb += field_halos[j]->get_mass();
			
			//** test lines********
			//if(max_r < (tmp = halo_pos[j][0]*halo_pos[j][0] + halo_pos[j][1]*halo_pos[j][1])) max_r = tmp;
			
      PosType tmp[2];
      
			// convert to proper distance on the lens plane
      field_halos[j]->getX(tmp);
      field_halos[j]->setX(tmp[0]*field_Dl[i]/(1+field_plane_redshifts[i])
                           ,tmp[1]*field_Dl[i]/(1+field_plane_redshifts[i]));
			//halo_pos[j][0] *= field_Dl[i]/(1+field_plane_redshifts[i]);
			//halo_pos[j][1] *= field_Dl[i]/(1+field_plane_redshifts[i]);
		}
		
		//max_r=sqrt(max_r);
		
		sb /= (pi*pow(sqrt(fieldofview/pi)*pi*field_Dl[i]/180/(1+field_plane_redshifts[i]) + field_buffer,2));
		
    
    assert(sb == sb);
    
    if(verbose) std::cout << "sigma_back from mass function " << sigma_back
      << " from sum of halos " << sb << " " << sb/sigma_back - 1 << std::endl;
		if(sim_input_flag) sigma_back = sb;
		//sigma_back = sb;
		/*
		 * create the lensing plane
		 */
		
		if(verbose) std::cout << "  Building lensing plane " << i << " number of halos: "
      << k2-k1 << std::endl;
		
    PosType tmp = inv_ang_screening_scale*(1+field_plane_redshifts[i])/field_Dl[i];
    
    if(tmp > 1/2.) tmp = 1/2.;  // TODO: Try to remove this arbitrary minimum distance
		field_planes.push_back(new LensPlaneTree(&field_halos[k1], k2-k1, sigma_back,tmp));
		//field_planes.push_back(new LensPlaneTree(&halo_pos[k1], &field_halos[k1], k2-k1, sigma_back) );
	}
  
	assert(field_planes.size() == field_Nplanes_original);
}



/// * INSERT SUB STRUCTURE * ///


void Lens::insertSubstructures(PosType Rregion,           // in radians
                               PosType center[],
                               PosType NumberDensity,     // in number / unit^2
                               PosType Mass_min,          // in M_sun
                               PosType Mass_max,          // in M_sun
                               PosType redshift,
                               PosType alpha,             // Careful ! alpha is opposite sign wrt Metcalf, Amara 2011.
                               PosType density_contrast,  // dimensionless
                               bool verbose
                               )
{
  substructure.alpha = alpha;
  substructure.center.x[0] = center[0];
  substructure.center.x[1] = center[1];
  substructure.Mmax = Mass_max;
  substructure.Mmin = Mass_min;
  substructure.Ndensity = NumberDensity;
  substructure.rho_tidal = density_contrast;
  substructure.Rregion = Rregion;
  // Adding quantities for the resetting of the substructure
  // (when WasInsertSubStructuresCalled = MAYBE) :
  substructure.redshift = redshift;
  
  // Variable for the sum of the substructure masses :
  PosType SumMassSub = 0. ;
  
  if(alpha == -1) throw std::invalid_argument("alpha must not be -1 in Lens::createOneFieldPlane");

  // non-projected number of halos :
  PosType aveNhalos = NumberDensity * pi*Rregion*Rregion; // in Number/radians^2 * radians^2 = dimensionless
  if(verbose) std::cout << "Lens::insertSubstructures : Average number of Substructures : " << aveNhalos << std::endl;
  // So numberDensity refers to the number density in 3D.
  
  // projected number of halos (less than the non-projected, ie. 3D, number) :
  std::size_t NhalosSub = static_cast<std::size_t>(poidev(float(aveNhalos), seed));
  if(verbose) std::cout << "Lens::insertSubstructures : Actual number of Substructures : " << NhalosSub << std::endl;
  
  // in case there is none :
  if(NhalosSub == 0)
  {
   WasInsertSubStructuresCalled = YES ;
   return;
  }
  
  size_t offset = field_halos.size();
  PosType Dl = cosmo.angDist(redshift),rr,theta; // angular distance of the lens in PhysMpc
  PosType *theta_pos;
  PosType r = Mass_min/Mass_max,f,mass;
  size_t haloid = offset;
  PosType Rmax;
  PosType AveMassTh;
  
  PosType rho = density_contrast*cosmo.rho_crit(0)*cosmo.getOmega_matter()*(1+redshift)*(1+redshift)*(1+redshift);
  // rho in 1 * (M_sun/Mpc^3) * 1 * (1+z)^3 = M_sun / PhysMpc^3,
  // where Mpc \equiv comoving Mpc.
  
  if(substructure.halos.size() > 0)
  {
    // Problem: Expanding the vector is a problem if we want to add substructure
    // multiple times because if the vector is copied it will invalidate the pointers
    // on previous planes. To do this we would need to be able to expand the vector
    // without copying it or have multiple substructure_halo vectors.
    
    throw std::runtime_error("Lens::insertSubstructures : Can only add substructure halos ones to a lens.");
  }
  
  PosType mass_max = 0,rmax_max = 0;
 
  for(size_t ii=0;ii<NhalosSub;++ii)
  {
    // random position
    rr = Rregion*sqrt(ran2(seed)); // in radians
    theta_pos = new PosType[3];
    
    theta = 2*pi*ran2(seed);       // in radians
    
    // position in proper distance
    theta_pos[0] = (rr*cos(theta) + center[0])*Dl; // in radians * angular Distance in PhysMpc = PhysMpc
    theta_pos[1] = (rr*sin(theta) + center[1])*Dl; // same : PhysMpc
    theta_pos[2] = 0.0;

    f = ran2(seed); // dimensionless and between 0 and 1
    
    // mass from power law mass function (inversing the integration of Eq. (9) in Metcalf, Amara 2011 with f \equiv (eta(m)/eta_*)*(sigma/sigma_*) ) :
    mass = Mass_max*pow( f + pow(r,alpha+1)*(1-f) , 1.0/(1+alpha) ); // in Msun, r = Mass_Min / Mass_Max is dimensionless.
    SumMassSub += mass ;
    
    // Averaged mass estimated from theory :
    AveMassTh = Mass_max * ((1+alpha)/(2+alpha)) * ((1-pow(r,2+alpha))/(1-pow(r,1+alpha))); // Average mass for one sub halo.
    AveMassTh *= NhalosSub ; // Now for the total amount of sub halos.
    
    // keeping track of the highest substructure mass :
    mass_max = MAX(mass,mass_max); // in Msun
    
    // Rmax from tidal truncation
    Rmax = pow(mass/rho/4/pi,1.0/3.); // in [Msun / (Msun / PhysMpc^3)]^(1/3) = PhysMpc
  
    // keeping track of the highest substructure rmax :
    rmax_max = MAX(Rmax,rmax_max); // in PhysMpc
    
    // Adding the randomly-generated halo into the substructure :
    substructure.halos.push_back(new LensHaloPowerLaw(mass,Rmax,redshift,Rmax,1.0,1.0,0,0));
    substructure.halos.back()->setX(theta_pos);
    ++haloid;
    substructure.halos.back()->setID(haloid);
  }
  
  if(verbose)
  {
    std::cout << std::endl ;
    std::cout << "Lens::insertSubstructures : aveNhalos = " << aveNhalos << " , NhalosSub = " << NhalosSub << " , rho = " << rho << " Msun/PhysMpc^3, Dl = " << Dl << " PhysMpc." << std::endl ;
    std::cout << "Lens::insertSubstructures : Max mass = " << mass_max << " Msun , Max radius = "
    << rmax_max << " PhysMpc, Number of substructure halos = " << substructure.halos.size() << std::endl ;
    std::cout << "Lens::insertSubstructures : SumMassSub = " << SumMassSub << " Msun, Theoretical total averaged mass = " << AveMassTh << " Msun." << std::endl ;
    std::cout << "Lens::insertSubstructures : Sigma_crit = " << cosmo.SigmaCrit(redshift, zsource) << " Msun/PhysMpc^2." << std::endl ;
    std::cout << "Lens::insertSubstructures : 4 pi G = " << 4*pi*Grav << " Mpc/Msun." << std::endl ;
  }

  // Test :
  // std::cout << " field_plane_redshifts.begin() : " << field_plane_redshifts.size() << std::endl ;
  // for(int i = 0 ; i < field_plane_redshifts.size() ; i++) std::cout << field_plane_redshifts[i] << " " ;
  // std::cout << std::endl ;
  
  // the new plane must be inserted in order of redshift
  if(field_Nplanes_current != 0)
  {
    assert(field_planes.size() == field_Nplanes_original);
    assert(field_plane_redshifts.size() == field_Nplanes_original);
    assert(field_Dl.size() == field_Nplanes_original);

    std::vector<LensPlane*>::iterator it = field_planes.begin();
    std::vector<PosType>::iterator itz = field_plane_redshifts.begin();
    std::vector<PosType>::iterator itd = field_Dl.begin();
    while(*itz < redshift){
      ++it;
      ++itz;
      ++itd;
    }
    if(verbose) std::cout << "Lens::insertSubstructures : redshift " << redshift << " nearest plane z = " << *itz << std::endl;
    it = field_planes.insert(it, new LensPlaneTree(substructure.halos.data(), NhalosSub, 0., 0));
    field_plane_redshifts.insert(itz,redshift);
    field_Dl.insert(itd,Dl*(1+redshift));
    substructure.plane = *it;
  }
  else // in the case where no field plane exists
  {
    // Before insertion :
    if(verbose)
    {
      std::cout << "Lens::insertSubstructures : Before insertion of plane :" << std::endl;
      if(field_plane_redshifts.size()==0) std::cout << "X" ;
      for (int i=0;i<field_plane_redshifts.size();i++) std::cout << field_plane_redshifts[i] << " " ;
      std::cout << std::endl ;
      if(field_Dl.size()==0) std::cout << "X" ;
      for (int i=0;i<field_Dl.size();i++) std::cout << field_Dl[i] << " " ;
      std::cout << std::endl ;
    }
    
    // Insertion :
    if(verbose) std::cout << "Lens::insertSubstructures : inserting a new plane at redshift z = " << redshift << std::endl;
    field_planes.push_back(new LensPlaneTree(substructure.halos.data(), NhalosSub, 0, 0));
    field_plane_redshifts.push_back(redshift);
    field_Dl.push_back(Dl*(1+redshift));
    substructure.plane = field_planes[0];

    // After insertion :
    if(verbose)
    {
      std::cout << "Lens::insertSubstructures : After insertion of plane :" << std::endl;
      for (int i=0;i<field_plane_redshifts.size();i++) std::cout << field_plane_redshifts[i] << " " ;
      std::cout << std::endl ;
      for (int i=0;i<field_Dl.size();i++) std::cout << field_Dl[i] << " " ;
      std::cout << std::endl ;
    }
  }
  ++field_Nplanes_current;
  
  combinePlanes(verbose);
  std::cout << "Lens::insertSubstructures : field_planes.size() = " << field_planes.size() << std::endl;
  // assert(field_planes.size() == field_Nplanes);
  
  WasInsertSubStructuresCalled = YES ;
  
  assert(field_planes.size() == field_Nplanes_current);

  // Test :
  // std::cout << "field_plane and field_plane_redshifts : " << std::endl ;
  // for(int k=0 ; k<field_planes.size() ; k++) std::cout << field_planes[k] << " " << field_plane_redshifts[k] << std::endl ;
  // std::cout << std::endl ;

}




/// * RESET SUB STRUCTURE * ///



void Lens::resetSubstructure(bool verbose){

  // test of whether insertSubstructures has been called :
  if(WasInsertSubStructuresCalled == NO)
  {
    ERROR_MESSAGE();
    cout << "Lens::insertSubStructures() has to be called before Lens::resetSubStructure() !" << endl;
    exit(0);
  }
  else if(WasInsertSubStructuresCalled == MAYBE)
  {
    
    // Reconstructing the plane with arguments given to insertSubStructures :

    // Clearing the substructure halos :
    Utilities::delete_container(substructure.halos);
    // substructure.halos.clear();
    
    // Calling insertSubStructures :
    assert(field_Nplanes_current == field_Nplanes_original);
    assert(field_plane_redshifts.size() == field_plane_redshifts_original.size());
    assert(field_Dl.size() == field_Dl_original.size());
    insertSubstructures(substructure.Rregion,substructure.center.x,substructure.Ndensity,substructure.Mmin,substructure.Mmax,substructure.redshift,substructure.alpha,substructure.rho_tidal,verbose);

    WasInsertSubStructuresCalled = YES ;
    return ;
  }
  // We have WasInsertSubStructuresCalled = YES after this point.
  
  // find which plane has the substructures on it
  int fplane_index = 0,lplane_index = 0;
  while(field_planes[fplane_index] != substructure.plane) ++fplane_index;
  while(lensing_planes[lplane_index] != substructure.plane) ++lplane_index;
  
  PosType redshift = field_plane_redshifts[fplane_index];
  PosType Dlsub = Dl[fplane_index]/(1+redshift);
  
  PosType aveNhalos = substructure.Ndensity*substructure.Rregion*substructure.Rregion*pi;
  
  if(verbose) std::cout << "Lens::resetSubstructures : Average number of Substructures : " << aveNhalos << std::endl;
  
  std::size_t NhalosSub = static_cast<std::size_t>(poidev(float(aveNhalos), seed));
  
  if(verbose) std::cout << "Lens::resetSubstructures : Actual number of Substructures : " << NhalosSub << std::endl;
  
  
  //  Testing if NhalosSub = 0 :
  if (NhalosSub == 0) std::cout << "Be careful ! NhalosSub = 0 in resetSubstructure !" << std::endl;
  
  size_t haloid = field_halos.size();
  
  PosType rr,theta;
  PosType *theta_pos;
  PosType r = substructure.Mmin/substructure.Mmax,f,mass;
  
  PosType Rmax;

  PosType rho = substructure.rho_tidal*cosmo.rho_crit(0)*cosmo.getOmega_matter()*(1+redshift)*(1+redshift)*(1+redshift);
  
  Utilities::delete_container(substructure.halos);
  
  assert(substructure.halos.size() == 0);
  
  if(verbose) std::cout << "Lens::resetSubstructures : aveNhalos = " << aveNhalos << " , NhalosSub = " << NhalosSub << " , rho = " << rho << " , Dlsub = " << Dlsub << std::endl ;

  PosType mass_max = 0,rmax_max = 0;
  for(size_t ii=0;ii<NhalosSub;++ii){
    
    // random postion
    rr = substructure.Rregion*sqrt(ran2(seed));
    theta_pos = new PosType[3];
    
    theta = 2*pi*ran2(seed);
    
    // position in proper distance
    theta_pos[0] = (rr*cos(theta) + substructure.center[0])*Dlsub;
    theta_pos[1] = (rr*sin(theta) + substructure.center[1])*Dlsub;
    theta_pos[2] = 0.0;
    
    f = ran2(seed);
    
    // mass from power law mass function
    mass = substructure.Mmax * pow( f + pow(r,substructure.alpha+1)*(1-f), 1.0/(1+substructure.alpha) );
    
    mass_max = MAX(mass,mass_max);
    
    // Rmax from tidal truncation
    Rmax = pow(mass/rho/4/pi,1.0/3.);
    
    rmax_max = MAX(Rmax,rmax_max);
    
    substructure.halos.push_back(new LensHaloPowerLaw(mass,Rmax,redshift,Rmax,1.0,1.0,0,0));
    substructure.halos.back()->setX(theta_pos);
    ++haloid;
    substructure.halos.back()->setID(haloid);
  }
  
  if(verbose){
    std::cout << "Lens::resetSubstructures : Max mass = " << mass_max << " , Max radius = "
    << rmax_max << " number of substructure halos = " << substructure.halos.size() << std::endl ;
  }
  
  assert(substructure.halos.size() == NhalosSub);

  delete substructure.plane;
  lensing_planes[lplane_index] = field_planes[fplane_index] = substructure.plane = new LensPlaneTree(substructure.halos.data(), NhalosSub, 0, 0);
}





void Lens::addMainHaloToPlane(LensHalo* halo)
{
	// the redshift and distance of the halo
	PosType halo_z = halo->getZlens();
	PosType halo_Dl = cosmo.coorDist(0, halo_z);
	
	// find the position of the new lens plane
	std::size_t i = std::distance(main_Dl.begin(), std::upper_bound(main_Dl.begin(), main_Dl.end(), halo_Dl));
	
	// go through all options for adding
	if(i > 0 && (halo_Dl - main_Dl[i-1]) < MIN_PLANE_DIST)
	{
		// add to plane at (i-1)
		main_planes[i-1]->addHalo(halo);
	}
	else if(i == main_Dl.size())
	{
		// add new plane at the end
		main_planes.push_back(new LensPlaneSingular(&halo, 1));
		main_plane_redshifts.push_back(halo_z);
		main_Dl.push_back(halo_Dl);
	}
	else if((main_Dl[i] - halo_Dl) < MIN_PLANE_DIST)
	{
		// add to existing plane at position i
		main_planes[i]->addHalo(halo);
	}
	else
	{
		// create new plane at position i
		main_planes.insert(main_planes.begin() + i, new LensPlaneSingular(&halo, 1));
		main_plane_redshifts.insert(main_plane_redshifts.begin() + i, halo_z);
		main_Dl.insert(main_Dl.begin() + i, halo_Dl);
	}
}

void Lens::createMainPlanes()
{
	// clear arrays
	main_planes.clear();
	main_plane_redshifts.clear();
	main_Dl.clear();
	
	// sort halos by redshift
	std::sort(main_halos.begin(), main_halos.end(), lens_halo_less(cosmo));
	
	// put everything with same redshift (within epsilon) onto a plane
  
	Utilities::MixedVector<LensHalo*>::iterator<> it = main_halos.begin();
	while(it != main_halos.end())
	{
		// find halos with higher redshift
		Utilities::MixedVector<LensHalo*>::iterator<> jt = std::upper_bound(it, main_halos.end(), *it, lens_halo_less(cosmo));
		
		// add halos until higher redshift to plane
		main_planes.push_back(new LensPlaneSingular(&(*it), std::distance(it, jt)));
		
		// add plane to arrays
		main_plane_redshifts.push_back((*it)->getZlens());
		main_Dl.push_back(cosmo.coorDist(0, main_plane_redshifts.back()));
		
		// advance iterator
		it = jt;
	}
}

/**
 * /brief Calculate the coordinate distances of the field planes.
 *
 * Set the redshifts and distances of the field planes by dividing the
 * coordinate distance space into equal intervals.
 */
void Lens::setFieldDist()
{
	PosType Dmax = cosmo.coorDist(0, zsource);
	
	std::vector<PosType> lD;
	std::size_t Np = field_Nplanes_current + 1;
	
	assert(Np > 1);
	
	// spaces interval equally up to the source, including 0 and Dmax
	// therefore we need field_Nplanes+1 values
	Utilities::fill_linear(lD, Np, 0.0, Dmax);
	
	// spacing of the distances
	PosType dlD = lD[1]-lD[0];
	
	// assigns the redshifts and plugs in the input plane
	for(std::size_t i = 1; i < Np; ++i)
	{
		// ensures that the first plane and the last before the source plane
		// have the same volume as all the other planes
		lD[i] -= 0.5*dlD;
		
		field_Dl.push_back(lD[i]);
	}
	
	assert(field_Dl.size() == field_Nplanes_current);
	
	// assigns the redshifts and plugs in the input plane
	for(std::size_t i = 0; i < field_Nplanes_current; ++i)
	{
		// get redshift for calculated distance
		PosType z = cosmo.invCoorDist(field_Dl[i]);
		field_plane_redshifts.push_back(z);
		
		// refit the distances to match the redshift
		field_Dl[i] = cosmo.coorDist(0, z);
	}
	
	assert(field_plane_redshifts.size() == field_Nplanes_current);
  field_plane_redshifts_original = field_plane_redshifts;
  field_Dl_original = field_Dl;
}

void Lens::setFieldDistFromFile()
{
	PosType value;
	
	std::ifstream file_in(redshift_planes_file.c_str());
	if(!file_in)
		throw std::runtime_error("Can't open file " + redshift_planes_file);
	
	while(file_in >> value)
	{
		if(!value)
			throw std::runtime_error("can't read PosType from " + redshift_planes_file);
		else
			field_plane_redshifts.push_back(value);
	}
	
	file_in.close();
	
	assert(field_plane_redshifts.size() == field_Nplanes_current);
	
	for(std::size_t i = 0; i < field_plane_redshifts.size(); ++i)
		field_Dl.push_back(cosmo.coorDist(0, field_plane_redshifts[i]));
  
  field_plane_redshifts_original = field_plane_redshifts;
  field_Dl_original = field_Dl;
}

/**
 * \brief Creates main lens halo as set up in the parmeter file.
 *
 */
void Lens::createMainHalos(InputParams& params)
{
	switch(main_halo_type)
	{
    case null_lens:
      break;
    case nfw_lens:
      main_halos.push_back(new LensHaloNFW(params));
      break;
    case pnfw_lens:
      main_halos.push_back(new LensHaloPseudoNFW(params));
      break;
    case pl_lens:
      main_halos.push_back(new LensHaloPowerLaw(params));
      break;
    case nsie_lens:
      main_halos.push_back(new LensHaloRealNSIE(params));
      break;
    case ana_lens:
      main_halos.push_back(new LensHaloAnaNSIE(params));
      break;
    case uni_lens:
      main_halos.push_back(new LensHaloUniform(params));
      break;
    case moka_lens:
      main_halos.push_back(new LensHaloMassMap(params, cosmo));
      break;
    case dummy_lens:
      main_halos.push_back(new LensHaloDummy(params));
      break;
    case hern_lens:
      main_halos.push_back(new LensHaloHernquist(params));
      break;
    case jaffe_lens:
      main_halos.push_back(new LensHaloJaffe(params));
      break;
	}
  
  if(pixel_map_on) readPixelizedDensity();
  
	if(main_galaxy_halo_type != 0)
	{
		switch(main_galaxy_halo_type)
		{
      case null_gal:
        break;
      case nsie_gal:
        main_halos.push_back(new LensHaloRealNSIE(params));
        break;
		}
	}
  
	for(std::size_t i = 0; i < main_halos.size(); ++i){
		main_halos[i]->setCosmology(cosmo);
  }
}

void Lens::clearMainHalos(bool verbose)
{
	Utilities::delete_container(main_halos_created);
	main_halos.clear();
	
	flag_switch_main_halo_on = false;
  
	
	Utilities::delete_container(main_planes);
	main_plane_redshifts.clear();
	main_Dl.clear();
	
	combinePlanes(verbose);
}

/**
 * \brief Inserts a single main lens halo.
 * Then all lensing planes are updated accordingly.
 */
void Lens::insertMainHalo(LensHalo* halo,bool verbose)
{
	halo->setCosmology(cosmo);
	main_halos.push_back(halo);
  
	flag_switch_main_halo_on = true;
	
	addMainHaloToPlane(halo);
	
	combinePlanes(verbose);
}

/**
 * \brief Inserts a sequense of main lens halos and ads them to the existing ones.
 * Then all lensing planes are updated accordingly.
 */
void Lens::insertMainHalos(LensHalo** halos, std::size_t Nhalos, bool verbose)
{
	for(std::size_t i = 0; i < Nhalos; ++i)
	{
		halos[i]->setCosmology(cosmo);
		main_halos.push_back(halos[i]);
		addMainHaloToPlane(halos[i]);
	}
	
	flag_switch_main_halo_on = true;
	
	combinePlanes(verbose);
}




/**
 * \brief Inserts a single main lens halo and deletes all previous ones.
 * Then all lensing planes are updated accordingly.
 */
void Lens::replaceMainHalos(LensHalo* halo,bool verbose)
{
	Utilities::delete_container(main_halos_created);
	main_halos.clear();
	
	halo->setCosmology(cosmo);
	main_halos.push_back(halo);
	
	flag_switch_main_halo_on = true;
	
	Utilities::delete_container(main_planes);
	createMainPlanes();
	combinePlanes(verbose);
}

/**
 * \brief Inserts a sequense of main lens halos and deletes all previous ones.
 * Then all lensing planes are updated accordingly.
 */
void Lens::replaceMainHalos(LensHalo** halos, std::size_t Nhalos,bool verbose)
{
	Utilities::delete_container(main_halos_created);
	main_halos.clear();
	
	for(std::size_t i = 0; i < Nhalos; ++i)
	{
		halos[i]->setCosmology(cosmo);
		main_halos.push_back(halos[i]);
	}
	
	flag_switch_main_halo_on = true;
	
	Utilities::delete_container(main_planes);
	createMainPlanes();
	combinePlanes(verbose);
}


/**
 * \brief Computes some quantities necessary for the function createFieldHalos. This material was before computed in createFieldHalos.
 *
 * Especially it computes the quantities related to the mass function. By calling this function in the constructor of the lens, we make that these quantities are stored in the lens and do not have to be recomputed for each new realisation of the field.
 */

void Lens::ComputeHalosDistributionVariables ()
{
  const PosType MaxLogm=16.;
  
  aveNhalosField = cosmo.haloNumberInBufferedCone(field_min_mass,0,zsource,fieldofview*pow(pi/180,2),field_buffer,field_mass_func_type,mass_func_PL_slope);
  
  Utilities::fill_linear(zbins,Nzbins,0.0,zsource);
  // construct redshift distribution table
  NhalosbinZ[0] = 1;
  zbins[0] = 0;
  
  for(int k=1;k<Nzbins-1;++k){
    NhalosbinZ[k] = cosmo.haloNumberInBufferedCone(field_min_mass,zbins[k],zsource,fieldofview*pow(pi/180,2),field_buffer,field_mass_func_type,mass_func_PL_slope)/aveNhalosField;
  }
  // std::cout << std::endl ;
  zbins[Nzbins-1] = zsource;
  NhalosbinZ[Nzbins-1] = 0.0;
  
  // fill the log(mass) vector
  Logm.resize(Nmassbin);
  Utilities::fill_linear(Logm,Nmassbin,log10(field_min_mass),MaxLogm);
  
  // this will be used for the cumulative number density in one square degree
  NhalosbinMass.resize(NZSamples);
  for(int np=0;np<NZSamples;np++) NhalosbinMass[np].resize(Nmassbin);
  
  for(int np=0;np<NZSamples;np++){
    PosType z1, z2;
    z1 = np*zsource/(NZSamples);
    z2 = (np+1)*zsource/(NZSamples);
    
    Nhaloestot_Tab[np] = cosmo.haloNumberInBufferedCone(pow(10,Logm[0]),z1,z2,fieldofview*pow(pi/180,2),field_buffer,field_mass_func_type,mass_func_PL_slope);
    // std::cout << Nhaloestot_Tab[np] << " "  ;
    
    NhalosbinMass[np][0] = 1;
    for(int k=1;k<Nmassbin-1;k++){
      // cumulative number density in one square degree
      NhalosbinMass[np][k] = cosmo.haloNumberInBufferedCone(pow(10,Logm[k]),z1,z2,fieldofview*pow(pi/180,2),field_buffer,field_mass_func_type,mass_func_PL_slope)/Nhaloestot_Tab[np];
    }
    NhalosbinMass[np][Nmassbin-1] = 0;
    
  }
  // std::cout << std::endl ;
  
}

/**
 * \brief Creates the field of halos as specified in the parameter file.
 *
 */
void Lens::createFieldHalos(bool verbose)
{
  std::cout << "Creating Field Halos from Mass Function" << std::endl;
  //verbose = true;
  
	unsigned long i,j_max,k1,k2;
  PosType z_max;
	PosType z1, z2, mass_max,Nhaloestot;
	int np;
	PosType rr,theta,maxr;
	HALOCalculator *halo_calc = new HALOCalculator(&cosmo,field_min_mass,0.0);
  PosType mo=7.3113e10,M1=2.8575e10,gam1=7.17,gam2=0.201,be=0.557;
  PosType field_galaxy_mass_fraction = 0;
  size_t haloid=0;
  
  if (field_min_mass < 1.0e5) {
    std::cout << "Are you sure you want the minimum field halo mass to be " << field_min_mass << " Msun?" << std::endl;
    throw;
  }
  
  std::vector<PosType> halo_zs_vec;
  //std::vector<PosType *> halo_pos_vec;  /// temporary vector to store angular positions
  
  // assign redshifts to field_halos according to the redshift distribution
  
  int Nhalos = static_cast<std::size_t>(poidev(float(aveNhalosField), seed));

  for(int i=0;i < Nhalos;++i){
    halo_zs_vec.push_back(Utilities::InterpolateYvec(NhalosbinZ,zbins,ran2(seed)));
  }
  
  if(verbose){
    std::cout << "redshift distribution function" << std::endl;
    std::cout << "zbins[]       NhalosbinZ[]" << std::endl;
    
    for(int i=0;i<zbins.size();++i){
      std::cout << zbins[i] << "  " << NhalosbinZ[i] << std::endl;
    }
  }
  
  // sort redshifts
  std::sort(halo_zs_vec.begin(),halo_zs_vec.end());
  
  assert(halo_zs_vec[0] < halo_zs_vec[1]);
  assert(halo_zs_vec[0] < halo_zs_vec[Nhalos-1]);
  
	PosType *theta_pos,*theta2;
	size_t j = 0;
	k2 = 0;
	std::vector<PosType>::iterator it1,it2;

  ///////////////////////////////////////
	for(np=0,mass_max=0;np<NZSamples;np++){

		z1 = np*zsource/(NZSamples);
		z2 = (np+1)*zsource/(NZSamples);

		it1 = std::lower_bound(halo_zs_vec.begin(),halo_zs_vec.end(),z1);
		it2 = std::lower_bound(halo_zs_vec.begin(),halo_zs_vec.end(),z2);
    
		k1 = it1 - halo_zs_vec.begin();
		k2 = it2 - halo_zs_vec.begin();

    Nhaloestot = Nhaloestot_Tab[np] ;
    
    if(verbose){
      std::cout << "   np = " << np << " z: " << z1 << " " << z2 << std::endl;
      std::cout << "          n = " << k2 - k1 << std::endl;
    }
    
		for(i = k1; i < k2; i++){
			PosType Ds = cosmo.angDist(0,halo_zs_vec[i]);
      
			maxr = pi*sqrt(fieldofview/pi)/180. + field_buffer/Ds; // fov is a circle
			rr = maxr*sqrt(ran2(seed));
      
      if(verbose) std::cout << "          maxr = " << maxr << std::endl;

			assert(rr == rr);
      
			theta_pos = new PosType[3];
      
			theta = 2*pi*ran2(seed);
      
			theta_pos[0] = rr*cos(theta);//*Ds;
			theta_pos[1] = rr*sin(theta);//*Ds;
			theta_pos[2] = 0.0;
      
      float mass = pow(10,Utilities::InterpolateYvec(NhalosbinMass[np],Logm,ran2 (seed)));
      
			halo_calc->reset(mass,halo_zs_vec[i]);
      
			float Rmax = halo_calc->getRvir();
			float rscale = Rmax/halo_calc->getConcentration(0);
      assert(rscale < Rmax);
      
      float sigma = 0;
      if(flag_field_gal_on){
        // from Moster et al. 2010ApJ...710..903M
        field_galaxy_mass_fraction = mo*pow(mass/M1,gam1)
        /pow(1+pow(mass/M1,be),(gam1-gam2)/be)/mass;
        if(field_galaxy_mass_fraction > 1.0) field_galaxy_mass_fraction = 1;
        sigma = 126*pow(mass*(1-field_galaxy_mass_fraction)/1.0e10,0.25); // From Tully-Fisher and Bell & de Jong 2001
				//field_halos[j]->initFromMassFunc(mass*(1-field_galaxy_mass_fraction),Rmax,rscale,field_prof_internal_slope,seed);
      }else{
        field_galaxy_mass_fraction = 0;
      }
      
			switch(field_int_prof_type)
			{
				case null_lens:
					ERROR_MESSAGE();
					std::cout << "field_int_prof_type is null!!!!" << std::endl;
					break;
				case nfw_lens:
					//field_halos.push_back(new LensHaloNFW);
          field_halos.push_back(new LensHaloNFW(mass*(1-field_galaxy_mass_fraction),Rmax,halo_zs_vec[i],Rmax/rscale,1.0,0,0));
					break;
				case pnfw_lens:
					//field_halos.push_back(new LensHaloPseudoNFW);
          field_halos.push_back(new LensHaloPseudoNFW(mass*(1-field_galaxy_mass_fraction),Rmax,halo_zs_vec[i],Rmax/rscale,3,1.0,0,0));
					break;
				case pl_lens:
					//field_halos.push_back(new LensHaloPowerLaw);
          field_halos.push_back(new LensHaloPowerLaw(mass*(1-field_galaxy_mass_fraction),Rmax,halo_zs_vec[i],Rmax/rscale,1.0,1.0,0,0));
          
					break;
				case nsie_lens:
          //std::cout << "Warning: All galaxies are spherical" << std::endl;
					field_halos.push_back(new LensHaloRealNSIE(mass*(1-field_galaxy_mass_fraction),halo_zs_vec[i],sigma,0.0,1.0,0,0));
					//field_halos.push_back(new LensHaloRealNSIE);
					break;
				case ana_lens:
					ERROR_MESSAGE();
					std::cout << "AnaNSIE not supported." << std::endl;
					break;
				case uni_lens:
					ERROR_MESSAGE();
					std::cout << "UniNSIE not supported." << std::endl;
					break;
        case moka_lens:
          ERROR_MESSAGE();
          std::cout << "MOKA not supported." << std::endl;
          break;
				case dummy_lens:
					field_halos.push_back(new LensHaloDummy);
          field_halos[j]->setZlens(halo_zs_vec[i]);
					break;
				case hern_lens:
					//field_halos.push_back(new LensHaloHernquist);
          field_halos.push_back(new LensHaloHernquist(mass*(1-field_galaxy_mass_fraction),Rmax,halo_zs_vec[i],rscale,1.0,0,0));
					break;
				case jaffe_lens:
					//field_halos.push_back(new LensHaloJaffe);
          field_halos.push_back(new LensHaloJaffe(mass*(1-field_galaxy_mass_fraction),Rmax,halo_zs_vec[i],rscale,1.0,0,0));
					break;
			}
      
			if(mass > mass_max) {
				mass_max = mass;
				j_max = i;
				z_max = halo_zs_vec[i];
			}
      
			//halo_pos_vec.push_back(theta_pos);
      field_halos.back()->setX(theta_pos);
      ++haloid;
      field_halos.back()->setID(haloid);
      
			++j;
      
			if(flag_field_gal_on){
        switch(field_int_prof_gal_type){
          case null_gal:
            ERROR_MESSAGE();
            std::cout << "flag_field_gal_on is true, but field_int_prof_gal_type is null!!!!" << std::endl;
            break;
          case nsie_gal:
            
            float sigma = 126*pow(mass*field_galaxy_mass_fraction/1.0e10,0.25); // From Tully-Fisher and Bell & de Jong 2001
            //std::cout << "Warning: All galaxies are spherical" << std::endl;
            float fratio = (ran2(seed)+1)*0.5;  //TODO: Ben change this!  This is a kluge.
            float pa = 2*pi*ran2(seed);  //TODO: This is a kluge.
            field_halos.push_back(new LensHaloRealNSIE(mass*field_galaxy_mass_fraction,halo_zs_vec[i],sigma,0.0,fratio,pa,0));
            
            //field_halos[j]->initFromMassFunc(mass*field_galaxy_mass_fraction,Rmax,rscale,field_prof_internal_slope,seed);
            break;
				}
        
        // Another copy of this position must be made to avoid rescaling it twice when it is converted into
        // distance on the lens plane in Lens::buildLensPlanes()
        theta2 = new PosType[3];
        theta2[0]=theta_pos[0]; theta2[1]=theta_pos[1]; theta2[2]=theta_pos[2];
        
        //halo_pos_vec.push_back(theta2);
        field_halos.back()->setX(theta2);
        field_halos.back()->setID(haloid);
        
        ++j;
        
      }
      
		}
	}
  
	assert(k2 == Nhalos);
	delete halo_calc;
  
  if(verbose){
    std::cout << field_halos.size() << " halos created." << std::endl
    << "   largest mass: " << mass_max << "  at redshift redshift: " << z_max << std::endl;
    
  }
  
	if(verbose) std::cout << "leaving Lens::createFieldHalos()" << std::endl;
}


/**
 * \brief Read in information from a Virgo Millennium Data Base http://gavo.mpa-garching.mpg.de/MyMillennium/
 *
 * query select * from MockLensing.dbo.m21_20_39_021_bc03_Ben_halos
 *
 * This is information on the dark matter field_halos only.  There are 13 entries in each line separated by commas.
 *
 *
 * The LensHalo id numbers are set to the id of the parent halo in the simulation.  This
 * is not the FOF parent.  Multiple LensHalos can have the same id because they were derived from the same simulation halo (ex. one for galaxy and one for DM halo).
 *
 */
void Lens::readInputSimFileMillennium(bool verbose)
{
    
  std::cout << "Reading Field Halos from " << field_input_sim_file << std::endl;
	PosType z,vmax,vdisp,r_halfmass;
	unsigned long i,j;
	unsigned long haloid,idd,np;
	const PosType mo=7.3113e10,M1=2.8575e10,gam1=7.17,gam2=0.201,be=0.557;
  PosType field_galaxy_mass_fraction = 0;
  
	PosType rmax=0,rtmp=0;
  PosType theta[2];
  
	std::ifstream file_in(field_input_sim_file.c_str());
	if(!file_in){
		std::cout << "Can't open file " << field_input_sim_file << std::endl;
    ERROR_MESSAGE();
    throw std::runtime_error(" Cannot open file.");
		exit(1);
	}
  
	// skip through header information in data file
	i=0;
	while(file_in.peek() == '#'){
		file_in.ignore(10000,'\n');
		++i;
	}
	if(verbose) std::cout << "skipped "<< i << " comment lines in file " << field_input_sim_file << std::endl;
  
	//std::vector<PosType *> halo_pos_vec;
  Utilities::Geometry::SphericalPoint tmp_sph_point(1,0,0);
  
	// read in data
	int j_max;
	PosType mass_max=0,R_max=0,V_max=0,minmass=1e30;
	//PosType *theta,*theta2;
	int ncolumns = 9;
	//int ncolumns = 13;
  
	void *addr[ncolumns];
  
	addr[0] = &haloid;
	addr[1] = &idd;
	//addr[2] = &ra;
	//addr[3] = &dec;
	addr[2] = &(tmp_sph_point.phi);
	addr[3] = &(tmp_sph_point.theta);
	addr[4] = &z;
	addr[5] = &np;
	addr[6] = &vdisp;
	addr[7] = &vmax;
	addr[8] = &r_halfmass;
  
	unsigned long myint;
	PosType myPosType;
	std::string myline;
	std::string strg;
	std::string f=",";
	std::stringstream buffer;
  
	for(i=0,j=0 ; ; ++i){
		// read a line of data
		myline.clear();
		std::getline(file_in,myline);
    
		if(myline[0] == '#')
			break;
		for(int l=0;l<ncolumns; l++){
			int pos = myline.find(f);
			strg.assign(myline,0,pos);
			buffer << strg;
			if(l <= 1 || l == 5){
        //  if(l <= 2 || l == 7){
				buffer >> myint;
				*((unsigned long *)addr[l]) = myint;
			}
			else{
				buffer >> myPosType;
				*((PosType *)addr[l]) = myPosType;
			}
			myline.erase(0,pos+1);
			strg.clear();
			buffer.clear();
			buffer.str(std::string());
		}
    
		//PosType Ds = cosmo->angDist(0,z);
		//theta[0] = -ra*pi/180.;
		//theta[1] = dec*pi/180.;
    tmp_sph_point.theta *= pi/180;
    tmp_sph_point.phi *= -pi/180;
    
    rtmp = Utilities::Geometry::AngleSeporation(central_point_sphere,tmp_sph_point);
    if(sim_angular_radius > 0 && rtmp > sim_angular_radius) continue;
    if(rtmp > rmax) rmax = rtmp;
    
		// position on lens plane
		//theta = new PosType[2];
    tmp_sph_point.OrthographicProjection(central_point_sphere,theta);
    
    float mass = np*8.6e8/cosmo.gethubble(),sigma=0;
    
    if(flag_field_gal_on){
      // from Moster et al. 2010ApJ...710..903M
      field_galaxy_mass_fraction = mo*pow(mass/M1,gam1)
      /pow(1+pow(mass/M1,be),(gam1-gam2)/be)/mass;
      if(field_galaxy_mass_fraction > 1.0) field_galaxy_mass_fraction = 1;
      sigma = 126*pow(mass*(1-field_galaxy_mass_fraction)/1.0e10,0.25); // From Tully-Fisher and Bell & de Jong 2001
    }else{
      field_galaxy_mass_fraction = 0;
    }
    
    if(np > 0.0 && vdisp > 0.0 && z <= zsource){
      
      switch(field_int_prof_type)
			{
				case null_lens:
					ERROR_MESSAGE();
					std::cout << "field_int_prof_type is null!!!!" << std::endl;
					break;
				case nfw_lens:
					field_halos.push_back(new LensHaloNFW);
					break;
				case pnfw_lens:
					field_halos.push_back(new LensHaloPseudoNFW);
					break;
					ERROR_MESSAGE();
					std::cout << "PseudoNFW not supported." << std::endl;
					break;
				case pl_lens:
					ERROR_MESSAGE();
					std::cout << "PowerLaw not supported." << std::endl;
					break;
				case nsie_lens:
          field_halos.push_back(new LensHaloRealNSIE(mass*field_galaxy_mass_fraction,z,sigma,0.0,1.0,0.0,0));
          
					//field_halos.push_back(new LensHaloRealNSIE);
					break;
				case ana_lens:
					ERROR_MESSAGE();
					std::cout << "AnaNSIE not supported." << std::endl;
					break;
				case uni_lens:
					ERROR_MESSAGE();
					std::cout << "UniNSIE not supported." << std::endl;
					break;
        case moka_lens:
          ERROR_MESSAGE();
          std::cout << "MOKA not supported." << std::endl;
          break;
				case dummy_lens:
					field_halos.push_back(new LensHaloDummy);
					ERROR_MESSAGE();
					std::cout << "Why would you want dummy file halos???" << std::endl;
					break;
				case hern_lens:
					ERROR_MESSAGE();
					std::cout << "Hernquist not supported." << std::endl;
					break;
				case jaffe_lens:
					ERROR_MESSAGE();
					std::cout << "Jaffe not supported." << std::endl;
					break;
			}
      field_halos[j]->setID(haloid);
      
			field_halos[j]->setZlens(z);
      if(field_int_prof_type != nsie_lens){
        field_halos[j]->initFromFile(mass*(1-field_galaxy_mass_fraction),seed,vmax,r_halfmass*cosmo.gethubble());
			}
      
      
			if(field_halos[j]->get_Rmax() > R_max) R_max = field_halos[j]->get_Rmax();
			if(vdisp > V_max) V_max = vdisp;
      
			//halo_pos_vec.push_back(theta);
      field_halos.back()->setX(theta);
      
      /****** test **********
      {
        PosType tmpx[2];
        field_halos.back()->getX(tmpx);
        std::cout << "halo " << tmpx[0] << "  " << tmpx[1] << " " << field_halos.back()->get_mass()
        << " " << field_halos.back()->get_Rmax() << " " << field_halos.back()->getID() << std::endl;
      }*/
      
			if(mass > mass_max) {
				mass_max = mass;
				j_max = j;
			}
			if(mass < minmass) {
				minmass = mass;
			}
      
			++j;
      
      if(flag_field_gal_on){
        float sigma = 126*pow(mass*field_galaxy_mass_fraction/1.0e10,0.25); // From Tully-Fisher and Bell & de Jong 2001
        //std::cout << "Warning: All galaxies are spherical" << std::endl;
        
        //****** test lines taken out
        //field_galaxy_mass_fraction *= 2;
        
        float fratio = (ran2(seed)+1)*0.5;  //TODO: Ben change this!  This is a kluge.
        float pa = 2*pi*ran2(seed);  //TODO: This is a kluge.
        
 				switch(field_int_prof_gal_type){
          case null_gal:
            ERROR_MESSAGE();
            std::cout << "flag_field_gal_on is true, but field_int_prof_gal_type is null!!!!" << std::endl;
            break;
          case nsie_gal:
            field_halos.push_back(new LensHaloRealNSIE(mass*field_galaxy_mass_fraction,z,sigma,0.0,fratio,pa,0));
            break;
          default:
            throw std::runtime_error("Don't support any but NSIE galaxies yet!");
            break;
				}
        
        //field_halos[j]->setZlens(z);
				//field_halos[j]->initFromFile(mass*field_galaxy_mass_fraction,seed,vmax,r_halfmass*cosmo.gethubble());
        
        // Another copy of this position must be made to avoid rescaling it twice when it is converted into
        // distance on the lens plane in Lens::buildLensPlanes()
        //theta2 = new PosType[2];
        //theta2[0]=theta[0]; theta2[1]=theta[1];
				//halo_pos_vec.push_back(theta2);
        field_halos.back()->setX(theta);
        field_halos.back()->setID(haloid);
        
        /****** test **********
        {
          PosType tmpx[2];
          field_halos.back()->getX(tmpx);
          std::cout << "gal " << tmpx[0] << "  " << tmpx[1] << " " << field_halos.back()->get_mass()
          << " " << field_halos.back()->get_Rmax() << " " << sigma << " " << fratio << " " << field_halos.back()->getID() << std::endl;
        }*/
				++j;
			}
      
		}
	}
	file_in.close();
	if(verbose) std::cout << field_halos.size() << " halos read in."<< std::endl
    << "Max input mass = " << mass_max << "  R max = " << R_max << "  V max = " << V_max
    << "Min input mass = " << minmass << std::endl;
  
	/// setting the minimum halo mass in the simulation
	field_min_mass = minmass;
	if(field_buffer > 0.0){
		if(verbose) std::cout << "Overiding field_buffer to make it 0 because halos are read in." << std::endl;
		field_buffer = 0.0;
	}
  
	//halo_pos = Utilities::PosTypeMatrix(field_halos.size(), 3);
  
	//for(i = 0; i < field_halos.size(); ++i)
	//{
	//	halo_pos[i] = halo_pos_vec[i];
	//}
  
	std::cout << "Overiding input file field of view to make it fit the simulation light cone." << std::endl;
	fieldofview = pi*rmax*rmax*pow(180/pi,2);  // Resets field of view to range of input galaxies
	std::cout << "    It is now " << fieldofview << " deg^2" << std::endl;
  
	if(verbose) std::cout << "Setting mass function to Sheth-Tormen." << std::endl;
	field_mass_func_type = ST; // set mass function
  
	if(verbose) std::cout << "sorting in Lens::readInputSimFileMillennium()" << std::endl;
	// sort the field_halos by readshift
	//Lens::quicksort(field_halos.data(),halo_pos,field_halos.size());
  std::sort(field_halos.begin(),field_halos.end(),LensHaloZcompare);
  
	if(verbose) std::cout << "leaving Lens::readInputSimFileMillennium()" << std::endl;
  
  field_buffer = 0.0;
	read_sim_file = true;
  
}

/**
 * \brief Read in information from a MultiDark Halo Catalog
 
 */
void Lens::readInputSimFileMultiDarkHalos(bool verbose)
{
  std::cout << "Reading Field Halos from " << field_input_sim_file << std::endl;
	PosType z,zob,xpos,ypos,zpos,vx,vy,vz,mass;
	unsigned long i,j;
	const PosType mo=7.3113e10,M1=2.8575e10,gam1=7.17,gam2=0.201,be=0.557;
  PosType field_galaxy_mass_fraction = 0;
//  const PosType masslimit =2.0e12;
  const PosType masslimit = 0.0;
  
  
  Utilities::Geometry::SphericalPoint tmp_sph_point(1,0,0);
  
	PosType rmax=0,rtmp=0,boundary_p1[2],boundary_p2[2],boundary_diagonal[2];
  
  std::vector<std::string> filenames;
  //Utilities::ReadFileNames(field_input_sim_file.c_str(),".dat",filenames);
  filenames.push_back(" ");
  //std::vector<PosType *> halo_pos_vec;
  //std::vector<Utilities::Geometry::SphericalPoint> sph_halo_pos_vec;
  
  int j_max;
	PosType mass_max=0,R_max=0,minmass=1e30;
	PosType theta[2];
  PosType center[2] = {0.0,0.0};
	int ncolumns = 11;
  size_t haloid = 0;
  
  void *addr[ncolumns];
  
	//addr[0] = &ra;
	//addr[1] = &dec;
  
  addr[0] = &(tmp_sph_point.phi);
	addr[1] = &(tmp_sph_point.theta);
  
	addr[2] = &z;
	addr[3] = &zob;
	addr[4] = &xpos;
	addr[5] = &ypos;
	addr[6] = &zpos;
	addr[7] = &vx;
	addr[8] = &vy;
	addr[9] = &vz;
	addr[10] = &mass;
  
  //for(int jj=0;jj<filenames.size();++jj){
  for(int jj=0;jj<1;++jj){
    
    //std::ifstream file_in( field_input_sim_file + filenames[jj].c_str());
    std::ifstream file_in( field_input_sim_file );
    if(!file_in){
      std::cout << "Can't open file " << field_input_sim_file + filenames[jj] << std::endl;
      ERROR_MESSAGE();
      throw std::runtime_error(" Cannot open file.");
      exit(1);
    }
    
    std::cout << "reading halos from file: " << field_input_sim_file + filenames[jj] << std::endl;
    
    // skip through header information in data file
    i=0;
    while(file_in.peek() == '#'){
      file_in.ignore(10000,'\n');
      ++i;
    }
    if(verbose) std::cout << "skipped "<< i << " comment lines in file " <<  filenames[jj]
      << std::endl;
    
    // read in data
    
    PosType myPosType;
    std::string myline;
    std::string strg;
    std::string f=" ";
    std::stringstream buffer;
    
    i=j=0;
    myline.clear();
    while(std::getline(file_in,myline)){
      
      int pos = myline.find_first_not_of(f);
      myline.erase(0,pos);
      
      for(int l=0;l<ncolumns; l++){
        pos = myline.find(f);
        strg.assign(myline,0,pos);
        buffer << strg;
        buffer >> myPosType;
        *((PosType *)addr[l]) = myPosType;
        
        myline.erase(0,pos);
        strg.clear();
        buffer.clear();
        buffer.str(std::string());
        
        pos = myline.find_first_not_of(f);
        myline.erase(0,pos);
      }
      ++haloid;
      
      mass = pow(10,mass)/cosmo.gethubble();
      if(mass > masslimit && z <= zsource){
        
        tmp_sph_point.theta *= pi/180;
        tmp_sph_point.phi *= -pi/180;
        
        rtmp = Utilities::Geometry::AngleSeporation(central_point_sphere,tmp_sph_point);
        
        if(sim_angular_radius > 0 && rtmp > sim_angular_radius) continue;
        
        if(rtmp > rmax) rmax = rtmp;
        
        // position on lens plane
        //theta = new PosType[2];
        tmp_sph_point.OrthographicProjection(central_point_sphere,theta);
        
        if(field_halos.size() > 0 ){
          if(boundary_p1[0] > theta[0]) boundary_p1[0] = theta[0];
          if(boundary_p1[1] > theta[1]) boundary_p1[1] = theta[1];
          
          if(boundary_p2[0] < theta[0]) boundary_p2[0] = theta[0];
          if(boundary_p2[1] < theta[1]) boundary_p2[1] = theta[1];
          
          PosType tmp = theta[0]+theta[1];
          if(boundary_diagonal[0] > tmp) boundary_diagonal[0] = tmp;
          if(boundary_diagonal[1] < tmp) boundary_diagonal[1] = tmp;
        }else{
          boundary_p1[0] = boundary_p2[0] = theta[0];
          boundary_p1[1] = boundary_p2[1] = theta[1];
          boundary_diagonal[0] = boundary_diagonal[1] = theta[0]+theta[1];
        }
        
        //theta[0] = -ra*pi/180.;
        //theta[1] = dec*pi/180.;
        
        center[0] += tmp_sph_point.theta;
        center[1] += tmp_sph_point.phi;
        
        float sigma=0;
        
        if(flag_field_gal_on){
          // from Moster et al. 2010ApJ...710..903M
          field_galaxy_mass_fraction = mo*pow(mass/M1,gam1)
          /pow(1+pow(mass/M1,be),(gam1-gam2)/be)/mass;
          if(field_galaxy_mass_fraction > 1.0) field_galaxy_mass_fraction = 1;
          sigma = 126*pow(mass*(1-field_galaxy_mass_fraction)/1.0e10,0.25); // From Tully-Fisher and Bell & de Jong 2001
        }else{
          field_galaxy_mass_fraction = 0;
        }
        
        switch(field_int_prof_type)
        {
          case null_lens:
            ERROR_MESSAGE();
            std::cout << "field_int_prof_type is null!!!!" << std::endl;
            break;
          case nfw_lens:
            // calculate the average size and concentration of a NFW at the mass and reshift
            if(mass > 0){
              HALOCalculator hcalc(&cosmo,mass*(1-field_galaxy_mass_fraction),z);
              
              field_halos.push_back(new LensHaloNFW(mass*(1-field_galaxy_mass_fraction),hcalc.getRvir(),z,hcalc.getConcentration(),1.0,0.0,0));
            }
            break;
          case pnfw_lens:
            field_halos.push_back(new LensHaloPseudoNFW);
            break;
            ERROR_MESSAGE();
            std::cout << "PseudoNFW not supported." << std::endl;
            break;
          case pl_lens:
            ERROR_MESSAGE();
            std::cout << "PowerLaw not supported." << std::endl;
            break;
          case nsie_lens:
            field_halos.push_back(new LensHaloRealNSIE(mass*(1-field_galaxy_mass_fraction),z,sigma,0.0,1.0,0.0,0));
            
            //field_halos.push_back(new LensHaloRealNSIE);
            break;
          case ana_lens:
            ERROR_MESSAGE();
            std::cout << "AnaNSIE not supported." << std::endl;
            break;
          case uni_lens:
            ERROR_MESSAGE();
            std::cout << "UniNSIE not supported." << std::endl;
            break;
          case moka_lens:
            ERROR_MESSAGE();
            std::cout << "MOKA not supported." << std::endl;
            break;
         case dummy_lens:
            field_halos.push_back(new LensHaloDummy);
            ERROR_MESSAGE();
            std::cout << "Why would you want dummy file halos???" << std::endl;
            break;
          case hern_lens:
            ERROR_MESSAGE();
            std::cout << "Hernquist not supported." << std::endl;
            break;
          case jaffe_lens:
            ERROR_MESSAGE();
            std::cout << "Jaffe not supported." << std::endl;
            break;
        }
        
        //if(mass > 0.0) halo_pos_vec.push_back(theta);
        if(mass > 0.0){
          field_halos.back()->setX(theta);
          field_halos.back()->setID(haloid);
        }
        if(mass > mass_max) {
          mass_max = mass;
          j_max = j;
        }
        if(mass < minmass) {
          minmass = mass;
        }
        
        ++j;
        
        if(flag_field_gal_on){
          float sigma = 126*pow(mass*field_galaxy_mass_fraction/1.0e10,0.25); // From Tully-Fisher and Bell & de Jong 2001
          //std::cout << "Warning: All galaxies are spherical" << std::endl;
          float fratio = (ran2(seed)+1)*0.5;  //TODO: Ben change this!  This is a kluge.
          float pa = 2*pi*ran2(seed);  //TODO: This is a kluge.
          
          switch(field_int_prof_gal_type){
            case null_gal:
              ERROR_MESSAGE();
              std::cout << "flag_field_gal_on is true, but field_int_prof_gal_type is null!!!!" << std::endl;
              break;
            case nsie_gal:
              field_halos.push_back(new LensHaloRealNSIE(mass*field_galaxy_mass_fraction,z,sigma,0.0,fratio,pa,0));
              break;
            default:
              throw std::runtime_error("Don't support any but NSIE galaxies yet!");
              break;
          }
          
          //field_halos[j]->setZlens(z);
          //field_halos[j]->initFromFile(mass*field_galaxy_mass_fraction,seed,vmax,r_halfmass*cosmo.gethubble());
          
          // Another copy of this position must be made to avoid rescaling it twice when it is converted into distance on the lens plane in Lens::buildLensPlanes()
          //theta2 = new PosType[2];
          //theta2[0]=theta[0]; theta2[1]=theta[1];
          //halo_pos_vec.push_back(theta2);
          field_halos.back()->setX(theta);
          field_halos.back()->setID(haloid);
          
          ++j;
        }
        
      }
      myline.clear();
      ++i;
    }
    if(verbose){
      std::cout << field_halos.size() << " halos read in."<< std::endl;
      std::cout << "center is : theta:" << center[0]/field_halos.size() << "  phi:" << center[1]/field_halos.size() << std::endl;
    }
    file_in.close();
  }
  
  
	if(verbose) std::cout << field_halos.size() << " halos read in."<< std::endl
    << "Max input mass = " << mass_max << "  R max = " << R_max
    << " Min imput mass = " << minmass << std::endl;
  
	/// setting the minimum halo mass in the simulation
	field_min_mass = minmass;
	if(field_buffer > 0.0){
		if(verbose) std::cout << "Overiding field_buffer to make it 0 because halos are read in." << std::endl;
		field_buffer = 0.0;
	}
  
	//halo_pos = Utilities::PosTypeMatrix(field_halos.size(), 3);
  
	//for(i = 0; i < field_halos.size(); ++i)
	//{
	//	halo_pos[i] = halo_pos_vec[i];
	//}
  
  // determine if the region is a circle or a rectangle
  //PosType diagonal1 = (boundary_diagonal[1] - boundary_diagonal[0])/sqrt(2);
  //PosType diagonal2 = sqrt(pow(boundary_p2[0] - boundary_p1[0],2) + pow(boundary_p2[1] - boundary_p1[1],2));
  
	std::cout << "Overiding input file field of view to make it fit the simulation light cone." << std::endl;
  rmax = (boundary_p2[0] - boundary_p1[0])/2;
  /*if(diagonal1 < diagonal2*0.9){
   // circular region
   rmax = diagonal1/2;
   fieldofview = pi*rmax*rmax*pow(180/pi,2);  // Resets field of view to range of input galaxies
   inv_ang_screening_scale = 0.0;
   }else{
   fieldofview = (boundary_p2[0] - boundary_p1[0])*(boundary_p2[1] - boundary_p1[1])*pow(180/pi,2);
   rmax = diagonal2/2;
   inv_ang_screening_scale = 5.0/(MIN(boundary_p2[0] - boundary_p1[0],boundary_p2[1] - boundary_p1[1]));
   }*/
  
  if(sim_angular_radius == 0.0){
    fieldofview = (boundary_p2[0] - boundary_p1[0])*(boundary_p2[1] - boundary_p1[1])*pow(180/pi,2);
    inv_ang_screening_scale = 5.0/(MIN(boundary_p2[0] - boundary_p1[0],boundary_p2[1] - boundary_p1[1]));
  }else{
    fieldofview = pi*rmax*rmax*pow(180/pi,2);
    inv_ang_screening_scale = 0.0;
  }
  
	if(verbose) std::cout << "Setting mass function to Sheth-Tormen." << std::endl;
	field_mass_func_type = ST; // set mass function
  
	if(verbose) std::cout << "sorting in Lens::readInputSimFileMultiDarkHalos()" << std::endl;
	// sort the field_halos by readshift
	//Lens::quicksort(field_halos.data(),halo_pos,field_halos.size());
  std::sort(field_halos.begin(),field_halos.end(),LensHaloZcompare);
  
  
	if(verbose) std::cout << "leaving Lens::readInputSimFileMultiDarkHalos()" << std::endl;
  
  field_buffer = 0.0;
	read_sim_file = true;
}

/**
 * \brief Read in information from a catalog of observed galaxies
 *
 * The LensHalo id numbers are set to the id of the parent halo in the simulation.  In this case the id 
 * numbers are the order they appear in the halo catalog.
 */
void Lens::readInputSimFileObservedGalaxies(bool verbose)
{
  std::cout << "Reading Field Halos from " << field_input_sim_file << std::endl;
  PosType z,mass,rcut,vdist;
  unsigned long i,j;
  //const PosType mo=7.3113e10,M1=2.8575e10,gam1=7.17,gam2=0.201,be=0.557;
  PosType field_galaxy_mass_fraction = 0;
  //const PosType masslimit =2.0e12;

  Utilities::Geometry::SphericalPoint tmp_sph_point(1,0,0);
  
  PosType rmax=0,rtmp=0,boundary_p1[2],boundary_p2[2],boundary_diagonal[2];
  
  //Utilities::ReadFileNames(field_input_sim_file.c_str(),".dat",filenames);
  //filenames.push_back(" ");
  //std::vector<PosType *> halo_pos_vec;
  //std::vector<Utilities::Geometry::SphericalPoint> sph_halo_pos_vec;
  
  int j_max;
  PosType mass_max=0,R_max=0,minmass=1e30;
  PosType *theta;
  PosType center[2] = {0.0,0.0};
  int ncolumns = 6;
  size_t haloid = 0;
  
  void *addr[ncolumns];
  
  //addr[0] = &ra;
  //addr[1] = &dec;
 
  addr[0] = &haloid;
  addr[1] = &(tmp_sph_point.phi);
  addr[2] = &(tmp_sph_point.theta);
  addr[3] = &z;
  addr[4] = &rcut;
  addr[5] = &vdist;
  
  std::ifstream file_in( field_input_sim_file );
  if(!file_in){
    std::cout << "Can't open file " << field_input_sim_file << std::endl;
    ERROR_MESSAGE();
    throw std::runtime_error(" Cannot open file.");
    exit(1);
  }
  
  std::cout << "reading halos from file: " << field_input_sim_file << std::endl;
  
  // skip through header information in data file
  i=0;
  while(file_in.peek() == '#'){
    file_in.ignore(10000,'\n');
    ++i;
  }
  if(verbose) std::cout << "skipped "<< i << " comment lines in file "
    << std::endl;
  
  // read in data
  
  PosType myPosType;
  std::string myline;
  std::string strg;
  std::string f=" ";
  std::stringstream buffer;
  
  i=j=0;
  myline.clear();
  while(std::getline(file_in,myline)){
    
    int pos = myline.find_first_not_of(f);
    myline.erase(0,pos);
    
    for(int l=0;l<ncolumns; l++){
      //std::cout << myline << std::endl;
      
      pos = myline.find(f);
      strg.assign(myline,0,pos);
      buffer << strg;
      buffer >> myPosType;
      *((PosType *)addr[l]) = myPosType;
      
      myline.erase(0,pos);
      strg.clear();
      buffer.clear();
      buffer.str(std::string());
      
      pos = myline.find_first_not_of(f);
      myline.erase(0,pos);
    }
    
    for(int l=0;l<ncolumns; l++) std::cout << *((PosType *)(addr[l])) << "  ";
    std::cout << std::endl;
      
    tmp_sph_point.theta *= pi/180;
    tmp_sph_point.phi *= pi/180;
    rcut *= 1.0e-3;
    
    rtmp = Utilities::Geometry::AngleSeporation(central_point_sphere,tmp_sph_point);
    
    if(sim_angular_radius > 0 && rtmp > sim_angular_radius) continue;
    
    if(rtmp > rmax) rmax = rtmp;
    
    // position on lens plane
    theta = new PosType[2];
    tmp_sph_point.OrthographicProjection(central_point_sphere,theta);
    
    if(field_halos.size() > 0 ){
      if(boundary_p1[0] > theta[0]) boundary_p1[0] = theta[0];
      if(boundary_p1[1] > theta[1]) boundary_p1[1] = theta[1];
      
      if(boundary_p2[0] < theta[0]) boundary_p2[0] = theta[0];
      if(boundary_p2[1] < theta[1]) boundary_p2[1] = theta[1];
      
      PosType tmp = theta[0]+theta[1];
      if(boundary_diagonal[0] > tmp) boundary_diagonal[0] = tmp;
      if(boundary_diagonal[1] < tmp) boundary_diagonal[1] = tmp;
    }else{
      boundary_p1[0] = boundary_p2[0] = theta[0];
      boundary_p1[1] = boundary_p2[1] = theta[1];
      boundary_diagonal[0] = boundary_diagonal[1] = theta[0]+theta[1];
    }
    
    //theta[0] = -ra*pi/180.;
    //theta[1] = dec*pi/180.;
    
    center[0] += tmp_sph_point.theta;
    center[1] += tmp_sph_point.phi;
    
    /*
     if(flag_field_gal_on){
     // from Moster et al. 2010ApJ...710..903M
     field_galaxy_mass_fraction = mo*pow(mass/M1,gam1)
     /pow(1+pow(mass/M1,be),(gam1-gam2)/be)/mass;
     if(field_galaxy_mass_fraction > 1.0) field_galaxy_mass_fraction = 1;
     sigma = 126*pow(mass*(1-field_galaxy_mass_fraction)/1.0e10,0.25); // From Tully-Fisher and Bell & de Jong 2001
     }else{
     field_galaxy_mass_fraction = 0;
     }
     */
    
    switch(field_int_prof_type)
    {
      case null_lens:
        ERROR_MESSAGE();
        std::cout << "field_int_prof_type is null!!!!" << std::endl;
        break;
      case nfw_lens:
        // calculate the average size and concentration of a NFW at the mass and reshift

        std::cout << "Making an NFW halo, but not of the right mass!!!!" << std::endl;
      {
        mass = pi*vdist*vdist*rcut/Grav/lightspeed/lightspeed/field_galaxy_mass_fraction;
        
        HALOCalculator hcalc(&cosmo,mass,z);
        
        field_halos.push_back(new LensHaloNFW(mass,hcalc.getRvir(),z,hcalc.getConcentration(),1.0,0.0,0));
      }
        break;
      case pnfw_lens:
        ERROR_MESSAGE();
        std::cout << "PseudoNFW not supported." << std::endl;
        break;
      case pl_lens:
        ERROR_MESSAGE();
        std::cout << "PowerLaw not supported." << std::endl;
        break;
      case nsie_lens:
        
        mass = pi*vdist*vdist*rmax/Grav/lightspeed/lightspeed;
        field_halos.push_back(new LensHaloRealNSIE(mass,z,vdist,0.0,1.0,0.0,0));
        
        break;
      case ana_lens:
        ERROR_MESSAGE();
        std::cout << "AnaNSIE not supported." << std::endl;
        break;
      case uni_lens:
        ERROR_MESSAGE();
        std::cout << "UniNSIE not supported." << std::endl;
        break;
      case moka_lens:
        ERROR_MESSAGE();
        std::cout << "MOKA not supported." << std::endl;
        break;
      case dummy_lens:
        field_halos.push_back(new LensHaloDummy);
        ERROR_MESSAGE();
        std::cout << "Why would you want dummy file halos???" << std::endl;
        break;
      case hern_lens:
        ERROR_MESSAGE();
        std::cout << "Hernquist not supported." << std::endl;
        break;
      case jaffe_lens:
        ERROR_MESSAGE();
        std::cout << "Jaffe not supported." << std::endl;
        break;
    }
    
    //if(mass > 0.0) halo_pos_vec.push_back(theta);
    if(mass > 0.0){
      field_halos.back()->setX(theta);
      field_halos.back()->setID(haloid);
    }
    if(mass > mass_max) {
      mass_max = mass;
      j_max = j;
    }
    if(mass < minmass) {
      minmass = mass;
    }
    
    ++j;
    
    /*
     if(flag_field_gal_on){
     float sigma = 126*pow(mass*field_galaxy_mass_fraction/1.0e10,0.25); // From Tully-Fisher and Bell & de Jong 2001
     //std::cout << "Warning: All galaxies are spherical" << std::endl;
     float fratio = (ran2(seed)+1)*0.5;  //TODO: Ben change this!  This is a kluge.
     float pa = 2*pi*ran2(seed);  //TODO: This is a kluge.
     
     switch(field_int_prof_gal_type){
     case null_gal:
     ERROR_MESSAGE();
     std::cout << "flag_field_gal_on is true, but field_int_prof_gal_type is null!!!!" << std::endl;
     break;
     case nsie_gal:
     field_halos.push_back(new LensHaloRealNSIE(mass*field_galaxy_mass_fraction,z,sigma,0.0,fratio,pa,0));
     break;
     default:
     throw std::runtime_error("Don't support any but NSIE galaxies yet!");
     break;
     }
     
     //field_halos[j]->setZlens(z);
     //field_halos[j]->initFromFile(mass*field_galaxy_mass_fraction,seed,vmax,r_halfmass*cosmo.gethubble());
     
     // Another copy of this position must be made to avoid rescaling it twice when it is converted into
     // distance on the lens plane in Lens::buildLensPlanes()
     theta2 = new PosType[2];
     theta2[0]=theta[0]; theta2[1]=theta[1];
     //halo_pos_vec.push_back(theta2);
     field_halos.back()->setX(theta2);
     field_halos.back()->setID(haloid);
     
     ++j;
     }
     */
    
    myline.clear();
    ++i;
  }
  if(verbose){
    std::cout << field_halos.size() << " halos read in."<< std::endl;
    std::cout << "center is at: theta:" << center[0]*180/pi/field_halos.size() << "  phi:" << center[1]*180/pi/field_halos.size() << " degrees" << std::endl;
  }
  file_in.close();
  
  
  
  if(verbose) std::cout << field_halos.size() << " halos read in."<< std::endl
    << "Max input mass = " << mass_max << "  R max = " << R_max
    << " Min input mass = " << minmass << std::endl;
  
  /// setting the minimum halo mass in the simulation
  field_min_mass = minmass;
  if(field_buffer > 0.0){
    if(verbose) std::cout << "Overiding field_buffer to make it 0 because halos are read in." << std::endl;
    field_buffer = 0.0;
  }
  
  //halo_pos = Utilities::PosTypeMatrix(field_halos.size(), 3);
  
  //for(i = 0; i < field_halos.size(); ++i)
  //{
  //	halo_pos[i] = halo_pos_vec[i];
  //}
  
  // determine if the region is a circle or a rectangle
  //PosType diagonal1 = (boundary_diagonal[1] - boundary_diagonal[0])/sqrt(2);
  //PosType diagonal2 = sqrt(pow(boundary_p2[0] - boundary_p1[0],2) + pow(boundary_p2[1] - boundary_p1[1],2));
  
  std::cout << "Overiding input file field of view to make it fit the simulation light cone." << std::endl;
  rmax = (boundary_p2[0] - boundary_p1[0])/2;
  
  fieldofview = (boundary_p2[0] - boundary_p1[0])*(boundary_p2[1] - boundary_p1[1])*pow(180/pi,2);
  std::cout << "Field of view is " << fieldofview << " sq.deg." << std::endl;
  inv_ang_screening_scale = 0.0;

  
  if(verbose) std::cout << "sorting in Lens::readInputSimFileObservedGalaxies()" << std::endl;
  // sort the field_halos by readshift
  std::sort(field_halos.begin(),field_halos.end(),
            [](LensHalo *lh1,LensHalo *lh2){return (lh1->getZlens() < lh1->getZlens());});
  
  
  if(verbose) std::cout << "leaving Lens::readInputSimFileObservedGalaxies()" << std::endl;
  
  field_buffer = 0.0;
  read_sim_file = true;
}

void Lens::combinePlanes(bool verbose)
{
  if(verbose)
  {
    std::cout << std::endl << "Lens::combinePlanes before clearing." << std::endl ;
    for(int i=0;i<plane_redshifts.size();i++) std::cout << plane_redshifts[i] << " " ;
    std::cout << std::endl ;
    for(int i=0;i<Dl.size();i++) std::cout << Dl[i] << " " ;
    std::cout << std::endl ;
    for(int i=0;i<dDl.size();i++) std::cout << dDl[i] << " " ;
    std::cout << std::endl << std::endl ;
    std::cout << "Lens::combinePlanes : field_planes.size() = " << field_planes.size() << " , main_planes.size() = " << main_planes.size() << std::endl ;
    std::cout << "Lens::combinePlanes : field_plane_redshifts = " ;
    for(int i=0;i<field_plane_redshifts.size();i++) std::cout << field_plane_redshifts[i] << " " ;
    std::cout << std::endl ;
    std::cout << "Lens::combinePlanes : main_plane_redshifts = " ;

    for(int i=0;i<main_plane_redshifts.size();i++) std::cout << main_plane_redshifts[i] << " " ;
    std::cout << std::endl ;
  }
  
  // clear old plane configuration
  lensing_planes.clear();
  plane_redshifts.clear();
  Dl.clear();
  dDl.clear();

  // copy main and field planes into master Dl
  Dl.resize(field_Dl.size() + main_Dl.size());
  int i;
  for(i =0; i < field_Dl.size(); ++i){
    Dl[i] = field_Dl[i];
  }
  int j = 0;
  while(i < Dl.size()){
    Dl[i++] = main_Dl[j++];
  }
  
  if(verbose)
  {
    std::cout << "Lens::combinePlanes : before sorting : Dl master = " ;
    for(int i=0;i<Dl.size();i++) std::cout << std::setprecision(13) << Dl[i] << " " ;
    std::cout << std::endl ;
  }
        
  // sort these Dl and keep an index so that the identity of each Dl is remembered
  std::vector<size_t> index(Dl.size());
  Utilities::sort_indexes(Dl,index);
  std::sort(Dl.begin(),Dl.end());
  
  // changing the position of the planes too close to each other
  for(int i=1; i < Dl.size(); ++i){
    if( (Dl[i] - Dl[i-1]) < MIN_PLANE_DIST) Dl[i] = Dl[i-1] + MIN_PLANE_DIST;
  }

  if(verbose)
  {
    std::cout << "Lens::combinePlanes : after sorting and adjusting distances : Dl master = " ;
    for(int i=0;i<Dl.size();i++) std::cout << std::setprecision(13) << Dl[i] << " " ;
    std::cout << std::endl ;
  }
  
  // filling the tables for redshift and lensing planes
  for(auto i : index){
    if(i<field_Dl.size()){
      plane_redshifts.push_back(field_plane_redshifts[i]);
      lensing_planes.push_back(field_planes[i]);
    }else{
      plane_redshifts.push_back(main_plane_redshifts[i - field_Dl.size()]);
      lensing_planes.push_back(main_planes[i - field_Dl.size()]);
    }
  }
  
  if(verbose)
  {
    std::cout << "Lens::combinePlanes : redshifts = " ;
    for(int i=0;i<plane_redshifts.size();i++) std::cout << std::setprecision(13) << plane_redshifts[i] << " " ;
    std::cout << std::endl ;
  }
  
  assert(lensing_planes.size() == field_planes.size() + main_planes.size());
  assert(zsource > plane_redshifts.back());
  
  
  // add the pseudo-plane for rayshooting at the end of the arrays
  plane_redshifts.push_back(zsource);
  Dl.push_back(cosmo.coorDist(0, zsource));
  
  // calculate deltas
  dDl.push_back(Dl[0]);
  for(std::size_t i = 1; i < Dl.size(); ++i)
    dDl.push_back(Dl[i] - Dl[i-1]); // distance from plane i-1 to plane i
  
  // output resulting setup
  if(verbose)

  {
    std::cout << "\ncombinePlanes()" << "\n---------------" << std::endl;
    std::cout << "\nz:";
    for(std::size_t i = 0, n = plane_redshifts.size(); i < n; ++i) std::cout << " " << plane_redshifts[i];
    std::cout << "\nDl:";
    for(std::size_t i = 0, n = Dl.size(); i < n; ++i) std::cout << std::setprecision(12) << " " << Dl[i];
    std::cout << "\ndDl:";
    for(std::size_t i = 0, n = dDl.size(); i < n; ++i) std::cout << " " << dDl[i];
    std::cout << "\n" << std::endl;
  }
  
}



void Lens::buildPlanes(InputParams& params, bool verbose)
{
	// build field
	if(!flag_switch_field_off)
	{
		// set the distances of the field planes
		setupFieldPlanes();

		// create or read the field halos
		if(sim_input_flag){
      if(field_input_sim_format == MillenniumObs) readInputSimFileMillennium(verbose);
      if(field_input_sim_format == MultiDarkHalos) readInputSimFileMultiDarkHalos(verbose);
      if(field_input_sim_format == ObservedData) readInputSimFileObservedGalaxies(verbose);
		}
    else{
      createFieldHalos(verbose);
		}
		// create field planes and sort halos onto them
		createFieldPlanes(verbose);
	}
  
	// build main
	if(flag_switch_main_halo_on || pixel_map_on)
	{
		// create the main halos
		createMainHalos(params);
		
		// create the main planes for the halos
		createMainPlanes();
	}
	
	// combine the different planes
	combinePlanes(verbose);
}

/**
 * \brief Changes the maximum redshift that the rays are shot to.
 *
 * The multilens must have been initially constructed with a source redshift that is higher
 * than this redshift.  This is used to rayshoot to a source whose line of sight passes through the
 * simulation volume.  The source can be at higher redshift than the simulation volume.
 *
 * To revert the source redshift to its original value use Lens::RevertSourcePlane().
 *
 */
short Lens::ResetSourcePlane(
                             PosType z                 /// redshift of implanted source
                             ,bool nearest           /** If true, set the source plane to the nearest (in coordinate distance)
                                                      * lensing plane that was created already.  This can be used to avoid self-lensing
                                                      * by the halo of the source.  If the source is at higher redshift than the simulation
                                                      * volume the source will be at its real redshift.
                                                      */
                             ,unsigned long GalID
                             ,PosType *xx
                             ,bool verbose
                             ){
	unsigned long j;
	short out=0;
  
	toggle_source_plane = true;
  
	if(z<=0.0){
		std::cout << "Warning: Source redshift can't be set to " << z << " in MultiLens::ResetSourcePlane." << endl;
		return out;
	}
  
  
	// distance to new source plane
	PosType Ds = cosmo.coorDist(0,z);
	// find bounding index
	locateD(Dl.data()-1,lensing_planes.size(),Ds,&j);
	// j is the index of the next plane at higher redshift, This plane will be temporarily replaced and used as a source plane
	assert(j <= lensing_planes.size() && j >=0);
  
	if(j > 0)
	{
		// check if source plane coincides with previous lens plane
		if(Dl[j-1] == Ds)
			--j;
		// or check if previous plane is nearer when asked to
		else if(nearest)
		{
			PosType z1 = cosmo.invCoorDist(Dl[j]-0.5*dDl[j]);
			if(z < z1)
				--j;
		}
	}
  
	if(nearest && (j < lensing_planes.size()) ){
		zs_implant = plane_redshifts[j];
		Ds_implant = Dl[j];
		if(j > 0) dDs_implant = dDl[j];
		else  dDs_implant = Ds_implant;
	}else{
		// if nearest==false or the source is at higher redshift than the last plane use the real redshift
		Ds_implant = Ds;
		zs_implant = z;
		if(j > 0) dDs_implant = cosmo.coorDist(plane_redshifts[j-1],z); //Ds - Dl[j-1];
		else  dDs_implant = Ds;
	}
  
	if(verbose) std::cout << "Source on plane " << j << " zs " << zs_implant << " Ds " << Ds << " dDs " << dDs_implant << std::endl;
  
	index_of_new_sourceplane = j;
  
	out = j;
	return out;
}

/// Sort field_halos[], brr[][], and id[] by content off arr[]
void Lens::quicksort(LensHaloHndl *halos,PosType **pos,unsigned long N){
	PosType pivotvalue;
	unsigned long pivotindex,newpivotindex,i;
  
	if(N <= 1) return ;
  
	// pick pivot as the median of the first, last and middle values
	if ((halos[0]->getZlens() >= halos[N/2]->getZlens() && halos[0]->getZlens() <= halos[N-1]->getZlens())
			|| (halos[0]->getZlens() >= halos[N-1]->getZlens() && halos[0]->getZlens() <= halos[N/2]->getZlens())) pivotindex = 0;
	else if ((halos[N/2]->getZlens() >= halos[0]->getZlens() && halos[N/2]->getZlens() <= halos[N-1]->getZlens())
           || (halos[N/2]->getZlens() >= halos[N-1]->getZlens() && halos[N/2]->getZlens() <= halos[0]->getZlens())) pivotindex = N/2;
	else pivotindex = N-1;
	pivotvalue=halos[pivotindex]->getZlens();
  
	// move pivet to end of halosay
	std::swap(halos[pivotindex],halos[N-1]);
	std::swap(pos[pivotindex],pos[N-1]);
	newpivotindex=0;
  
	// partition list and halosay
	for(i=0;i<N;++i){
		if(halos[i]->getZlens() <= pivotvalue){
			std::swap(halos[newpivotindex],halos[i]);
			std::swap(pos[newpivotindex],pos[i]);
			++newpivotindex;
		}
	}
	--newpivotindex;
  
	quicksort(&halos[0],pos,newpivotindex);
	quicksort(&halos[newpivotindex+1],&pos[newpivotindex+1],N-newpivotindex-1);
  
	return ;
}<|MERGE_RESOLUTION|>--- conflicted
+++ resolved
@@ -12,11 +12,7 @@
 
 using namespace std;
 
-<<<<<<< HEAD
 #define MIN_PLANE_DIST 1E-8
-=======
-#define MIN_PLANE_DIST 1.E-8
->>>>>>> 887f091f
 
 namespace
 {
