/*
 * halo_model.cpp
 *
 *  Created on: Jan 14, 2012
 *      Author: mpetkova, bmetcalf
 */

#include "slsimlib.h"
#include <algorithm>
#include "lens_halos.h"
#include <iomanip>      // std::setprecision

using namespace std;

#define MIN_PLANE_DIST 1E-6

namespace
{
	class lens_halo_less
	{
	public:
		lens_halo_less(const COSMOLOGY& c) : cosmo(c) {}
		
		bool operator()(const LensHalo* a, const LensHalo* b)
		{
			// compare sizes and check that b is not in eps around a
			return (a->getZlens() < b->getZlens()) && fabs(cosmo.coorDist(a->getZlens(), b->getZlens())) > MIN_PLANE_DIST;
		}
		
	private:
		const COSMOLOGY& cosmo;
	};
}


/**
 * \brief Creates an empty lens. Main halos and field halos need to be inserted by hand from the user.
 */
Lens::Lens(long* my_seed,PosType z_source, CosmoParamSet cosmoset,bool verbose)
: seed(my_seed), cosmo(cosmoset),zsource(z_source), central_point_sphere(1,0,0), inv_ang_screening_scale(0)
{
  init_seed = 0;
  
	if((cosmo.getOmega_matter() + cosmo.getOmega_lambda()) != 1.0)
	{
		printf("ERROR: Lens can only handle flat universes at present. Must change cosmology.\n");
		exit(1);
	}
<<<<<<< HEAD
  
  field_Nplanes_current = 0 ;
  field_Nplanes_original = 0;
	
	read_sim_file = false;
	
  charge = 4*pi*Grav;
	if(verbose) std::cout << "charge: " << charge << std::endl;
	
	// initially let source be the one inputed from parameter file
	index_of_new_sourceplane = -1;
	toggle_source_plane = false;
  flag_switch_deflection_off = false;
  flag_switch_lensing_off = false;
  
  //charge = cosmo.angDist(zsource)/cosmo.angDist(0.3)/cosmo.angDist(0.3,zsource);
  //charge = 4*pi/cosmo.angDist(0.3);
=======
>>>>>>> 8acdad67

  defaultParams(z_source,verbose);
  if(verbose) std::cout << "charge: " << charge << std::endl;

  // initially let source be the one inputed from parameter file
	//index_of_new_sourceplane = -1;
	//toggle_source_plane = false;
  //flag_switch_deflection_off = false;
  //flag_switch_lensing_off = false;
  
  PosType ztmp = zsource;
  combinePlanes(verbose);
  if(zsource != ztmp) ResetSourcePlane(ztmp,false);
  std::cout << "number of field halos : " << field_halos.size() << std::endl;
}

Lens::Lens(long* my_seed,PosType z_source, const COSMOLOGY &cosmoset,bool verbose)
: seed(my_seed), cosmo(cosmoset),zsource(z_source), central_point_sphere(1,0,0), inv_ang_screening_scale(0)
{
  init_seed = 0;
  
  if((cosmo.getOmega_matter() + cosmo.getOmega_lambda()) != 1.0)
  {
    printf("ERROR: Lens can only handle flat universes at present. Must change cosmology.\n");
    exit(1);
  }
  
  defaultParams(z_source,verbose);
  if(verbose) std::cout << "charge: " << charge << std::endl;

  // initially let source be the one inputed from parameter file
  //index_of_new_sourceplane = -1;
  //toggle_source_plane = false;
  //flag_switch_deflection_off = false;
  //flag_switch_lensing_off = false;
  
  PosType ztmp = zsource;
  combinePlanes(verbose);
  if(zsource != ztmp) ResetSourcePlane(ztmp,false);
  std::cout << "number of field halos :" << field_halos.size() << std::endl;
}


/**
 * \ingroup Constructor
 * \brief allocates space for the halo trees and the inout lens, if there is any
 */
Lens::Lens(InputParams& params, long* my_seed, CosmoParamSet cosmoset, bool verbose)
: seed(my_seed), cosmo(cosmoset), central_point_sphere(1,0,0), inv_ang_screening_scale(0)
{
  
  //init_params = params;
  init_seed = *my_seed;
  
	readCosmology(params);
	
	if((cosmo.getOmega_matter() + cosmo.getOmega_lambda()) != 1.0)
	{
		printf("ERROR: Lens can only handle flat universes at present. Must change cosmology.\n");
		exit(1);
	}
	
	assignParams(params);
	
	read_sim_file = false;
	
	charge = 4*pi*Grav;
	if(verbose) std::cout << "charge: " << charge << std::endl;
	
	// initially let source be the one inputed from parameter file
	index_of_new_sourceplane = -1;
	toggle_source_plane = false;

  
  if(flag_switch_field_off == false) {
    std::cout << "Nzbins = " << Nzbins << std::endl ;
    
    // Resizing the "number of Halos" binning table :
    zbins.resize(Nzbins) ;
    NhalosbinZ.resize(Nzbins) ;
    Nhaloestot_Tab.resize (NZSamples);
    
    // Initialising the "number of Halos" binning table :
    for(int k=0 ; k<Nzbins ; k++)
    {
      zbins[k] = 0. ;
      NhalosbinZ[k] = 0. ;
    }
    aveNhalosField = 0. ;
    for(int k=0 ; k<NZSamples ; k++) Nhaloestot_Tab[k] = 0. ;
    
    // Computing the number of halos per bins :
    if(sim_input_flag){
      // Do Nothing ! No step is necessary here !
    }
    else {
      if(field_buffer == 0.0){
        field_buffer = pow(3.0e14/800/pi/cosmo.rho_crit(0),1.0/3.);
        std::cout << "    Resetting field buffer to " << field_buffer << " Mpc." << std::endl;
      }
      // Compute the distribution variables :
      ComputeHalosDistributionVariables();
      // for (int i=0; i<Nzbins; i++) std::cout << NhalosbinZ[i] << " " ;
      // std::cout << std::endl ;
    }
    
    std::cout << "Lens : field_Nplanes_original = " << field_Nplanes_original << std::endl ;
  }
  
  // set up the lens contents :
  PosType ztmp = zsource;
	buildPlanes(params, verbose);
  if(zsource != ztmp) ResetSourcePlane(ztmp,false);
  std::cout << "number of field halos : " << field_halos.size() << std::endl;

}
/**
 * \ingroup Constructor
 * \brief allocates space for the halo trees and the inout lens, if there is any
 */
Lens::Lens(InputParams& params, long* my_seed, const COSMOLOGY &cosmoset, bool verbose)
: seed(my_seed), cosmo(cosmoset), central_point_sphere(1,0,0), inv_ang_screening_scale(0)
{
  
  //init_params = params;
  init_seed = *my_seed;
  
  readCosmology(params);
  
  if((cosmo.getOmega_matter() + cosmo.getOmega_lambda()) != 1.0)
  {
    printf("ERROR: Lens can only handle flat universes at present. Must change cosmology.\n");
    exit(1);
  }
  
  assignParams(params);
  
  read_sim_file = false;
  
  charge = 4*pi*Grav;
  if(verbose) std::cout << "charge: " << charge << std::endl;
  
  // initially let source be the one inputed from parameter file
  index_of_new_sourceplane = -1;
  toggle_source_plane = false;
  
  
  if(flag_switch_field_off == false) {
    std::cout << "Nzbins = " << Nzbins << std::endl ;
    
    // Resizing the "number of Halos" binning table :
    zbins.resize(Nzbins) ;
    NhalosbinZ.resize(Nzbins) ;
    Nhaloestot_Tab.resize (NZSamples);
    
    // Initialising the "number of Halos" binning table :
    for(int k=0 ; k<Nzbins ; k++)
    {
      zbins[k] = 0. ;
      NhalosbinZ[k] = 0. ;
    }
    aveNhalosField = 0. ;
    for(int k=0 ; k<NZSamples ; k++) Nhaloestot_Tab[k] = 0. ;
    
    // Computing the number of halos per bins :
    if(sim_input_flag){
      // Do Nothing ! No step is necessary here !
    }
    else {
      if(field_buffer == 0.0){
        field_buffer = pow(3.0e14/800/pi/cosmo.rho_crit(0),1.0/3.);
        std::cout << "    Resetting field buffer to " << field_buffer << " Mpc." << std::endl;
      }
      // Compute the distribution variables :
      ComputeHalosDistributionVariables();
      // for (int i=0; i<Nzbins; i++) std::cout << NhalosbinZ[i] << " " ;
      // std::cout << std::endl ;
    }
    
    std::cout << "Lens : field_Nplanes_original = " << field_Nplanes_original << std::endl ;
  }
  
  // set up the lens contents :
  PosType ztmp = zsource;
  buildPlanes(params, verbose);
  if(zsource != ztmp) ResetSourcePlane(ztmp,false);
  std::cout << "number of field halos :" << field_halos.size() << std::endl;
  
}

Lens::~Lens()
{
	Utilities::delete_container(lensing_planes);
  
	//Utilities::free_PosTypeMatrix(halo_pos, field_halos.size(), 3);
  
	Utilities::delete_container(field_halos);
  Utilities::delete_container(substructure.halos);
}

/// read in Cosmological Parameters
void Lens::readCosmology(InputParams& params)
{
	PosType tmp;
	if(params.get("Omega_matter", tmp)) cosmo.setOmega_matter(tmp, true);
	if(params.get("Omega_lambda", tmp)) cosmo.setOmega_lambda(tmp);
	if(params.get("Omega_baryon", tmp)) cosmo.setOmega_baryon(tmp);
	if(params.get("Omega_neutrino", tmp)) cosmo.setOmega_neutrino(tmp);
	if(params.get("hubble", tmp)) cosmo.sethubble(tmp);
	if(params.get("sigma_8", tmp)) cosmo.power_normalize(tmp);
}

/// Retrieve input parameters for construction.
void Lens::assignParams(InputParams& params,bool verbose)
{
	if(!params.get("main_halo_on",flag_switch_main_halo_on))
	{
		ERROR_MESSAGE();
		std::cout << "parameter main_halo_on needs to be set in the parameter file " << params.filename() << endl;
		exit(0);
	}
	
	if(flag_switch_main_halo_on)
	{
		if(!params.get("main_DM_halo_type",main_halo_type))
		{
			ERROR_MESSAGE();
			std::cout << "parameter main_DM_halo_type needs to be set in the parameter file " << params.filename() << endl;
			exit(0);
		}
		if(!params.get("main_galaxy_halo_type",main_galaxy_halo_type))
		{
			main_galaxy_halo_type = null_gal;
		}
	}
	else
	{
		main_halo_type = null_lens;
		main_galaxy_halo_type = null_gal;
	}
	
	if(!params.get("redshift_planes_file",redshift_planes_file))
		read_redshift_planes = false;
	else
		read_redshift_planes = true;
	
	if(!params.get("field_off",flag_switch_field_off))
	{
		flag_switch_field_off = false;
		std::cout << "parameter field_off needs to be set in the parameter file " << params.filename() << std::endl;
		throw runtime_error("need input parameter");
	}
	else
	{
		if(!flag_switch_field_off)
		{
			if(!params.get("field_Nplanes",field_Nplanes_original))
			{
				ERROR_MESSAGE();
				std::cout << "parameter field_Nplanes needs to be set in the parameter file " << params.filename() << endl;
				exit(0);
			}
      field_Nplanes_current = field_Nplanes_original;
			
			if(!params.get("field_internal_profile",field_int_prof_type))
			{
				ERROR_MESSAGE();
				std::cout << "parameter field_internal_profile needs to be set in the parameter file " << params.filename() << endl;
				exit(0);
			}
			
			if(!params.get("field_internal_profile_galaxy",field_int_prof_gal_type))
			{
				flag_field_gal_on = false;
				field_int_prof_gal_type = null_gal;
			}
			else
			{
				flag_field_gal_on = true;
        switch ( field_int_prof_gal_type )
        {
          case null_gal:
            break;
          case nsie_gal:
            break;
          case pl_gal:
            break;
          case hern_gal:
            break;
          case jaffe_gal:
            break;
          default :
            ERROR_MESSAGE();
            std::cout<<"field_internal_profile_galaxy must be Null, NSIE,PowerLaw, Hernquist or Jaffe"<<std::endl;
            exit(0);
        }
			}
      
      if (field_int_prof_gal_type == pl_gal){
        if(!params.get("field_internal_profile_galaxy_slope",field_int_prof_gal_slope)){
          ERROR_MESSAGE();
          std::cout << "field_internal_profile_galaxy_slope must be specified for field_internal_profile_galaxy PowerLaw in the parameter file "
          << params.filename() << endl;
          exit(0);
        }
			}
      

			if(!params.get("field_mass_func_alpha",mass_func_PL_slope))
				mass_func_PL_slope = 1./6.;
			if(!params.get("field_prof_internal_slope_pl",field_prof_internal_slope) && field_int_prof_type == pl_lens)
				field_prof_internal_slope = -1.0;
			if(!params.get("field_prof_internal_slope_pnfw",field_prof_internal_slope) && field_int_prof_type == pnfw_lens)
				field_prof_internal_slope = 2.0;
      
      if(params.get("field_input_simulation_file",field_input_sim_file)){
        ERROR_MESSAGE();
        std::cout << "parameter field_input_simulation_file should be changed to field_input_simulation_path "
        << params.filename() << endl;
        exit(0);
      }
      
			if(!params.get("field_input_simulation_path",field_input_sim_file))
			{
				// No simulation input file provided
				sim_input_flag = false;
				
				if(!params.get("field_mass_func_type",field_mass_func_type))
				{
					ERROR_MESSAGE();
					std::cout << "parameter field_mass_func_type needs to be set in the parameter file " << params.filename() << endl;
					exit(0);
				}
				
				if(!params.get("field_min_mass",field_min_mass))
				{
					ERROR_MESSAGE();
					std::cout << "parameter field_min_mass needs to be set in the parameter file " << params.filename() << endl;
					exit(0);
				}
				
				if(!params.get("field_buffer",field_buffer))
				{
					field_buffer = 0.0;
					std::cout << "default field buffer of 0 Mpc is being used for now." << endl;
				}
        if(!params.get("field_fov",fieldofview))
        {
          ERROR_MESSAGE();
          std::cout << "parameter field_fov needs to be set in the parameter file " << params.filename() << endl;
          exit(0);
        }
			}
			else
			{
        field_min_mass = 0.0;
				sim_input_flag = true;
        
        if(!params.get("field_input_simulation_format",field_input_sim_format)){
          ERROR_MESSAGE();
					std::cout << "parameter field_input_simulation_format needs to be set in the parameter file " << params.filename() << endl;
					exit(0);
        }
        
        if(!params.get("field_input_simulation_center_RA",central_point_sphere.phi)){
          central_point_sphere.phi = 0.0;
        }else{
          central_point_sphere.phi *= degreesTOradians;
        }
        if(!params.get("field_input_simulation_center_DEC",central_point_sphere.theta)){
          central_point_sphere.theta = 0.0;
        }else{
          central_point_sphere.theta *= degreesTOradians;
        }
        if(!params.get("field_input_simulation_radius",sim_angular_radius)){
          sim_angular_radius = 0.0;
        }else{
          sim_angular_radius *= degreesTOradians;
        }
			}
      if(!params.get("field_fov",fieldofview));
		}
		else
		{
			// no field
			field_Nplanes_original = field_Nplanes_current = 0;
			fieldofview = 0;
		}
	}
	
	// read Pixeliz parameters if necessary
  if(!params.get("pixelmaps_on",pixel_map_on)) pixel_map_on = 0;
	if(pixel_map_on)
	{
		if(!params.get("pixelmaps_input_file", pixel_map_input_file))
		{
			ERROR_MESSAGE();
			std::cout << "parameter pixelmaps_input_file needs to be set in the parameter file " << params.filename() << endl;
			exit(1);
		}
    if(flag_switch_field_off == false && pixel_map_input_file.find(".fits") == pixel_map_input_file.npos){
      std::cerr << "Warning: Are you sure you want to put both field lenses and pixel maps in the light-cone?" << endl;
    }
    if(!params.get("pixelmaps_padding_factor",pixel_map_zeropad)){
      pixel_map_zeropad = 4;
    }
    if(!params.get("pixelmaps_zeromean",pixel_map_zeromean)){
      pixel_map_zeromean = true;
    }
	}
	
	if(!params.get("z_source",zsource))
	{
		ERROR_MESSAGE();
		std::cout << "parameter z_source needs to be set in the parameter file " << params.filename() << endl;
		exit(0);
	}
	
	if(!params.get("deflection_off",flag_switch_deflection_off))
		flag_switch_deflection_off = false;
  
  if(!params.get("lensing_off",flag_switch_lensing_off))
		flag_switch_lensing_off = false;
  
	// Some checks for valid parameters
	if(flag_switch_field_off == false && field_Nplanes_original == 0 )
	{
		ERROR_MESSAGE();
		std::cout << "Do you want to run _with_ field halos, but with _without_ field planes? Change field_Nplanes to a bigger number!" << endl;
		exit(1);
	}
	
	if(flag_switch_main_halo_on == false && flag_switch_field_off == true && !pixel_map_on)
	{
		ERROR_MESSAGE();
		std::cout << "Do you want an empty simulation? Set main_halo_on to true for a main lens, or field_off to false for field lenses." << endl;
		exit(1);
	}
	
	if(!flag_switch_field_off)
	{
		if(field_int_prof_type == pl_lens && field_prof_internal_slope >= 0)
		{
			ERROR_MESSAGE();
			std::cout << "Power Law internal slope >=0 not possible." << endl;
			exit(1);
		}
		
		if(field_int_prof_type == pnfw_lens && field_prof_internal_slope <= 0)
		{
			ERROR_MESSAGE();
			std::cout << "Pseudo NFW internal slope <=0 not possible." << endl;
			exit(1);
		}
		
		if(field_int_prof_type == pnfw_lens && (field_prof_internal_slope / floor(field_prof_internal_slope) > 1.0))
		{
			ERROR_MESSAGE();
			std::cout << "Pseudo NFW internal slope needs to be a whole number." << endl;
			exit(1);
		}
		
		if(field_input_sim_file.size() < 1 && field_int_prof_type == nsie_lens)
		{
			ERROR_MESSAGE();
			std::cout << "The NSIE internal profile works only for Millennium DM simulations for now." << endl;
			std::cout << "Set field_input_simulation_path in sample_paramfile." << endl;
			exit(1);
		}
	}
	
	// convert to square degrees
	fieldofview /= 3600. * 3600.;
	
	if(verbose) printMultiLens();
}

<<<<<<< HEAD

// get the redshift of a plane
PosType Lens::getFieldPlaneZ(int n)
{
  return field_plane_redshifts[n] ;
}

=======
// Set default values for internal variables.  Used in constructor that don't take a InputParams.
void Lens::defaultParams(PosType z_source,bool verbose)
{
  
  charge = 4*pi*Grav;

  read_sim_file = false;
  index_of_new_sourceplane = -1;
  toggle_source_plane = false;


  // toggles for testing
  flag_switch_deflection_off = false;
  flag_switch_lensing_off = false;

  
  flag_switch_main_halo_on = true;
  main_halo_type = null_lens;
  main_galaxy_halo_type = null_gal;
  
  read_redshift_planes = false;
  flag_switch_field_off = false;
  
  // perameters related to simulating field halos or reading in feild halo information

  field_Nplanes_original = 0;
  field_Nplanes_current = field_Nplanes_original;
  field_int_prof_type = null_lens;
  
  flag_field_gal_on = false;
  field_int_prof_gal_type = null_gal;
  mass_func_PL_slope =0;
  field_prof_internal_slope = 0;
  field_input_sim_file = "";
  field_mass_func_type = PressSchechter;
  
  sim_input_flag = false;
  field_min_mass = 0;
  field_buffer = 0.0;
  fieldofview = 0.0;

  field_input_sim_format = null_cat;
  
  // spherical coordinates of center of field
  central_point_sphere.phi = 0.0;
  central_point_sphere.theta = 0.0;
  sim_angular_radius = 0.0;

  // read Pixelized map parameters
  
  pixel_map_on = 0;
  pixel_map_input_file = "";
  pixel_map_zeropad = 0;
  pixel_map_zeromean = false;

  zsource = z_source;
  
  if(verbose) printMultiLens();
}
>>>>>>> 8acdad67

void Lens::resetFieldNplanes(std::size_t Np, bool verbose)
{
	Utilities::delete_container(field_planes);
	
	field_Nplanes_original = field_Nplanes_current = Np;
	
	field_plane_redshifts.clear();
	field_Dl.clear();
	
	setupFieldPlanes();
	createFieldPlanes(verbose);
	
	combinePlanes(verbose);
  
  field_plane_redshifts_original = field_plane_redshifts;
  field_Dl_original = field_Dl;
}

void Lens::resetFieldHalos(bool verbose)
{
  Utilities::delete_container(field_halos);
	Utilities::delete_container(field_planes);
  field_Nplanes_current = field_Nplanes_original;
  field_plane_redshifts = field_plane_redshifts_original;
  field_Dl = field_Dl_original;
  
	if(sim_input_flag){
		if(read_sim_file == false){
      if(field_input_sim_format == MillenniumObs) readInputSimFileMillennium(verbose);
      if(field_input_sim_format == MultiDarkHalos) readInputSimFileMultiDarkHalos(verbose);
      if(field_input_sim_format == ObservedData) readInputSimFileObservedGalaxies(verbose);
    }
	}
	else{
		createFieldHalos(verbose);
	}
  
  // set up the lens contents :
	createFieldPlanes(verbose);
	combinePlanes(verbose);
  
  if(WasInsertSubStructuresCalled == YES){
    WasInsertSubStructuresCalled = MAYBE ;
  }
  std::cout << "number of field halos : " << field_halos.size() << std::endl;

}

void Lens::printMultiLens(){
	std::cout << endl << "MAIN HALOS" << endl;
	std::cout << "Main lens profile type:" << endl;
	switch(main_halo_type){
    case null_lens:
      std::cout << "no lens" << endl;
      break;
    case nfw_lens:
      std::cout << "NFW lens" << endl;
      break;
    case pnfw_lens:
      std::cout << "PseudoNFW lens" << endl;
      std::cout << "slope: " << field_prof_internal_slope << endl;
      break;
    case pl_lens:
      std::cout << "PowerLaw lens" << endl;
      std::cout << "slope: " << field_prof_internal_slope << endl;
      break;
    case nsie_lens:
      std::cout << "NSIE lens" << endl;
      break;
    case ana_lens:
      std::cout << "AnaNSIE lens" << endl;
      break;
    case uni_lens:
      std::cout << "UniNSIE lens" << endl;
      break;
    case moka_lens:
      std::cout << "MOKA lens" << endl;
      break;
    case dummy_lens:
      std::cout << "Dummy lens" << endl;
      break;
    case hern_lens:
      std::cout << "Hernquist lens" << endl;
      break;
    case jaffe_lens:
      std::cout << "Jaffe lens" << endl;
      break;
	}
  
  if(pixel_map_on) std::cout << "PixelDMap lens" << endl;
    
	std::cout << endl << "Main galaxies profile type:" << endl;
	switch(main_galaxy_halo_type){
    case null_gal:
      std::cout << "no galaxy" << endl;
      break;
    case nsie_gal:
      std::cout << "NSIE galaxy" << endl;
      break;
    case pl_gal:
      std::cout << "PowerLaw galaxy" << endl;
      break;
    case hern_gal:
      std::cout << "Hernquist galaxy" << endl;
      break;
    case jaffe_gal:
      std::cout << "Jaffe galaxy" << endl;
      break;
	}
  
	if(flag_switch_field_off == false){
    
		std::cout << "field of view " << fieldofview << endl;
    
		std::cout << endl << "FIELD HALOS" << endl;
    
    std::cout << "field Nplanes original" << field_Nplanes_original << endl;
    std::cout << "field Nplanes current" << field_Nplanes_current << endl;
    
		std::cout << "min mass " << field_min_mass << endl;
		std::cout << "Mass function type: "<< endl;
    
		switch(field_mass_func_type){
      case PressSchechter:
        std::cout << "  Press-Schechter mass function " << endl;
        break;
      case ShethTormen:
        std::cout << "  Sheth-Tormen mass function " << endl;
        break;
      case PowerLaw:
        std::cout << "  Power law mass function " << endl;
        std::cout << "  slope: " << mass_func_PL_slope << endl;
        break;
		}
    
		std::cout << endl << "Field halos profile type:" << endl;
		switch(field_int_prof_type)
		{
			case null_lens:
				std::cout << "no field type" << endl;
				break;
			case nfw_lens:
				std::cout << "NFW field type" << endl;
				break;
			case pnfw_lens:
				std::cout << "PseudoNFW field type" << endl;
				std::cout << "slope: " << field_prof_internal_slope << endl;
				break;
			case pl_lens:
				std::cout << "PowerLaw field type" << endl;
				std::cout << "slope: " << field_prof_internal_slope << endl;
				break;
			case nsie_lens:
				std::cout << "NSIE field type" << endl;
				break;
			case ana_lens:
				std::cout << "AnaNSIE field type" << endl;
				break;
			case uni_lens:
				std::cout << "UniNSIE field type" << endl;
				break;
      case moka_lens:
        std::cout << "MOKA field type" << endl;
        break;
			case dummy_lens:
				std::cout << "Dummy field type" << endl;
				break;
			case hern_lens:
				std::cout << "Hernquist field type" << endl;
				break;
			case jaffe_lens:
				std::cout << "Jaffe field type" << endl;
				break;
		}
    
    if(pixel_map_on) std::cout << "PixelDMap lens" << endl;

		std::cout << endl << "Field galaxies profile type:" << endl;
		switch(field_int_prof_gal_type){
      case null_gal:
        std::cout << "no field galaxy type" << endl;
        break;
      case nsie_gal:
        std::cout << "NSIE field galaxy type" << endl;
        break;
      case pl_gal:
        std::cout << "PowerLaw field galaxy type" << endl;
        break;
      case hern_gal:
        std::cout << "Hernquist field galaxy type" << endl;
        break;
      case jaffe_gal:
        std::cout << "Jaffe field galaxy type" << endl;
        break;

		}
	}
  
	std::cout << endl;
}

void Lens::setupFieldPlanes()
{
	// create spacing of lens planes or read from file
	if(read_redshift_planes)
		setFieldDistFromFile();
	else
    setFieldDist();
}

/**
 * \brief Populates the planes with field_halos by dividing the space around the planes into
 * equal redshift distances, where the plane with the input lens is excluded
 * since it will not contain any field_halos
 *
 * Then the halo trees are built, depending on the internal profile model that
 * has been chosen in the parameter file
 */
void Lens::createFieldPlanes(bool verbose)
{
	if(verbose) std::cout << "Lens::createFieldPlanes zsource = " << zsource << std::endl;
    
	assert(field_plane_redshifts.size() == field_Nplanes_original);
	
	// the bounds for sorting field halos onto redshifts
	PosType z1 = 0, z2 = 0;
	std::size_t k1 = 0, k2 = 0;
	
  //for(size_t i=0;i<field_halos.size()-1;++i)
  //  assert(field_halos[i]->getZlens() <= field_halos[i+1]->getZlens());
  
	// go through planes
	for(std::size_t i = 0; i < field_Nplanes_original; ++i)
	{
		assert(field_plane_redshifts[i] > 0);
		assert(field_Dl[i] > 0);
		
		// previous upper bound is now lower bound
		z1 = z2;
		k1 = k2;
		
		// find upper bound
		if(i == field_Nplanes_original-1)
		{
			z2 = zsource;
			k2 = field_halos.size();
		}
		else
		{
			z2 = cosmo.invCoorDist(0.5*(field_Dl[i] + field_Dl[i+1]));
			k2 = Utilities::lower_bound<LensHalo>(field_halos, z2);
		}
		
		/*
		 * finding the average mass surface density in field_halos
		 */
    
    PosType sigma_back;
    if(sigma_back_Tab.size() < field_Nplanes_original){
      sigma_back =
        cosmo.haloMassInBufferedCone(field_min_mass,z1,z2,fieldofview*pow(pi/180,2),field_buffer,field_mass_func_type,mass_func_PL_slope)/(pi*pow(sqrt(fieldofview/pi)*pi*field_Dl[i]/180/(1+field_plane_redshifts[i]) + field_buffer,2));
      sigma_back_Tab.push_back(sigma_back);
    }else{
      sigma_back = sigma_back_Tab[i];
    }
		
		PosType sb=0.0;
		//PosType max_r = 0,tmp;
    
		for(std::size_t j = k1; j < k2; ++j)
		{
			sb += field_halos[j]->get_mass();
			     
      assert( field_Dl[i] > 0 );
			// convert to proper distance on the lens plane
      //field_halos[j]->getX(tmp);
      //field_halos[j]->setX(tmp[0]*field_Dl[i]/(1+field_plane_redshifts[i])
      //                     ,tmp[1]*field_Dl[i]/(1+field_plane_redshifts[i]));
      //field_halos[j]->setDist(field_Dl[i]/(1+field_plane_redshifts[i]));
      
      field_halos[j]->setZlensDist(field_plane_redshifts[i],cosmo);
      //halo_pos[j][0] *= field_Dl[i]/(1+field_plane_redshifts[i]);
			//halo_pos[j][1] *= field_Dl[i]/(1+field_plane_redshifts[i]);
		}
		
		//max_r=sqrt(max_r);
		
		sb /= (pi*pow(sqrt(fieldofview/pi)*pi*field_Dl[i]/180/(1+field_plane_redshifts[i]) + field_buffer,2));
		
    
    assert(sb == sb);
    
    if(verbose) std::cout << "sigma_back from mass function " << sigma_back
      << " from sum of halos " << sb << " " << sb/sigma_back - 1 << std::endl;
		if(sim_input_flag) sigma_back = sb;
		//sigma_back = sb;
		/*
		 * create the lensing plane
		 */
		
		if(verbose) std::cout << "  Building lensing plane " << i << " number of halos: "
      << k2-k1 << std::endl;
		
    PosType tmp = inv_ang_screening_scale*(1+field_plane_redshifts[i])/field_Dl[i];
    
    if(tmp > 1/2.) tmp = 1/2.;  // TODO: Try to remove this arbitrary minimum distance
		field_planes.push_back(new LensPlaneTree(&field_halos[k1], k2-k1, sigma_back,tmp));
		//field_planes.push_back(new LensPlaneTree(&halo_pos[k1], &field_halos[k1], k2-k1, sigma_back) );
	}
  
	assert(field_planes.size() == field_Nplanes_original);
}



/// * INSERT SUB STRUCTURE * ///


void Lens::insertSubstructures(PosType Rregion,           // in radians
                               PosType center[],
                               PosType NumberDensity,     // in number / unit^2
                               PosType Mass_min,          // in M_sun
                               PosType Mass_max,          // in M_sun
                               PosType redshift,
                               PosType alpha,             // Careful ! alpha is opposite sign wrt Metcalf, Amara 2011.
                               PosType density_contrast,  // dimensionless
                               ClumpInternal sub_type,    // Type of substructure
                               bool verbose
                               )
{
  
  substructure.alpha = alpha;
  substructure.center.x[0] = center[0];
  substructure.center.x[1] = center[1];
  substructure.Mmax = Mass_max;
  substructure.Mmin = Mass_min;
  substructure.Ndensity = NumberDensity;
  substructure.rho_tidal = density_contrast;
  substructure.Rregion = Rregion;
  substructure.redshift = redshift;
  substructure.Sub_Type = sub_type;
  
  if(WasInsertSubStructuresCalled == YES || WasInsertSubStructuresCalled == MAYBE)
  {
    ERROR_MESSAGE();
    cout << "Lens::insertSubStructures() cannot be called 2 times !" << endl;
    exit(0);
  }
  
  if(alpha == -1) throw std::invalid_argument("alpha must not be -1 in Lens::createOneFieldPlane");

  // Initial projected number of halos:
  PosType aveNhalos = NumberDensity * pi*Rregion*Rregion; // in Number/radians^2 * radians^2 = dimensionless
  if(verbose) std::cout << "Lens::insertSubstructures : Average number of Substructures : " << aveNhalos << std::endl;
  // So numberDensity refers to the 2D number density.
  
  std::cout << "aveNhalos = " << aveNhalos << std::endl;
  
  // Real projected number of halos (due to the fact that it is a Poisson distribution):
  substructure.NhalosSub = static_cast<std::size_t>(poidev(float(aveNhalos), seed));
  if(verbose) std::cout << "Lens::insertSubstructures : Actual number of Substructures : " << substructure.NhalosSub << std::endl;
  
  // in case there is none :
  if(substructure.NhalosSub == 0)
  {
    // if(WasInsertSubStructuresCalled==YES || WasInsertSubStructuresCalled==MAYBE) deleteSubstructures();
    WasInsertSubStructuresCalled = MAYBE ;
    return;
  }
  
  // Either we called deleteSub before insertSub, or we do it here :
  if(substructure.halos.size() > 0)
  {
    // Problem: Expanding the vector is a problem if we want to add substructure
    // multiple times because if the vector is copied it will invalidate the pointers
    // on previous planes. To do this we would need to be able to expand the vector
    // without copying it or have multiple substructure_halo vectors.
    
    // throw std::runtime_error("Lens::insertSubstructures : Can only add substructure halos once to a lens.");
    std::cout << "Lens::insertSubstructures : Can only add substructure halos once to a lens. Calling deleteSubstructures." << std::endl ;
    deleteSubstructures();
    insertSubstructures(Rregion,center,NumberDensity,Mass_min,Mass_max,redshift,alpha,density_contrast,sub_type,verbose);
  }
  
  PosType Dl = cosmo.angDist(redshift),rr,theta; // angular distance of the lens in PhysMpc
  PosType *theta_pos;
  PosType r = Mass_min/Mass_max,f,mass;
  size_t haloid = field_halos.size();
  PosType Rsize;
  PosType mass_min = 0.;
  if(substructure.NhalosSub > 0) mass_min = 1.e50 ;
  PosType mass_max = 0.;
  PosType SumMassSub = 0.;
  PosType rmax_max = 0.;
  
  PosType rho = density_contrast*cosmo.rho_crit(0)*cosmo.getOmega_matter()*(1+redshift)*(1+redshift)*(1+redshift);
  // rho in 1 * (M_sun/Mpc^3) * 1 * (1+z)^3 = M_sun / PhysMpc^3,
  // where Mpc \equiv comoving Mpc.
  
  for(size_t ii=0;ii<substructure.NhalosSub;++ii)
  {
    // random position
    rr = Rregion*sqrt(ran2(seed)); // in radians
    theta_pos = new PosType[3];
    theta = 2*pi*ran2(seed);       // in radians
    
    // position in proper distance
    theta_pos[0] = (rr*cos(theta) + center[0]); // in radians * angular Distance in PhysMpc = PhysMpc
    theta_pos[1] = (rr*sin(theta) + center[1]); // same : PhysMpc
    theta_pos[2] = 0.0;
    
    f = ran2(seed); // dimensionless and between 0 and 1
    
    // mass from power law mass function (inversing the integration of Eq. (9) in Metcalf, Amara 2011 with f \equiv (eta(m)/eta_*)*(sigma/sigma_*) ) :
    mass = Mass_max*pow( f + pow(r,alpha+1)*(1-f) , 1.0/(1+alpha) ); // in Msun, r = Mass_Min / Mass_Max is dimensionless.
    // Variable for the sum of the substructure masses :
    SumMassSub += mass ;
    assert(mass < 1.e50);
    
    // keeping track of the highest/lowest substructure mass :
    mass_max = MAX(mass,mass_max); // in Msun
    mass_min = MIN(mass,mass_min);
    
    // Rsize from tidal truncation
    Rsize = pow(mass/rho/4/pi,1.0/3.); // in [Msun / (Msun / PhysMpc^3)]^(1/3) = PhysMpc
  
    // keeping track of the highest substructure rmax :
    rmax_max = MAX(Rsize,rmax_max); // in PhysMpc
    
    // Adding the randomly-generated halo into the substructure :
    switch(sub_type){
      case nfw:
        substructure.halos.push_back(new LensHaloNFW(mass,Rsize,redshift,1.0,1.0,0,0)); // TO DO : Have to choose the concentration !
        break;
      case powerlaw:
        substructure.halos.push_back(new LensHaloPowerLaw(mass,Rsize,redshift,1.0,1.0,0,0));
        break;
      default:
        substructure.halos.push_back(new LensHaloPowerLaw(mass,Rsize,redshift,1.0,1.0,0,0));
        break;
    }
    substructure.halos.back()->setTheta(theta_pos);
    ++haloid;
    substructure.halos.back()->setID(haloid);
  }
  substructure.mass_min = mass_min;
  substructure.mass_max = mass_max;
  substructure.SumMassSub = SumMassSub;
  substructure.rmax_max = rmax_max;
  
  // Averaged mass estimated for 1 subhalo from theory :
  PosType AveMassTh = Mass_max * ((1+alpha)/(2+alpha)) * ((1-pow(r,2+alpha))/(1-pow(r,1+alpha))); // Average mass for one sub halo.
  // Estimating the theoretical substructure density :
  PosType SigmaSubTh = AveMassTh * NumberDensity ; // in (Number/radians^2) * Msun = Msun / radians^2.
  // Averaged mass estimated for the whole subhalo population from theory :  //
  AveMassTh *= substructure.NhalosSub ; // Now for the total amount of sub halos.
  substructure.AveMassTh = AveMassTh;
  // Estimating the real substructure density :
  PosType SigmaSubReal = SumMassSub / (pi * Rregion * Rregion); // in (Number/radians^2) * Msun = Msun / radians^2.
  
  // Dimensionless kappa_sub or Sigma_Sub / Sigma_Crit :
  PosType DimLessKappaSub = SumMassSub / (pi * Rregion * Rregion * cosmo.angDist(redshift) * cosmo.angDist(redshift)) / cosmo.SigmaCrit(redshift,zsource);
  
  
  if(verbose)
  {
    std::cout << std::endl ;
    std::cout << "Lens::insertSubstructures : aveNhalos = " << aveNhalos << " , NhalosSub = " << substructure.NhalosSub << " , rho = " << rho << " Msun/PhysMpc^3, Dl = " << Dl << " PhysMpc." << std::endl ;
    std::cout << "Lens::insertSubstructures : Max mass = " << mass_max << " Msun , Max radius = "
    << rmax_max << " PhysMpc, Number of substructure halos = " << substructure.halos.size() << std::endl ;
    std::cout << "Lens::insertSubstructures : SumMassSub = " << SumMassSub << " Msun, Theoretical total averaged mass = " << AveMassTh << " Msun." << std::endl ;
    std::cout << "Lens::insertSubstructures : Sigma_crit = " << cosmo.SigmaCrit(redshift, zsource) << " Msun/PhysMpc^2." << std::endl ;
    std::cout << "Lens::insertSubstructures : 4 pi G = " << 4*pi*Grav << " Mpc/Msun." << std::endl ;
    std::cout << "Lens::insertSubstructures : SigmaSubTh = " << SigmaSubTh << " Msun/radians^2 , SigmaSubReal = " << SigmaSubReal << " Msun/radians^2." << std::endl ;
    std::cout << "Lens::insertSubstructures : SigmaSubTh = " << SigmaSubTh *cosmo.angDist(redshift)*cosmo.angDist(redshift)*(1+redshift)*(1+redshift)*1.e-6 << " Msun/Physkpc^2 , SigmaSubReal = " << SigmaSubReal*cosmo.angDist(redshift)*cosmo.angDist(redshift)*(1+redshift)*(1+redshift)*1.e-6 << " Msun/Physkpc^2." << std::endl ;
    std::cout << "Lens::insertSubstructures : DimLessKappaSub = " << DimLessKappaSub << endl;
  }

  // the new plane must be inserted in order of redshift
  if(field_Nplanes_current != 0)
  {
    std::cout << field_planes.size() << " " << field_plane_redshifts.size() << " " << field_Dl.size() << " " << field_Nplanes_original << std::endl ;
    assert(field_planes.size() == field_Nplanes_original);
    assert(field_plane_redshifts.size() == field_Nplanes_original);
    assert(field_Dl.size() == field_Nplanes_original);

    cout << "field : " << field_planes.size() << " " << field_plane_redshifts.size() << " " << field_Dl.size() << endl ;
    cout << "field redshifts :" << endl;
    for(int i=0;i<field_plane_redshifts.size();i++) cout << field_plane_redshifts[i] << " " ;
    cout << endl;
    
    std::vector<LensPlane*>::iterator it = field_planes.begin();
    std::vector<PosType>::iterator itz = field_plane_redshifts.begin();
    std::vector<PosType>::iterator itd = field_Dl.begin();
    while(*itz < redshift && it != field_planes.end()){
      ++it;
      ++itz;
      ++itd;
    }
    if(verbose) std::cout << "Lens::insertSubstructures : redshift " << redshift << " nearest plane z = " << *itz << std::endl;
    it = field_planes.insert(it, new LensPlaneTree(substructure.halos.data(), substructure.NhalosSub, 0., 0));
    field_plane_redshifts.insert(itz,redshift);
    field_Dl.insert(itd,Dl*(1+redshift));
    substructure.plane = *it;
  }
  else // in the case where no field plane exists
  {
    // Before insertion :
    if(verbose)
    {
      std::cout << "Lens::insertSubstructures : Before insertion of plane :" << std::endl;
      if(field_plane_redshifts.size()==0) std::cout << "X" ;
      for (int i=0;i<field_plane_redshifts.size();i++) std::cout << field_plane_redshifts[i] << " " ;
      std::cout << std::endl ;
      if(field_Dl.size()==0) std::cout << "X" ;
      for (int i=0;i<field_Dl.size();i++) std::cout << field_Dl[i] << " " ;
      std::cout << std::endl ;
    }
    
    // Insertion :
    if(verbose) std::cout << "Lens::insertSubstructures : inserting a new plane at redshift z = " << redshift << std::endl;
<<<<<<< HEAD
    std::cout << "xxx " << substructure.NhalosSub << std::endl;

    assert(substructure.NhalosSub == substructure.halos.size());
    field_planes.push_back(new LensPlaneTree(substructure.halos.data(), substructure.NhalosSub, 0, 0));
=======
    assert(NhalosSub == substructure.halos.size());
    field_planes.push_back(new LensPlaneTree(substructure.halos.data(), NhalosSub, 0, 0));
>>>>>>> 8acdad67
    field_plane_redshifts.push_back(redshift);
    field_Dl.push_back(Dl*(1+redshift));
    substructure.plane = field_planes[0];

    // After insertion :
    if(verbose)
    {
      std::cout << "Lens::insertSubstructures : After insertion of plane :" << std::endl;
      for (int i=0;i<field_plane_redshifts.size();i++) std::cout << field_plane_redshifts[i] << " " ;
      std::cout << std::endl ;
      for (int i=0;i<field_Dl.size();i++) std::cout << field_Dl[i] << " " ;
      std::cout << std::endl ;
    }
  }
  ++field_Nplanes_current;
  
  combinePlanes(verbose);
  std::cout << "Lens::insertSubstructures : field_planes.size() = " << field_planes.size() << std::endl;
  // assert(field_planes.size() == field_Nplanes);
  
  WasInsertSubStructuresCalled = YES ;
  std::cout << field_planes.size() << " " << field_Nplanes_current << std::endl ;
  assert(field_planes.size() == field_Nplanes_current);

}



/// * RESET SUB STRUCTURE * ///

void Lens::resetSubstructure(bool verbose){

  // new verbose choice :
  substructure.verbose = verbose ;
  
  // Reinitiating varying quantities stored in substructure :
  substructure.NhalosSub = 0.;
  substructure.mass_min = 0.;
  substructure.mass_max = 0.;
  substructure.rmax_max = 0.;
  substructure.SumMassSub = 0.;
  substructure.AveMassTh = 0.;
  
  // test of whether insertSubstructures has been called :
  if(WasInsertSubStructuresCalled == NO)
  {
    ERROR_MESSAGE();
    cout << "Lens::insertSubStructures() has to be called before Lens::resetSubStructure() !" << endl;
    exit(0);
  }
  else if(WasInsertSubStructuresCalled == MAYBE)
  {
    // Clearing the substructure halos :
    Utilities::delete_container(substructure.halos);
    // substructure.halos.clear();
    
    // Some checks of consistency :
    assert(field_Nplanes_current == field_Nplanes_original);
    assert(field_plane_redshifts.size() == field_plane_redshifts_original.size());
    assert(field_Dl.size() == field_Dl_original.size());
    
    // Changing the flag :
    WasInsertSubStructuresCalled = NO ;
    
    // Reconstructing the plane with arguments given to insertSubStructures :
    insertSubstructures(substructure.Rregion,substructure.center.x,substructure.Ndensity,substructure.Mmin,substructure.Mmax,substructure.redshift,substructure.alpha,substructure.rho_tidal,substructure.Sub_Type,verbose);
    return ;
  }
  // We have WasInsertSubStructuresCalled = YES after this point.
  
  // find which plane has the substructures on it
  int fplane_index = 0,lplane_index = 0;
  while(field_planes[fplane_index] != substructure.plane) ++fplane_index;
  while(lensing_planes[lplane_index] != substructure.plane) ++lplane_index;
  
  // redshift and Dl of substructure plane :
  PosType redshift = field_plane_redshifts[fplane_index];
  assert(redshift == substructure.redshift);
  PosType Dlsub = Dl[fplane_index]/(1+redshift);
  
  // Computing the number of halos in substructure :
  PosType aveNhalos = substructure.Ndensity * pi * substructure.Rregion * substructure.Rregion; // in Number/radians^2 * radians^2 = dimensionless
  substructure.NhalosSub = static_cast<std::size_t>(poidev(float(aveNhalos), seed));
  if(verbose)
  {
    std::cout << "Lens::resetSubstructures : Average number of Substructures : " << aveNhalos << std::endl;
    std::cout << "Lens::resetSubstructures : Actual number of Substructures : " << substructure.NhalosSub << std::endl;
  }
  
  //  Testing if NhalosSub = 0 :
  if (substructure.NhalosSub == 0) std::cout << "Be careful ! NhalosSub = 0 in resetSubstructure !" << std::endl;
  
  PosType rr,theta;
  PosType *theta_pos;
  PosType r = substructure.Mmin/substructure.Mmax,f,mass;
  PosType Rsize;
  size_t haloid = field_halos.size();
  PosType mass_min = 0.;
  if(substructure.NhalosSub > 0) mass_min = 1.e50 ;
  PosType mass_max = 0.;
  PosType SumMassSub = 0.;
  PosType rmax_max = 0.;

  PosType rho = substructure.rho_tidal *cosmo.rho_crit(0)*cosmo.getOmega_matter()*(1+redshift)*(1+redshift)*(1+redshift);
  if(verbose)
  {
    std::cout << "Lens::resetSubstructures : substructure.rho_tidal = " << substructure.rho_tidal << std::endl ;
    std::cout << "Lens::resetSubstructures : rho = " << rho << " , Dlsub = " << Dlsub << std::endl ;
    std::cout << "Lens::resetSubstructures : cosmo.rho_crit(0) = " << cosmo.rho_crit(0) << " , cosmo.getOmega_matter() = " << cosmo.getOmega_matter() << std::endl ;
  }
  
  
  // Clearing the previous halos :
  Utilities::delete_container(substructure.halos);
  assert(substructure.halos.size() == 0);
  
  // Re-creating the new distribution of substructure halos :
  for(size_t ii=0;ii<substructure.NhalosSub;++ii)
  {
    // random position
    rr = substructure.Rregion*sqrt(ran2(seed));
    theta_pos = new PosType[3];
    theta = 2*pi*ran2(seed);
    
    // position in proper distance
    theta_pos[0] = (rr*cos(theta) + substructure.center[0]);//*Dlsub;
    theta_pos[1] = (rr*sin(theta) + substructure.center[1]);//*Dlsub;
    theta_pos[2] = 0.0;
    
    f = ran2(seed);
    
    // mass from power law mass function
    mass = substructure.Mmax * pow( f + pow(r,substructure.alpha+1)*(1-f), 1.0/(1+substructure.alpha) );
    // Variable for the sum of the substructure masses :
    SumMassSub += mass ;
    assert(mass < 1.e50);
    
    // keeping track of the highest/lowest substructure mass :
    mass_max = MAX(mass,mass_max); // in Msun
    mass_min = MIN(mass,mass_min);
    
    // Rsize from tidal truncation
    Rsize = pow(mass/rho/4/pi,1.0/3.);
    
    rmax_max = MAX(Rsize,rmax_max);

    substructure.halos.push_back(new LensHaloPowerLaw(mass,Rsize,redshift,1.0,1.0,0,0));
    substructure.halos.back()->setTheta(theta_pos);

    ++haloid;
    substructure.halos.back()->setID(haloid);
  }
  substructure.mass_min = mass_min;
  substructure.mass_max = mass_max;
  substructure.rmax_max = rmax_max;
  substructure.SumMassSub = SumMassSub;
  
  // Averaged mass estimated from theory :
  PosType AveMassTh = substructure.Mmax * ((1+substructure.alpha)/(2+substructure.alpha)) * ((1-pow(r,2+substructure.alpha))/(1-pow(r,1+substructure.alpha))); // Average mass for one sub halo.
  // Estimating the theoretical substructure density :
  // PosType SigmaSubTh = AveMassTh * substructure.Ndensity ; // in (Number/radians^2) * Msun = Msun / radians^2.
  // Averaged mass estimated for the whole subhalo population from theory :  //
  AveMassTh *= substructure.NhalosSub ; // Now for the total amount of sub halos.
  substructure.AveMassTh = AveMassTh;
  // Estimating the real substructure density :
  // PosType SigmaSubReal = SumMassSub / (pi * substructure.Rregion * substructure.Rregion); // in (Number/radians^2) * Msun = Msun / radians^2.
  
  if(verbose){
    std::cout << "Lens::resetSubstructures : Max mass = " << mass_max << " , Max radius = "
    << rmax_max << " , number of substructure halos = " << substructure.halos.size() << std::endl ;
  }
  
  assert(substructure.halos.size() == substructure.NhalosSub);

  // replacing the substructure plane with the new plane :
  delete substructure.plane;
  lensing_planes[lplane_index] = field_planes[fplane_index] = substructure.plane = new LensPlaneTree(substructure.halos.data(), substructure.NhalosSub, 0, 0);
}







/// * DELETE SUB STRUCTURE * ///

void Lens::deleteSubstructures()
{
  if(WasInsertSubStructuresCalled == NO)
  {
    ERROR_MESSAGE();
    cout << "Lens::insertSubStructures() has to be called before Lens::deleteSubstructure() !" << endl;
    exit(0);
  };
  
  /*
   std::cout << " ===== deleteSubstructure ===== " << std::endl ;
   for(int i=0;i<field_planes.size();i++) std::cout << field_planes[i] << " " ;
   std::cout << std::endl;
   for(int i=0;i<field_plane_redshifts.size();i++) std::cout << field_plane_redshifts[i] << " " ;
   std::cout << std::endl;
   for(int i=0;i<field_Dl.size();i++) std::cout << field_Dl[i] << " " ;
   std::cout << std::endl;
   std::cout << " ========================= " << std::endl ;
   */
  
  if(field_planes.size() > 0)
  {
    // Finding the iterators that correspond to the substructure plane :
    std::vector<LensPlane*>::iterator it = field_planes.begin();
    std::vector<PosType>::iterator itz = field_plane_redshifts.begin();
    std::vector<PosType>::iterator itd = field_Dl.begin();
    while(*itz < substructure.redshift && it != field_planes.end()){
      ++it;
      ++itz;
      ++itd;
    }
    
    // Erasing the corresponding quantities :
    field_planes.erase(it);
    field_plane_redshifts.erase(itz);
    field_Dl.erase(itd);
    
    field_Nplanes_current -= 1;
  }
  
  /*
   std::cout << " ===== deleteSubstructure ===== " << std::endl ;
   for(int i=0;i<field_planes.size();i++) std::cout << field_planes[i] << " " ;
   std::cout << std::endl;
   for(int i=0;i<field_plane_redshifts.size();i++) std::cout << field_plane_redshifts[i] << " " ;
   std::cout << std::endl;
   for(int i=0;i<field_Dl.size();i++) std::cout << field_Dl[i] << " " ;
   std::cout << std::endl;
   std::cout << " ========================= " << std::endl ;
   */
  
  // Recombining the planes :
  combinePlanes(false);
  
  // Clearing the substructure from the previous halos :
  substructure.halos.clear();
  // substructure.plane = new LensPlaneTree(substructure.halos.data(), 0, 0, 0);
  delete(substructure.plane);
  
  // Clearing some stored quantities :
  substructure.Rregion = 0;
  substructure.Mmax = 0;
  substructure.Mmin = 0;
  substructure.alpha = 0;
  substructure.Ndensity = 0;
  substructure.center[0] = substructure.center[1] = 0.;
  substructure.rho_tidal = 0;
  substructure.redshift = 0;
  substructure.verbose = false;
  substructure.NhalosSub = 0;
  substructure.mass_min = 0;
  substructure.mass_max = 0;
  substructure.rmax_max = 0;
  substructure.SumMassSub = 0;
  substructure.AveMassTh = 0;
  
  // Resetting the flag :
  WasInsertSubStructuresCalled = NO ;
  
  return ;
}

/// It is assumed that the position of halo is in physical Mpc
void Lens::addMainHaloToPlane(LensHalo* halo)
{
	// the redshift and distance of the halo
	PosType halo_z = halo->getZlens();
	PosType halo_Dl = cosmo.coorDist(0, halo_z);
	
	// find the position of the new lens plane
	std::size_t i = std::distance(main_Dl.begin(), std::upper_bound(main_Dl.begin(), main_Dl.end(), halo_Dl));
	
	// go through all options for adding
	if(i > 0 && (halo_Dl - main_Dl[i-1]) < MIN_PLANE_DIST)
	{
		// add to plane at (i-1)
		main_planes[i-1]->addHalo(halo);
    //halo->setDist(main_Dl[i-1]/(1+main_plane_redshifts[i-1]));
    halo->setZlensDist(main_plane_redshifts[i-1],cosmo);
	}
	else if(i == main_Dl.size())
	{
		// add new plane at the end
		main_planes.push_back(new LensPlaneSingular(&halo, 1));
		main_plane_redshifts.push_back(halo_z);
		main_Dl.push_back(halo_Dl);
    //halo->setDist(halo_Dl/(1+halo_z));
    halo->setZlensDist(halo_z,cosmo);
	}
	else if((main_Dl[i] - halo_Dl) < MIN_PLANE_DIST)
	{
		// add to existing plane at position i
		main_planes[i]->addHalo(halo);
    //halo->setDist(main_Dl[i]/(1+main_plane_redshifts[i]));
    halo->setZlensDist(main_plane_redshifts[i],cosmo);
	}
	else
	{
		// create new plane at position i
		main_planes.insert(main_planes.begin() + i, new LensPlaneSingular(&halo, 1));
		main_plane_redshifts.insert(main_plane_redshifts.begin() + i, halo_z);
		main_Dl.insert(main_Dl.begin() + i, halo_Dl);
    //halo->setDist(halo_Dl/(1+halo_z));
    halo->setZlensDist(halo_z,cosmo);
	}
}

/* This adds halo to the closest (in angular size distance) plane.  Only if 
 there are no main_planes will it add one.

 It is assumed that the position of halo is in physical Mpc
*/
void Lens::addMainHaloToNearestPlane(LensHalo* halo)
{
  // the redshift and distance of the halo
  PosType halo_z = halo->getZlens();
  PosType halo_Dl = cosmo.coorDist(0, halo_z);
  
  if(main_Dl.size() == 0){
      main_planes.push_back(new LensPlaneSingular(&halo, 1));
      main_plane_redshifts.push_back(halo_z);
      main_Dl.push_back(halo_Dl);
  }
  
  // find the position of the new lens plane
  std::size_t i = Utilities::closest(main_Dl,halo_Dl);

  main_planes[i]->addHalo(halo);
  //halo->setDist(main_Dl[i]/(1+main_plane_redshifts[i]));
  halo->setZlensDist(main_plane_redshifts[i],cosmo);
}



void Lens::createMainPlanes()
{
	// clear arrays
	main_planes.clear();
	main_plane_redshifts.clear();
	main_Dl.clear();
	
	// sort halos by redshift
	std::sort(main_halos.begin(), main_halos.end(), lens_halo_less(cosmo));
	
	// put everything with same redshift (within epsilon) onto a plane
  
	Utilities::MixedVector<LensHalo*>::iterator<> it = main_halos.begin();
	while(it != main_halos.end())
	{
		// find halos with higher redshift
		Utilities::MixedVector<LensHalo*>::iterator<> jt = std::upper_bound(it, main_halos.end(), *it, lens_halo_less(cosmo));
		
		// add halos until higher redshift to plane
		main_planes.push_back(new LensPlaneSingular(&(*it), std::distance(it, jt)));
		
		// add plane to arrays
		main_plane_redshifts.push_back((*it)->getZlens());
		main_Dl.push_back(cosmo.coorDist(main_plane_redshifts.back()));
		
		// advance iterator
		it = jt;
	}
}

/**
 * /brief Calculate the coordinate distances of the field planes.
 *
 * Set the redshifts and distances of the field planes by dividing the
 * coordinate distance space into equal intervals.
 */
void Lens::setFieldDist()
{
	PosType Dmax = cosmo.coorDist(0, zsource);
	
	std::vector<PosType> lD;
	std::size_t Np = field_Nplanes_current + 1;
	
	assert(Np > 1);
	
	// spaces interval equally up to the source, including 0 and Dmax
	// therefore we need field_Nplanes+1 values
	Utilities::fill_linear(lD, Np, 0.0, Dmax);
	
	// spacing of the distances
	PosType dlD = lD[1]-lD[0];
	
	// assigns the redshifts and plugs in the input plane
	for(std::size_t i = 1; i < Np; ++i)
	{
		// ensures that the first plane and the last before the source plane
		// have the same volume as all the other planes
		lD[i] -= 0.5*dlD;
		
		field_Dl.push_back(lD[i]);
	}
	
	assert(field_Dl.size() == field_Nplanes_current);
	
	// assigns the redshifts and plugs in the input plane
	for(std::size_t i = 0; i < field_Nplanes_current; ++i)
	{
		// get redshift for calculated distance
		PosType z = cosmo.invCoorDist(field_Dl[i]);
		field_plane_redshifts.push_back(z);
		
		// refit the distances to match the redshift
		field_Dl[i] = cosmo.coorDist(0, z);
	}
	
	assert(field_plane_redshifts.size() == field_Nplanes_current);
  field_plane_redshifts_original = field_plane_redshifts;
  field_Dl_original = field_Dl;
}

void Lens::setFieldDistFromFile()
{
	PosType value;
	
	std::ifstream file_in(redshift_planes_file.c_str());
	if(!file_in)
		throw std::runtime_error("Can't open file " + redshift_planes_file);
	
	while(file_in >> value)
	{
		if(!value)
			throw std::runtime_error("can't read PosType from " + redshift_planes_file);
		else
			field_plane_redshifts.push_back(value);
	}
	
	file_in.close();
	
	assert(field_plane_redshifts.size() == field_Nplanes_current);
	
	for(std::size_t i = 0; i < field_plane_redshifts.size(); ++i)
		field_Dl.push_back(cosmo.coorDist(0, field_plane_redshifts[i]));
  
  field_plane_redshifts_original = field_plane_redshifts;
  field_Dl_original = field_Dl;
}

/**
 * \brief Creates main lens halo as set up in the parmeter file.
 *
 */
void Lens::createMainHalos(InputParams& params)
{
	switch(main_halo_type)
	{
    case null_lens:
      break;
    case nfw_lens:
      main_halos.push_back(new LensHaloNFW(params));
      break;
    case pnfw_lens:
      main_halos.push_back(new LensHaloPseudoNFW(params));
      break;
    case pl_lens:
      main_halos.push_back(new LensHaloPowerLaw(params));
      break;
    case nsie_lens:
      main_halos.push_back(new LensHaloRealNSIE(params));
      break;
    case ana_lens:
      main_halos.push_back(new LensHaloAnaNSIE(params));
      break;
    case uni_lens:
      main_halos.push_back(new LensHaloUniform(params));
      break;
    case moka_lens:
      main_halos.push_back(new LensHaloMassMap(params, cosmo));
      break;
    case dummy_lens:
      main_halos.push_back(new LensHaloDummy(params));
      break;
    case hern_lens:
      main_halos.push_back(new LensHaloHernquist(params));
      break;
    case jaffe_lens:
      main_halos.push_back(new LensHaloJaffe(params));
      break;
	}
  
  if(pixel_map_on) readPixelizedDensity();
  
	if(main_galaxy_halo_type != 0)
	{
		switch(main_galaxy_halo_type)
		{
      case null_gal:
        break;
      case nsie_gal:
        main_halos.push_back(new LensHaloRealNSIE(params));
        break;
      case pl_gal:
        main_halos.push_back(new LensHaloPowerLaw(params));
        break;
      case hern_gal:
        main_halos.push_back(new LensHaloHernquist(params));
        break;
      case jaffe_gal:
        main_halos.push_back(new LensHaloJaffe(params));
        break;
		}
	}
  
	for(std::size_t i = 0; i < main_halos.size(); ++i){
		main_halos[i]->setCosmology(cosmo);
  }
}

void Lens::clearMainHalos(bool verbose)
{
  main_halos.clear();
  
  flag_switch_main_halo_on = false;
  
  
  Utilities::delete_container(main_planes);
  main_plane_redshifts.clear();
  main_Dl.clear();
  
  combinePlanes(verbose);
}

/**
 * \brief Inserts a single main lens halo.
 * Then all lensing planes are updated accordingly.
 * If addplanes is true new planes will be added otherwise
 * the halo is added to the nearest plane and a plane is added only 
 * if none exited on entry.
 *
 *  The angular position of the halo should be preserved, but the x coordinates may change
 */
void Lens::insertMainHalo(LensHalo* halo,bool addplanes,bool verbose)
{
	halo->setCosmology(cosmo);
	main_halos.push_back(halo);
  
	flag_switch_main_halo_on = true;
	
	if(addplanes) addMainHaloToPlane(halo);
  else addMainHaloToNearestPlane(halo);
  
	combinePlanes(verbose);
}

/**
 * \brief Inserts a sequense of main lens halos and ads them to the existing ones.
 * Then all lensing planes are updated accordingly.
 * If addplanes is true new planes will be added otherwise
 * the halo is added to the nearest plane and a plane is added only
 * if none exited on entry.
 *
 *  The angular position of the halo should be preserved, but the x coordinates may change
 */
void Lens::insertMainHalos(LensHalo** halos, std::size_t Nhalos,bool addplanes, bool verbose)
{
	for(std::size_t i = 0; i < Nhalos; ++i)
	{
		halos[i]->setCosmology(cosmo);
		main_halos.push_back(halos[i]);
		if(addplanes) addMainHaloToPlane(halos[i]);
    else addMainHaloToNearestPlane(halos[i]);
	}
	
	flag_switch_main_halo_on = true;
	
	combinePlanes(verbose);
}




/**
 * \brief Inserts a single main lens halo and deletes all previous ones.
 * Then all lensing planes are updated accordingly.
 *
 * Note that this does not delete the halos that were there.  It just removes
 * them from the lens.
 */
void Lens::replaceMainHalos(LensHalo* halo,bool verbose)
{
	main_halos.clear();
	
	halo->setCosmology(cosmo);
	main_halos.push_back(halo);
	
	flag_switch_main_halo_on = true;
	
	Utilities::delete_container(main_planes);
	createMainPlanes();
	combinePlanes(verbose);
}

/**
 * \brief Inserts a sequense of main lens halos and remove all previous ones.
 *
 * Note that this does not delete the halos that were there.  It just removes 
 * them from the lens.
 * Then all lensing planes are updated accordingly.
 */
void Lens::replaceMainHalos(LensHalo** halos, std::size_t Nhalos,bool verbose)
{
	main_halos.clear();
	
	for(std::size_t i = 0; i < Nhalos; ++i)
	{
		halos[i]->setCosmology(cosmo);
		main_halos.push_back(halos[i]);
	}
	
	flag_switch_main_halo_on = true;
	
	Utilities::delete_container(main_planes);
	createMainPlanes();
	combinePlanes(verbose);
}


/**
 * \brief Computes some quantities necessary for the function createFieldHalos. This material was before computed in createFieldHalos.
 *
 * Especially it computes the quantities related to the mass function. By calling this function in the constructor of the lens, we make that these quantities are stored in the lens and do not have to be recomputed for each new realisation of the field.
 */

void Lens::ComputeHalosDistributionVariables ()
{
  const PosType MaxLogm=16.;
  
  aveNhalosField = cosmo.haloNumberInBufferedCone(field_min_mass,0,zsource,fieldofview*pow(pi/180,2),field_buffer,field_mass_func_type,mass_func_PL_slope);
  
  Utilities::fill_linear(zbins,Nzbins,0.0,zsource);
  // construct redshift distribution table
  NhalosbinZ[0] = 1;
  zbins[0] = 0;
  
  for(int k=1;k<Nzbins-1;++k){
    NhalosbinZ[k] = cosmo.haloNumberInBufferedCone(field_min_mass,zbins[k],zsource,fieldofview*pow(pi/180,2),field_buffer,field_mass_func_type,mass_func_PL_slope)/aveNhalosField;
  }
  // std::cout << std::endl ;
  zbins[Nzbins-1] = zsource;
  NhalosbinZ[Nzbins-1] = 0.0;
  
  // fill the log(mass) vector
  Logm.resize(Nmassbin);
  Utilities::fill_linear(Logm,Nmassbin,log10(field_min_mass),MaxLogm);
  
  // this will be used for the cumulative number density in one square degree
  NhalosbinMass.resize(NZSamples);
  for(int np=0;np<NZSamples;np++) NhalosbinMass[np].resize(Nmassbin);
  
  for(int np=0;np<NZSamples;np++){
    PosType z1, z2;
    z1 = np*zsource/(NZSamples);
    z2 = (np+1)*zsource/(NZSamples);
    
    Nhaloestot_Tab[np] = cosmo.haloNumberInBufferedCone(pow(10,Logm[0]),z1,z2,fieldofview*pow(pi/180,2),field_buffer,field_mass_func_type,mass_func_PL_slope);
    // std::cout << Nhaloestot_Tab[np] << " "  ;
    
    NhalosbinMass[np][0] = 1;
    for(int k=1;k<Nmassbin-1;k++){
      // cumulative number density in one square degree
      NhalosbinMass[np][k] = cosmo.haloNumberInBufferedCone(pow(10,Logm[k]),z1,z2,fieldofview*pow(pi/180,2),field_buffer,field_mass_func_type,mass_func_PL_slope)/Nhaloestot_Tab[np];
    }
    NhalosbinMass[np][Nmassbin-1] = 0;
    
  }
  // std::cout << std::endl ;
  
}

/**
 * \brief Creates the field of halos as specified in the parameter file.
 *
 */
void Lens::createFieldHalos(bool verbose)
{
  std::cout << "Creating Field Halos from Mass Function" << std::endl;
  //verbose = true;
  
	unsigned long i,j_max,k1,k2;
  PosType z_max;
	PosType z1, z2, mass_max,Nhaloestot;
	int np;
	PosType rr,theta,maxr;
	HALOCalculator *halo_calc = new HALOCalculator(&cosmo,field_min_mass,0.0);
  PosType field_galaxy_mass_fraction = 0;
  PosType r200=0, r_half_stel_mass=0;
  size_t haloid=0;
  
  if (field_min_mass < 1.0e5) {
    std::cout << "Are you sure you want the minimum field halo mass to be " << field_min_mass << " Msun?" << std::endl;
    throw;
  }
  
  std::vector<PosType> halo_zs_vec;
  //std::vector<PosType *> halo_pos_vec;  /// temporary vector to store angular positions
  
  // assign redshifts to field_halos according to the redshift distribution
  
  int Nhalos = static_cast<std::size_t>(poidev(float(aveNhalosField), seed));

  for(int i=0;i < Nhalos;++i){
    halo_zs_vec.push_back(Utilities::InterpolateYvec(NhalosbinZ,zbins,ran2(seed)));
  }
  
  if(verbose){
    std::cout << "redshift distribution function" << std::endl;
    std::cout << "zbins[]       NhalosbinZ[]" << std::endl;
    
    for(int i=0;i<zbins.size();++i){
      std::cout << zbins[i] << "  " << NhalosbinZ[i] << std::endl;
    }
  }
  
  // sort redshifts
  std::sort(halo_zs_vec.begin(),halo_zs_vec.end());
  
  assert(halo_zs_vec[0] < halo_zs_vec[1]);
  assert(halo_zs_vec[0] < halo_zs_vec[Nhalos-1]);
  
	PosType *theta_pos,*theta2;
	size_t j = 0;
	k2 = 0;
	std::vector<PosType>::iterator it1,it2;

  ///////////////////////////////////////
	for(np=0,mass_max=0;np<NZSamples;np++){

		z1 = np*zsource/(NZSamples);
		z2 = (np+1)*zsource/(NZSamples);

		it1 = std::lower_bound(halo_zs_vec.begin(),halo_zs_vec.end(),z1);
		it2 = std::lower_bound(halo_zs_vec.begin(),halo_zs_vec.end(),z2);
    
		k1 = it1 - halo_zs_vec.begin();
		k2 = it2 - halo_zs_vec.begin();

    Nhaloestot = Nhaloestot_Tab[np] ;
    
    if(verbose){
      std::cout << "   np = " << np << " z: " << z1 << " " << z2 << std::endl;
      std::cout << "          n = " << k2 - k1 << std::endl;
    }
    
		for(i = k1; i < k2; i++){
			PosType Ds = cosmo.angDist(0,halo_zs_vec[i]);
      
			maxr = pi*sqrt(fieldofview/pi)/180. + field_buffer/Ds; // fov is a circle
			rr = maxr*sqrt(ran2(seed));
      
      if(verbose) std::cout << "          maxr = " << maxr << std::endl;

			assert(rr == rr);
      
			theta_pos = new PosType[3];
      
			theta = 2*pi*ran2(seed);
      
			theta_pos[0] = rr*cos(theta);//*Ds;
			theta_pos[1] = rr*sin(theta);//*Ds;
			theta_pos[2] = 0.0;
      
      float mass = pow(10,Utilities::InterpolateYvec(NhalosbinMass[np],Logm,ran2 (seed)));
      
			halo_calc->reset(mass,halo_zs_vec[i]);
      
			float Rsize = halo_calc->getRvir();
			float rscale = Rsize/halo_calc->getConcentration(0);
      assert(rscale < Rsize);
      
      float sigma = 0;
      if(flag_field_gal_on){
        // from Moster et al. 2010ApJ...710..903M
        
        field_galaxy_mass_fraction = HALOCalculator::MosterStellarMassFraction(mass);
        
        if(field_galaxy_mass_fraction > 1.0) field_galaxy_mass_fraction = 1;
        sigma = 126*pow(mass*(1-field_galaxy_mass_fraction)/1.0e10,0.25); // From Tully-Fisher and Bell & de Jong 2001
				//field_halos[j]->initFromMassFunc(mass*(1-field_galaxy_mass_fraction),Rsize,rscale,field_prof_internal_slope,seed);
        r200 = halo_calc->getR200(); // used for Kravtsov 2013 2013ApJ...764L..31K
        r_half_stel_mass = pow(10.,(0.95*log10(0.015*r200*1000.)+0.015))/1000.; // in Mpc
      
      }else{
        field_galaxy_mass_fraction = 0;
      }
      
			switch(field_int_prof_type)
			{
				case null_lens:
					ERROR_MESSAGE();
					std::cout << "field_int_prof_type is null!!!!" << std::endl;
					break;
				case nfw_lens:
					//field_halos.push_back(new LensHaloNFW);
          field_halos.push_back(new LensHaloNFW(mass*(1-field_galaxy_mass_fraction),Rsize,halo_zs_vec[i],Rsize/rscale,1.0,0,0));
					break;
				case pnfw_lens:
					//field_halos.push_back(new LensHaloPseudoNFW);
          field_halos.push_back(new LensHaloPseudoNFW(mass*(1-field_galaxy_mass_fraction),Rsize,halo_zs_vec[i],Rsize/rscale,3,1.0,0,0));
					break;
				case pl_lens:
					//field_halos.push_back(new LensHaloPowerLaw);
          field_halos.push_back(new LensHaloPowerLaw(mass*(1-field_galaxy_mass_fraction),Rsize,halo_zs_vec[i],1.0,1.0,0,0));
          
					break;
				case nsie_lens:
          //std::cout << "Warning: All galaxies are spherical" << std::endl;
					field_halos.push_back(new LensHaloRealNSIE(mass*(1-field_galaxy_mass_fraction),halo_zs_vec[i],sigma,0.0,1.0,0,0));
					//field_halos.push_back(new LensHaloRealNSIE);
					break;
				case ana_lens:
					ERROR_MESSAGE();
					std::cout << "AnaNSIE not supported." << std::endl;
					break;
				case uni_lens:
					ERROR_MESSAGE();
					std::cout << "UniNSIE not supported." << std::endl;
					break;
        case moka_lens:
          ERROR_MESSAGE();
          std::cout << "MOKA not supported." << std::endl;
          break;
				case dummy_lens:
					field_halos.push_back(new LensHaloDummy);
          field_halos[j]->setZlens(halo_zs_vec[i]);
					break;
				case hern_lens:
					//field_halos.push_back(new LensHaloHernquist);
          field_halos.push_back(new LensHaloHernquist(mass*(1-field_galaxy_mass_fraction),Rsize,halo_zs_vec[i],rscale,1.0,0,0));
					break;
				case jaffe_lens:
					//field_halos.push_back(new LensHaloJaffe);
          field_halos.push_back(new LensHaloJaffe(mass*(1-field_galaxy_mass_fraction),Rsize,halo_zs_vec[i],rscale,1.0,0,0));
					break;
			}
      
			if(mass > mass_max) {
				mass_max = mass;
				j_max = i;
				z_max = halo_zs_vec[i];
			}
      
			//halo_pos_vec.push_back(theta_pos);
      field_halos.back()->setTheta(theta_pos);  // this will be converted to proper distence when planes are constructed
      ++haloid;
      field_halos.back()->setID(haloid);
      
			++j;
      
			if(flag_field_gal_on){
        switch(field_int_prof_gal_type){
          case pl_gal:
            ERROR_MESSAGE();
            std::cout << "field_int_prof_gal_type 2, i.e. PowerLaw not yet implemented!!!" << std::endl;
            break;
          case hern_gal:
            ERROR_MESSAGE();
            std::cout << "field_int_prof_gal_type 3, i.e. Hernquist not yet implemented!!!" << std::endl;
            break;
          case jaffe_gal:
            ERROR_MESSAGE();
            std::cout << "field_int_prof_gal_type 4, i.e. Jaffe not yet implemented!!!" << std::endl;
            break;
          case null_gal:
            ERROR_MESSAGE();
            std::cout << "flag_field_gal_on is true, but field_int_prof_gal_type is null!!!" << std::endl;
            break;
            
          case nsie_gal:
            
            float sigma = 126*pow(mass*field_galaxy_mass_fraction/1.0e10,0.25); // From Tully-Fisher and Bell & de Jong 2001
            //std::cout << "Warning: All galaxies are spherical" << std::endl;
            float fratio = (ran2(seed)+1)*0.5;  //TODO: Ben change this!  This is a kluge.
            float pa = 2*pi*ran2(seed);  //TODO: This is a kluge.
            field_halos.push_back(new LensHaloRealNSIE(mass*field_galaxy_mass_fraction,halo_zs_vec[i],sigma,0.0,fratio,pa,0));
            
            //field_halos[j]->initFromMassFunc(mass*field_galaxy_mass_fraction,Rsize,rscale,field_prof_internal_slope,seed);
            break;
				}
        
        // Another copy of this position must be made to avoid rescaling it twice when it is converted into
        // distance on the lens plane in Lens::buildLensPlanes()
        theta2 = new PosType[3];
        theta2[0]=theta_pos[0]; theta2[1]=theta_pos[1]; theta2[2]=theta_pos[2];
        
        //halo_pos_vec.push_back(theta2);
        field_halos.back()->setTheta(theta2);
        field_halos.back()->setID(haloid);
        
        ++j;
        
      }
      
		}
	}
  
	assert(k2 == Nhalos);
	delete halo_calc;
  
  if(verbose){
    std::cout << field_halos.size() << " halos created." << std::endl
    << "   largest mass: " << mass_max << "  at redshift redshift: " << z_max << std::endl;
    
  }
  
	if(verbose) std::cout << "leaving Lens::createFieldHalos()" << std::endl;
}


/**
 * \brief Read in information from a Virgo Millennium Data Base http://gavo.mpa-garching.mpg.de/MyMillennium/
 *
 * query select * from MockLensing.dbo.m21_20_39_021_bc03_Ben_halos
 *
 * This is information on the dark matter field_halos only.  There are 13 entries in each line separated by commas.
 *
 *
 * The LensHalo id numbers are set to the id of the parent halo in the simulation.  This
 * is not the FOF parent.  Multiple LensHalos can have the same id because they were derived from the same simulation halo (ex. one for galaxy and one for DM halo).
 *
 */
void Lens::readInputSimFileMillennium(bool verbose)
{
    
  std::cout << "Reading Field Halos from " << field_input_sim_file << std::endl;
	PosType z,vmax,vdisp,r_halfmass;
	unsigned long i,j;
	unsigned long haloid,idd,np;
	HALOCalculator *halo_calc = new HALOCalculator(&cosmo,field_min_mass,0.0);
  PosType field_galaxy_mass_fraction = 0;
	PosType rmax=0,rtmp=0;
  PosType theta[2];
  PosType r_half_stel_mass=0, r200=0;
  
  //size_t idnumber = 1;
  
	std::ifstream file_in(field_input_sim_file.c_str());
	if(!file_in){
		std::cout << "Can't open file " << field_input_sim_file << std::endl;
    ERROR_MESSAGE();
    throw std::runtime_error(" Cannot open file.");
		exit(1);
	}
  
	// skip through header information in data file
	i=0;
	while(file_in.peek() == '#'){
		file_in.ignore(10000,'\n');
		++i;
	}
	if(verbose) std::cout << "   skipped "<< i << " comment lines in file " << field_input_sim_file << std::endl;
  
	//std::vector<PosType *> halo_pos_vec;
  Utilities::Geometry::SphericalPoint tmp_sph_point(1,0,0);
  
	// read in data
	int j_max;
	PosType mass_max=0,R_max=0,V_max=0,minmass=1e30;
	int ncolumns = 9;
	//int ncolumns = 13;
  
	void *addr[ncolumns];
  
	addr[0] = &haloid;
	addr[1] = &idd;
	//addr[2] = &ra;
	//addr[3] = &dec;
	addr[2] = &(tmp_sph_point.phi);
	addr[3] = &(tmp_sph_point.theta);
	addr[4] = &z;
	addr[5] = &np;
	addr[6] = &vdisp;
	addr[7] = &vmax;
	addr[8] = &r_halfmass;
  
	unsigned long myint;
	PosType myPosType;
	std::string myline;
	std::string strg;
	std::string f=",";
	std::stringstream buffer;
  
	for(i=0,j=0 ; ; ++i){
		// read a line of data
		myline.clear();
		std::getline(file_in,myline);
    
		if(myline[0] == '#')
			break;
		for(int l=0;l<ncolumns; l++){
			int pos = myline.find(f);
			strg.assign(myline,0,pos);
			buffer << strg;
			if(l <= 1 || l == 5){
        //  if(l <= 2 || l == 7){
				buffer >> myint;
				*((unsigned long *)addr[l]) = myint;
			}
			else{
				buffer >> myPosType;
				*((PosType *)addr[l]) = myPosType;
			}
			myline.erase(0,pos+1);
			strg.clear();
			buffer.clear();
			buffer.str(std::string());
		}
    
    if(np == 0) continue;
		//PosType Ds = cosmo->angDist(0,z);
		//theta[0] = -ra*pi/180.;
		//theta[1] = dec*pi/180.;
    tmp_sph_point.theta *= pi/180;
    tmp_sph_point.phi *= -pi/180;
    
    rtmp = Utilities::Geometry::AngleSeporation(central_point_sphere,tmp_sph_point);
    if(sim_angular_radius > 0 && rtmp > sim_angular_radius) continue;
    if(rtmp > rmax) rmax = rtmp;
    
		// position on lens plane
    tmp_sph_point.OrthographicProjection(central_point_sphere,theta);
    
    float mass = np*8.6e8/cosmo.gethubble(),sigma=0;
    halo_calc->reset(mass,z);
    
    
    if(flag_field_gal_on){
      // from Moster et al. 2010ApJ...710..903M
      field_galaxy_mass_fraction = HALOCalculator::MosterStellarMassFraction(mass);
      
      if(field_galaxy_mass_fraction > 1.0) field_galaxy_mass_fraction = 1;
      sigma = 126*pow(mass*(1-field_galaxy_mass_fraction)/1.0e10,0.25); // From Tully-Fisher and Bell & de Jong 2001
      r200 = halo_calc->getR200(); // used for Kravtsov 2013 2013ApJ...764L..31K ;
      r_half_stel_mass = pow(10.,(0.95*log10(0.015*r200*1000.)+0.015))/1000.; // in Mpc
    }else{
      field_galaxy_mass_fraction = 0;
    }
    
    if(np > 0.0 && vdisp > 0.0 && z <= zsource){
      
      switch(field_int_prof_type)
			{
				case null_lens:
					ERROR_MESSAGE();
					std::cout << "field_int_prof_type is null!!!!" << std::endl;
					break;
				case nfw_lens:
					field_halos.push_back(new LensHaloNFW);
					break;
				case pnfw_lens:
					field_halos.push_back(new LensHaloPseudoNFW);
					break;
					ERROR_MESSAGE();
					std::cout << "PseudoNFW not supported." << std::endl;
					break;
				case pl_lens:
					ERROR_MESSAGE();
					std::cout << "PowerLaw not supported." << std::endl;
					break;
				case nsie_lens:
          field_halos.push_back(new LensHaloRealNSIE(mass*field_galaxy_mass_fraction,z,sigma,0.0,1.0,0.0,0));
          
					//field_halos.push_back(new LensHaloRealNSIE);
					break;
				case ana_lens:
					ERROR_MESSAGE();
					std::cout << "AnaNSIE not supported." << std::endl;
					break;
				case uni_lens:
					ERROR_MESSAGE();
					std::cout << "UniNSIE not supported." << std::endl;
					break;
        case moka_lens:
          ERROR_MESSAGE();
          std::cout << "MOKA not supported." << std::endl;
          break;
				case dummy_lens:
					field_halos.push_back(new LensHaloDummy);
					ERROR_MESSAGE();
					std::cout << "Why would you want dummy file halos???" << std::endl;
					break;
				case hern_lens:
					ERROR_MESSAGE();
					std::cout << "Hernquist not supported." << std::endl;
					break;
				case jaffe_lens:
					ERROR_MESSAGE();
					std::cout << "Jaffe not supported." << std::endl;
					break;
			}
      field_halos[j]->setID(haloid);
      
			field_halos[j]->setZlens(z);
      if(field_int_prof_type != nsie_lens){
        
        field_halos[j]->initFromFile(mass*(1-field_galaxy_mass_fraction),seed,vmax,r_halfmass*cosmo.gethubble());
			}
      
      
			if(field_halos[j]->get_Rmax() > R_max) R_max = field_halos[j]->get_Rmax();
			if(vdisp > V_max) V_max = vdisp;
      
			//halo_pos_vec.push_back(theta);
      field_halos.back()->setTheta(theta);  // this will be converted to proper distence when planes are constructed
      
			if(mass > mass_max) {
				mass_max = mass;
				j_max = j;
			}
			if(mass < minmass) {
				minmass = mass;
			}
      
			++j;
      
      if(flag_field_gal_on){
        float sigma = 126*pow(mass*field_galaxy_mass_fraction/1.0e10,0.25); // From Tully-Fisher and Bell & de Jong 2001
        
        //std::cout << "Warning: All galaxies are spherical" << std::endl;
        
        //****** test lines taken out
        //field_galaxy_mass_fraction *= 2;

        float fratio = (ran2(seed)+1)*0.5;  //TODO: Ben change this!  This is a kluge.
        float pa = 2*pi*ran2(seed);  //TODO: This is a kluge.
        
 				switch(field_int_prof_gal_type){
          case null_gal:
            ERROR_MESSAGE();
            std::cout << "flag_field_gal_on is true, but field_int_prof_gal_type is null!!!!" << std::endl;
            break;
          case nsie_gal:
            field_halos.push_back(new LensHaloRealNSIE(mass*field_galaxy_mass_fraction,z,sigma,0.0,fratio,pa,0));
            //std::cout << sigma << std::endl;
            break;
          case pl_gal:
            assert(field_int_prof_gal_slope>0);
          
            field_halos.push_back(new LensHaloPowerLaw(mass*field_galaxy_mass_fraction,rmaxNSIE(sigma, mass*field_galaxy_mass_fraction, fratio, 0.0),z,field_int_prof_gal_slope,fratio,pa+pi/2.,0,Fourier));
            //field_halos.push_back(new LensHaloPowerLaw(mass*field_galaxy_mass_fraction,r_half_stel_mass/1.6*2.5,z,field_int_prof_gal_slope,0.99,pa+pi/2.,0,Fourier)); // explanation for r_half_stel_mass/1.34: relation between r_half_stel_mass and effective radius according to Kravtsev 2013 used!
            //field_halos.push_back(new LensHaloPowerLaw(mass*field_galaxy_mass_fraction,mass*Grav*lightspeed*lightspeed*sqrt(fratio)/pi/sigma/sigma,z,field_int_prof_gal_slope,fratio,pa,0,Fourier));
            
            //std::cout << "PL "<<r_half_stel_mass/1.34 << std::endl;
            break;
          case hern_gal:
            field_halos.push_back(new LensHaloHernquist(mass*field_galaxy_mass_fraction,rmaxNSIE(sigma, mass*field_galaxy_mass_fraction, fratio, 0.0),z,1,fratio,pa,0,Pseudo));
            break;
          case jaffe_gal:
            field_halos.push_back(new LensHaloJaffe(mass*field_galaxy_mass_fraction,rmaxNSIE(sigma, mass*field_galaxy_mass_fraction,fratio,0.0),z,1,fratio,pa,0,Pseudo));
            break;
            
          default:
            throw std::runtime_error("Don't support any but NSIE, PowerLaw, Hernquist and Jaffe galaxies yet!");
            break;
				}
        
        //field_halos[j]->setZlens(z);
				//field_halos[j]->initFromFile(mass*field_galaxy_mass_fraction,seed,vmax,r_halfmass*cosmo.gethubble());
        
        // Another copy of this position must be made to avoid rescaling it twice when it is converted into
        // distance on the lens plane in Lens::buildLensPlanes()
        //theta2 = new PosType[2];
        //theta2[0]=theta[0]; theta2[1]=theta[1];
				//halo_pos_vec.push_back(theta2);
        field_halos.back()->setTheta(theta);
        field_halos.back()->setID(haloid);
        
        /****** test **********
        {
          PosType tmpx[2];
          field_halos.back()->getX(tmpx);
          std::cout << "gal " << tmpx[0] << "  " << tmpx[1] << " " << field_halos.back()->get_mass()
          << " " << field_halos.back()->get_Rmax() << " " << sigma << " " << fratio << " " << field_halos.back()->getID() << std::endl;
        }*/
				++j;
			}
      
		}
	}
	file_in.close();
	if(verbose) std::cout << field_halos.size() << " halos read in."<< std::endl
    << "Max input mass = " << mass_max << "  R max = " << R_max << "  V max = " << V_max
    << "Min input mass = " << minmass << std::endl;
  
	/// setting the minimum halo mass in the simulation
	field_min_mass = minmass;
	if(field_buffer > 0.0){
		if(verbose) std::cout << "Overiding field_buffer to make it 0 because halos are read in." << std::endl;
		field_buffer = 0.0;
	}
  
	//halo_pos = Utilities::PosTypeMatrix(field_halos.size(), 3);
  
	//for(i = 0; i < field_halos.size(); ++i)
	//{
	//	halo_pos[i] = halo_pos_vec[i];
	//}
  
	std::cout << "Overiding input file field of view to make it fit the simulation light cone." << std::endl;
	fieldofview = pi*rmax*rmax*pow(180/pi,2);  // Resets field of view to range of input galaxies
	std::cout << "    It is now " << fieldofview << " deg^2" << std::endl;
  
	if(verbose) std::cout << "Setting mass function to Sheth-Tormen." << std::endl;
	field_mass_func_type = ShethTormen; // set mass function
  
	if(verbose) std::cout << "sorting in Lens::readInputSimFileMillennium()" << std::endl;
	// sort the field_halos by readshift
	//Lens::quicksort(field_halos.data(),halo_pos,field_halos.size());
  
  //for(size_t ii=0;ii<4;++ii){
  //  std::cout << field_halos[ii]->getZlens() << " " << field_halos[ii+1]->getZlens() << std::endl;
  //}
  //std::cout << std::endl;

  //std::sort(field_halos.begin(),field_halos.end(),LensHaloZcompare);
  std::sort(field_halos.begin(),field_halos.end(),[](LensHalo *lh1,LensHalo *lh2)
  {return (lh1->getZlens() < lh2->getZlens());});
  
  //for(size_t ii=0;ii<field_halos.size()-1;++ii){
  //  std::cout << field_halos[ii]->getZlens() << " " << field_halos[ii+1]->getZlens() << std::endl;
  //  assert(field_halos[ii]->getZlens() <= field_halos[ii+1]->getZlens());
  //}
  
	if(verbose) std::cout << "leaving Lens::readInputSimFileMillennium()" << std::endl;
  
  field_buffer = 0.0;
	read_sim_file = true;
 	delete halo_calc;
  
}

/**
 * \brief Read in information from a MultiDark Halo Catalog
 
 */
void Lens::readInputSimFileMultiDarkHalos(bool verbose)
{
  std::cout << "Reading Field Halos from " << field_input_sim_file << std::endl;
	PosType z,zob,xpos,ypos,zpos,vx,vy,vz,mass;
	unsigned long i,j;
  PosType field_galaxy_mass_fraction = 0;
//  const PosType masslimit =2.0e12;
  const PosType masslimit = 0.0;
  
  
  Utilities::Geometry::SphericalPoint tmp_sph_point(1,0,0);
  
	PosType rmax=0,rtmp=0,boundary_p1[2],boundary_p2[2],boundary_diagonal[2];
  
  std::vector<std::string> filenames;
  //Utilities::ReadFileNames(field_input_sim_file.c_str(),".dat",filenames);
  filenames.push_back(" ");
  //std::vector<PosType *> halo_pos_vec;
  //std::vector<Utilities::Geometry::SphericalPoint> sph_halo_pos_vec;
  
  int j_max;
	PosType mass_max=0,R_max=0,minmass=1e30;
	PosType theta[2];
  PosType center[2] = {0.0,0.0};
	int ncolumns = 11;
  size_t haloid = 0;
  
  void *addr[ncolumns];
  
	//addr[0] = &ra;
	//addr[1] = &dec;
  
  addr[0] = &(tmp_sph_point.phi);
	addr[1] = &(tmp_sph_point.theta);
  
	addr[2] = &z;
	addr[3] = &zob;
	addr[4] = &xpos;
	addr[5] = &ypos;
	addr[6] = &zpos;
	addr[7] = &vx;
	addr[8] = &vy;
	addr[9] = &vz;
	addr[10] = &mass;
  
  //for(int jj=0;jj<filenames.size();++jj){
  for(int jj=0;jj<1;++jj){
    
    //std::ifstream file_in( field_input_sim_file + filenames[jj].c_str());
    std::ifstream file_in( field_input_sim_file );
    if(!file_in){
      std::cout << "Can't open file " << field_input_sim_file + filenames[jj] << std::endl;
      ERROR_MESSAGE();
      throw std::runtime_error(" Cannot open file.");
      exit(1);
    }
    
    std::cout << "reading halos from file: " << field_input_sim_file + filenames[jj] << std::endl;
    
    // skip through header information in data file
    i=0;
    while(file_in.peek() == '#'){
      file_in.ignore(10000,'\n');
      ++i;
    }
    if(verbose) std::cout << "   skipped "<< i << " comment lines in file " <<  filenames[jj]
      << std::endl;
    
    // read in data
    
    PosType myPosType;
    std::string myline;
    std::string strg;
    std::string f=" ";
    std::stringstream buffer;
    
    i=j=0;
    myline.clear();
    while(std::getline(file_in,myline)){
      
      int pos = myline.find_first_not_of(f);
      myline.erase(0,pos);
      
      for(int l=0;l<ncolumns; l++){
        pos = myline.find(f);
        strg.assign(myline,0,pos);
        buffer << strg;
        buffer >> myPosType;
        *((PosType *)addr[l]) = myPosType;
        
        myline.erase(0,pos);
        strg.clear();
        buffer.clear();
        buffer.str(std::string());
        
        pos = myline.find_first_not_of(f);
        myline.erase(0,pos);
      }
      ++haloid;
      
      mass = pow(10,mass)/cosmo.gethubble();
      if(mass > masslimit && z <= zsource){
        
        tmp_sph_point.theta *= pi/180;
        tmp_sph_point.phi *= -pi/180;
        
        rtmp = Utilities::Geometry::AngleSeporation(central_point_sphere,tmp_sph_point);
        
        if(sim_angular_radius > 0 && rtmp > sim_angular_radius) continue;
        
        if(rtmp > rmax) rmax = rtmp;
        
        // position on lens plane
        //theta = new PosType[2];
        tmp_sph_point.OrthographicProjection(central_point_sphere,theta);
        
        if(field_halos.size() > 0 ){
          if(boundary_p1[0] > theta[0]) boundary_p1[0] = theta[0];
          if(boundary_p1[1] > theta[1]) boundary_p1[1] = theta[1];
          
          if(boundary_p2[0] < theta[0]) boundary_p2[0] = theta[0];
          if(boundary_p2[1] < theta[1]) boundary_p2[1] = theta[1];
          
          PosType tmp = theta[0]+theta[1];
          if(boundary_diagonal[0] > tmp) boundary_diagonal[0] = tmp;
          if(boundary_diagonal[1] < tmp) boundary_diagonal[1] = tmp;
        }else{
          boundary_p1[0] = boundary_p2[0] = theta[0];
          boundary_p1[1] = boundary_p2[1] = theta[1];
          boundary_diagonal[0] = boundary_diagonal[1] = theta[0]+theta[1];
        }
        
        //theta[0] = -ra*pi/180.;
        //theta[1] = dec*pi/180.;
        
        center[0] += tmp_sph_point.theta;
        center[1] += tmp_sph_point.phi;
        
        float sigma=0;
        
        if(flag_field_gal_on){
          
          field_galaxy_mass_fraction = HALOCalculator::MosterStellarMassFraction(mass);
          
          if(field_galaxy_mass_fraction > 1.0) field_galaxy_mass_fraction = 1;
          sigma = 126*pow(mass*(1-field_galaxy_mass_fraction)/1.0e10,0.25); // From Tully-Fisher and Bell & de Jong 2001
        }else{
          field_galaxy_mass_fraction = 0;
        }
        
        switch(field_int_prof_type)
        {
          case null_lens:
            ERROR_MESSAGE();
            std::cout << "field_int_prof_type is null!!!!" << std::endl;
            break;
          case nfw_lens:
            // calculate the average size and concentration of a NFW at the mass and reshift
            if(mass > 0){
              HALOCalculator hcalc(&cosmo,mass*(1-field_galaxy_mass_fraction),z);
              
              field_halos.push_back(new LensHaloNFW(mass*(1-field_galaxy_mass_fraction),hcalc.getRvir(),z,hcalc.getConcentration(),1.0,0.0,0));
            }
            break;
          case pnfw_lens:
            field_halos.push_back(new LensHaloPseudoNFW);
            break;
            ERROR_MESSAGE();
            std::cout << "PseudoNFW not supported." << std::endl;
            break;
          case pl_lens:
            ERROR_MESSAGE();
            std::cout << "PowerLaw not supported." << std::endl;
            break;
          case nsie_lens:
            field_halos.push_back(new LensHaloRealNSIE(mass*(1-field_galaxy_mass_fraction),z,sigma,0.0,1.0,0.0,0));
            
            //field_halos.push_back(new LensHaloRealNSIE);
            break;
          case ana_lens:
            ERROR_MESSAGE();
            std::cout << "AnaNSIE not supported." << std::endl;
            break;
          case uni_lens:
            ERROR_MESSAGE();
            std::cout << "UniNSIE not supported." << std::endl;
            break;
          case moka_lens:
            ERROR_MESSAGE();
            std::cout << "MOKA not supported." << std::endl;
            break;
         case dummy_lens:
            field_halos.push_back(new LensHaloDummy);
            ERROR_MESSAGE();
            std::cout << "Why would you want dummy file halos???" << std::endl;
            break;
          case hern_lens:
            ERROR_MESSAGE();
            std::cout << "Hernquist not supported." << std::endl;
            break;
          case jaffe_lens:
            ERROR_MESSAGE();
            std::cout << "Jaffe not supported." << std::endl;
            break;
        }
        
        //if(mass > 0.0) halo_pos_vec.push_back(theta);
        if(mass > 0.0){
          field_halos.back()->setTheta(theta);
          field_halos.back()->setID(haloid);
        }
        if(mass > mass_max) {
          mass_max = mass;
          j_max = j;
        }
        if(mass < minmass) {
          minmass = mass;
        }
        
        ++j;
        
        if(flag_field_gal_on){
          float sigma = 126*pow(mass*field_galaxy_mass_fraction/1.0e10,0.25); // From Tully-Fisher and Bell & de Jong 2001
          //std::cout << "Warning: All galaxies are spherical" << std::endl;
          float fratio = (ran2(seed)+1)*0.5;  //TODO: Ben change this!  This is a kluge.
          float pa = 2*pi*ran2(seed);  //TODO: This is a kluge.
          
          switch(field_int_prof_gal_type){
            case null_gal:
              ERROR_MESSAGE();
              std::cout << "flag_field_gal_on is true, but field_int_prof_gal_type is null!!!!" << std::endl;
              break;
            case nsie_gal:
              field_halos.push_back(new LensHaloRealNSIE(mass*field_galaxy_mass_fraction,z,sigma,0.0,fratio,pa,0));
              break;
            default:
              throw std::runtime_error("Don't support any but NSIE galaxies yet!");
              break;
          }
          
          //field_halos[j]->setZlens(z);
          //field_halos[j]->initFromFile(mass*field_galaxy_mass_fraction,seed,vmax,r_halfmass*cosmo.gethubble());
          
          // Another copy of this position must be made to avoid rescaling it twice when it is converted into distance on the lens plane in Lens::buildLensPlanes()
          //theta2 = new PosType[2];
          //theta2[0]=theta[0]; theta2[1]=theta[1];
          //halo_pos_vec.push_back(theta2);
          field_halos.back()->setTheta(theta);
          field_halos.back()->setID(haloid);
          
          ++j;
        }
        
      }
      myline.clear();
      ++i;
    }
    if(verbose){
      std::cout << field_halos.size() << " halos read in."<< std::endl;
      std::cout << "center is : theta:" << center[0]/field_halos.size() << "  phi:" << center[1]/field_halos.size() << std::endl;
    }
    file_in.close();
  }
  
  
	if(verbose) std::cout << field_halos.size() << " halos read in."<< std::endl
    << "Max input mass = " << mass_max << "  R max = " << R_max
    << " Min imput mass = " << minmass << std::endl;
  
	/// setting the minimum halo mass in the simulation
	field_min_mass = minmass;
	if(field_buffer > 0.0){
		if(verbose) std::cout << "Overiding field_buffer to make it 0 because halos are read in." << std::endl;
		field_buffer = 0.0;
	}
  
	//halo_pos = Utilities::PosTypeMatrix(field_halos.size(), 3);
  
	//for(i = 0; i < field_halos.size(); ++i)
	//{
	//	halo_pos[i] = halo_pos_vec[i];
	//}
  
  // determine if the region is a circle or a rectangle
  //PosType diagonal1 = (boundary_diagonal[1] - boundary_diagonal[0])/sqrt(2);
  //PosType diagonal2 = sqrt(pow(boundary_p2[0] - boundary_p1[0],2) + pow(boundary_p2[1] - boundary_p1[1],2));
  
	std::cout << "Overiding input file field of view to make it fit the simulation light cone." << std::endl;
  rmax = (boundary_p2[0] - boundary_p1[0])/2;
  /*if(diagonal1 < diagonal2*0.9){
   // circular region
   rmax = diagonal1/2;
   fieldofview = pi*rmax*rmax*pow(180/pi,2);  // Resets field of view to range of input galaxies
   inv_ang_screening_scale = 0.0;
   }else{
   fieldofview = (boundary_p2[0] - boundary_p1[0])*(boundary_p2[1] - boundary_p1[1])*pow(180/pi,2);
   rmax = diagonal2/2;
   inv_ang_screening_scale = 5.0/(MIN(boundary_p2[0] - boundary_p1[0],boundary_p2[1] - boundary_p1[1]));
   }*/
  
  if(sim_angular_radius == 0.0){
    fieldofview = (boundary_p2[0] - boundary_p1[0])*(boundary_p2[1] - boundary_p1[1])*pow(180/pi,2);
    inv_ang_screening_scale = 5.0/(MIN(boundary_p2[0] - boundary_p1[0],boundary_p2[1] - boundary_p1[1]));
  }else{
    fieldofview = pi*rmax*rmax*pow(180/pi,2);
    inv_ang_screening_scale = 0.0;
  }
  
	if(verbose) std::cout << "Setting mass function to Sheth-Tormen." << std::endl;
	field_mass_func_type = ShethTormen; // set mass function
  
	if(verbose) std::cout << "sorting in Lens::readInputSimFileMultiDarkHalos()" << std::endl;
	// sort the field_halos by readshift

  std::sort(field_halos.begin(),field_halos.end(),[](LensHalo *lh1,LensHalo *lh2)
            {return (lh1->getZlens() < lh2->getZlens());});
  
  
	if(verbose) std::cout << "leaving Lens::readInputSimFileMultiDarkHalos()" << std::endl;
  
  field_buffer = 0.0;
	read_sim_file = true;
}

/**
 * \brief Read in information from a catalog of observed galaxies
 *
 * The LensHalo id numbers are set to the id of the parent halo in the simulation.  In this case the id 
 * numbers are the order they appear in the halo catalog.
 */
void Lens::readInputSimFileObservedGalaxies(bool verbose)
{
  std::cout << "Reading Field Halos from " << field_input_sim_file << std::endl;
  PosType z,mass,rcut,vdist;
  unsigned long i,j;
  //const PosType mo=7.3113e10,M1=2.8575e10,gam1=7.17,gam2=0.201,be=0.557;
  PosType field_galaxy_mass_fraction = 0;
  //const PosType masslimit =2.0e12;

  Utilities::Geometry::SphericalPoint tmp_sph_point(1,0,0);
  
  PosType rmax=0,rtmp=0,boundary_p1[2],boundary_p2[2],boundary_diagonal[2];
  
  //Utilities::ReadFileNames(field_input_sim_file.c_str(),".dat",filenames);
  //filenames.push_back(" ");
  //std::vector<PosType *> halo_pos_vec;
  //std::vector<Utilities::Geometry::SphericalPoint> sph_halo_pos_vec;
  
  int j_max;
  PosType mass_max=0,R_max=0,minmass=1e30;
  PosType *theta;
  PosType center[2] = {0.0,0.0};
  int ncolumns = 6;
  size_t haloid = 0;
  
  void *addr[ncolumns];
  
  //addr[0] = &ra;
  //addr[1] = &dec;
 
  addr[0] = &haloid;
  addr[1] = &(tmp_sph_point.phi);
  addr[2] = &(tmp_sph_point.theta);
  addr[3] = &z;
  addr[4] = &rcut;
  addr[5] = &vdist;
  
  std::ifstream file_in( field_input_sim_file );
  if(!file_in){
    std::cout << "Can't open file " << field_input_sim_file << std::endl;
    ERROR_MESSAGE();
    throw std::runtime_error(" Cannot open file.");
    exit(1);
  }
  
  std::cout << "reading halos from file: " << field_input_sim_file << std::endl;
  
  // skip through header information in data file
  i=0;
  while(file_in.peek() == '#'){
    file_in.ignore(10000,'\n');
    ++i;
  }
  if(verbose) std::cout << "   skipped "<< i << " comment lines in file "
    << std::endl;
  
  // read in data
  
  PosType myPosType;
  std::string myline;
  std::string strg;
  std::string f=" ";
  std::stringstream buffer;
  
  i=j=0;
  myline.clear();
  while(std::getline(file_in,myline)){
    
    int pos = myline.find_first_not_of(f);
    myline.erase(0,pos);
    
    for(int l=0;l<ncolumns; l++){
      //std::cout << myline << std::endl;
      
      pos = myline.find(f);
      strg.assign(myline,0,pos);
      buffer << strg;
      buffer >> myPosType;
      *((PosType *)addr[l]) = myPosType;
      
      myline.erase(0,pos);
      strg.clear();
      buffer.clear();
      buffer.str(std::string());
      
      pos = myline.find_first_not_of(f);
      myline.erase(0,pos);
    }
    
    for(int l=0;l<ncolumns; l++) std::cout << *((PosType *)(addr[l])) << "  ";
    std::cout << std::endl;
      
    tmp_sph_point.theta *= pi/180;
    tmp_sph_point.phi *= pi/180;
    rcut *= 1.0e-3;
    
    rtmp = Utilities::Geometry::AngleSeporation(central_point_sphere,tmp_sph_point);
    
    if(sim_angular_radius > 0 && rtmp > sim_angular_radius) continue;
    
    if(rtmp > rmax) rmax = rtmp;
    
    // position on lens plane
    theta = new PosType[2];
    tmp_sph_point.OrthographicProjection(central_point_sphere,theta);
    
    if(field_halos.size() > 0 ){
      if(boundary_p1[0] > theta[0]) boundary_p1[0] = theta[0];
      if(boundary_p1[1] > theta[1]) boundary_p1[1] = theta[1];
      
      if(boundary_p2[0] < theta[0]) boundary_p2[0] = theta[0];
      if(boundary_p2[1] < theta[1]) boundary_p2[1] = theta[1];
      
      PosType tmp = theta[0]+theta[1];
      if(boundary_diagonal[0] > tmp) boundary_diagonal[0] = tmp;
      if(boundary_diagonal[1] < tmp) boundary_diagonal[1] = tmp;
    }else{
      boundary_p1[0] = boundary_p2[0] = theta[0];
      boundary_p1[1] = boundary_p2[1] = theta[1];
      boundary_diagonal[0] = boundary_diagonal[1] = theta[0]+theta[1];
    }
    
    //theta[0] = -ra*pi/180.;
    //theta[1] = dec*pi/180.;
    
    center[0] += tmp_sph_point.theta;
    center[1] += tmp_sph_point.phi;
    
    switch(field_int_prof_type)
    {
      case null_lens:
        ERROR_MESSAGE();
        std::cout << "field_int_prof_type is null!!!!" << std::endl;
        break;
      case nfw_lens:
        // calculate the average size and concentration of a NFW at the mass and reshift

        std::cout << "Making an NFW halo, but not of the right mass!!!!" << std::endl;
      {
        mass = pi*vdist*vdist*rcut/Grav/lightspeed/lightspeed/field_galaxy_mass_fraction;
        
        HALOCalculator hcalc(&cosmo,mass,z);
        
        field_halos.push_back(new LensHaloNFW(mass,hcalc.getRvir(),z,hcalc.getConcentration(),1.0,0.0,0));
      }
        break;
      case pnfw_lens:
        ERROR_MESSAGE();
        std::cout << "PseudoNFW not supported." << std::endl;
        break;
      case pl_lens:
        ERROR_MESSAGE();
        std::cout << "PowerLaw not supported." << std::endl;
        break;
      case nsie_lens:
        
        mass = pi*vdist*vdist*rmax/Grav/lightspeed/lightspeed;
        field_halos.push_back(new LensHaloRealNSIE(mass,z,vdist,0.0,1.0,0.0,0));
        
        break;
      case ana_lens:
        ERROR_MESSAGE();
        std::cout << "AnaNSIE not supported." << std::endl;
        break;
      case uni_lens:
        ERROR_MESSAGE();
        std::cout << "UniNSIE not supported." << std::endl;
        break;
      case moka_lens:
        ERROR_MESSAGE();
        std::cout << "MOKA not supported." << std::endl;
        break;
      case dummy_lens:
        field_halos.push_back(new LensHaloDummy);
        ERROR_MESSAGE();
        std::cout << "Why would you want dummy file halos???" << std::endl;
        break;
      case hern_lens:
        ERROR_MESSAGE();
        std::cout << "Hernquist not supported." << std::endl;
        break;
      case jaffe_lens:
        ERROR_MESSAGE();
        std::cout << "Jaffe not supported." << std::endl;
        break;
    }
    
    //if(mass > 0.0) halo_pos_vec.push_back(theta);
    if(mass > 0.0){
      field_halos.back()->setTheta(theta);
      field_halos.back()->setID(haloid);
    }
    if(mass > mass_max) {
      mass_max = mass;
      j_max = j;
    }
    if(mass < minmass) {
      minmass = mass;
    }
    
    ++j;
    
    /*
     if(flag_field_gal_on){
     float sigma = 126*pow(mass*field_galaxy_mass_fraction/1.0e10,0.25); // From Tully-Fisher and Bell & de Jong 2001
     //std::cout << "Warning: All galaxies are spherical" << std::endl;
     float fratio = (ran2(seed)+1)*0.5;  //TODO: Ben change this!  This is a kluge.
     float pa = 2*pi*ran2(seed);  //TODO: This is a kluge.
     
     switch(field_int_prof_gal_type){
     case null_gal:
     ERROR_MESSAGE();
     std::cout << "flag_field_gal_on is true, but field_int_prof_gal_type is null!!!!" << std::endl;
     break;
     case nsie_gal:
     field_halos.push_back(new LensHaloRealNSIE(mass*field_galaxy_mass_fraction,z,sigma,0.0,fratio,pa,0));
     break;
     default:
     throw std::runtime_error("Don't support any but NSIE galaxies yet!");
     break;
     }
     
     //field_halos[j]->setZlens(z);
     //field_halos[j]->initFromFile(mass*field_galaxy_mass_fraction,seed,vmax,r_halfmass*cosmo.gethubble());
     
     // Another copy of this position must be made to avoid rescaling it twice when it is converted into
     // distance on the lens plane in Lens::buildLensPlanes()
     theta2 = new PosType[2];
     theta2[0]=theta[0]; theta2[1]=theta[1];
     //halo_pos_vec.push_back(theta2);
     field_halos.back()->setX(theta2);
     field_halos.back()->setID(haloid);
     
     ++j;
     }
     */
    
    myline.clear();
    ++i;
  }
  if(verbose){
    std::cout << field_halos.size() << " halos read in."<< std::endl;
    std::cout << "center is at: theta:" << center[0]*180/pi/field_halos.size() << "  phi:" << center[1]*180/pi/field_halos.size() << " degrees" << std::endl;
  }
  file_in.close();
  
  
  
  if(verbose) std::cout << field_halos.size() << " halos read in."<< std::endl
    << "Max input mass = " << mass_max << "  R max = " << R_max
    << " Min input mass = " << minmass << std::endl;
  
  /// setting the minimum halo mass in the simulation
  field_min_mass = minmass;
  if(field_buffer > 0.0){
    if(verbose) std::cout << "Overiding field_buffer to make it 0 because halos are read in." << std::endl;
    field_buffer = 0.0;
  }
  
  //halo_pos = Utilities::PosTypeMatrix(field_halos.size(), 3);
  
  //for(i = 0; i < field_halos.size(); ++i)
  //{
  //	halo_pos[i] = halo_pos_vec[i];
  //}
  
  // determine if the region is a circle or a rectangle
  //PosType diagonal1 = (boundary_diagonal[1] - boundary_diagonal[0])/sqrt(2);
  //PosType diagonal2 = sqrt(pow(boundary_p2[0] - boundary_p1[0],2) + pow(boundary_p2[1] - boundary_p1[1],2));
  
  std::cout << "Overiding input file field of view to make it fit the simulation light cone." << std::endl;
  rmax = (boundary_p2[0] - boundary_p1[0])/2;
  
  fieldofview = (boundary_p2[0] - boundary_p1[0])*(boundary_p2[1] - boundary_p1[1])*pow(180/pi,2);
  std::cout << "Field of view is " << fieldofview << " sq.deg." << std::endl;
  inv_ang_screening_scale = 0.0;

  
  if(verbose) std::cout << "sorting in Lens::readInputSimFileObservedGalaxies()" << std::endl;
  // sort the field_halos by readshift
  std::sort(field_halos.begin(),field_halos.end(),
            [](LensHalo *lh1,LensHalo *lh2){return (lh1->getZlens() < lh2->getZlens());});
  
  
  if(verbose) std::cout << "leaving Lens::readInputSimFileObservedGalaxies()" << std::endl;
  
  field_buffer = 0.0;
  read_sim_file = true;
}

void Lens::combinePlanes(bool verbose)
{

  if(verbose)
  {
    std::cout << std::endl << "Lens::combinePlanes before clearing." << std::endl ;

    if(plane_redshifts.size() > 0)
    {
      std::cout << "Lens::combinePlanes : plane_redshifts[] = " ;
      for(int i=0;i<plane_redshifts.size();i++) std::cout << plane_redshifts[i] << " " ;
      std::cout << std::endl ;
    }
    else std::cout << "Lens::combinePlanes : plane_redshifts[] size is zero." << std::endl ;

    if(Dl.size() > 0)
    {
      std::cout << "Lens::combinePlanes : Dl[] = " ;
      for(int i=0;i<Dl.size();i++) std::cout << Dl[i] << " " ;
      std::cout << std::endl ;
    }
    else std::cout << "Lens::combinePlanes : Dl[] size is zero." << std::endl ;
    
    if(dDl.size() > 0)
    {
      std::cout << "Lens::combinePlanes : dDl[] = " ;
      for(int i=0;i<dDl.size();i++) std::cout << dDl[i] << " " ;
      std::cout << std::endl << std::endl ;
    }
    else std::cout << "Lens::combinePlanes : dDl[] size is zero." << std::endl ;

    if(field_plane_redshifts.size() > 0)
    {
      std::cout << "Lens::combinePlanes : field_plane_redshifts[] = " ;
      for(int i=0;i<field_plane_redshifts.size();i++) std::cout << field_plane_redshifts[i] << " " ;
      std::cout << std::endl ;
    }
    else std::cout << "Lens::combinePlanes : field_plane_redshifts[] size is zero." << std::endl ;
    
    if(main_plane_redshifts.size() > 0)
    {
      std::cout << "Lens::combinePlanes : main_plane_redshifts[] = " ;
      for(int i=0;i<main_plane_redshifts.size();i++) std::cout << main_plane_redshifts[i] << " " ;
      std::cout << std::endl ;
    }
    else std::cout << "Lens::combinePlanes : main_plane_redshifts[] size is zero." << std::endl ;
    
    std::cout << "Lens::combinePlanes : field_planes.size() = " << field_planes.size() << " , main_planes.size() = " << main_planes.size() << std::endl ;
  }
  
  // clear old plane configuration
  lensing_planes.clear();
  plane_redshifts.clear();
  Dl.clear();
  dDl.clear();

  // copy main and field planes into master Dl
  Dl.resize(field_Dl.size() + main_Dl.size());
  int i;
  for(i =0; i < field_Dl.size(); ++i){
    Dl[i] = field_Dl[i];
  }
  int j = 0;
  while(i < Dl.size()){
    Dl[i++] = main_Dl[j++];
  }
  
  if(verbose && Dl.size() > 0)
  {
    std::cout << "Lens::combinePlanes : before sorting : Dl master = " ;
    for(int i=0;i<Dl.size();i++) std::cout << std::setprecision(13) << Dl[i] << " " ;
    std::cout << std::endl ;
  }
        
  // sort these Dl and keep an index so that the identity of each Dl is remembered
  std::vector<size_t> index(Dl.size());
  Utilities::sort_indexes(Dl,index);
  std::sort(Dl.begin(),Dl.end());
  
  // changing the position of the planes too close to each other
  for(int i=1; i < Dl.size(); ++i){
    if( (Dl[i] - Dl[i-1]) < MIN_PLANE_DIST) Dl[i] = Dl[i-1] + MIN_PLANE_DIST;
  }

  if(verbose && Dl.size() > 0)
  {
    std::cout << "Lens::combinePlanes : after sorting and adjusting distances : Dl master = " ;
    for(int i=0;i<Dl.size();i++) std::cout << std::setprecision(13) << Dl[i] << " " ;
    std::cout << std::endl ;
  }
  
  // filling the tables for redshift and lensing planes
  for(auto i : index){
    if(i<field_Dl.size()){
      plane_redshifts.push_back(field_plane_redshifts[i]);
      lensing_planes.push_back(field_planes[i]);
    }else{
      plane_redshifts.push_back(main_plane_redshifts[i - field_Dl.size()]);
      lensing_planes.push_back(main_planes[i - field_Dl.size()]);
    }
  }
  
  if(verbose && plane_redshifts.size() > 0)
  {
    std::cout << "Lens::combinePlanes : redshifts = " ;
    for(int i=0;i<plane_redshifts.size();i++) std::cout << std::setprecision(13) << plane_redshifts[i] << " " ;
    std::cout << std::endl ;
  }
  
  assert(lensing_planes.size() == field_planes.size() + main_planes.size());
  // std::cout << "assert : " << zsource << " , " << plane_redshifts.back() << std::endl ;
  //assert(zsource > plane_redshifts.back()); // !!!
  
  if(plane_redshifts.size() > 0 && zsource <= plane_redshifts.back()){
    zsource = plane_redshifts.back() + 0.1;
  }

  // add the pseudo-plane for rayshooting at the end of the arrays
  plane_redshifts.push_back(zsource);
  Dl.push_back(cosmo.coorDist(0, zsource));
  
  // calculate deltas
  dDl.push_back(Dl[0]);
  for(std::size_t i = 1; i < Dl.size(); ++i)
  dDl.push_back(Dl[i] - Dl[i-1]); // distance from plane i-1 to plane i
  
  // output resulting setup
  if(verbose)
  {
    std::cout << "\ncombinePlanes()" << "\n---------------" << std::endl;
    std::cout << "\nz:";
    for(std::size_t i = 0, n = plane_redshifts.size(); i < n; ++i) std::cout << " " << plane_redshifts[i];
    std::cout << "\nDl:";
    for(std::size_t i = 0, n = Dl.size(); i < n; ++i) std::cout << std::setprecision(12) << " " << Dl[i];
    std::cout << "\ndDl:";
    for(std::size_t i = 0, n = dDl.size(); i < n; ++i) std::cout << " " << dDl[i];
    std::cout << "\n" << std::endl;
  }
  
}



void Lens::buildPlanes(InputParams& params, bool verbose)
{
	// build field
	if(!flag_switch_field_off)
	{
		// set the distances of the field planes
		setupFieldPlanes();

		// create or read the field halos
		if(sim_input_flag){
      if(field_input_sim_format == MillenniumObs) readInputSimFileMillennium(verbose);
      if(field_input_sim_format == MultiDarkHalos) readInputSimFileMultiDarkHalos(verbose);
      if(field_input_sim_format == ObservedData) readInputSimFileObservedGalaxies(verbose);
    }
    else{
      createFieldHalos(verbose);
		}
    // create field planes and sort halos onto them
		createFieldPlanes(verbose);
	}
  
	// build main
	if(flag_switch_main_halo_on || pixel_map_on)
	{
		// create the main halos
		createMainHalos(params);
		
		// create the main planes for the halos
		createMainPlanes();
	}
	
	// combine the different planes
	combinePlanes(verbose);
}

/**
 * \brief Changes the maximum redshift that the rays are shot to. Warning: Grids that have already been made with this Lens will not have this new source redshift. 
 *
 * The multilens must have been initially constructed with a source redshift that is higher
 * than this redshift.  This is used to rayshoot to a source whose line of sight passes through the
 * simulation volume.  The source can be at higher redshift than the simulation volume.
 *
 * To revert the source redshift to its original value use Lens::RevertSourcePlane().
 *
 */
short Lens::ResetSourcePlane(
                             PosType z                 /// redshift of implanted source
                             ,bool nearest           /** If true, set the source plane to the nearest (in coordinate distance)
                                                      * lensing plane that was created already.  This can be used to avoid self-lensing
                                                      * by the halo of the source.  If the source is at higher redshift than the simulation
                                                      * volume the source will be at its real redshift.
                                                      */
                             ,unsigned long GalID
                             ,PosType *xx
                             ,bool verbose
                             ){
	unsigned long j;
	short out=0;
  
	toggle_source_plane = true;
  
	if(z<=0.0){
		std::cout << "Warning: Source redshift can't be set to " << z << " in MultiLens::ResetSourcePlane." << endl;
		return out;
	}
  
  
	// distance to new source plane
	PosType Ds = cosmo.coorDist(0,z);
	// find bounding index
	locateD(Dl.data()-1,lensing_planes.size(),Ds,&j);
	// j is the index of the next plane at higher redshift, This plane will be temporarily replaced and used as a source plane
	assert(j <= lensing_planes.size() && j >=0);
  
	if(j > 0)
	{
		// check if source plane coincides with previous lens plane
		if(Dl[j-1] == Ds)
			--j;
		// or check if previous plane is nearer when asked to
		else if(nearest)
		{
			PosType z1 = cosmo.invCoorDist(Dl[j]-0.5*dDl[j]);
			if(z < z1)
				--j;
		}
	}
  
	if(nearest && (j < lensing_planes.size()) ){
		zs_implant = plane_redshifts[j];
		Ds_implant = Dl[j];
		if(j > 0) dDs_implant = dDl[j];
		else  dDs_implant = Ds_implant;
	}else{
		// if nearest==false or the source is at higher redshift than the last plane use the real redshift
		Ds_implant = Ds;
		zs_implant = z;
		if(j > 0) dDs_implant = cosmo.coorDist(plane_redshifts[j-1],z); //Ds - Dl[j-1];
		else  dDs_implant = Ds;
	}
  
	if(verbose) std::cout << "Source on plane " << j << " zs " << zs_implant << " Ds " << Ds << " dDs " << dDs_implant << std::endl;
  
	index_of_new_sourceplane = j;
  
	out = j;
	return out;
}

/// Sort field_halos[], brr[][], and id[] by content off arr[]
void Lens::quicksort(LensHaloHndl *halos,PosType **pos,unsigned long N){
	PosType pivotvalue;
	unsigned long pivotindex,newpivotindex,i;
  
	if(N <= 1) return ;
  
	// pick pivot as the median of the first, last and middle values
	if ((halos[0]->getZlens() >= halos[N/2]->getZlens() && halos[0]->getZlens() <= halos[N-1]->getZlens())
			|| (halos[0]->getZlens() >= halos[N-1]->getZlens() && halos[0]->getZlens() <= halos[N/2]->getZlens())) pivotindex = 0;
	else if ((halos[N/2]->getZlens() >= halos[0]->getZlens() && halos[N/2]->getZlens() <= halos[N-1]->getZlens())
           || (halos[N/2]->getZlens() >= halos[N-1]->getZlens() && halos[N/2]->getZlens() <= halos[0]->getZlens())) pivotindex = N/2;
	else pivotindex = N-1;
	pivotvalue=halos[pivotindex]->getZlens();
  
	// move pivet to end of halosay
	std::swap(halos[pivotindex],halos[N-1]);
	std::swap(pos[pivotindex],pos[N-1]);
	newpivotindex=0;
  
	// partition list and halosay
	for(i=0;i<N;++i){
		if(halos[i]->getZlens() <= pivotvalue){
			std::swap(halos[newpivotindex],halos[i]);
			std::swap(pos[newpivotindex],pos[i]);
			++newpivotindex;
		}
	}
	if(newpivotindex != 0) --newpivotindex;
  
	quicksort(&halos[0],pos,newpivotindex);
	quicksort(&halos[newpivotindex+1],&pos[newpivotindex+1],N-newpivotindex-1);
  
	return ;
}
<|MERGE_RESOLUTION|>--- conflicted
+++ resolved
@@ -46,26 +46,6 @@
 		printf("ERROR: Lens can only handle flat universes at present. Must change cosmology.\n");
 		exit(1);
 	}
-<<<<<<< HEAD
-  
-  field_Nplanes_current = 0 ;
-  field_Nplanes_original = 0;
-	
-	read_sim_file = false;
-	
-  charge = 4*pi*Grav;
-	if(verbose) std::cout << "charge: " << charge << std::endl;
-	
-	// initially let source be the one inputed from parameter file
-	index_of_new_sourceplane = -1;
-	toggle_source_plane = false;
-  flag_switch_deflection_off = false;
-  flag_switch_lensing_off = false;
-  
-  //charge = cosmo.angDist(zsource)/cosmo.angDist(0.3)/cosmo.angDist(0.3,zsource);
-  //charge = 4*pi/cosmo.angDist(0.3);
-=======
->>>>>>> 8acdad67
 
   defaultParams(z_source,verbose);
   if(verbose) std::cout << "charge: " << charge << std::endl;
@@ -543,7 +523,6 @@
 	if(verbose) printMultiLens();
 }
 
-<<<<<<< HEAD
 
 // get the redshift of a plane
 PosType Lens::getFieldPlaneZ(int n)
@@ -551,7 +530,7 @@
   return field_plane_redshifts[n] ;
 }
 
-=======
+
 // Set default values for internal variables.  Used in constructor that don't take a InputParams.
 void Lens::defaultParams(PosType z_source,bool verbose)
 {
@@ -611,7 +590,7 @@
   
   if(verbose) printMultiLens();
 }
->>>>>>> 8acdad67
+
 
 void Lens::resetFieldNplanes(std::size_t Np, bool verbose)
 {
@@ -1055,6 +1034,7 @@
         break;
     }
     substructure.halos.back()->setTheta(theta_pos);
+    substructure.halos.back()->setDist(cosmo);
     ++haloid;
     substructure.halos.back()->setID(haloid);
   }
@@ -1134,15 +1114,9 @@
     
     // Insertion :
     if(verbose) std::cout << "Lens::insertSubstructures : inserting a new plane at redshift z = " << redshift << std::endl;
-<<<<<<< HEAD
-    std::cout << "xxx " << substructure.NhalosSub << std::endl;
 
     assert(substructure.NhalosSub == substructure.halos.size());
     field_planes.push_back(new LensPlaneTree(substructure.halos.data(), substructure.NhalosSub, 0, 0));
-=======
-    assert(NhalosSub == substructure.halos.size());
-    field_planes.push_back(new LensPlaneTree(substructure.halos.data(), NhalosSub, 0, 0));
->>>>>>> 8acdad67
     field_plane_redshifts.push_back(redshift);
     field_Dl.push_back(Dl*(1+redshift));
     substructure.plane = field_planes[0];
@@ -1291,7 +1265,7 @@
 
     substructure.halos.push_back(new LensHaloPowerLaw(mass,Rsize,redshift,1.0,1.0,0,0));
     substructure.halos.back()->setTheta(theta_pos);
-
+    substructure.halos.back()->setDist(cosmo);
     ++haloid;
     substructure.halos.back()->setID(haloid);
   }
