/*
 * halo_model.cpp
 *
 *  Created on: Jan 14, 2012
 *      Author: mpetkova, bmetcalf
 */

#include "slsimlib.h"
#include <algorithm>
#include "lens_halos.h"

using namespace std;

#define MIN_PLANE_DIST 1E-8

namespace
{
	class lens_halo_less
	{
	public:
		lens_halo_less(const COSMOLOGY& c) : cosmo(c) {}
		
		bool operator()(const LensHalo* a, const LensHalo* b)
		{
			// compare sizes and check that b is not in eps around a
			return (a->getZlens() < b->getZlens()) && fabs(cosmo.coorDist(a->getZlens(), b->getZlens())) > MIN_PLANE_DIST;
		}
		
	private:
		const COSMOLOGY& cosmo;
	};
}

/**
 * \brief Creates an empty lens. Main halos and field halos need to be inserted by hand from the user.
 */
Lens::Lens(long* my_seed,PosType z_source, CosmoParamSet cosmoset,bool verbose)
: seed(my_seed), cosmo(cosmoset),zsource(z_source), central_point_sphere(1,0,0), inv_ang_screening_scale(0)
{
  init_seed = 0;
  
	if((cosmo.getOmega_matter() + cosmo.getOmega_lambda()) != 1.0)
	{
		printf("ERROR: Lens can only handle flat universes at present. Must change cosmology.\n");
		exit(1);
	}
	
	read_sim_file = false;
	
  charge = 4*pi*Grav;
	if(verbose) std::cout << "charge: " << charge << std::endl;
	
	// initially let source be the one inputed from parameter file
	index_of_new_sourceplane = -1;
	toggle_source_plane = false;
  flag_switch_deflection_off = false;
  flag_switch_lensing_off = false;
  
  //charge = cosmo.angDist(zsource)/cosmo.angDist(0.3)/cosmo.angDist(0.3,zsource);
  //charge = 4*pi/cosmo.angDist(0.3);
  combinePlanes(true);
	std:: cout << " done " << std:: endl;
}

/**
 * \ingroup Constructor
 * \brief allocates space for the halo trees and the inout lens, if there is any
 */
Lens::Lens(InputParams& params, long* my_seed, CosmoParamSet cosmoset, bool verbose)
: seed(my_seed), cosmo(cosmoset), central_point_sphere(1,0,0), inv_ang_screening_scale(0)
{
  
  init_params = params;
  init_seed = *my_seed;
  
	readCosmology(params);
	
	if((cosmo.getOmega_matter() + cosmo.getOmega_lambda()) != 1.0)
	{
		printf("ERROR: Lens can only handle flat universes at present. Must change cosmology.\n");
		exit(1);
	}
	
	assignParams(params);
	
	read_sim_file = false;
	
	charge = 4*pi*Grav;
	if(verbose) std::cout << "charge: " << charge << std::endl;
	
	// initially let source be the one inputed from parameter file
	index_of_new_sourceplane = -1;
	toggle_source_plane = false;

  
  if(flag_switch_field_off == false) {
    std::cout << "Nzbins = " << Nzbins << std::endl ;
    
    // Resizing the "number of Halos" binning table :
    zbins.resize(Nzbins) ;
    Nhalosbin.resize(Nzbins) ;
    Nhaloestot_Tab.resize (NZSamples);
    
    // Initialising the "number of Halos" binning table :
    for(int k=0 ; k<Nzbins ; k++)
    {
      zbins[k] = 0. ;
      Nhaloestot_Tab[k] = 0. ;
    }
    aveNhalos = 0. ;
    for(int k=0 ; k<NZSamples ; k++) Nhalosbin[k] = 0. ;
    
    // Computing the number of halos per bins :
    if(sim_input_flag){
      // Do Nothing ! No step is necessary here !
    }
    else {
      // Compute the distribution variables :
      ComputeHalosDistributionVariables();
      // for (int i=0; i<Nzbins; i++) std::cout << Nhalosbin[i] << " " ;
      // std::cout << std::endl ;
    }
    
    // Initialising the sigma_back table :
    sigma_back_Tab.resize(field_Nplanes);
  }
  
	// set up the lens contents :
	buildPlanes(params, verbose);
  
  // computes sigma_back :
  ComputeHalosSigmaBack();
}

/** Recontructor constructor.  This recreates the original lens before any new additions might have been added or changes to the InputParam object.
 */
Lens::Lens(Lens &lens)
: cosmo(lens.cosmo), central_point_sphere(1,0,0)
{
  if(init_seed == 0){
    std::cout << "Can't use copy constructor on Lens that was not created from a parameter file!" << std::endl;
    throw std::runtime_error("cannot use copy constructor");
  }
  
  init_params = lens.init_params;
  init_seed = lens.init_seed;
  seed = new long;
  *seed = lens.init_seed;
  
	readCosmology(lens.init_params);
  
	if((cosmo.getOmega_matter() + cosmo.getOmega_lambda()) != 1.0)
	{
		printf("ERROR: Lens can only handle flat universes at present. Must change cosmology.\n");
		exit(1);
	}
	
	assignParams(lens.init_params);
	
	read_sim_file = false;
	
	charge = 4*pi*Grav;
	
	// initially let source be the one inputed from parameter file
	index_of_new_sourceplane = -1;
	toggle_source_plane = false;
	

  if(flag_switch_field_off == false) {
    std::cout << "Nzbins = " << Nzbins << std::endl ;
    
    // Resizing the "number of Halos" binning table :
    zbins.resize(Nzbins) ;
    Nhalosbin.resize(Nzbins) ;
    Nhaloestot_Tab.resize (NZSamples);
    
    // Initialising the "number of Halos" binning table :
    for(int k=0 ; k<Nzbins ; k++)
    {
      zbins[k] = 0. ;
      Nhalosbin[k] = 0. ;
    }
    aveNhalos = 0. ;
    for(int k=0 ; k<NZSamples ; k++) Nhalosbin[k] = 0. ;
  
    // Computing the number of halos per bins :
    if(sim_input_flag){
      // Do Nothing ! No step is necessary here !
    }
    else {
      // Compute the distribution variables :
      ComputeHalosDistributionVariables();
      // for (int i=0; i<Nzbins; i++) std::cout << Nhalosbin[i] << " " ;
      // std::cout << std::endl ;
    }
    
    // Initialising the sigma_back table :
    sigma_back_Tab.resize(field_Nplanes);
  }
  
	// set up the lens contents
	buildPlanes(init_params, false);
  
  // computes sigma_back :
  ComputeHalosSigmaBack();
}

Lens::~Lens()
{
	Utilities::delete_container(lensing_planes);
  
	//Utilities::free_PosTypeMatrix(halo_pos, field_halos.size(), 3);
  
	Utilities::delete_container(main_halos_created);
	Utilities::delete_container(field_halos);
  Utilities::delete_container(substructure.halos);
}

/// read in Cosmological Parameters
void Lens::readCosmology(InputParams& params)
{
	PosType tmp;
	if(params.get("Omega_matter", tmp)) cosmo.setOmega_matter(tmp, true);
	if(params.get("Omega_lambda", tmp)) cosmo.setOmega_lambda(tmp);
	if(params.get("Omega_baryon", tmp)) cosmo.setOmega_baryon(tmp);
	if(params.get("Omega_neutrino", tmp)) cosmo.setOmega_neutrino(tmp);
	if(params.get("hubble", tmp)) cosmo.sethubble(tmp);
	if(params.get("sigma_8", tmp)) cosmo.power_normalize(tmp);
}

/// Retrieve input parameters for construction.
void Lens::assignParams(InputParams& params,bool verbose)
{
	if(!params.get("main_halo_on",flag_switch_main_halo_on))
	{
		ERROR_MESSAGE();
		std::cout << "parameter main_halo_on needs to be set in the parameter file " << params.filename() << endl;
		exit(0);
	}
	
	if(flag_switch_main_halo_on)
	{
		if(!params.get("main_DM_halo_type",main_halo_type))
		{
			ERROR_MESSAGE();
			std::cout << "parameter main_DM_halo_type needs to be set in the parameter file " << params.filename() << endl;
			exit(0);
		}
		if(!params.get("main_galaxy_halo_type",main_galaxy_halo_type))
		{
			main_galaxy_halo_type = null_gal;
		}
	}
	else
	{
		main_halo_type = null_lens;
		main_galaxy_halo_type = null_gal;
	}
	
	if(!params.get("redshift_planes_file",redshift_planes_file))
		read_redshift_planes = false;
	else
		read_redshift_planes = true;
	
	if(!params.get("field_off",flag_switch_field_off))
	{
		flag_switch_field_off = false;
		std::cout << "parameter field_off needs to be set in the parameter file " << params.filename() << std::endl;
		throw runtime_error("need input parameter");
	}
	else
	{
		if(!flag_switch_field_off)
		{
			if(!params.get("field_Nplanes",field_Nplanes))
			{
				ERROR_MESSAGE();
				std::cout << "parameter field_Nplanes needs to be set in the parameter file " << params.filename() << endl;
				exit(0);
			}
			
			if(!params.get("field_fov",fieldofview))
			{
				ERROR_MESSAGE();
				std::cout << "parameter field_fov needs to be set in the parameter file " << params.filename() << endl;
				exit(0);
			}
			
			if(!params.get("field_internal_profile",field_int_prof_type))
			{
				ERROR_MESSAGE();
				std::cout << "parameter field_internal_profile needs to be set in the parameter file " << params.filename() << endl;
				exit(0);
			}
			
			if(!params.get("field_internal_profile_galaxy",field_int_prof_gal_type))
			{
				flag_field_gal_on = false;
				field_int_prof_gal_type = null_gal;
			}
			else
			{
				flag_field_gal_on = true;
				
			}
			
			if(!params.get("field_mass_func_alpha",mass_func_PL_slope))
				mass_func_PL_slope = 1./6.;
			if(!params.get("field_prof_internal_slope_pl",field_prof_internal_slope) && field_int_prof_type == pl_lens)
				field_prof_internal_slope = -1.0;
			if(!params.get("field_prof_internal_slope_pnfw",field_prof_internal_slope) && field_int_prof_type == pnfw_lens)
				field_prof_internal_slope = 2.0;
      
      if(params.get("field_input_simulation_file",field_input_sim_file)){
        ERROR_MESSAGE();
        std::cout << "parameter field_input_simulation_file should be changed to field_input_simulation_path "
        << params.filename() << endl;
        exit(0);
      }
      
			if(!params.get("field_input_simulation_path",field_input_sim_file))
			{
				// No simulation input file provided
				sim_input_flag = false;
				
				if(!params.get("field_mass_func_type",field_mass_func_type))
				{
					ERROR_MESSAGE();
					std::cout << "parameter field_mass_func_type needs to be set in the parameter file " << params.filename() << endl;
					exit(0);
				}
				
				if(!params.get("field_min_mass",field_min_mass))
				{
					ERROR_MESSAGE();
					std::cout << "parameter field_min_mass needs to be set in the parameter file " << params.filename() << endl;
					exit(0);
				}
				
				if(!params.get("field_buffer",field_buffer))
				{
					field_buffer = 0.0;
					std::cout << "default field buffer of 0 Mpc is being used." << endl;
				}
			}
			else
			{
        field_min_mass = 0.0;
				sim_input_flag = true;
        
        if(!params.get("field_input_simulation_format",field_input_sim_format)){
          ERROR_MESSAGE();
					std::cout << "parameter field_input_simulation_format needs to be set in the parameter file " << params.filename() << endl;
					exit(0);
        }
        
        if(!params.get("field_input_simulation_center_RA",central_point_sphere.phi)){
          central_point_sphere.phi = 0.0;
        }else{
          central_point_sphere.phi *= degreesTOradians;
        }
        if(!params.get("field_input_simulation_center_DEC",central_point_sphere.theta)){
          central_point_sphere.theta = 0.0;
        }else{
          central_point_sphere.theta *= degreesTOradians;
        }
        if(!params.get("field_input_simulation_radius",sim_angular_radius)){
          sim_angular_radius = 0.0;
        }else{
          sim_angular_radius *= degreesTOradians;
        }
			}
		}
		else
		{
			// no field
			field_Nplanes = 0;
			fieldofview = 0;
		}
	}
	
	// read Pixeliz parameters if necessary
  if(!params.get("pixelmaps_on",pixel_map_on)) pixel_map_on = 0;
	if(pixel_map_on)
	{
		if(!params.get("pixelmaps_input_file", pixel_map_input_file))
		{
			ERROR_MESSAGE();
			std::cout << "parameter pixelmaps_input_file needs to be set in the parameter file " << params.filename() << endl;
			exit(1);
		}
    if(flag_switch_field_off == false && pixel_map_input_file.find(".fits") == pixel_map_input_file.npos){
      std::cerr << "Warning: Are you sure you want to put both field lenses and pixel maps in the light-cone?" << endl;
    }
	}
	
	if(!params.get("z_source",zsource))
	{
		ERROR_MESSAGE();
		std::cout << "parameter z_source needs to be set in the parameter file " << params.filename() << endl;
		exit(0);
	}
	
	if(!params.get("deflection_off",flag_switch_deflection_off))
		flag_switch_deflection_off = false;
  
  if(!params.get("lensing_off",flag_switch_lensing_off))
		flag_switch_lensing_off = false;
  
	// Some checks for valid parameters
	if(flag_switch_field_off == false && field_Nplanes == 0 )
	{
		ERROR_MESSAGE();
		std::cout << "Do you want to run _with_ field halos, but with _without_ field planes? Change field_Nplanes to a bigger number!" << endl;
		exit(1);
	}
	
	if(flag_switch_main_halo_on == false && flag_switch_field_off == true && !pixel_map_on)
	{
		ERROR_MESSAGE();
		std::cout << "Do you want an empty simulation? Set main_halo_on to true for a main lens, or field_off to false for field lenses." << endl;
		exit(1);
	}
	
	if(!flag_switch_field_off)
	{
		if(field_int_prof_type == pl_lens && field_prof_internal_slope >= 0)
		{
			ERROR_MESSAGE();
			std::cout << "Power Law internal slope >=0 not possible." << endl;
			exit(1);
		}
		
		if(field_int_prof_type == pnfw_lens && field_prof_internal_slope <= 0)
		{
			ERROR_MESSAGE();
			std::cout << "Pseudo NFW internal slope <=0 not possible." << endl;
			exit(1);
		}
		
		if(field_int_prof_type == pnfw_lens && (field_prof_internal_slope / floor(field_prof_internal_slope) > 1.0))
		{
			ERROR_MESSAGE();
			std::cout << "Pseudo NFW internal slope needs to be a whole number." << endl;
			exit(1);
		}
		
		if(field_input_sim_file.size() < 1 && field_int_prof_type == nsie_lens)
		{
			ERROR_MESSAGE();
			std::cout << "The NSIE internal profile works only for Millennium DM simulations for now." << endl;
			std::cout << "Set field_input_simulation_path in sample_paramfile." << endl;
			exit(1);
		}
	}
	
	// convert to square degrees
	fieldofview /= 3600. * 3600.;
	
	if(verbose) printMultiLens();
}

void Lens::resetFieldNplanes(std::size_t Np, bool verbose)
{
	Utilities::delete_container(field_planes);
	
	field_Nplanes = Np;
	
	field_plane_redshifts.clear();
	field_Dl.clear();
	
	setupFieldPlanes();
	createFieldPlanes(verbose);
	
	combinePlanes(verbose);
}

void Lens::resetFieldHalos(bool verbose)
{
	Utilities::delete_container(field_halos);
	Utilities::delete_container(field_planes);
  
	if(sim_input_flag){
		if(read_sim_file == false){
      if(field_input_sim_format == MillenniumObs) readInputSimFileMillennium(verbose);
      if(field_input_sim_format == MultiDarkHalos) readInputSimFileMultiDarkHalos(verbose);
    }
	}
	else{
		createFieldHalos(verbose);
	}

  // set up the lens contents :
	createFieldPlanes(verbose);
	combinePlanes(verbose);
}

void Lens::printMultiLens(){
	std::cout << endl << "MAIN HALOS" << endl;
	std::cout << "Main lens profile type:" << endl;
	switch(main_halo_type){
    case null_lens:
      std::cout << "no lens" << endl;
      break;
    case nfw_lens:
      std::cout << "NFW lens" << endl;
      break;
    case pnfw_lens:
      std::cout << "PseudoNFW lens" << endl;
      std::cout << "slope: " << field_prof_internal_slope << endl;
      break;
    case pl_lens:
      std::cout << "PowerLaw lens" << endl;
      std::cout << "slope: " << field_prof_internal_slope << endl;
      break;
    case nsie_lens:
      std::cout << "NSIE lens" << endl;
      break;
    case ana_lens:
      std::cout << "AnaNSIE lens" << endl;
      break;
    case uni_lens:
      std::cout << "UniNSIE lens" << endl;
      break;
    case moka_lens:
      std::cout << "MOKA lens" << endl;
      break;
    case dummy_lens:
      std::cout << "Dummy lens" << endl;
      break;
    case hern_lens:
      std::cout << "Hernquist lens" << endl;
      break;
    case jaffe_lens:
      std::cout << "Jaffe lens" << endl;
      break;
	}
  
  if(pixel_map_on) std::cout << "PixelDMap lens" << endl;
    
	std::cout << endl << "Main galaxies profile type:" << endl;
	switch(main_galaxy_halo_type){
    case null_gal:
      std::cout << "no galaxy" << endl;
      break;
    case nsie_gal:
      std::cout << "NSIE galaxy" << endl;
      break;
	}
  
	if(flag_switch_field_off == false){
    
		std::cout << "field of view " << fieldofview << endl;
    
		std::cout << endl << "FIELD HALOS" << endl;
    
		std::cout << "field Nplanes " << field_Nplanes << endl;
    
		std::cout << "min mass " << field_min_mass << endl;
		std::cout << "Mass function type: "<< endl;
    
		switch(field_mass_func_type){
      case PS:
        std::cout << "  Press-Schechter mass function " << endl;
        break;
      case ST:
        std::cout << "  Sheth-Tormen mass function " << endl;
        break;
      case PL:
        std::cout << "  Power law mass function " << endl;
        std::cout << "  slope: " << mass_func_PL_slope << endl;
        break;
		}
    
		std::cout << endl << "Field halos profile type:" << endl;
		switch(field_int_prof_type)
		{
			case null_lens:
				std::cout << "no field type" << endl;
				break;
			case nfw_lens:
				std::cout << "NFW field type" << endl;
				break;
			case pnfw_lens:
				std::cout << "PseudoNFW field type" << endl;
				std::cout << "slope: " << field_prof_internal_slope << endl;
				break;
			case pl_lens:
				std::cout << "PowerLaw field type" << endl;
				std::cout << "slope: " << field_prof_internal_slope << endl;
				break;
			case nsie_lens:
				std::cout << "NSIE field type" << endl;
				break;
			case ana_lens:
				std::cout << "AnaNSIE field type" << endl;
				break;
			case uni_lens:
				std::cout << "UniNSIE field type" << endl;
				break;
      case moka_lens:
        std::cout << "MOKA field type" << endl;
        break;
			case dummy_lens:
				std::cout << "Dummy field type" << endl;
				break;
			case hern_lens:
				std::cout << "Hernquist field type" << endl;
				break;
			case jaffe_lens:
				std::cout << "Jaffe field type" << endl;
				break;
		}
    
    if(pixel_map_on) std::cout << "PixelDMap lens" << endl;

		std::cout << endl << "Field galaxies profile type:" << endl;
		switch(field_int_prof_gal_type){
      case null_gal:
        std::cout << "no field galaxy type" << endl;
        break;
      case nsie_gal:
        std::cout << "NSIE field galaxy type" << endl;
        break;
		}
	}
  
	std::cout << endl;
}

void Lens::setupFieldPlanes()
{
	// create spacing of lens planes or read from file
	if(read_redshift_planes)
		setFieldDistFromFile();
	else
		setFieldDist();
}

/**
 * \brief Populates the planes with field_halos by dividing the space around the planes into
 * equal redshift distances, where the plane with the input lens is excluded
 * since it will not contain any field_halos
 *
 * Then the halo trees are built, depending on the internal profile model that
 * has been chosen in the parameter file
 */
void Lens::createFieldPlanes(bool verbose)
{
	if(verbose) std::cout << "Lens::createFieldPlanes zsource = " << zsource << std::endl;
	
	assert(field_plane_redshifts.size() == field_Nplanes);
	
	// the bounds for sorting field halos onto redshifts
	PosType z1 = 0, z2 = 0;
	std::size_t k1 = 0, k2 = 0;
	
	// go through planes
	for(std::size_t i = 0; i < field_Nplanes; ++i)
	{
		assert(field_plane_redshifts[i] > 0);
		assert(field_Dl[i] > 0);
		
		// previous upper bound is now lower bound
		z1 = z2;
		k1 = k2;
		
		// find upper bound
		if(i == field_Nplanes-1)
		{
			z2 = zsource;
			k2 = field_halos.size();
		}
		else
		{
			z2 = cosmo.invCoorDist(0.5*(field_Dl[i] + field_Dl[i+1]));
			k2 = Utilities::lower_bound<LensHalo>(field_halos, z2);
		}
		
		/*
		 * finding the average mass surface density in field_halos
		 */
		
		// TODO: Ben: test this
		// PosType sigma_back = cosmo.haloMassInBufferedCone(field_min_mass,z1,z2,fieldofview*pow(pi/180,2),field_buffer,field_mass_func_type,mass_func_PL_slope)/(pi*pow(sqrt(fieldofview/pi)*pi*field_Dl[i]/180/(1+field_plane_redshifts[i]) + field_buffer,2));
    PosType sigma_back = sigma_back_Tab[i] ;
		
		PosType sb=0.0;
		//PosType max_r = 0,tmp;
    
		for(std::size_t j = k1; j < k2; ++j)
		{
			sb += field_halos[j]->get_mass();
			
			//** test lines********
			//if(max_r < (tmp = halo_pos[j][0]*halo_pos[j][0] + halo_pos[j][1]*halo_pos[j][1])) max_r = tmp;
			
      PosType tmp[2];
      
			// convert to proper distance on the lens plane
      field_halos[j]->getX(tmp);
      field_halos[j]->setX(tmp[0]*field_Dl[i]/(1+field_plane_redshifts[i])
                           ,tmp[1]*field_Dl[i]/(1+field_plane_redshifts[i]));
			//halo_pos[j][0] *= field_Dl[i]/(1+field_plane_redshifts[i]);
			//halo_pos[j][1] *= field_Dl[i]/(1+field_plane_redshifts[i]);
		}
		
		//max_r=sqrt(max_r);
		
		sb /= (pi*pow(sqrt(fieldofview/pi)*pi*field_Dl[i]/180/(1+field_plane_redshifts[i]) + field_buffer,2));
		
    
    assert(sb == sb);
    
		if(verbose) std::cout << "sigma_back from mass function " << sigma_back
      << " from sum of halos " << sb << " " << sb/sigma_back - 1 << std::endl;
		if(sim_input_flag) sigma_back = sb;
		
		/*
		 * create the lensing plane
		 */
		
		if(verbose) std::cout << "  Building lensing plane " << i << " number of halos: "
      << k2-k1 << std::endl;
		
    PosType tmp = inv_ang_screening_scale*(1+field_plane_redshifts[i])/field_Dl[i];
    
    if(tmp > 1/2.) tmp = 1/2.;  // TODO: Try to remove this arbitrary minimum distance
		field_planes.push_back(new LensPlaneTree(&field_halos[k1], k2-k1, sigma_back,tmp));
		//field_planes.push_back(new LensPlaneTree(&halo_pos[k1], &field_halos[k1], k2-k1, sigma_back) );
	}
	
	assert(field_planes.size() == field_Nplanes);
}

void Lens::insertSubstructures(PosType Rregion,PosType center[],PosType NumberDensity,PosType Mass_min,PosType Mass_max,PosType redshift,PosType alpha,PosType density_contrast,bool verbose)
{
  
  substructure.alpha = alpha;;
  substructure.center.x[0] = center[0];
  substructure.center.x[1] = center[1];
  substructure.Mmax = Mass_max;
  substructure.Mmin = Mass_min;
  substructure.Ndensity = NumberDensity;
  substructure.rho_tidal = density_contrast;
  substructure.Rregion = Rregion;

  if(alpha == -1) throw std::invalid_argument("alpha must not be -1 in Lens::createOneFieldPlane");

  PosType aveNhalos = NumberDensity/Rregion/Rregion/pi;
  
  std::size_t Nhalos = static_cast<std::size_t>(poidev(float(aveNhalos), seed));
  
  if(Nhalos == 0) return;
  
  size_t offset = field_halos.size();

  PosType Dl = cosmo.angDist(redshift)/(1+redshift),rr,theta;
  PosType *theta_pos;
  PosType r = Mass_min/Mass_max,f,mass;
  size_t haloid = offset;
  
  
  PosType Rmax;
  
  PosType rho = density_contrast*cosmo.rho_crit(0)*cosmo.getOmega_matter()*(1+redshift)*(1+redshift)*(1+redshift);
  
  if(substructure.halos.size() > 0){
    // Problem: Expanding the vector is a problem if we want to add substructure
    // multiple times because if the vector is copied it will invalidate the pointers
    // on privious planes.  To do this we would need to be able to expand the vector
    // without copying it or have multiple substructure_halo vectors.
    
    throw std::runtime_error("Can only add substructure halos ones to a lens.");
  }
  
  for(size_t ii=0;ii<Nhalos;++ii){
    
    // random postion
    rr = Rregion*sqrt(ran2(seed));
    theta_pos = new PosType[3];
    
    theta = 2*pi*ran2(seed);
    
    // position in proper distance
    theta_pos[0] = (rr*cos(theta) + center[0])*Dl;
    theta_pos[1] = (rr*sin(theta) + center[1])*Dl;
    theta_pos[2] = 0.0;

    f = ran2(seed);
    
    // mass from power law mass function
    mass = Mass_max*pow( f + pow(r,alpha+1)*(1-f), 1.0/(1+alpha) );
    
    // Rmax from tidal truncation
    Rmax = pow(mass/rho/4/pi,1.0/3.);
    
    //could make some other cases here, What does Xu use?
    
    substructure.halos.push_back(new LensHaloPowerLaw(mass,Rmax,redshift,Rmax,1.0,1.0,0,0));
    substructure.halos.back()->setX(theta_pos);
    ++haloid;
    substructure.halos.back()->setID(haloid);
  }
  
  
  // the new plane must be inserted in order of redshift
  std::vector<LensPlane*>::iterator it = field_planes.begin();
  std::vector<PosType>::iterator itz = field_plane_redshifts.begin();
  std::vector<PosType>::iterator itd = field_Dl.begin();
  while(*itz < redshift){
    ++it;
    ++itz;
    ++itd;
  }
  
  
  it = field_planes.insert(it, new LensPlaneTree(substructure.halos.data(), Nhalos, 0, 0));
  field_plane_redshifts.insert(itz,redshift);
  field_Dl.insert(itd,Dl*(1+redshift));
  substructure.plane = *it;
  
  ++field_Nplanes;

  combinePlanes(verbose);
  //*****************************
  
  assert(field_planes.size() == field_Nplanes);
}

void Lens::resetSubstructure(){

  // !!!!need a test of whether insertSubstructures has been called;
  
  // find which plane has the substructures on it
  int i = 0;
  while(field_planes[i] != substructure.plane) ++i;
  
  PosType redshift = field_plane_redshifts[i];
  PosType Dlsub = Dl[i];

  PosType aveNhalos = substructure.Ndensity/substructure.Rregion/substructure.Rregion/pi;
  
  std::size_t Nhalos = static_cast<std::size_t>(poidev(float(aveNhalos), seed));
  
  if(Nhalos == 0) return;
  
  size_t haloid = field_halos.size();
  
  PosType rr,theta;
  PosType *theta_pos;
  PosType r = substructure.Mmin/substructure.Mmax,f,mass;
  
  PosType Rmax;
  
  PosType rho = substructure.rho_tidal*cosmo.rho_crit(0)*cosmo.getOmega_matter()*(1+redshift)*(1+redshift)*(1+redshift);
  
  Utilities::delete_container(substructure.halos);
  
  for(size_t ii=0;ii<Nhalos;++ii){
    
    // random postion
    rr = substructure.Rregion*sqrt(ran2(seed));
    theta_pos = new PosType[3];
    
    theta = 2*pi*ran2(seed);
    
    // position in proper distance
    theta_pos[0] = (rr*cos(theta) + substructure.center[0])*Dlsub;
    theta_pos[1] = (rr*sin(theta) + substructure.center[1])*Dlsub;
    theta_pos[2] = 0.0;
    
    f = ran2(seed);
    
    // mass from power law mass function
    mass = substructure.Mmax * pow( f + pow(r,substructure.alpha+1)*(1-f), 1.0/(1+substructure.alpha) );
    
    // Rmax from tidal truncation
    Rmax = pow(mass/rho/4/pi,1.0/3.);
    
    //could make some other cases here, What does Xu use?
    
    substructure.halos.push_back(new LensHaloPowerLaw(mass,Rmax,redshift,Rmax,1.0,1.0,0,0));
    substructure.halos.back()->setX(theta_pos);
    ++haloid;
    substructure.halos.back()->setID(haloid);
  }
  
  delete substructure.plane;
  field_planes[i] = substructure.plane = new LensPlaneTree(substructure.halos.data(), Nhalos, 0, 0);
  
}

void Lens::addMainHaloToPlane(LensHalo* halo)
{
	// the redshift and distance of the halo
	PosType halo_z = halo->getZlens();
	PosType halo_Dl = cosmo.coorDist(0, halo_z);
	
	// find the position of the new lens plane
	std::size_t i = std::distance(main_Dl.begin(), std::upper_bound(main_Dl.begin(), main_Dl.end(), halo_Dl));
	
	// go though all options for adding
	if(i > 0 && (halo_Dl - main_Dl[i-1]) < MIN_PLANE_DIST)
	{
		// add to plane at (i-1)
		main_planes[i-1]->addHalo(halo);
	}
	else if(i == main_Dl.size())
	{
		// add new plane at the end
		main_planes.push_back(new LensPlaneSingular(&halo, 1));
		main_plane_redshifts.push_back(halo_z);
		main_Dl.push_back(halo_Dl);
	}
	else if((main_Dl[i] - halo_Dl) < MIN_PLANE_DIST)
	{
		// add to existing plane at position i
		main_planes[i]->addHalo(halo);
	}
	else
	{
		// create new plane at position i
		main_planes.insert(main_planes.begin() + i, new LensPlaneSingular(&halo, 1));
		main_plane_redshifts.insert(main_plane_redshifts.begin() + i, halo_z);
		main_Dl.insert(main_Dl.begin() + i, halo_Dl);
	}
}

void Lens::createMainPlanes()
{
	// clear arrays
	main_planes.clear();
	main_plane_redshifts.clear();
	main_Dl.clear();
	
	// sort halos by redshift
	std::sort(main_halos.begin(), main_halos.end(), lens_halo_less(cosmo));
	
	// put everything with same redshift (within epsilon) onto a plane
  
	Utilities::MixedVector<LensHalo*>::iterator<> it = main_halos.begin();
	while(it != main_halos.end())
	{
		// find halos with higher redshift
		Utilities::MixedVector<LensHalo*>::iterator<> jt = std::upper_bound(it, main_halos.end(), *it, lens_halo_less(cosmo));
		
		// add halos until higher redshift to plane
		main_planes.push_back(new LensPlaneSingular(&(*it), std::distance(it, jt)));
		
		// add plane to arrays
		main_plane_redshifts.push_back((*it)->getZlens());
		main_Dl.push_back(cosmo.coorDist(0, main_plane_redshifts.back()));
		
		// advance iterator
		it = jt;
	}
}

/**
 * /brief Calculate the coordinate distances of the field planes.
 *
 * Set the redshifts and distances of the field planes by dividing the
 * coordinate distance space into equal intervals.
 */
void Lens::setFieldDist()
{
	PosType Dmax = cosmo.coorDist(0, zsource);
	
	std::vector<PosType> lD;
	std::size_t Np = field_Nplanes + 1;
	
	assert(Np > 1);
	
	// spaces interval equally up to the source, including 0 and Dmax
	// therefore we need field_Nplanes+1 values
	Utilities::fill_linear(lD, Np, 0.0, Dmax);
	
	// spacing of the distances
	PosType dlD = lD[1]-lD[0];
	
	// assigns the redshifts and plugs in the input plane
	for(std::size_t i = 1; i < Np; ++i)
	{
		// ensures that the first plane and the last before the source plane
		// have the same volume as all the other planes
		lD[i] -= 0.5*dlD;
		
		field_Dl.push_back(lD[i]);
	}
	
	assert(field_Dl.size() == field_Nplanes);
	
	// assigns the redshifts and plugs in the input plane
	for(std::size_t i = 0; i < field_Nplanes; ++i)
	{
		// get redshift for calculated distance
		PosType z = cosmo.invCoorDist(field_Dl[i]);
		field_plane_redshifts.push_back(z);
		
		// refit the distances to match the redshift
		field_Dl[i] = cosmo.coorDist(0, z);
	}
	
	assert(field_plane_redshifts.size() == field_Nplanes);
}

void Lens::setFieldDistFromFile()
{
	PosType value;
	
	std::ifstream file_in(redshift_planes_file.c_str());
	if(!file_in)
		throw std::runtime_error("Can't open file " + redshift_planes_file);
	
	while(file_in >> value)
	{
		if(!value)
			throw std::runtime_error("can't read PosType from " + redshift_planes_file);
		else
			field_plane_redshifts.push_back(value);
	}
	
	file_in.close();
	
	assert(field_plane_redshifts.size() == field_Nplanes);
	
	for(std::size_t i = 0; i < field_plane_redshifts.size(); ++i)
		field_Dl.push_back(cosmo.coorDist(0, field_plane_redshifts[i]));
}

/**
 * \brief Creates main lens halo as set up in the parmeter file.
 *
 */
void Lens::createMainHalos(InputParams& params)
{
	switch(main_halo_type)
	{
    case null_lens:
      break;
    case nfw_lens:
      main_halos.push_back(new LensHaloNFW(params));
      break;
    case pnfw_lens:
      main_halos.push_back(new LensHaloPseudoNFW(params));
      break;
    case pl_lens:
      main_halos.push_back(new LensHaloPowerLaw(params));
      break;
    case nsie_lens:
      main_halos.push_back(new LensHaloRealNSIE(params));
      break;
    case ana_lens:
      main_halos.push_back(new LensHaloAnaNSIE(params));
      break;
    case uni_lens:
      main_halos.push_back(new LensHaloUniform(params));
      break;
    case moka_lens:
      main_halos.push_back(new LensHaloMOKA(params, cosmo));
      break;
    case dummy_lens:
      main_halos.push_back(new LensHaloDummy(params));
      break;
    case hern_lens:
      main_halos.push_back(new LensHaloHernquist(params));
      break;
    case jaffe_lens:
      main_halos.push_back(new LensHaloJaffe(params));
      break;
	}
  
  if(pixel_map_on) readPixelizedDensity();
  
	if(main_galaxy_halo_type != 0)
	{
		switch(main_galaxy_halo_type)
		{
      case null_gal:
        break;
      case nsie_gal:
        main_halos.push_back(new LensHaloRealNSIE(params));
        break;
		}
	}
  
	for(std::size_t i = 0; i < main_halos.size(); ++i){
		main_halos[i]->setCosmology(cosmo);
  }
}

void Lens::clearMainHalos(bool verbose)
{
	Utilities::delete_container(main_halos_created);
	main_halos.clear();
	
	flag_switch_main_halo_on = false;
  
	
	Utilities::delete_container(main_planes);
	main_plane_redshifts.clear();
	main_Dl.clear();
	
	combinePlanes(verbose);
}

/**
 * \brief Inserts a single main lens halo.
 * Then all lensing planes are updated accordingly.
 */
void Lens::insertMainHalo(LensHalo* halo,bool verbose)
{
	halo->setCosmology(cosmo);
	main_halos.push_back(halo);
  
	flag_switch_main_halo_on = true;
	
	addMainHaloToPlane(halo);
	
	combinePlanes(verbose);
}

/**
 * \brief Inserts a sequense of main lens halos and ads them to the existing ones.
 * Then all lensing planes are updated accordingly.
 */
void Lens::insertMainHalos(LensHalo** halos, std::size_t Nhalos, bool verbose)
{
	for(std::size_t i = 0; i < Nhalos; ++i)
	{
		halos[i]->setCosmology(cosmo);
		main_halos.push_back(halos[i]);
		addMainHaloToPlane(halos[i]);
	}
	
	flag_switch_main_halo_on = true;
	
	combinePlanes(verbose);
}




/**
 * \brief Inserts a single main lens halo and deletes all previous ones.
 * Then all lensing planes are updated accordingly.
 */
void Lens::replaceMainHalos(LensHalo* halo,bool verbose)
{
	Utilities::delete_container(main_halos_created);
	main_halos.clear();
	
	halo->setCosmology(cosmo);
	main_halos.push_back(halo);
	
	flag_switch_main_halo_on = true;
	
	Utilities::delete_container(main_planes);
	createMainPlanes();
	combinePlanes(verbose);
}

/**
 * \brief Inserts a sequense of main lens halos and deletes all previous ones.
 * Then all lensing planes are updated accordingly.
 */
void Lens::replaceMainHalos(LensHalo** halos, std::size_t Nhalos,bool verbose)
{
	Utilities::delete_container(main_halos_created);
	main_halos.clear();
	
	for(std::size_t i = 0; i < Nhalos; ++i)
	{
		halos[i]->setCosmology(cosmo);
		main_halos.push_back(halos[i]);
	}
	
	flag_switch_main_halo_on = true;
	
	Utilities::delete_container(main_planes);
	createMainPlanes();
	combinePlanes(verbose);
}


/**
 * \brief Computes some quantities necessary for the function createFieldHalos. This material was before computed in createFieldHalos.
 *
 * Especially it computes the quantities related to the mass function. By calling this function in the constructor of the lens, we make that these quantities are stored in the lens and do not have to be recomputed for each new realisation of the field.
 */

void Lens::ComputeHalosDistributionVariables ()
{
  const PosType MaxLogm=16.;
  
  aveNhalos = cosmo.haloNumberInBufferedCone(field_min_mass,0,zsource,fieldofview*pow(pi/180,2),field_buffer,field_mass_func_type,mass_func_PL_slope);
  
  Utilities::fill_linear(zbins,Nzbins,0.0,zsource);
  // construct redshift distribution table
  Nhalosbin[0] = 1;
  zbins[0] = 0;
  
  for(int k=1;k<Nzbins-1;++k){
    Nhalosbin[k] = cosmo.haloNumberInBufferedCone(field_min_mass,zbins[k],zsource,fieldofview*pow(pi/180,2),field_buffer,field_mass_func_type,mass_func_PL_slope)/aveNhalos;
  }
  // std::cout << std::endl ;
  zbins[Nzbins-1] = zsource;
  Nhalosbin[Nzbins-1] = 0.0;
  
  Nhalos = static_cast<std::size_t>(poidev(float(aveNhalos), seed));
  
  // fill the log(mass) vector
  Logm.resize(Nmassbin);
  Nhalosbin.resize(Nmassbin);
  Utilities::fill_linear(Logm,Nmassbin,log10(field_min_mass),MaxLogm);
  
  // this will be used for the cumulative number density in one square degree
  NhalosbinNew.resize(NZSamples);
  for(int np=0;np<NZSamples;np++) NhalosbinNew[np].resize(Nmassbin);
  
  for(int np=0;np<NZSamples;np++){
    PosType z1, z2;
    z1 = np*zsource/(NZSamples);
    z2 = (np+1)*zsource/(NZSamples);
    
    Nhaloestot_Tab[np] = cosmo.haloNumberInBufferedCone(pow(10,Logm[0]),z1,z2,fieldofview*pow(pi/180,2),field_buffer,field_mass_func_type,mass_func_PL_slope);
    // std::cout << Nhaloestot_Tab[np] << " "  ;
    
    for(int k=1;k<Nmassbin-1;k++){
      // cumulative number density in one square degree
      NhalosbinNew[np][k] = cosmo.haloNumberInBufferedCone(pow(10,Logm[k]),z1,z2,fieldofview*pow(pi/180,2),field_buffer,field_mass_func_type,mass_func_PL_slope)/Nhaloestot_Tab[np];
    }
  Nhalosbin[Nmassbin-1] = 0;
    
  }
  // std::cout << std::endl ;
  
}



/**
 * \brief Computes sigma_back for createFieldPlanes.
 *
 */
void Lens::ComputeHalosSigmaBack()
{
  std::vector<PosType> field_plane_redshifts_Tmp = get_field_plane_redshifts() ;
  assert(field_plane_redshifts_Tmp.size() == field_Nplanes);

  PosType z1 = 0, z2 = 0;

  // loop through planes
  for(std::size_t i = 0; i < field_Nplanes; ++i)
  {
    assert(&field_plane_redshifts[i] > 0);
    assert(field_Dl[i] > 0);
    
    // previous upper bound is now lower bound
    z1 = z2;
    
    // find upper bound
    if(i == field_Nplanes-1) z2 = zsource;
    else z2 = cosmo.invCoorDist(0.5*(field_Dl[i] + field_Dl[i+1]));
    
    PosType z1 = 0, z2 = 0;
    sigma_back_Tab[i] = cosmo.haloMassInBufferedCone(field_min_mass,z1,z2,fieldofview*pow(pi/180,2),field_buffer,field_mass_func_type,mass_func_PL_slope)/(pi*pow(sqrt(fieldofview/pi)*pi*field_Dl[i]/180/(1+field_plane_redshifts[i]) + field_buffer,2));
  }
}


/**
 * \brief Creates the field of halos as specified in the parameter file.
 *
 */
void Lens::createFieldHalos(bool verbose)
{
  std::cout << "Creating Field Halos from Mass Function" << std::endl;

	unsigned long i,k,j_max,k1,k2;
  PosType z_max;
	PosType z1, z2, mass_max,Nhaloestot;
	int np;
	PosType rr,theta,maxr;
	HALOCalculator *halo_calc = new HALOCalculator(&cosmo,field_min_mass,0.0);
  PosType mo=7.3113e10,M1=2.8575e10,gam1=7.17,gam2=0.201,be=0.557;
  PosType field_galaxy_mass_fraction = 0;
  size_t haloid=0;
  
  if (field_min_mass < 1.0e5) {
    std::cout << "Are you sure you want the minimum field halo mass to be " << field_min_mass << " Msun?" << std::endl;
    throw;
  }
  
<<<<<<< HEAD

=======
  std::vector<PosType> halo_zs_vec;
  //std::vector<PosType *> halo_pos_vec;  /// temporary vector to store angular positions
  
  // assign redshifts to field_halos according to the redshift distribution
  
  for(int i=0;i < Nhalos;++i){
    halo_zs_vec.push_back(Utilities::InterpolateYvec(Nhalosbin,zbins,ran2(seed)));
  }
  
  // sort redshifts
  std::sort(halo_zs_vec.begin(),halo_zs_vec.end());
  
  assert(halo_zs_vec[0] < halo_zs_vec[1]);
  assert(halo_zs_vec[0] < halo_zs_vec[Nhalos-1]);
  
>>>>>>> 1225fd1c
	PosType *theta_pos,*theta2;
	size_t j = 0;
	k2 = 0;
	std::vector<PosType>::iterator it1,it2;
  
  ///////////////////////////////////////
	for(np=0,mass_max=0;np<NZSamples;np++){
    
		z1 = np*zsource/(NZSamples);
		z2 = (np+1)*zsource/(NZSamples);

		it1 = std::lower_bound(halo_zs_vec.begin(),halo_zs_vec.end(),z1);
		it2 = std::lower_bound(halo_zs_vec.begin(),halo_zs_vec.end(),z2);
    
		k1 = it1 - halo_zs_vec.begin();
		k2 = it2 - halo_zs_vec.begin();

    Nhaloestot = Nhaloestot_Tab[np] ;

		Nhalosbin[0] = 1;
    
#ifdef _OPENMP
#pragma omp parallel for default(shared) private(k)
#endif
    
		for(k=1;k<Nmassbin-1;k++){
			// cumulative number density in one square degree
      Nhalosbin[k] = NhalosbinNew[np][k];
		}
		Nhalosbin[Nmassbin-1] = 0;
    
		for(i = k1; i < k2; i++){
			PosType Ds = cosmo.angDist(0,halo_zs_vec[i]);
      
			maxr = pi*sqrt(fieldofview/pi)/180. + field_buffer/Ds; // fov is a circle
			rr = maxr*sqrt(ran2(seed));
      
			assert(rr == rr);
      
			theta_pos = new PosType[3];
      
			theta = 2*pi*ran2(seed);
      
			theta_pos[0] = rr*cos(theta);//*Ds;
			theta_pos[1] = rr*sin(theta);//*Ds;
			theta_pos[2] = 0.0;
      
      float mass = pow(10,Utilities::InterpolateYvec(Nhalosbin,Logm,ran2 (seed)));
      
			halo_calc->reset(mass,halo_zs_vec[i]);
      
			float Rmax = halo_calc->getRvir();
			float rscale = Rmax/halo_calc->getConcentration(0);
      assert(rscale < Rmax);
      
      float sigma = 0;
      if(flag_field_gal_on){
        // from Moster et al. 2010ApJ...710..903M
        field_galaxy_mass_fraction = mo*pow(mass/M1,gam1)
        /pow(1+pow(mass/M1,be),(gam1-gam2)/be)/mass;
        if(field_galaxy_mass_fraction > 1.0) field_galaxy_mass_fraction = 1;
        sigma = 126*pow(mass*(1-field_galaxy_mass_fraction)/1.0e10,0.25); // From Tully-Fisher and Bell & de Jong 2001
				//field_halos[j]->initFromMassFunc(mass*(1-field_galaxy_mass_fraction),Rmax,rscale,field_prof_internal_slope,seed);
      }else{
        field_galaxy_mass_fraction = 0;
      }
      
			switch(field_int_prof_type)
			{
				case null_lens:
					ERROR_MESSAGE();
					std::cout << "field_int_prof_type is null!!!!" << std::endl;
					break;
				case nfw_lens:
					//field_halos.push_back(new LensHaloNFW);
          field_halos.push_back(new LensHaloNFW(mass*(1-field_galaxy_mass_fraction),Rmax,halo_zs_vec[i],Rmax/rscale,1.0,0,0));
					break;
				case pnfw_lens:
					//field_halos.push_back(new LensHaloPseudoNFW);
          field_halos.push_back(new LensHaloPseudoNFW(mass*(1-field_galaxy_mass_fraction),Rmax,halo_zs_vec[i],Rmax/rscale,3,1.0,0,0));
					break;
				case pl_lens:
					//field_halos.push_back(new LensHaloPowerLaw);
          field_halos.push_back(new LensHaloPowerLaw(mass*(1-field_galaxy_mass_fraction),Rmax,halo_zs_vec[i],Rmax/rscale,1.0,1.0,0,0));
          
					break;
				case nsie_lens:
          //std::cout << "Warning: All galaxies are spherical" << std::endl;
					field_halos.push_back(new LensHaloRealNSIE(mass*(1-field_galaxy_mass_fraction),halo_zs_vec[i],sigma,0.0,1.0,0,0));
					//field_halos.push_back(new LensHaloRealNSIE);
					break;
				case ana_lens:
					ERROR_MESSAGE();
					std::cout << "AnaNSIE not supported." << std::endl;
					break;
				case uni_lens:
					ERROR_MESSAGE();
					std::cout << "UniNSIE not supported." << std::endl;
					break;
        case moka_lens:
          ERROR_MESSAGE();
          std::cout << "MOKA not supported." << std::endl;
          break;
				case dummy_lens:
					field_halos.push_back(new LensHaloDummy);
          field_halos[j]->setZlens(halo_zs_vec[i]);
					break;
				case hern_lens:
					//field_halos.push_back(new LensHaloHernquist);
          field_halos.push_back(new LensHaloHernquist(mass*(1-field_galaxy_mass_fraction),Rmax,halo_zs_vec[i],rscale,1.0,0,0));
					break;
				case jaffe_lens:
					//field_halos.push_back(new LensHaloJaffe);
          field_halos.push_back(new LensHaloJaffe(mass*(1-field_galaxy_mass_fraction),Rmax,halo_zs_vec[i],rscale,1.0,0,0));
					break;
			}
      
			if(mass > mass_max) {
				mass_max = mass;
				j_max = i;
				z_max = halo_zs_vec[i];
			}
      
			//halo_pos_vec.push_back(theta_pos);
      field_halos.back()->setX(theta_pos);
      ++haloid;
      field_halos.back()->setID(haloid);
      
			++j;
      
			if(flag_field_gal_on){
        switch(field_int_prof_gal_type){
          case null_gal:
            ERROR_MESSAGE();
            std::cout << "flag_field_gal_on is true, but field_int_prof_gal_type is null!!!!" << std::endl;
            break;
          case nsie_gal:
            
            float sigma = 126*pow(mass*field_galaxy_mass_fraction/1.0e10,0.25); // From Tully-Fisher and Bell & de Jong 2001
            //std::cout << "Warning: All galaxies are spherical" << std::endl;
            float fratio = (ran2(seed)+1)*0.5;  //TODO: Ben change this!  This is a kluge.
            float pa = 2*pi*ran2(seed);  //TODO: This is a kluge.
            field_halos.push_back(new LensHaloRealNSIE(mass*field_galaxy_mass_fraction,halo_zs_vec[i],sigma,0.0,fratio,pa,0));
            
            //field_halos[j]->initFromMassFunc(mass*field_galaxy_mass_fraction,Rmax,rscale,field_prof_internal_slope,seed);
            break;
				}
        
        // Another copy of this position must be made to avoid rescaling it twice when it is converted into
        // distance on the lens plane in Lens::buildLensPlanes()
        theta2 = new PosType[3];
        theta2[0]=theta_pos[0]; theta2[1]=theta_pos[1]; theta2[2]=theta_pos[2];
        
        //halo_pos_vec.push_back(theta2);
        field_halos.back()->setX(theta2);
        field_halos.back()->setID(haloid);
        
        ++j;
        
      }
      
		}
    
		Nhalosbin.empty();
	}
  
	assert(k2 == Nhalos);
	delete halo_calc;
  
	if(verbose) std::cout << Nhalos << " halos created." << std::endl;
  
	Nhalos = field_halos.size();
	//halo_pos = Utilities::PosTypeMatrix(Nhalos,3);
  
	//for(i=0;i<Nhalos;++i){
	//	halo_pos[i] = halo_pos_vec[i];
	//}
  
	if(verbose) std::cout << "leaving Lens::createFieldHalos()" << std::endl;
}


/**
 * \brief Read in information from a Virgo Millennium Data Base http://gavo.mpa-garching.mpg.de/MyMillennium/
 *
 * query select * from MockLensing.dbo.m21_20_39_021_bc03_Ben_halos
 *
 * This is information on the dark matter field_halos only.  There are 13 entries in each line separated by commas.
 * The comments must be removed from the beginning of the data file and the total number of field_halos must be added
 * as the first line.
 *
 * The LensHalo id numbers are set to the id of the parent halo in the simulation.  This
 * is not the FOF parent.  Multiple LensHalos can have the same id because they were derived from the same simulation halo (ex. one for galaxy and one for DM halo).
 *
 */
void Lens::readInputSimFileMillennium(bool verbose)
{
  std::cout << "Reading Field Halos from " << field_input_sim_file << std::endl;
	PosType z,vmax,vdisp,r_halfmass;
	unsigned long i,j;
	unsigned long haloid,idd,np;
	const PosType mo=7.3113e10,M1=2.8575e10,gam1=7.17,gam2=0.201,be=0.557;
  PosType field_galaxy_mass_fraction = 0;
  
	PosType rmax=0,rtmp=0;
  
	std::ifstream file_in(field_input_sim_file.c_str());
	if(!file_in){
		std::cout << "Can't open file " << field_input_sim_file << std::endl;
    ERROR_MESSAGE();
    throw std::runtime_error(" Cannot open file.");
		exit(1);
	}
  
	// skip through header information in data file
	i=0;
	while(file_in.peek() == '#'){
		file_in.ignore(10000,'\n');
		++i;
	}
	if(verbose) std::cout << "skipped "<< i << " comment lines in file " << field_input_sim_file << std::endl;
  
	//std::vector<PosType *> halo_pos_vec;
  Utilities::Geometry::SphericalPoint tmp_sph_point(1,0,0);
  
	// read in data
	int j_max;
	PosType mass_max=0,R_max=0,V_max=0,minmass=1e30;
	PosType *theta,*theta2;
	int ncolumns = 9;
	//int ncolumns = 13;
  
	void *addr[ncolumns];
  
	addr[0] = &haloid;
	addr[1] = &idd;
	//addr[2] = &ra;
	//addr[3] = &dec;
	addr[2] = &(tmp_sph_point.phi);
	addr[3] = &(tmp_sph_point.theta);
	addr[4] = &z;
	addr[5] = &np;
	addr[6] = &vdisp;
	addr[7] = &vmax;
	addr[8] = &r_halfmass;
  
	unsigned long myint;
	PosType myPosType;
	std::string myline;
	std::string strg;
	std::string f=",";
	std::stringstream buffer;
  
	for(i=0,j=0 ; ; ++i){
		// read a line of data
		myline.clear();
		std::getline(file_in,myline);
    
		if(myline[0] == '#')
			break;
		for(int l=0;l<ncolumns; l++){
			int pos = myline.find(f);
			strg.assign(myline,0,pos);
			buffer << strg;
			if(l <= 1 || l == 5){
        //  if(l <= 2 || l == 7){
				buffer >> myint;
				*((unsigned long *)addr[l]) = myint;
			}
			else{
				buffer >> myPosType;
				*((PosType *)addr[l]) = myPosType;
			}
			myline.erase(0,pos+1);
			strg.clear();
			buffer.clear();
			buffer.str(std::string());
		}
    
		//PosType Ds = cosmo->angDist(0,z);
		//theta[0] = -ra*pi/180.;
		//theta[1] = dec*pi/180.;
    tmp_sph_point.theta *= pi/180;
    tmp_sph_point.phi *= -pi/180;
    
    rtmp = Utilities::Geometry::AngleSeporation(central_point_sphere,tmp_sph_point);
    if(sim_angular_radius > 0 && rtmp > sim_angular_radius) continue;
    if(rtmp > rmax) rmax = rtmp;
    
		// position on lens plane
		theta = new PosType[2];
    tmp_sph_point.OrthographicProjection(central_point_sphere,theta);
    
    float mass = np*8.6e8/cosmo.gethubble(),sigma=0;
    
    if(flag_field_gal_on){
      // from Moster et al. 2010ApJ...710..903M
      field_galaxy_mass_fraction = mo*pow(mass/M1,gam1)
      /pow(1+pow(mass/M1,be),(gam1-gam2)/be)/mass;
      if(field_galaxy_mass_fraction > 1.0) field_galaxy_mass_fraction = 1;
      sigma = 126*pow(mass*(1-field_galaxy_mass_fraction)/1.0e10,0.25); // From Tully-Fisher and Bell & de Jong 2001
    }else{
      field_galaxy_mass_fraction = 0;
    }
    
    if(np > 0.0 && vdisp > 0.0 && z <= zsource){
      
      switch(field_int_prof_type)
			{
				case null_lens:
					ERROR_MESSAGE();
					std::cout << "field_int_prof_type is null!!!!" << std::endl;
					break;
				case nfw_lens:
					field_halos.push_back(new LensHaloNFW);
					break;
				case pnfw_lens:
					field_halos.push_back(new LensHaloPseudoNFW);
					break;
					ERROR_MESSAGE();
					std::cout << "PseudoNFW not supported." << std::endl;
					break;
				case pl_lens:
					ERROR_MESSAGE();
					std::cout << "PowerLaw not supported." << std::endl;
					break;
				case nsie_lens:
          field_halos.push_back(new LensHaloRealNSIE(mass*field_galaxy_mass_fraction,z,sigma,0.0,1.0,0.0,0));
          
					//field_halos.push_back(new LensHaloRealNSIE);
					break;
				case ana_lens:
					ERROR_MESSAGE();
					std::cout << "AnaNSIE not supported." << std::endl;
					break;
				case uni_lens:
					ERROR_MESSAGE();
					std::cout << "UniNSIE not supported." << std::endl;
					break;
        case moka_lens:
          ERROR_MESSAGE();
          std::cout << "MOKA not supported." << std::endl;
          break;
				case dummy_lens:
					field_halos.push_back(new LensHaloDummy);
					ERROR_MESSAGE();
					std::cout << "Why would you want dummy file halos???" << std::endl;
					break;
				case hern_lens:
					ERROR_MESSAGE();
					std::cout << "Hernquist not supported." << std::endl;
					break;
				case jaffe_lens:
					ERROR_MESSAGE();
					std::cout << "Jaffe not supported." << std::endl;
					break;
			}
      field_halos[j]->setID(haloid);
      
			field_halos[j]->setZlens(z);
      if(field_int_prof_type != nsie_lens){
        field_halos[j]->initFromFile(mass*(1-field_galaxy_mass_fraction),seed,vmax,r_halfmass*cosmo.gethubble());
			}
      
      
			if(field_halos[j]->get_Rmax() > R_max) R_max = field_halos[j]->get_Rmax();
			if(vdisp > V_max) V_max = vdisp;
      
			//halo_pos_vec.push_back(theta);
      field_halos.back()->setX(theta);
      
      
			if(mass > mass_max) {
				mass_max = mass;
				j_max = j;
			}
			if(mass < minmass) {
				minmass = mass;
			}
      
			++j;
      
      if(flag_field_gal_on){
        float sigma = 126*pow(mass*field_galaxy_mass_fraction/1.0e10,0.25); // From Tully-Fisher and Bell & de Jong 2001
        //std::cout << "Warning: All galaxies are spherical" << std::endl;
        
        //****** test lines taken out
        //field_galaxy_mass_fraction *= 2;
        
        float fratio = (ran2(seed)+1)*0.5;  //TODO: Ben change this!  This is a kluge.
        float pa = 2*pi*ran2(seed);  //TODO: This is a kluge.
        
 				switch(field_int_prof_gal_type){
          case null_gal:
            ERROR_MESSAGE();
            std::cout << "flag_field_gal_on is true, but field_int_prof_gal_type is null!!!!" << std::endl;
            break;
          case nsie_gal:
            field_halos.push_back(new LensHaloRealNSIE(mass*field_galaxy_mass_fraction,z,sigma,0.0,fratio,pa,0));
            break;
          default:
            throw std::runtime_error("Don't support any but NSIE galaxies yet!");
            break;
				}
        
        //field_halos[j]->setZlens(z);
				//field_halos[j]->initFromFile(mass*field_galaxy_mass_fraction,seed,vmax,r_halfmass*cosmo.gethubble());
        
        // Another copy of this position must be made to avoid rescaling it twice when it is converted into
        // distance on the lens plane in Lens::buildLensPlanes()
        theta2 = new PosType[2];
        theta2[0]=theta[0]; theta2[1]=theta[1];
				//halo_pos_vec.push_back(theta2);
        field_halos.back()->setX(theta2);
        field_halos.back()->setID(haloid);
        
        
				++j;
			}
      
		}
	}
	file_in.close();
	if(verbose) std::cout << field_halos.size() << " halos read in."<< std::endl
    << "Max input mass = " << mass_max << "  R max = " << R_max << "  V max = " << V_max
    << "Min imput mass = " << minmass << std::endl;
  
	/// setting the minimum halo mass in the simulation
	field_min_mass = minmass;
	if(field_buffer > 0.0){
		if(verbose) std::cout << "Overiding field_buffer to make it 0 because halos are read in." << std::endl;
		field_buffer = 0.0;
	}
  
	//halo_pos = Utilities::PosTypeMatrix(field_halos.size(), 3);
  
	//for(i = 0; i < field_halos.size(); ++i)
	//{
	//	halo_pos[i] = halo_pos_vec[i];
	//}
  
	std::cout << "Overiding input file field of view to make it fit the simulation light cone." << std::endl;
	fieldofview = pi*rmax*rmax*pow(180/pi,2);  // Resets field of view to range of input galaxies
	std::cout << "    It is now " << fieldofview << " deg^2" << std::endl;
  
	if(verbose) std::cout << "Setting mass function to Sheth-Tormen." << std::endl;
	field_mass_func_type = ST; // set mass function
  
	if(verbose) std::cout << "sorting in Lens::readInputSimFileMillennium()" << std::endl;
	// sort the field_halos by readshift
	//Lens::quicksort(field_halos.data(),halo_pos,field_halos.size());
  std::sort(field_halos.begin(),field_halos.end(),LensHaloZcompare);
  
	if(verbose) std::cout << "leaving Lens::readInputSimFileMillennium()" << std::endl;
  
  field_buffer = 0.0;
	read_sim_file = true;
}

/**
 * \brief Read in information from a Virgo Millennium Data Base
 *  http://gavo.mpa-garching.mpg.de/MyMillennium/
 *
 * query select * from MockLensing.dbo.m21_20_39_021_bc03_Ben_halos
 *
 * This is information on the dark matter field_halos only.  There are 13 entries in each line separated by commas.
 * The comments must be removed from the beginning of the data file and the total number of field_halos must be added
 * as the first line.
 
 * The LensHalo id numbers are set to the id of the parent halo in the simulation.  In this case the id numbers are the order they appear in the halo catalog.
 */
void Lens::readInputSimFileMultiDarkHalos(bool verbose)
{
  std::cout << "Reading Field Halos from " << field_input_sim_file << std::endl;
	PosType z,zob,xpos,ypos,zpos,vx,vy,vz,mass;
	unsigned long i,j;
	const PosType mo=7.3113e10,M1=2.8575e10,gam1=7.17,gam2=0.201,be=0.557;
  PosType field_galaxy_mass_fraction = 0;
  const PosType masslimit =2.0e12;
  
  
  Utilities::Geometry::SphericalPoint tmp_sph_point(1,0,0);
  
	PosType rmax=0,rtmp=0,boundary_p1[2],boundary_p2[2],boundary_diagonal[2];
  
  std::vector<std::string> filenames;
  //Utilities::ReadFileNames(field_input_sim_file.c_str(),".dat",filenames);
  filenames.push_back(" ");
  //std::vector<PosType *> halo_pos_vec;
  //std::vector<Utilities::Geometry::SphericalPoint> sph_halo_pos_vec;
  
  int j_max;
	PosType mass_max=0,R_max=0,minmass=1e30;
	PosType *theta,*theta2;
  PosType center[2] = {0.0,0.0};
	int ncolumns = 11;
  size_t haloid = 0;
  
  void *addr[ncolumns];
  
	//addr[0] = &ra;
	//addr[1] = &dec;
  
  addr[0] = &(tmp_sph_point.phi);
	addr[1] = &(tmp_sph_point.theta);
  
	addr[2] = &z;
	addr[3] = &zob;
	addr[4] = &xpos;
	addr[5] = &ypos;
	addr[6] = &zpos;
	addr[7] = &vx;
	addr[8] = &vy;
	addr[9] = &vz;
	addr[10] = &mass;
  
  //for(int jj=0;jj<filenames.size();++jj){
  for(int jj=0;jj<1;++jj){
    
    //std::ifstream file_in( field_input_sim_file + filenames[jj].c_str());
    std::ifstream file_in( field_input_sim_file );
    if(!file_in){
      std::cout << "Can't open file " << field_input_sim_file + filenames[jj] << std::endl;
      ERROR_MESSAGE();
      throw std::runtime_error(" Cannot open file.");
      exit(1);
    }
    
    std::cout << "reading halos from file: " << field_input_sim_file + filenames[jj] << std::endl;
    
    // skip through header information in data file
    i=0;
    while(file_in.peek() == '#'){
      file_in.ignore(10000,'\n');
      ++i;
    }
    if(verbose) std::cout << "skipped "<< i << " comment lines in file " <<  filenames[jj]
      << std::endl;
    
    // read in data
    
    PosType myPosType;
    std::string myline;
    std::string strg;
    std::string f=" ";
    std::stringstream buffer;
    
    i=j=0;
    myline.clear();
    while(std::getline(file_in,myline)){
      
      int pos = myline.find_first_not_of(f);
      myline.erase(0,pos);
      
      for(int l=0;l<ncolumns; l++){
        pos = myline.find(f);
        strg.assign(myline,0,pos);
        buffer << strg;
        buffer >> myPosType;
        *((PosType *)addr[l]) = myPosType;
        
        myline.erase(0,pos);
        strg.clear();
        buffer.clear();
        buffer.str(std::string());
        
        pos = myline.find_first_not_of(f);
        myline.erase(0,pos);
      }
      ++haloid;
      
      mass = pow(10,mass)/cosmo.gethubble();
      if(mass > masslimit && z <= zsource){
        
        tmp_sph_point.theta *= pi/180;
        tmp_sph_point.phi *= -pi/180;
        
        rtmp = Utilities::Geometry::AngleSeporation(central_point_sphere,tmp_sph_point);
        
        if(sim_angular_radius > 0 && rtmp > sim_angular_radius) continue;
        
        if(rtmp > rmax) rmax = rtmp;
        
        // position on lens plane
        theta = new PosType[2];
        tmp_sph_point.OrthographicProjection(central_point_sphere,theta);
        
        if(field_halos.size() > 0 ){
          if(boundary_p1[0] > theta[0]) boundary_p1[0] = theta[0];
          if(boundary_p1[1] > theta[1]) boundary_p1[1] = theta[1];
          
          if(boundary_p2[0] < theta[0]) boundary_p2[0] = theta[0];
          if(boundary_p2[1] < theta[1]) boundary_p2[1] = theta[1];
          
          PosType tmp = theta[0]+theta[1];
          if(boundary_diagonal[0] > tmp) boundary_diagonal[0] = tmp;
          if(boundary_diagonal[1] < tmp) boundary_diagonal[1] = tmp;
        }else{
          boundary_p1[0] = boundary_p2[0] = theta[0];
          boundary_p1[1] = boundary_p2[1] = theta[1];
          boundary_diagonal[0] = boundary_diagonal[1] = theta[0]+theta[1];
        }
        
        //theta[0] = -ra*pi/180.;
        //theta[1] = dec*pi/180.;
        
        center[0] += tmp_sph_point.theta;
        center[1] += tmp_sph_point.phi;
        
        float sigma=0;
        
        if(flag_field_gal_on){
          // from Moster et al. 2010ApJ...710..903M
          field_galaxy_mass_fraction = mo*pow(mass/M1,gam1)
          /pow(1+pow(mass/M1,be),(gam1-gam2)/be)/mass;
          if(field_galaxy_mass_fraction > 1.0) field_galaxy_mass_fraction = 1;
          sigma = 126*pow(mass*(1-field_galaxy_mass_fraction)/1.0e10,0.25); // From Tully-Fisher and Bell & de Jong 2001
        }else{
          field_galaxy_mass_fraction = 0;
        }
        
        switch(field_int_prof_type)
        {
          case null_lens:
            ERROR_MESSAGE();
            std::cout << "field_int_prof_type is null!!!!" << std::endl;
            break;
          case nfw_lens:
            // calculate the average size and concentration of a NFW at the mass and reshift
            if(mass > 0){
              HALOCalculator hcalc(&cosmo,mass*(1-field_galaxy_mass_fraction),z);
              
              field_halos.push_back(new LensHaloNFW(mass*(1-field_galaxy_mass_fraction),hcalc.getRvir(),z,hcalc.getConcentration(),1.0,0.0,0));
            }
            break;
          case pnfw_lens:
            field_halos.push_back(new LensHaloPseudoNFW);
            break;
            ERROR_MESSAGE();
            std::cout << "PseudoNFW not supported." << std::endl;
            break;
          case pl_lens:
            ERROR_MESSAGE();
            std::cout << "PowerLaw not supported." << std::endl;
            break;
          case nsie_lens:
            field_halos.push_back(new LensHaloRealNSIE(mass*(1-field_galaxy_mass_fraction),z,sigma,0.0,1.0,0.0,0));
            
            //field_halos.push_back(new LensHaloRealNSIE);
            break;
          case ana_lens:
            ERROR_MESSAGE();
            std::cout << "AnaNSIE not supported." << std::endl;
            break;
          case uni_lens:
            ERROR_MESSAGE();
            std::cout << "UniNSIE not supported." << std::endl;
            break;
          case moka_lens:
            ERROR_MESSAGE();
            std::cout << "MOKA not supported." << std::endl;
            break;
         case dummy_lens:
            field_halos.push_back(new LensHaloDummy);
            ERROR_MESSAGE();
            std::cout << "Why would you want dummy file halos???" << std::endl;
            break;
          case hern_lens:
            ERROR_MESSAGE();
            std::cout << "Hernquist not supported." << std::endl;
            break;
          case jaffe_lens:
            ERROR_MESSAGE();
            std::cout << "Jaffe not supported." << std::endl;
            break;
        }
        
        //if(mass > 0.0) halo_pos_vec.push_back(theta);
        if(mass > 0.0){
          field_halos.back()->setX(theta);
          field_halos.back()->setID(haloid);
        }
        if(mass > mass_max) {
          mass_max = mass;
          j_max = j;
        }
        if(mass < minmass) {
          minmass = mass;
        }
        
        ++j;
        
        if(flag_field_gal_on){
          float sigma = 126*pow(mass*field_galaxy_mass_fraction/1.0e10,0.25); // From Tully-Fisher and Bell & de Jong 2001
          //std::cout << "Warning: All galaxies are spherical" << std::endl;
          float fratio = (ran2(seed)+1)*0.5;  //TODO: Ben change this!  This is a kluge.
          float pa = 2*pi*ran2(seed);  //TODO: This is a kluge.
          
          switch(field_int_prof_gal_type){
            case null_gal:
              ERROR_MESSAGE();
              std::cout << "flag_field_gal_on is true, but field_int_prof_gal_type is null!!!!" << std::endl;
              break;
            case nsie_gal:
              field_halos.push_back(new LensHaloRealNSIE(mass*field_galaxy_mass_fraction,z,sigma,0.0,fratio,pa,0));
              break;
            default:
              throw std::runtime_error("Don't support any but NSIE galaxies yet!");
              break;
          }
          
          //field_halos[j]->setZlens(z);
          //field_halos[j]->initFromFile(mass*field_galaxy_mass_fraction,seed,vmax,r_halfmass*cosmo.gethubble());
          
          // Another copy of this position must be made to avoid rescaling it twice when it is converted into
          // distance on the lens plane in Lens::buildLensPlanes()
          theta2 = new PosType[2];
          theta2[0]=theta[0]; theta2[1]=theta[1];
          //halo_pos_vec.push_back(theta2);
          field_halos.back()->setX(theta2);
          field_halos.back()->setID(haloid);
          
          ++j;
        }
        
      }
      myline.clear();
      ++i;
    }
    if(verbose){
      std::cout << field_halos.size() << " halos read in."<< std::endl;
      std::cout << "center is : theta:" << center[0]/field_halos.size() << "  phi:" << center[1]/field_halos.size() << std::endl;
    }
    file_in.close();
  }
  
  
	if(verbose) std::cout << field_halos.size() << " halos read in."<< std::endl
    << "Max input mass = " << mass_max << "  R max = " << R_max
    << " Min imput mass = " << minmass << std::endl;
  
	/// setting the minimum halo mass in the simulation
	field_min_mass = minmass;
	if(field_buffer > 0.0){
		if(verbose) std::cout << "Overiding field_buffer to make it 0 because halos are read in." << std::endl;
		field_buffer = 0.0;
	}
  
	//halo_pos = Utilities::PosTypeMatrix(field_halos.size(), 3);
  
	//for(i = 0; i < field_halos.size(); ++i)
	//{
	//	halo_pos[i] = halo_pos_vec[i];
	//}
  
  // determine if the region is a circle or a rectangle
  //PosType diagonal1 = (boundary_diagonal[1] - boundary_diagonal[0])/sqrt(2);
  //PosType diagonal2 = sqrt(pow(boundary_p2[0] - boundary_p1[0],2) + pow(boundary_p2[1] - boundary_p1[1],2));
  
	std::cout << "Overiding input file field of view to make it fit the simulation light cone." << std::endl;
  rmax = (boundary_p2[0] - boundary_p1[0])/2;
  /*if(diagonal1 < diagonal2*0.9){
   // circular region
   rmax = diagonal1/2;
   fieldofview = pi*rmax*rmax*pow(180/pi,2);  // Resets field of view to range of input galaxies
   inv_ang_screening_scale = 0.0;
   }else{
   fieldofview = (boundary_p2[0] - boundary_p1[0])*(boundary_p2[1] - boundary_p1[1])*pow(180/pi,2);
   rmax = diagonal2/2;
   inv_ang_screening_scale = 5.0/(MIN(boundary_p2[0] - boundary_p1[0],boundary_p2[1] - boundary_p1[1]));
   }*/
  
  if(sim_angular_radius == 0.0){
    fieldofview = (boundary_p2[0] - boundary_p1[0])*(boundary_p2[1] - boundary_p1[1])*pow(180/pi,2);
    inv_ang_screening_scale = 5.0/(MIN(boundary_p2[0] - boundary_p1[0],boundary_p2[1] - boundary_p1[1]));
  }else{
    fieldofview = pi*rmax*rmax*pow(180/pi,2);
    inv_ang_screening_scale = 0.0;
  }
  
	if(verbose) std::cout << "Setting mass function to Sheth-Tormen." << std::endl;
	field_mass_func_type = ST; // set mass function
  
	if(verbose) std::cout << "sorting in Lens::readInputSimFileMultiDarkHalos()" << std::endl;
	// sort the field_halos by readshift
	//Lens::quicksort(field_halos.data(),halo_pos,field_halos.size());
  std::sort(field_halos.begin(),field_halos.end(),LensHaloZcompare);
  
  
	if(verbose) std::cout << "leaving Lens::readInputSimFileMultiDarkHalos()" << std::endl;
  
  field_buffer = 0.0;
	read_sim_file = true;
}


void Lens::combinePlanes(bool verbose)
{
	// clear old plane configuration
	lensing_planes.clear();
	plane_redshifts.clear();
	Dl.clear();
	dDl.clear();
	
	// index of current main/field plane
	std::size_t i_field = 0, i_main = 0;
	
	// always get plane with least redshift from either field or main
	while(i_field < field_planes.size() && i_main < main_planes.size())
	{
		// decide if main or field plane is next
		if(main_plane_redshifts[i_main] <= field_plane_redshifts[i_field])
		{
			// next plane is main
			lensing_planes.push_back(main_planes[i_main]);
			plane_redshifts.push_back(main_plane_redshifts[i_main]);
			Dl.push_back(main_Dl[i_main]);
			
			// advance main index
			++i_main;
		}
		else
		{
			// next plane is field
			lensing_planes.push_back(field_planes[i_field]);
			plane_redshifts.push_back(field_plane_redshifts[i_field]);
			Dl.push_back(field_Dl[i_field]);
			
			// check if planes are too close together
			if(fabs(field_Dl[i_field] - main_Dl[i_main]) < MIN_PLANE_DIST)
			{
				// move back the inserted field plane
				Dl.back() = main_Dl[i_main] + MIN_PLANE_DIST;
				plane_redshifts.back() = cosmo.invCoorDist(Dl.back());
				
				// TODO: make this more intelligent or make it possible to have all halos on the same planes
			}
			
			// advance field index
			++i_field;
		}
	}
	
	// add rest of planes, one array will already be at end
	for(; i_field < field_planes.size(); ++i_field)
	{
		lensing_planes.push_back(field_planes[i_field]);
		plane_redshifts.push_back(field_plane_redshifts[i_field]);
		Dl.push_back(field_Dl[i_field]);
	}
	for(; i_main < main_planes.size(); ++i_main)
	{
		lensing_planes.push_back(main_planes[i_main]);
		plane_redshifts.push_back(main_plane_redshifts[i_main]);
		Dl.push_back(main_Dl[i_main]);
	}
	
	assert(lensing_planes.size() == field_planes.size() + main_planes.size());
	
	// add the pseudo-plane for rayshooting at the end of the arrays
	plane_redshifts.push_back(zsource);
	Dl.push_back(cosmo.coorDist(0, zsource));
	
	// calculate deltas
	dDl.push_back(Dl[0]);
	for(std::size_t i = 1; i < Dl.size(); ++i)
		dDl.push_back(Dl[i] - Dl[i-1]); // distance from plane i-1 to plane i
	
	// output resulting setup
	if(verbose) std::cout
    << "\ncombinePlanes()"
    << "\n---------------"
    << std::endl;
	if(verbose) std::cout << "\nz:";
	for(std::size_t i = 0, n = plane_redshifts.size(); i < n; ++i)
		if(verbose) std::cout << " " << plane_redshifts[i];
	if(verbose) std::cout << "\nDl:";
	for(std::size_t i = 0, n = Dl.size(); i < n; ++i)
		if(verbose) std::cout << " " << Dl[i];
	if(verbose) std::cout << "\ndDl:";
	for(std::size_t i = 0, n = dDl.size(); i < n; ++i)
		if(verbose) std::cout << " " << dDl[i];
	if(verbose) std::cout << "\n" << std::endl;
}

void Lens::buildPlanes(InputParams& params, bool verbose)
{
	// build field
	if(!flag_switch_field_off)
	{
		// set the distances of the field planes
		setupFieldPlanes();
		
		// create or read the field halos
		if(sim_input_flag){
      if(field_input_sim_format == MillenniumObs) readInputSimFileMillennium(verbose);
      if(field_input_sim_format == MultiDarkHalos) readInputSimFileMultiDarkHalos(verbose);
		}
    else{
			createFieldHalos(verbose);
		}
		// create field planes and sort halos onto them
		createFieldPlanes(verbose);
	}
	
	// build main
	if(flag_switch_main_halo_on || pixel_map_on)
	{
		// create the main halos
		createMainHalos(params);
		
		// create the main planes for the halos
		createMainPlanes();
	}
	
	// combine the different planes
	combinePlanes(verbose);
}

/**
 * \brief Changes the maximum redshift that the rays are shot to.
 *
 * The multilens must have been initially constructed with a source redshift that is higher
 * than this redshift.  This is used to rayshoot to a source whose line of sight passes through the
 * simulation volume.  The source can be at higher redshift than the simulation volume.
 *
 * To revert the source redshift to its original value use Lens::RevertSourcePlane().
 *
 */
short Lens::ResetSourcePlane(
                             PosType z                 /// redshift of implanted source
                             ,bool nearest           /** If true, set the source plane to the nearest (in coordinate distance)
                                                      * lensing plane that was created already.  This can be used to avoid self-lensing
                                                      * by the halo of the source.  If the source is at higher redshift than the simulation
                                                      * volume the source will be at its real redshift.
                                                      */
                             ,unsigned long GalID
                             ,PosType *xx
                             ,bool verbose
                             ){
	unsigned long j;
	short out=0;
  
	toggle_source_plane = true;
  
	if(z<=0.0){
		std::cout << "Warning: Source redshift can't be set to " << z << " in MultiLens::ResetSourcePlane." << endl;
		return out;
	}
  
  
	// distance to new source plane
	PosType Ds = cosmo.coorDist(0,z);
	// find bounding index
	locateD(Dl.data()-1,lensing_planes.size(),Ds,&j);
	// j is the index of the next plane at higher redshift, This plane will be temporarily replaced and used as a source plane
	assert(j <= lensing_planes.size() && j >=0);
  
	if(j > 0)
	{
		// check if source plane coincides with previous lens plane
		if(Dl[j-1] == Ds)
			--j;
		// or check if previous plane is nearer when asked to
		else if(nearest)
		{
			PosType z1 = cosmo.invCoorDist(Dl[j]-0.5*dDl[j]);
			if(z < z1)
				--j;
		}
	}
  
	if(nearest && (j < lensing_planes.size()) ){
		zs_implant = plane_redshifts[j];
		Ds_implant = Dl[j];
		if(j > 0) dDs_implant = dDl[j];
		else  dDs_implant = Ds_implant;
	}else{
		// if nearest==false or the source is at higher redshift than the last plane use the real redshift
		Ds_implant = Ds;
		zs_implant = z;
		if(j > 0) dDs_implant = cosmo.coorDist(plane_redshifts[j-1],z); //Ds - Dl[j-1];
		else  dDs_implant = Ds;
	}
  
	if(verbose) std::cout << "Source on plane " << j << " zs " << zs_implant << " Ds " << Ds << " dDs " << dDs_implant << std::endl;
  
	index_of_new_sourceplane = j;
  
	out = j;
	return out;
}

/// Sort field_halos[], brr[][], and id[] by content off arr[]
void Lens::quicksort(LensHaloHndl *halos,PosType **pos,unsigned long N){
	PosType pivotvalue;
	unsigned long pivotindex,newpivotindex,i;
  
	if(N <= 1) return ;
  
	// pick pivot as the median of the first, last and middle values
	if ((halos[0]->getZlens() >= halos[N/2]->getZlens() && halos[0]->getZlens() <= halos[N-1]->getZlens())
			|| (halos[0]->getZlens() >= halos[N-1]->getZlens() && halos[0]->getZlens() <= halos[N/2]->getZlens())) pivotindex = 0;
	else if ((halos[N/2]->getZlens() >= halos[0]->getZlens() && halos[N/2]->getZlens() <= halos[N-1]->getZlens())
           || (halos[N/2]->getZlens() >= halos[N-1]->getZlens() && halos[N/2]->getZlens() <= halos[0]->getZlens())) pivotindex = N/2;
	else pivotindex = N-1;
	pivotvalue=halos[pivotindex]->getZlens();
  
	// move pivet to end of halosay
	std::swap(halos[pivotindex],halos[N-1]);
	std::swap(pos[pivotindex],pos[N-1]);
	newpivotindex=0;
  
	// partition list and halosay
	for(i=0;i<N;++i){
		if(halos[i]->getZlens() <= pivotvalue){
			std::swap(halos[newpivotindex],halos[i]);
			std::swap(pos[newpivotindex],pos[i]);
			++newpivotindex;
		}
	}
	--newpivotindex;
  
	quicksort(&halos[0],pos,newpivotindex);
	quicksort(&halos[newpivotindex+1],&pos[newpivotindex+1],N-newpivotindex-1);
  
	return ;
}<|MERGE_RESOLUTION|>--- conflicted
+++ resolved
@@ -1293,9 +1293,6 @@
     throw;
   }
   
-<<<<<<< HEAD
-
-=======
   std::vector<PosType> halo_zs_vec;
   //std::vector<PosType *> halo_pos_vec;  /// temporary vector to store angular positions
   
@@ -1311,7 +1308,6 @@
   assert(halo_zs_vec[0] < halo_zs_vec[1]);
   assert(halo_zs_vec[0] < halo_zs_vec[Nhalos-1]);
   
->>>>>>> 1225fd1c
 	PosType *theta_pos,*theta2;
 	size_t j = 0;
 	k2 = 0;
