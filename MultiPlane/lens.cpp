--- conflicted
+++ resolved
@@ -59,13 +59,11 @@
   
   //charge = cosmo.angDist(zsource)/cosmo.angDist(0.3)/cosmo.angDist(0.3,zsource);
   //charge = 4*pi/cosmo.angDist(0.3);
-<<<<<<< HEAD
-  combinePlanes(false);
-=======
+
   PosType ztmp = zsource;
   combinePlanes(true);
   if(zsource != ztmp) ResetSourcePlane(ztmp,false);
->>>>>>> 1a6f6476
+
   std::cout << "number of field halos :" << field_halos.size() << std::endl;
 }
 
@@ -2255,14 +2253,9 @@
   
 	if(verbose) std::cout << "sorting in Lens::readInputSimFileMultiDarkHalos()" << std::endl;
 	// sort the field_halos by readshift
-<<<<<<< HEAD
-	//Lens::quicksort(field_halos.data(),halo_pos,field_halos.size());
+
   std::sort(field_halos.begin(),field_halos.end(),[](LensHalo *lh1,LensHalo *lh2)
             {return (lh1->getZlens() < lh2->getZlens());});
-  //,LensHaloZcompare);
-=======
-  std::sort(field_halos.begin(),field_halos.end(),LensHaloZcompare);
->>>>>>> 1a6f6476
   
   
 	if(verbose) std::cout << "leaving Lens::readInputSimFileMultiDarkHalos()" << std::endl;
