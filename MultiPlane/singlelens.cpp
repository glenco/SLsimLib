/*
 * singlelens.h
 *
 *  Created on: Aug 8, 2012
 *      Author: mpetkova
 */

#include "slsimlib.h"
#include "utilities.h"
#include <sstream>
#include <string>

using namespace std;

/*
 * \ingroup Constructor
 * allocates space for the halo trees and the inout lens, if there is any
 */
SingleLens::SingleLens(string filename,long *my_seed) : Lens(){
	readParamfile(filename);

	charge = 4*pi*Grav*mass_scale;

	seed = my_seed;
}

SingleLens::~SingleLens(){
	delete halo_tree;
	delete halo_data;
}


void SingleLens::readParamfile(string filename){
      const int MAXPARAM = 50;
	  string label[MAXPARAM], rlabel, rvalue;
	  void *addr[MAXPARAM];
	  int id[MAXPARAM];
	  stringstream ss;
	  int i ,n;
	  int myint;
	  double mydouble;
	  string mystring;
	  char dummy[100];
	  string escape = "#";
	  int flag;

	  n = 0;

	  /// id[] = 2 = string, 1 = int, 0 = double
	  addr[n] = &outputfile;
	  id[n] = 2;
	  label[n++] = "outputfile";

	  addr[n] = &mass_scale;
	  id[n] = 0;
	  label[n++] = "mass_scale";

	  addr[n] = &internal_profile;
	  id[n] = 1;
	  label[n++] = "internal_profile";

	  addr[n] = &pw_beta;
	  id[n] = 0;
	  label[n++] = "internal_slope_pw";

	  addr[n] = &pnfw_beta;
	  id[n] = 0;
	  label[n++] = "internal_slope_pnfw";

	  addr[n] = &mass;
	  id[n] = 0;
	  label[n++] = "mass";

	  addr[n] = &zlens;
	  id[n] = 0;
	  label[n++] = "z_lens";

	  cout << "Single lens: reading from " << filename << endl;

	  ifstream file_in(filename.c_str());
	  if(!file_in){
	    cout << "Can't open file " << filename << endl;
	    exit(1);
	  }

	  // output file
	  while(!file_in.eof()){
		  file_in >> rlabel >> rvalue;
		  file_in.getline(dummy,100);

		  if(rlabel[0] == escape[0])
			  continue;

		  flag = 0;

		  for(i = 0; i < n; i++){
			  if(rlabel == label[i]){

				  flag = 1;
				  ss << rvalue;

				  switch(id[i]){
				  case 0:
					  ss >> mydouble;
					  *((double *)addr[i]) = mydouble;
					  break;
				  case 1:
					  ss >> myint;
					  *((int *)addr[i]) = myint;
					  break;
				  case 2:
					  ss >> mystring;
					  *((string *)addr[i]) = mystring;
					  break;
				  }

				  ss.clear();
				  ss.str(string());

				  id[i] = -1;
			  }
		  }
	  }

	  for(i = 0; i < n; i++){
		  if(id[i] >= 0 && addr[i] != &pw_beta && addr[i] != &pnfw_beta){
			  ERROR_MESSAGE();
			  cout << "parameter " << label[i] << " needs to be set!" << endl;
			  exit(0);
		  }

		  if(id[i] >= 0 && addr[i] == &pw_beta){
			  pw_beta = -1.0;
		  }
		  if(id[i] >= 0 && addr[i] == &pnfw_beta){
			  pnfw_beta = 2.0;
		  }
	  }

	  file_in.close();

	  if(pw_beta >= 0){
		  ERROR_MESSAGE();
		  cout << "Internal slope >=0 not possible." << endl;
		  exit(1);
	  }

	  if(pnfw_beta <= 0){
		  ERROR_MESSAGE();
		  cout << "Internal slope <=0 not possible." << endl;
		  exit(1);
	  }

	  if(pnfw_beta / floor(pnfw_beta) > 1.0){
		  ERROR_MESSAGE();
		  cout << "Internal slope needs to be a whole number." << endl;
		  exit(1);
	  }

	  printSingleLens();
}

void SingleLens::buildHaloTrees(
		CosmoHndl cosmo /// the cosmology
		,double zsource /// the source resdhift
		){

	halo_data = new HaloData(cosmo,mass,zlens);

	switch(internal_profile){
	case PowerLaw:
		halo_tree = new QuadTreePowerLaw(pw_beta,&halo_data->pos[0],halo_data->Nhalos
								,halo_data->halos,halo_data->kappa_background);
		break;
	case NFW:
		halo_tree = new QuadTreeNFW(&halo_data->pos[0],halo_data->Nhalos
				,halo_data->halos,halo_data->kappa_background);
		break;
	case PseudoNFW:
		halo_tree = new QuadTreePseudoNFW(pnfw_beta,&halo_data->pos[0],halo_data->Nhalos
				,halo_data->halos,halo_data->kappa_background);
		break;
	default:
		cout << "There is no such case for the halo trees" << endl;
		ERROR_MESSAGE();
		exit(1);
		break;
	}

<<<<<<< HEAD
	/*
	switch(internal_profile){
	case PowerLaw:
		halo_tree = new QuadTreePowerLaw(pw_beta,&halo_data->pos[0],halo_data->Nhalos
								,halo_data->halos,halo_data->kappa_background);
		break;
	case NFW:
		halo_tree = new QuadTreeNFW(&halo_data->pos[0],halo_data->Nhalos
				,halo_data->halos,halo_data->kappa_background);
		break;
	case PseudoNFW:
		halo_tree = new QuadTreePseudoNFW(pnfw_beta,&halo_data->pos[0],halo_data->Nhalos
				,halo_data->halos,halo_data->kappa_background);
		break;
	default:
		cout << "There is no such case for the halo trees" << endl;
		ERROR_MESSAGE();
		exit(1);
		break;
	}
	*/
=======
>>>>>>> efcf438c
}

void SingleLens::rayshooterInternal(unsigned long Npoints, Point *i_points, bool kappa_off){
	/* i_points need to be already linked to s_points */
	float kappa, gamma[3];
    double alpha[2];
    unsigned long i;

	for(i = 0; i< Npoints; i++){

		// do stars with tree code
		halo_tree->force2D_recur(i_points[i].x,alpha,&kappa,gamma,kappa_off);

		i_points[i].image->x[0] = alpha[0];
		i_points[i].image->x[1] = alpha[1];

		if(!kappa_off){
			i_points[i].kappa = kappa;
			i_points[i].gamma[0] = gamma[0];
			i_points[i].gamma[1] = gamma[1];
			i_points[i].gamma[2] = 0.0;
		}

		// final operations to get the inverse magnification
    	i_points[i].invmag = (1-i_points[i].kappa)*(1-i_points[i].kappa)
  	    				- i_points[i].gamma[0]*i_points[i].gamma[0] - i_points[i].gamma[1]*i_points[i].gamma[1];
	}
}

void SingleLens::setInternalParams(CosmoHndl cosmo, SourceHndl source){
	buildHaloTrees(cosmo,source->getZ());
}


double SingleLens::getZlens(){
	return zlens;
}

void SingleLens::setZlens(double z){
	zlens = z;
}

void SingleLens::printSingleLens(){
	cout << endl << "outputfile " << outputfile << endl;

		cout << endl << "**single lens model**" << endl;

		cout << "mass scale " << mass_scale << endl;

		cout << "mass " << mass << endl;

		cout << "internal profile type " << internal_profile << endl;
		switch(internal_profile){
		case PowerLaw:
			cout << "  Power law internal profile " << endl;
			cout << "  slope: " << pw_beta << endl;
			break;
		case NFW:
			cout << "  NFW internal profile " << endl;
			break;
		case PseudoNFW:
			cout << "  Pseudo NFW internal profile " << endl;
			cout << "  slope: " << pnfw_beta << endl;
			break;
		}

		cout << endl;
}

void saveProfiles(PointList *points, double boxlMpc, int nx, int ny){
	double *estprofM(std:: valarray<float> q,int nx,int ny, std:: valarray<float> r, double dr0, double xmax);

	/* measuring the differential and cumulative profile*/
	Point *i_points = NewPointArray(nx*ny,true);
	double center[2]={0,0};
	long ind;

	MoveToTopList(points);
	do{
		ind = IndexFromPosition(points->current->x,nx,boxlMpc,center);
		i_points[ind].kappa = points->current->kappa;
		i_points[ind].gamma[0] = points->current->gamma[0];
		i_points[ind].gamma[1] = points->current->gamma[1];
		i_points[ind].x[0] = points->current->image->x[0];
		i_points[ind].x[1] = points->current->image->x[1];
		MoveDownList(points);
	}while(AtBottomList(points) == false);

	double xmin = -boxlMpc*0.5;
	double xmax =  boxlMpc*0.5;
	double drpix = boxlMpc/nx;

	std::valarray<float> pxdist(nx*ny),convergence(nx*ny), sgm(nx*ny), defl(nx*ny);

	int i, j;
	for(i=0; i<nx; i++ ) for(j=0; j<ny; j++ ){
		convergence[i+ny*j] = i_points[i+ny*j].kappa;
		pxdist[i+ny*j]= sqrt(pow((xmin+(drpix*0.5)+i*drpix),2) +
				pow((xmin+(drpix*0.5)+j*drpix),2));
		sgm[i+ny*j] = sqrt(pow(i_points[i+ny*j].gamma[0],2) + pow(i_points[i+ny*j].gamma[1],2));
		defl[i+ny*j] =sqrt(pow(i_points[i+ny*j].x[0],2) + pow(i_points[i+ny*j].x[1],2));
	}

	double dr0 = 8.*(0.5*boxlMpc)/(nx/2.);
	int nbin = int(xmax/dr0);

	//
	std:: cout << "   " << std:: endl;
	std:: cout << " nbins = " << nbin << "  dr0 = " << dr0 << std:: endl;
	std:: cout << " ______________________________________________________ " << std:: endl;
	std:: cout << " computing profiles assuming spherical symmetry";
	// - - - - - - - - - - - - - - - - -
	double *kprofr = estprofM(convergence,nx,ny,pxdist,dr0,xmax);
	double *gammaprofr = estprofM(sgm,nx,ny,pxdist,dr0,xmax);
	double *deflprofr = estprofM(defl,nx,ny,pxdist,dr0,xmax);
	std::ostringstream fprof;
	fprof << "profiles.dat";
	std:: ofstream filoutprof;
	std:: string filenameprof = fprof.str();
	filoutprof.open(filenameprof.c_str());
	filoutprof <<"# r      alpha     kappa      gamma  " << std:: endl;
	int l;
	for(l=0;l<nbin;l++){
	  filoutprof << dr0*l + dr0/2. << "  "
		     << deflprofr[l] << " " << kprofr[l] << "  "  << gammaprofr[l] << std:: endl;
	}
	filoutprof.close();

	FreePointArray(i_points,true);
	delete[] kprofr;
	delete[] gammaprofr;
	delete[] deflprofr;
	pxdist.resize(0);
	convergence.resize(0);
	sgm.resize(0);
}

void SingleLens::RandomizeHost(long *seed,bool tables){};
void SingleLens::RandomizeSigma(long *seed,bool tables){};

double *estprofM(std:: valarray<float> q,int nx,int ny, std:: valarray<float> r, double dr0, double xmax){
	int nbin = int(xmax/dr0);
	//std:: cout << " nbins (in estprof) = " << nbin << std:: endl;
	double *kr = new double[nbin];
	for (int k=0;k<nbin;k++){
		int contapx=0;
		kr[k] = 0;
		// for each bin in r estimate the mean value
		for( int i=0; i<nx; i++ )
			for( int j=0; j<ny; j++ ){
				if(r[i+ny*j]>dr0*double(k) && r[i+ny*j]<=dr0*double(k+1)){
					contapx = contapx + 1;
					kr[k] = kr[k] + q[i+ny*j];
				}
			}
		kr[k] = kr[k]/double(contapx);
		if(contapx==0) kr[k]=0.;
	}
	return kr; // return the pointer
}<|MERGE_RESOLUTION|>--- conflicted
+++ resolved
@@ -187,30 +187,6 @@
 		break;
 	}
 
-<<<<<<< HEAD
-	/*
-	switch(internal_profile){
-	case PowerLaw:
-		halo_tree = new QuadTreePowerLaw(pw_beta,&halo_data->pos[0],halo_data->Nhalos
-								,halo_data->halos,halo_data->kappa_background);
-		break;
-	case NFW:
-		halo_tree = new QuadTreeNFW(&halo_data->pos[0],halo_data->Nhalos
-				,halo_data->halos,halo_data->kappa_background);
-		break;
-	case PseudoNFW:
-		halo_tree = new QuadTreePseudoNFW(pnfw_beta,&halo_data->pos[0],halo_data->Nhalos
-				,halo_data->halos,halo_data->kappa_background);
-		break;
-	default:
-		cout << "There is no such case for the halo trees" << endl;
-		ERROR_MESSAGE();
-		exit(1);
-		break;
-	}
-	*/
-=======
->>>>>>> efcf438c
 }
 
 void SingleLens::rayshooterInternal(unsigned long Npoints, Point *i_points, bool kappa_off){
