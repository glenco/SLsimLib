--- conflicted
+++ resolved
@@ -304,11 +304,8 @@
 	if(!params.get("main_concentration",rscale)) error_message1("main_concentration",params.filename());
   if(!params.get("main_axis_ratio",fratio)){fratio=1; std::cout << "main_axis_ratio not defined in file " << params.filename() << ", hence set to 1." << std::endl;};
   if(!params.get("main_pos_angle",pa)){pa=0; std::cout << "main_pos_angle not defined in file " << params.filename() << ", hence set to 0." << std::endl;};
-<<<<<<< HEAD
   if(!params.get("main_ellip_method",main_ellip_method)){if(fratio!=1){main_ellip_method=Pseudo;std::cout << "main_ellip_method is not defined in file " << params.filename() << ", hence set to Pseudo." << endl;};};
-=======
-  if(!params.get("main_ellip_method",main_ellip_method)){if(fratio!=1){main_ellip_method=Pseudo;std::cout << "main_ellip_method is not defined in file " << params.filename() << ", hence set to Schramm." << endl;};};
->>>>>>> 11d80843
+
   
 
 	rscale = Rmax/rscale; // was the concentration
@@ -499,11 +496,7 @@
   if(!params.get("main_slope",beta)) error_message1("main_slope",params.filename());
   if(!params.get("main_axis_ratio",fratio)){fratio=1; std::cout << "main_axis_ratio not defined in file " << params.filename() << ", hence set to 1." << std::endl;};
   if(!params.get("main_pos_angle",pa)){pa=0; std::cout << "main_pos_angle not defined in file " << params.filename() << ", hence set to 0." << std::endl;};
-<<<<<<< HEAD
   if(!params.get("main_ellip_method",main_ellip_method)){if(fratio!=1){main_ellip_method=Pseudo;std::cout << "main_ellip_method is not defined in file " << params.filename() << ", hence set to Pseudo. CAUTION: Ellipticizing methods have not been tested with PseudoNFW yet!" << endl;};};
-=======
-  if(!params.get("main_ellip_method",main_ellip_method)){if(fratio!=1){main_ellip_method=Pseudo;std::cout << "main_ellip_method is not defined in file " << params.filename() << ", hence set to Schramm. CAUTION: Ellipticizing methods have not been tested with PseudoNFW yet!" << endl;};};
->>>>>>> 11d80843
   
   rscale = Rmax/rscale; // was the concentration
   xmax = Rmax/rscale;
@@ -633,12 +626,7 @@
   //if(beta>=2.0) error_message1("main_slope < 2",params.filename());
   if(!params.get("main_axis_ratio",fratio)){fratio=1; std::cout << "main_axis_ratio not defined in file " << params.filename() << ", hence set to 1." << std::endl;};
   if(!params.get("main_pos_angle",pa)){pa=0.0; std::cout << "main_pos_angle not defined in file " << params.filename() << ", hence set to 0." << std::endl;};
-<<<<<<< HEAD
   if(!params.get("main_ellip_method",main_ellip_method)){if(fratio!=1){main_ellip_method=Pseudo;std::cout << "main_ellip_method is not defined in file " << params.filename() << ", hence set to Pseudo." << endl;};};
-=======
-  if(!params.get("main_ellip_method",main_ellip_method)){if(fratio!=1){main_ellip_method=Pseudo;std::cout << "main_ellip_method is not defined in file " << params.filename() << ", hence set to Schramm." << endl;};};
->>>>>>> 11d80843
-  
 
 	if(!params.get("main_stars_N",stars_N)) error_message1("main_stars_N",params.filename());
     else if(stars_N){
@@ -1338,12 +1326,7 @@
   xmax = Rmax/rscale;
     if(!params.get("main_axis_ratio",fratio)){fratio=1; std::cout << "main_axis_ratio not defined in file " << params.filename() << ", hence set to 1." << std::endl;};
     if(!params.get("main_pos_angle",pa)){pa=0; std::cout << "main_pos_angle not defined in file " << params.filename() << ", hence set to 0." << std::endl;};
-<<<<<<< HEAD
   if(!params.get("main_ellip_method",main_ellip_method)){if(fratio!=1){main_ellip_method=Pseudo;std::cout << "main_ellip_method is not defined in file " << params.filename() << ", hence set to Pseudo." << endl;};};
-=======
-  if(!params.get("main_ellip_method",main_ellip_method)){if(fratio!=1){main_ellip_method=Pseudo;std::cout << "main_ellip_method is not defined in file " << params.filename() << ", hence set to Schramm." << endl;};};
->>>>>>> 11d80843
-  
 	if(!params.get("main_stars_N",stars_N)) error_message1("main_stars_N",params.filename());
   else if(stars_N){
   	assignParams_stars(params);
@@ -1484,11 +1467,8 @@
   xmax = Rmax/rscale;
     if(!params.get("main_axis_ratio",fratio)){fratio=1; std::cout << "main_axis_ratio not defined in file " << params.filename() << ", hence set to 1." << std::endl;};
     if(!params.get("main_pos_angle",pa)){pa=0; std::cout << "main_pos_angle not defined in file " << params.filename() << ", hence set to 0." << std::endl;};
-<<<<<<< HEAD
+
   if(!params.get("main_ellip_method",main_ellip_method)){if(fratio!=1){main_ellip_method=Pseudo;std::cout << "main_ellip_method is not defined in file " << params.filename() << ", hence set to Pseudo." << endl;};};
-=======
-  if(!params.get("main_ellip_method",main_ellip_method)){if(fratio!=1){main_ellip_method=Pseudo;std::cout << "main_ellip_method is not defined in file " << params.filename() << ", hence set to Schramm." << endl;};};
->>>>>>> 11d80843
   
 	if(!params.get("main_stars_N",stars_N)) error_message1("main_stars_N",params.filename());
   else if(stars_N){
