--- conflicted
+++ resolved
@@ -485,10 +485,6 @@
 				gamma[1] += units*tmp[1];
 			}
 		}
-<<<<<<< HEAD
-=======
-    
->>>>>>> 12f56817
 	}
 	else
 	{
@@ -507,10 +503,7 @@
 			}
 		}
 	}
-<<<<<<< HEAD
-
-=======
->>>>>>> 12f56817
+
 
 	if(subtract_point){
 		double fac = mass/rcm2/pi;
@@ -527,16 +520,12 @@
 
 	}
 
-<<<<<<< HEAD
     // add stars for microlensing
     if(stars_N > 0 && stars_implanted){
    	 force_stars(alpha,kappa,gamma,xcm,no_kappa);
     }
-=======
-
->>>>>>> 12f56817
-
-	return;
+
+       return;
 }
 
 
