/*
 * lens_halos.cpp
 *
 *  Created on: 06.05.2013
 *      Author: mpetkova
 */

#include "slsimlib.h"

using namespace std;

/// Shell constructor
LensHalo::LensHalo(){
  rscale = 1.0;
  mass = Rmax = xmax = posHalo[0] = posHalo[1] = 0.0;
  stars_implanted = false;
  elliptical_flag = false;
}

LensHalo::LensHalo(InputParams& params){
  assignParams(params);
  stars_implanted = false;
  posHalo[0] = posHalo[1] = 0.0;
  elliptical_flag = false;
}

void LensHalo::initFromMassFunc(float my_mass, float my_Rmax, float my_rscale, PosType my_slope, long *seed){
  mass = my_mass;
  Rmax = my_Rmax;
  rscale = my_rscale;
  xmax = Rmax/rscale;
}

void LensHalo::error_message1(std::string parameter,std::string file){
  ERROR_MESSAGE();
  std::cout << "Parameter " << parameter << " is needed to construct a LensHalo.  It needs to be set in parameter file " << file << "!" << std::endl;
  exit(0);
}

void LensHalo::assignParams(InputParams& params){
  if(!params.get("mass",mass)) error_message1("mass",params.filename());
  if(!params.get("Rmax",Rmax)) error_message1("Rmax",params.filename());
  if(!params.get("z_lens",zlens)) error_message1("z_lens",params.filename());
}

void LensHalo::PrintStars(bool show_stars) const
{
  std::cout << std::endl << "Nstars "<<stars_N << std::endl << std::endl;
  if(stars_N>0){
    if(star_Nregions > 0)
      std::cout << "stars_Nregions "<<star_Nregions << std::endl;
    std::cout << "stars_massscale "<<star_massscale << std::endl;
    std::cout << "stars_fstars "<<star_fstars << std::endl;
    std::cout << "stars_theta_force "<<star_theta_force << std::endl;
    if(show_stars){
      if(stars_implanted){
        for(int i=0 ; i < stars_N ; ++i) std::cout << "    x["<<i<<"]="
						    << stars_xp[i][0] << " " << stars_xp[i][1] << std::endl;
      }else std::cout << "stars are not implanted yet" << std::endl;
    }
  }
}

/// calculates the deflection etc. caused by stars alone
void LensHalo::force_stars(
                           PosType *alpha     /// mass/Mpc
                           ,KappaType *kappa
                           ,KappaType *gamma
                           ,PosType const *xcm     /// physical position on lens plane
)
{
  PosType alpha_tmp[2];
  KappaType gamma_tmp[3], tmp = 0;
  KappaType phi;
  
  gamma_tmp[0] = gamma_tmp[1] = gamma_tmp[2] = 0.0;
  alpha_tmp[0] = alpha_tmp[1] = 0.0;
  
  substract_stars_disks(xcm,alpha,kappa,gamma);
  
	 // do stars with tree code
  star_tree->force2D_recur(xcm,alpha_tmp,&tmp,gamma_tmp,&phi);
  
  alpha[0] -= star_massscale*alpha_tmp[0];
  alpha[1] -= star_massscale*alpha_tmp[1];
  
  {
    *kappa += star_massscale*tmp;
    gamma[0] -= star_massscale*gamma_tmp[0];
    gamma[1] -= star_massscale*gamma_tmp[1];
  }
  
}

LensHalo::~LensHalo()
{
}

const long LensHaloNFW::NTABLE = 10000;
const PosType LensHaloNFW::maxrm = 100.0;
int LensHaloNFW::count = 0;

PosType* LensHaloNFW::xtable = NULL;
PosType* LensHaloNFW::ftable = NULL;
PosType* LensHaloNFW::gtable = NULL;
PosType* LensHaloNFW::g2table = NULL;
PosType* LensHaloNFW::htable = NULL;
PosType* LensHaloNFW::xgtable = NULL;
PosType*** LensHaloNFW::modtable= NULL; // was used for Ansatz IV



LensHaloNFW::LensHaloNFW()
: LensHalo(), gmax(0)
{
  make_tables();
  gmax = InterpolateFromTable(gtable, xmax);
}

LensHaloNFW::LensHaloNFW(float my_mass,float my_Rmax,PosType my_zlens,float my_concentration,float my_fratio,float my_pa,int my_stars_N, EllipMethod my_ellip_method){
  mass=my_mass, Rmax=my_Rmax, zlens=my_zlens, rscale=my_concentration;
  fratio=my_fratio, pa=my_pa, stars_N=my_stars_N, main_ellip_method=my_ellip_method;
  stars_implanted = false;
  
  rscale = Rmax/rscale; // TODO make use of rscale/concentration in NFW clearer
  xmax = Rmax/rscale;
  
  make_tables();
  gmax = InterpolateFromTable(gtable, xmax);
  
  
  set_slope(1);
  /// If the axis ratio given in the parameter file is set to 1 all ellipticizing routines are skipped.
  if(fratio!=1){
    std::cout << getEllipMethod() << " method to ellipticise" << std::endl;
    if(getEllipMethod()==Fourier){
      std::cout << "NFW constructor: slope set to " << get_slope() << std::endl;
      calcModes(fratio, get_slope(), pa, mod); // to ellipticize potential instead of  kappa take calcModes(fratio, 2-get_slope(), pa, mod);
      std::cout << "NFW constructor: Fourier modes computed" << std::endl;
      for(int i=1;i<Nmod;i++){
        if(mod[i]!=0){set_flag_elliptical(true);};
      }
    }else set_flag_elliptical(true);
    if (getEllipMethod()==Pseudo or getEllipMethod()==Fourier){
      set_norm_factor();
    }
  }else set_flag_elliptical(false);
  
  
  
  
}

/* LensHalo::LensHalo(mass,Rmax,zlens, // base
 rscale,fratio,pa,stars_N, //NFW,Hernquist, Jaffe
 rscale,fratio,pa,beta // Pseudo NFW
 rscale,fratio,pa,sigma,rcore // NSIE
 zlens,stars_N // dummy
 ){
 
 stars_implanted = false;
 posHalo[0] = posHalo[1] = 0.0;
 }*/

LensHaloNFW::LensHaloNFW(InputParams& params)
{
  assignParams(params);
  make_tables();
  gmax = InterpolateFromTable(gtable, xmax);
  
  mnorm = renormalization(get_Rmax());
  std::cout << "mass normalization: " << mnorm << std::endl;
  
  // If the 2nd argument in calcModes(fratio, slope, pa, mod), the slope, is set to 1 it yields an elliptical kappa contour of given axis ratio (fratio) at the radius where the slope of the 3D density profile is -2, which is defined as the scale radius for the NFW profile. To ellipticize the potential instead of the convergence use calcModes(fratio, 2-get_slope(), pa, mod), this produces also an ellipse in the convergence map, but at the radius where the slope is 2-get_slope().
  set_slope(1);
  // If the axis ratio given in the parameter file is set to 1 all ellipticizing routines are skipped.
  if(fratio!=1){
    std::cout << getEllipMethod() << " method to ellipticise" << std::endl;
    if(getEllipMethod()==Fourier){
      std::cout << "NFW constructor: slope set to " << get_slope() << std::endl;
      //for(int i=1;i<20;i++){
      //  calcModes(fratio, 0.1*i, pa, mod);
      //}
      //calcModes(fratio, get_slope()-0.5, pa, mod); // to ellipticize potential instead of  kappa take calcModes(fratio, 2-get_slope(), pa, mod);
      calcModes(fratio, get_slope(), pa, mod); // to ellipticize potential instead of  kappa take calcModes(fratio, 2-get_slope(), pa, mod);
      //calcModes(fratio, get_slope()+0.5, pa, mod); // to ellipticize potential instead of  kappa take calcModes(fratio, 2-get_slope(), pa, mod);
      
      for(int i=1;i<Nmod;i++){
        if(mod[i]!=0){set_flag_elliptical(true);};
      }
    }else set_flag_elliptical(true);
    if (getEllipMethod()==Pseudo){
      set_norm_factor();
    }
  }else set_flag_elliptical(false);
}

void LensHaloNFW::make_tables(){
  if(count == 0){
    int i;
    //struct Ig_func g(*this);
    PosType x, dx = maxrm/(PosType)NTABLE;
    
    xtable = new PosType[NTABLE];
    ftable = new PosType[NTABLE];
    gtable = new PosType[NTABLE];
    g2table = new PosType[NTABLE];
    htable = new PosType[NTABLE];
    xgtable = new PosType[NTABLE];
    
    
    for(i = 0 ; i< NTABLE; i++){
      x = i*dx;
      xtable[i] = x;
      ftable[i] = ffunction(x);
      gtable[i] = gfunction(x);
      g2table[i] = g2function(x);
      htable[i] = hfunction(x);
      if(i==0){xgtable[i]=0;}
      if(i!=0){
        xgtable[i] = alpha_int(x);
        //Utilities::nintegrate<Ig_func>(g,1E-4,x,dx/10.);
      }
    }
    
    // modtable[axis ratio 100][potential slope beta 1000][Nmods 32] for Ansatz IV
    
    int j;
    modtable = new PosType**[100];
    
    
    for(i = 0; i < 100; i++){
      modtable[i] = new PosType*[200];
      for(j = 0; j< 200; j++){
        modtable[i][j] = new PosType[Nmod];
      }
    }
    /*
     
     for(i = 0; i<99; i++){
     std::cout<< i << std::endl;
     PosType iq=0.01*(i+1);
     for(j = 0; j< 200; j++){
     PosType beta_r=0.01*(j+1);
     calcModesC(beta_r, iq, pa, mod);
     for(k=0;k<Nmod;k++){
     modtable[i][j][k]=mod[k];
     }
     }
     }
     */
    
  }
  count++;
}

// InterpolateModes was used for Ansatz IV and is an efficient way to calculate the Fourier modes used for elliptisizing the isotropic profiles before the program starts

PosType LensHaloNFW::InterpolateModes(int whichmod, PosType q, PosType b){
  PosType x1,x2,y1,y2,f11,f12,f21,f22;
  int i,j,k;
  int NTABLEB=200;
  int NTABLEQ=99;
  PosType const maxb=2.0;
  PosType const maxq=0.99;
  k=whichmod;
  j=(int)(b/maxb*NTABLEB);
  i=(int)(q/maxq*NTABLEQ);
  f11=modtable[i][j][k];
  f12=modtable[i][j+1][k];
  f21=modtable[i+1][j][k];
  f22=modtable[i+1][j+1][k];
  x1=i*maxq/NTABLEQ;
  x2=(i+1)*maxq/NTABLEQ;
  y1=j*maxb/NTABLEB;
  y2=(j+1)*maxb/NTABLEB;
  //std::cout << "x12y12: " << q << " " << x1 << " " << x2 << " "<< b << " " << y1 << " " << y2 << " " << std::endl;
  //std::cout << "IM: " << f11 << " " << f12 << " " << f21 << " " << f22 << " " << res << std::endl;
  return 1.0/(x2-x1)/(y2-y1)*(f11*(x2-q)*(y2-b)+f21*(q-x1)*(y2-b)+f12*(x2-q)*(b-y1)+f22*(q-x1)*(b-y1));
}


PosType LensHaloNFW::InterpolateFromTable(PosType *table, PosType y) const{
  int j;
  j=(int)(y/maxrm*NTABLE);
  //std::cout << "Interp: " << std::setprecision(7) << y-0.95 << " " << std::setprecision(7) << xtable[j]-0.95 << " " << xtable[j+1] <<std::endl;
  assert(y>=xtable[j] && y<=xtable[j+1]);
  if (j==0)
		{
      if (table==ftable) return ffunction(y);
      if (table==gtable) return gfunction(y);
      if (table==g2table) return g2function(y);
      if (table==htable) return hfunction(y);
      if (table==xgtable) return alpha_int(y);
    }
  return (table[j+1]-table[j])/(xtable[j+1]-xtable[j])*(y-xtable[j]) + table[j];
}


void LensHaloNFW::assignParams(InputParams& params){
  if(!params.get("main_mass",mass)) error_message1("main_mass",params.filename());
  if(!params.get("main_Rmax",Rmax)) error_message1("main_Rmax",params.filename());
  if(!params.get("main_zlens",zlens)) error_message1("main_zlens",params.filename());
  if(!params.get("main_concentration",rscale)) error_message1("main_concentration",params.filename());
  if(!params.get("main_axis_ratio",fratio)){fratio=1; std::cout << "main_axis_ratio not defined in file " << params.filename() << ", hence set to 1." << std::endl;};
  if(!params.get("main_pos_angle",pa)){pa=0; std::cout << "main_pos_angle not defined in file " << params.filename() << ", hence set to 0." << std::endl;};
  if(!params.get("main_ellip_method",main_ellip_method)){if(fratio!=1){main_ellip_method=Pseudo;std::cout << "main_ellip_method is not defined in file " << params.filename() << ", hence set to Pseudo." << endl;};};
  
  
  
  rscale = Rmax/rscale; // was the concentration
  xmax = Rmax/rscale;
  
}

LensHaloNFW::~LensHaloNFW(){
  --count;
  if(count == 0){
    delete[] xtable;
    delete[] gtable;
    delete[] ftable;
    delete[] g2table;
    delete[] htable;
    delete[] xgtable;
    
    // was used for Ansatz IV
    
    for(int i=0; i<99; i++){
      for(int j=0; j<200; j++){
        delete[] modtable[i][j];
      }
      delete[] modtable[i];
    }
    delete[] modtable;
  }
}

/// Sets the profile to match the mass, Vmax and R_halfmass
void LensHaloNFW::initFromFile(float my_mass, long *seed, float vmax, float r_halfmass){
  
  mass = my_mass;
  
  NFW_Utility nfw_util;
  
  // Find the NFW profile with the same mass, Vmax and R_halfmass
  nfw_util.match_nfw(vmax,r_halfmass,mass,&rscale,&Rmax);
  rscale = Rmax/rscale; // Was the concentration
  xmax = Rmax/rscale;
  gmax = InterpolateFromTable(gtable,xmax);
}

void LensHaloNFW::initFromMassFunc(float my_mass, float my_Rmax, float my_rscale, PosType my_slope, long* seed)
{
  LensHalo::initFromMassFunc(my_mass, my_Rmax, my_rscale, my_slope, seed);
  gmax = InterpolateFromTable(gtable,xmax);
}

const long LensHaloPseudoNFW::NTABLE = 10000;
const PosType LensHaloPseudoNFW::maxrm = 100.0;
int LensHaloPseudoNFW::count = 0;

PosType* LensHaloPseudoNFW::xtable = NULL;
PosType* LensHaloPseudoNFW::mhattable = NULL;

LensHaloPseudoNFW::LensHaloPseudoNFW()
: LensHalo()
{
}
/// constructor
LensHaloPseudoNFW::LensHaloPseudoNFW(
                                     float my_mass             /// mass in solar masses
                                     ,float my_Rmax            /// maximum radius in Mpc
                                     ,PosType my_zlens         /// redshift
                                     ,float my_concentration   /// Rmax/rscale
                                     ,PosType my_beta          /// large r slope, see class description
                                     ,float my_fratio          /// axis ratio
                                     ,float my_pa              /// position angle
                                     ,int my_stars_N           /// number of stars, not yet implanted
                                     ,EllipMethod my_ellip_method /// ellipticizing method
)
{
  mass = my_mass;
  Rmax = my_Rmax;
  zlens = my_zlens;
  beta = my_beta;
  fratio = my_fratio;
  pa = my_pa;
  stars_N = my_stars_N;
  
  stars_implanted = false;
  rscale = Rmax/my_concentration;
  xmax = Rmax/rscale;
  
  make_tables();
  
  if(fratio!=1){
    std::cout << getEllipMethod() << " method to ellipticise" << std::endl;
    if(getEllipMethod()==Fourier){
      std::cout << "Note: Fourier modes set to ellipticize kappa at slope main_slope+0.5, i.e. "<< get_slope()+0.5 << std::endl;
      calcModes(fratio, get_slope()+0.5, pa, mod);
      for(int i=1;i<Nmod;i++){
        if(mod[i]!=0){set_flag_elliptical(true);};
      }
    }else set_flag_elliptical(true);
    if (getEllipMethod()==Pseudo){
      set_norm_factor();
    }
  }else set_flag_elliptical(false);
  
}

/// The Fourier modes set to ellipticize kappa at slope main_slope+0.5, i.e. e.g. 1.5 for main_slope = 1. Note that set_slope is overridden for PseudoNFW to recalculate tables for different beta. But only fixed values of beta, i.e. 1,2 and >=3 are allowed!
LensHaloPseudoNFW::LensHaloPseudoNFW(InputParams& params)
{
  assignParams(params);
  make_tables();
  if(fratio!=1){
    std::cout << getEllipMethod() << " method to ellipticise" << std::endl;
    if(getEllipMethod()==Fourier){
      std::cout << "Note: Fourier modes set to ellipticize kappa at slope main_slope+0.5, i.e. "<< get_slope()+0.5 << std::endl;
      calcModes(fratio, get_slope()+0.5, pa, mod);
      for(int i=1;i<Nmod;i++){
        //std::cout << mod[i] << std::endl;
        if(mod[i]!=0){set_flag_elliptical(true);};
      }
    }else set_flag_elliptical(true);
    if (getEllipMethod()==Pseudo){
      set_norm_factor();
    }
  }else set_flag_elliptical(false);
}

/// Auxiliary function for PseudoNFW profile
// previously defined in tables.cpp
PosType LensHaloPseudoNFW::mhat(PosType y, PosType beta) const{
  if(y==0) y=1e-5;
  if(beta == 1.0) return y - log(1+y);
  if(beta == 2.0) return log(1+y) - y/(1+y);
  if(beta>=3.0) return ( (1 - beta)*y + pow(1+y,beta-1) - 1)/(beta-2)/(beta-1)/pow(1+y,beta-1);
  
  ERROR_MESSAGE();
  std::cout << "Only beta ==1, ==2 and >=3 are valid" << std::endl;
  exit(1);
  return 0.0;
}


void LensHaloPseudoNFW::make_tables(){
  if(count == 0){
    int i;
    PosType x, dx = maxrm/(PosType)NTABLE;
    
    xtable = new PosType[NTABLE];
    mhattable = new PosType[NTABLE];
    
    for(i = 0 ; i< NTABLE; i++){
      x = i*dx;
      xtable[i] = x;
      mhattable[i] = mhat(x,beta);
    }
    count++;
  }
}

PosType LensHaloPseudoNFW::gfunction(PosType y) const{
  int j;
  j=(int)(y/maxrm*NTABLE);
  assert(y>=xtable[j] && y<=xtable[j+1]);
  if (j==0) return mhat(y,beta);
  return ((mhattable[j+1]-mhattable[j])/(xtable[j+1]-xtable[j])*(y-xtable[j]) + mhattable[j]);
}

PosType LensHaloPseudoNFW::InterpolateFromTable(PosType y) const{
  int j;
  j=(int)(y/maxrm*NTABLE);
  
  assert(y>=xtable[j] && y<=xtable[j+1]);
  if (j==0) return mhat(y,beta);
  return (mhattable[j+1]-mhattable[j])/(xtable[j+1]-xtable[j])*(y-xtable[j]) + mhattable[j];
}

void LensHaloPseudoNFW::initFromMassFunc(float my_mass, float my_Rmax, float my_rscale, PosType my_slope, long *seed){
  LensHalo::initFromMassFunc(my_mass,my_Rmax,my_rscale,my_slope,seed);
  beta = my_slope;
  xmax = my_Rmax/my_rscale;
  make_tables();
}

void LensHaloPseudoNFW::assignParams(InputParams& params){
  if(!params.get("main_mass",mass)) error_message1("main_mass",params.filename());
  if(!params.get("main_Rmax",Rmax)) error_message1("main_Rmax",params.filename());
  if(!params.get("main_zlens",zlens)) error_message1("main_zlens",params.filename());
  if(!params.get("main_concentration",rscale)) error_message1("main_concentration",params.filename());
  if(!params.get("main_slope",beta)) error_message1("main_slope",params.filename());
  if(!params.get("main_axis_ratio",fratio)){fratio=1; std::cout << "main_axis_ratio not defined in file " << params.filename() << ", hence set to 1." << std::endl;};
  if(!params.get("main_pos_angle",pa)){pa=0; std::cout << "main_pos_angle not defined in file " << params.filename() << ", hence set to 0." << std::endl;};
  if(!params.get("main_ellip_method",main_ellip_method)){if(fratio!=1){main_ellip_method=Pseudo;std::cout << "main_ellip_method is not defined in file " << params.filename() << ", hence set to Pseudo. CAUTION: Ellipticizing methods have not been tested with PseudoNFW yet!" << endl;};};
  
  rscale = Rmax/rscale; // was the concentration
  xmax = Rmax/rscale;
}

LensHaloPseudoNFW::~LensHaloPseudoNFW(){
  --count;
  if(count == 0){
    delete[] xtable;
    delete[] mhattable;
  }
}


LensHaloPowerLaw::LensHaloPowerLaw() : LensHalo(){
  beta = 1;
  fratio = 1;
  rscale = xmax = 1.0;
}

/// constructor
LensHaloPowerLaw::LensHaloPowerLaw(
                                   float my_mass       /// mass of halo in solar masses
                                   ,float my_Rmax      /// maximum radius of halo in Mpc
                                   ,PosType my_zlens   /// redshift of halo
                                   ,float my_rscale    /// dummy scale,  not actually used
                                   ,PosType my_beta    /// logarithmic slop of surface density, kappa \propto r^{-beta}
                                   ,float my_fratio    /// axis ratio in asymetric case
                                   ,float my_pa        /// position angle
                                   ,int my_stars_N     /// number of stars, not yet implanted
                                   ,EllipMethod my_ellip_method /// ellipticizing method
){
  mass=my_mass, Rmax=my_Rmax, zlens=my_zlens, rscale=my_rscale;
  beta=my_beta;
  fratio=my_fratio, pa=my_pa, main_ellip_method=my_ellip_method, stars_N=my_stars_N;
  stars_implanted = false;
  // rscale = xmax = 1.0; // Commented in order to have a correct computation of the potential term in the time delay.
  // Replacing it by :
  rscale = 1;
  xmax = Rmax/rscale ; /// xmax needs to be in initialized before the mass_norm_factor for Pseudo ellip method is calculated via  set_norm_factor()
  //mnorm = renormalization(get_Rmax());
  //std::cout << "PA in PowerLawConstructor: " << pa << std::endl;
  
  if(fratio!=1){
    std::cout << getEllipMethod() << " method to ellipticise" << std::endl;
    if(getEllipMethod()==Fourier){
      calcModes(fratio, beta, pa, mod);
      for(int i=1;i<Nmod;i++){
        //std::cout << i << " " << mod[i] << std::endl;
        if(mod[i]!=0){set_flag_elliptical(true);};
      }
    }else set_flag_elliptical(true);
    if (getEllipMethod()==Pseudo){
      set_norm_factor();
    }
  }else set_flag_elliptical(false);
  
  
}

LensHaloPowerLaw::LensHaloPowerLaw(InputParams& params){
  assignParams(params);
  /// If the 2nd argument in calcModes(fratio, slope, pa, mod), the slope, is set to 1 it yields an elliptical kappa contour of given axis ratio (fratio) at the radius where the slope of the 3D density profile is -2, which is defined as the scale radius for the NFW profile. To ellipticize the potential instead of the convergence use calcModes(fratio, 2-get_slope(), pa, mod), this produces also an ellipse in the convergence map, but at the radius where the slope is 2-get_slope().
  /// If the axis ratio given in the parameter file is set to 1 all ellipticizing routines are skipped.
  
  // rscale = xmax = 1.0; // Commented in order to have a correct computation of the potential term in the time delay.
  // Replacing it by :
  rscale = 1;
  xmax = Rmax/rscale;
  
  if(fratio!=1){
    
    //for(int islope=1;islope<20;islope++){
    //beta=islope*0.1;
    /*
     for(int islope=1;islope<20;islope++){
     for(int ifratio=1;ifratio<10;ifratio++){
     calcModes(ifratio*0.1, islope*0.1, pa, mod);
     for(int i=4;i<Nmod;i=i+4){
     std::cout << i << " " << islope*0.1 << " " << ifratio*0.1 << " "<< mod[i] << " " << modfunc(i, islope*0.1, ifratio*0.1)<< std::endl;
     }
     }
     }
     
     calcModes(fratio, beta, pa, mod);
     
     for(int i=0;i<Nmod;i++){
     std::cout<< "before: " << mod[i] << std::endl;
     mod[i]=modfunc(i, beta, fratio);
     std::cout<< "after: " << mod[i] << std::endl;
     }
     
     */
    std::cout << getEllipMethod() << " method to ellipticise" << std::endl;
    if(getEllipMethod()==Fourier){
      calcModes(fratio, beta, pa, mod);
      for(int i=1;i<Nmod;i++){
        //std::cout << i << " " << mod[i] << " " << fratio << " " << beta <<  " " << pa << " " <<  std::endl;
        if(mod[i]!=0){set_flag_elliptical(true);};
      }
    }else set_flag_elliptical(true);
    if (getEllipMethod()==Pseudo){
      set_norm_factor();
    }
  }else set_flag_elliptical(false);
  
  // rscale = xmax = 1.0;
  // mnorm = renormalization(get_Rmax());
  mnorm = 1. ;
  //std::cout << "mass normalization: " << mnorm << std::endl;
  
  
  
}

void LensHaloPowerLaw::initFromMassFunc(float my_mass, float my_Rmax, float my_rscale, PosType my_slope, long *seed){
  LensHalo::initFromMassFunc(my_mass,my_Rmax,my_rscale,my_slope,seed);
  beta = my_slope;
  xmax = my_Rmax/my_rscale;
}

void LensHaloPowerLaw::assignParams(InputParams& params){
  if(!params.get("main_mass",mass)) error_message1("main_mass",params.filename());
  if(!params.get("main_Rmax",Rmax)) error_message1("main_Rmax",params.filename());
  if(!params.get("main_zlens",zlens)) error_message1("main_zlens",params.filename());
  if(!params.get("main_slope",beta)) error_message1("main_slope, example 1",params.filename());
  //if(beta>=2.0) error_message1("main_slope < 2",params.filename());
  if(!params.get("main_axis_ratio",fratio)){fratio=1; std::cout << "main_axis_ratio not defined in file " << params.filename() << ", hence set to 1." << std::endl;};
  if(!params.get("main_pos_angle",pa)){pa=0.0; std::cout << "main_pos_angle not defined in file " << params.filename() << ", hence set to 0." << std::endl;};
  if(!params.get("main_ellip_method",main_ellip_method)){if(fratio!=1){main_ellip_method=Pseudo;std::cout << "main_ellip_method is not defined in file " << params.filename() << ", hence set to Pseudo." << endl;};};
  
  if(!params.get("main_stars_N",stars_N)) error_message1("main_stars_N",params.filename());
  else if(stars_N){
    assignParams_stars(params);
  }
}

LensHaloPowerLaw::~LensHaloPowerLaw(){
  
}


/*
 LensHaloRealNSIE::LensHaloRealNSIE(float my_mass,float my_Rmax,PosType my_zlens,float my_rscale,float my_sigma
 , float my_rcore,float my_fratio,float my_pa,int my_stars_N){
 mass=my_mass, Rmax=my_Rmax, zlens=my_zlens, rscale=my_rscale;
 sigma=my_sigma, rcore=my_rcore;
 fratio=my_fratio, pa=my_pa, stars_N=my_stars_N;
 stars_implanted = false;
	Rsize = rmaxNSIE(sigma,mass,fratio,rcore);
	Rmax = MAX(1.0,1.0/fratio)*Rsize;  // redefine
	assert(Rmax >= Rsize);
 }
 */

size_t LensHaloRealNSIE::objectCount = 0;
std::vector<double> LensHaloRealNSIE::q_table;
std::vector<double> LensHaloRealNSIE::Fofq_table;

LensHaloRealNSIE::LensHaloRealNSIE(float my_mass,PosType my_zlens,float my_sigma
                                   , float my_rcore,float my_fratio,float my_pa,int my_stars_N):LensHalo(){
  mass=my_mass, zlens=my_zlens, rscale=1.0;
  
  sigma=my_sigma, rcore=my_rcore;
  fratio=my_fratio, pa=my_pa, stars_N=my_stars_N;
  stars_implanted = false;
  Rsize = rmaxNSIE(sigma,mass,fratio,rcore);
  //Rmax = MAX(1.0,1.0/fratio)*Rsize;  // redefine
  Rsize = rmax_calc();
  
  Rmax = 1.01*Rsize;
  assert(Rmax >= Rsize);
  if(fratio  != 1.0) elliptical_flag = true;
  else elliptical_flag = false;
  ++objectCount;
  if(objectCount == 1){   // make table for calculating elliptical integrale
    construct_ellip_tables();
  }
  if(fratio > 1.0 || fratio < 0.01) throw std::invalid_argument("invalid fratio");
}

LensHaloRealNSIE::LensHaloRealNSIE(InputParams& params){
  sigma = 0.;
  zlens = 0.;
  fratio = 0.;
  pa = 0.;
  rcore = 0.;
  
  assignParams(params);
  assert(Rmax >= Rsize);
  if(fratio  != 1.0) elliptical_flag = true;
  else elliptical_flag = false;
  ++objectCount;
  if(objectCount == 1){   // make table for calculating elliptical integrale
    construct_ellip_tables();
  }
  if(fratio > 1.0 || fratio < 0.01) throw std::invalid_argument("invalid fratio");
}

void LensHaloRealNSIE::assignParams(InputParams& params){
  if(!params.get("main_mass",mass)) error_message1("main_mass",params.filename());
  if(!params.get("main_zlens",zlens)) error_message1("main_zlens",params.filename());
  
  if(!params.get("main_sigma",sigma)) error_message1("main_sigma",params.filename());
  if(!params.get("main_core",rcore)) error_message1("main_core",params.filename());
  if(!params.get("main_axis_ratio",fratio)) error_message1("main_axis_ratio",params.filename());
  else if(fratio > 1){
    ERROR_MESSAGE();
    std::cout << "parameter main_axis_ratio must be < 1 in file " << params.filename() << ". Use main_pos_angle to rotate the halo." << std::endl;
    exit(1);
  }
  
  if(!params.get("main_pos_angle",pa)) error_message1("main_pos_angle",params.filename());
  
  if(params.get("main_ellip_method",main_ellip_method)){std::cout << "main_ellip_method is NOT needed in file " << params.filename() << ". RealNSIE produces parametric ellipses!" << endl;};
  
  
  Rsize = rmaxNSIE(sigma,mass,fratio,rcore);
  Rmax = MAX(1.0,1.0/fratio)*Rsize;  // redefine
  assert(Rmax >= Rsize);
  
  if(!params.get("main_stars_N",stars_N)) error_message1("main_stars_N",params.filename());
  else if(stars_N){
    assignParams_stars(params);
  }
  
}

LensHaloRealNSIE::~LensHaloRealNSIE(){
  --objectCount;
  if(objectCount == 0){
    q_table.resize(0);
    Fofq_table.resize(0);
  }
}

void LensHaloRealNSIE::construct_ellip_tables(){
  int N = 200;
  q_table.resize(N);
  Fofq_table.resize(N);
  q_table[0] = 0.01;
  NormFuncer funcer(q_table[0]);
  Fofq_table[0] = Utilities::nintegrate<NormFuncer,double>(funcer,0.0,pi/2,1.0e-6)*2/pi;
  for(int i=1 ; i < N-1 ; ++i){
    q_table[i] = i*1.0/(N-1) + 0.;
    NormFuncer funcer(q_table[i]);
    Fofq_table[i] = Utilities::nintegrate<NormFuncer,double>(funcer,0.0,pi/2,1.0e-6)*2/pi;
  }
  q_table.back() = 1.0;
  Fofq_table.back() = 1.0;
}

PosType LensHaloRealNSIE::rmax_calc(){
  
  if(fratio == 1.0) return sqrt( pow(mass*Grav*lightspeed*lightspeed/pi/sigma/sigma + rcore,2) - rcore*rcore );
  
  // This is because there is no easy way of finding the Rmax for a fixed mass when rcore != 0
  if(rcore > 0.0) throw std::runtime_error("rcore must be zero for this constructor");
  
  // asymmetric case
  //NormFuncer funcer(fratio);
  //double ellipticint = Utilities::nintegrate<NormFuncer,double>(funcer,0.0,pi/2,1.0e-6)*2/pi;
  
  double ellipticint = Utilities::InterpolateYvec(q_table,Fofq_table,fratio)*sqrt(fratio);
  
  return mass*Grav*lightspeed*lightspeed/pi/sigma/sigma/ellipticint;
}

/*
 void LensHaloRealNSIE::initFromMass(float my_mass, long *seed){
	mass = my_mass;
	rcore = 0.0;
	sigma = 126*pow(mass/1.0e10,0.25); // From Tully-Fisher and Bell & de Jong 2001
 //std::cout << "Warning: All galaxies are spherical" << std::endl;
	fratio = (ran2(seed)+1)*0.5;  //TODO: Ben change this!  This is a kluge.
	pa = 2*pi*ran2(seed);  //TODO: This is a kluge.
	Rsize = rmaxNSIE(sigma,mass,fratio,rcore);
 
	Rmax = MAX(1.0,1.0/fratio)*Rsize;  // redefine
 
	assert(Rmax >= Rsize);
 }
 
 void LensHaloRealNSIE::initFromFile(float my_mass, long *seed, float vmax, float r_halfmass){
	initFromMass(my_mass,seed);
 }
 
 void LensHaloRealNSIE::initFromMassFunc(float my_mass, float my_Rmax, float my_rscale, PosType my_slope, long *seed){
	initFromMass(my_mass,seed);
 }
 */

/** \brief returns the lensing quantities of a ray in center of mass coordinates.
 *
 *  Warning: This adds to input value of alpha, kappa, gamma, and phi.  They need
 *  to be zeroed out if the contribution of just this halo is wanted.
 */
void LensHalo::force_halo(
                          PosType *alpha          /// deflection solar mass/Mpc
                          ,KappaType *kappa     /// surface density in Msun/Mpc^2 (?)
                          ,KappaType *gamma     /// three components of shear
                          ,KappaType *phi       /// potential in solar masses
                          ,PosType const *xcm   /// position relative to center (Mpc?)
                          ,bool subtract_point /// if true contribution from a point mass is subtracted
                          ,PosType screening   /// the factor by which to scale the mass for screening of the point mass subtraction
)
{
  if (elliptical_flag){
    force_halo_asym(alpha,kappa,gamma,phi,xcm,subtract_point,screening);
    //assert(!isinf(*kappa) );
  }else{
    force_halo_sym(alpha,kappa,gamma,phi,xcm,subtract_point,screening);
    //assert(!isinf(*kappa) );
  }
}

/** \brief returns the lensing quantities of a ray in center of mass coordinates for a symmetric halo
 *
 *  phi is defined here in such a way that it differs from alpha by a sign (as we should have alpha = \nabla_x phi)
 *  but alpha agrees with the rest of the lensing quantities (kappa and gammas).
 *  Warning : Be careful, the sign of alpha is changed in LensPlaneSingular::force !
 *
 */
void LensHalo::force_halo_sym(
                              PosType *alpha     /// solar mass/Mpc
                              ,KappaType *kappa  /// convergence
                              ,KappaType *gamma  /// three components of shear
                              ,KappaType *phi      /// potential solar masses
                              ,PosType const *xcm     /// position relative to center (Mpc)
                              ,bool subtract_point /// if true contribution from a point mass is subtracted
                              ,PosType screening   /// the factor by which to scale the mass for screening of the point mass subtraction
)
{
  
  PosType rcm2 = xcm[0]*xcm[0] + xcm[1]*xcm[1];
  
  if(rcm2 < 1e-20) rcm2 = 1e-20;
  
  /// intersecting, subtract the point particle
  if(rcm2 < Rmax*Rmax)
  {
    PosType prefac = mass/rcm2/pi;
    PosType x = sqrt(rcm2)/rscale;
    // PosType xmax = Rmax/rscale;
    PosType tmp = (alpha_h(x) + 1.0*subtract_point)*prefac;
    alpha[0] += tmp*xcm[0];
    alpha[1] += tmp*xcm[1];
    
    *kappa += kappa_h(x)*prefac;
    
    tmp = (gamma_h(x) + 2.0*subtract_point) * prefac / rcm2;
    gamma[0] += 0.5*(xcm[0]*xcm[0]-xcm[1]*xcm[1])*tmp;
    gamma[1] += xcm[0]*xcm[1]*tmp;
    
    *phi += phi_h(x) * mass / pi ;
  }
  else // the point particle is not subtracted
  {
    if (subtract_point == false)
    {
      PosType prefac = screening*mass/rcm2/pi;
      alpha[0] += -1.0 * prefac * xcm[0];
      alpha[1] += -1.0 * prefac * xcm[1];
      
      //std::cout << "rcm2  = " << rcm2 << std::endl;
      //std::cout << "prefac  = " << prefac << std::endl;
      //std::cout << "xcm  = " << xcm[0] << " " << xcm[1] << std::endl;
      
      PosType tmp = -2.0*prefac/rcm2;
      
      // kappa is equal to 0 in the point mass case.
      
      gamma[0] += 0.5*(xcm[0]*xcm[0]-xcm[1]*xcm[1])*tmp;
      gamma[1] += xcm[0]*xcm[1]*tmp;
      
      *phi += 0.5 * log(rcm2) * mass / pi ;
    }
  }
  
  /// add stars for microlensing
  if(stars_N > 0 && stars_implanted)
  {
    force_stars(alpha,kappa,gamma,xcm);
  }
  
  return;
}
// TODO: put in some comments about the units used
void LensHalo::force_halo_asym(
                               PosType *alpha     /// mass/Mpc
                               ,KappaType *kappa
                               ,KappaType *gamma
                               ,KappaType *phi      /// potential solar masses
                               ,PosType const *xcm
                               ,bool subtract_point /// if true contribution from a point mass is subtracted
                               ,PosType screening   /// the factor by which to scale the mass for screening of the point mass subtraction
){
  
  float r_size=get_rsize()*Rmax;
  assert(r_size<=Rmax);
  PosType rcm2 = xcm[0]*xcm[0] + xcm[1]*xcm[1];
  PosType alpha_tmp[2],kappa_tmp,gamma_tmp[2],phi_tmp;
  if(rcm2 < 1e-20) rcm2 = 1e-20;
  
  //std::cout << "rsize , rmax,  mass_norm =" << r_size << " , " << Rmax << " , " << mass_norm_factor << std::endl;
  
  /// intersecting, subtract the point particle
  if(rcm2 < Rmax*Rmax){
    double r = sqrt(rcm2); ///rscale;
    double theta;
    if(xcm[0] == 0.0 && xcm[1] == 0.0) theta = 0.0;
    else theta=atan2(xcm[1],xcm[0]);
    if(rcm2 > r_size*r_size){
      PosType alpha_iso[2],alpha_ellip[2];
      alpha_ellip[0] = alpha_ellip[1] = 0;
      if(main_ellip_method==Pseudo){alphakappagamma_asym(r_size,theta, alpha_tmp,&kappa_tmp,gamma_tmp,&phi_tmp);}
      if(main_ellip_method==Fourier){alphakappagamma1asym(r_size,theta, alpha_tmp,&kappa_tmp,gamma_tmp,&phi_tmp);}
      if(main_ellip_method==Schramm){alphakappagamma2asym(r_size,theta, alpha_tmp,&kappa_tmp,gamma_tmp,&phi_tmp);}
      if(main_ellip_method==Keeton){alphakappagamma3asym(r_size,theta, alpha_tmp,&kappa_tmp,gamma_tmp,&phi_tmp);}
      alpha_ellip[0]=alpha_tmp[0];
      alpha_ellip[1]=alpha_tmp[1];
      
      double f1 = (Rmax - r)/(Rmax - r_size),f2 = (r - r_size)/(Rmax - r_size);
      
      PosType tmp = mass/Rmax/pi/r;
      alpha_iso[0] = -1.0*tmp*xcm[0];
      alpha_iso[1] = -1.0*tmp*xcm[1];
      
      alpha[0] += alpha_iso[0]*f2 + alpha_ellip[0]*f1;
      alpha[1] += alpha_iso[1]*f2 + alpha_ellip[1]*f1;
      
      {
        //PosType tmp = -2.0*mass/rcm2/pi/rcm2; // dev by mass_norm_factor
        //gamma[0] += 0.5*(xcm[0]*xcm[0]-xcm[1]*xcm[1])*tmp;
        //gamma[1] += xcm[0]*xcm[1]*tmp;
        gamma[0] += 0.5*gamma_tmp[0]*mass_norm_factor;
        gamma[1] += 0.5*gamma_tmp[1]*mass_norm_factor;
        
        *phi += 0.5 * log(rcm2) * mass_norm_factor*mass / pi ; //  dev by mass_norm_factor
      }
      
    }else{
      if(main_ellip_method==Pseudo){alphakappagamma_asym(r,theta, alpha_tmp,&kappa_tmp,gamma_tmp,&phi_tmp);}
      if(main_ellip_method==Fourier){alphakappagamma1asym(r,theta, alpha_tmp,&kappa_tmp,gamma_tmp,&phi_tmp);}
      if(main_ellip_method==Schramm){alphakappagamma2asym(r,theta, alpha_tmp,&kappa_tmp,gamma_tmp,&phi_tmp);}
      if(main_ellip_method==Keeton){alphakappagamma3asym(r,theta, alpha_tmp,&kappa_tmp,gamma_tmp,&phi_tmp);}
      
<<<<<<< HEAD
      alpha[0] +=  alpha_tmp[0]/Rmax;
      alpha[1] +=  alpha_tmp[1]/Rmax;
      
=======
      alpha[0] +=  alpha_tmp[0];
      alpha[1] +=  alpha_tmp[1];

>>>>>>> 2bcbf00c
      *kappa += kappa_tmp;
      gamma[0] += 0.5*gamma_tmp[0]*mass_norm_factor;
      gamma[1] += 0.5*gamma_tmp[1]*mass_norm_factor;
      
      *phi += phi_tmp;
      
      if(subtract_point){
        PosType tmp =  screening*mass_norm_factor*mass/pi/rcm2; // *mass_norm_factor
        alpha[0] +=  tmp*xcm[0];
        alpha[1] +=  tmp*xcm[1];
        
        tmp = 2.0*tmp/rcm2;
        gamma[0] += 0.5*(xcm[0]*xcm[0]-xcm[1]*xcm[1])*tmp;
        gamma[1] += xcm[0]*xcm[1]*tmp;
        
        *phi += 0.5 * log(rcm2) * mass_norm_factor*mass / pi ; // mass_norm_factor
      }
    }
    
  }
  else // the point particle is not subtracted
  {
    if (subtract_point == false)
    {
      PosType prefac = screening*mass/rcm2/pi;
      alpha[0] += -1.0 * prefac * xcm[0];
      alpha[1] += -1.0 * prefac * xcm[1];
      
      //if(rcm2==1.125){
      //std::cout << "rcm2  = " << rcm2 << std::endl;
      //std::cout << "prefac  = " << prefac << std::endl;
      //std::cout << "xcm  = " << xcm[0] << " " << xcm[1] << std::endl;
      //}
      
      PosType tmp = -2.0*prefac/rcm2;
      
      // kappa is equal to 0 in the point mass case.
      
      gamma[0] += 0.5*(xcm[0]*xcm[0]-xcm[1]*xcm[1])*tmp;
      gamma[1] += xcm[0]*xcm[1]*tmp;
      
      *phi += 0.5 * log(rcm2) * mass / pi ;
    }
  }
  
  /// add stars for microlensing
  if(stars_N > 0 && stars_implanted)
  {
    force_stars(alpha,kappa,gamma,xcm);
  }
  
  return;
}



/* *
 void LensHaloRealNSIE::force_halo(
 PosType *alpha
 ,KappaType *kappa
 ,KappaType *gamma
 ,KappaType *phi
 ,PosType const *xcm
 ,bool subtract_point /// if true contribution from a point mass is subtracted
 ,PosType screening   /// the factor by which to scale the mass for screening of the point mass subtraction
 ){
 
	PosType rcm2 = xcm[0]*xcm[0] + xcm[1]*xcm[1];
	if(rcm2 < 1e-20) rcm2 = 1e-20;
 
 // **** test line
 
	if(rcm2 < Rmax*Rmax){
 PosType ellipR = ellipticRadiusNSIE(xcm,fratio,pa);
 if(ellipR > Rsize){
 // This is the case when the ray is within the NSIE's circular region of influence but outside its elliptical truncation
 
 PosType alpha_out[2],alpha_in[2],rin,x_in[2];
 PosType prefac = -1.0*mass/Rmax/pi;
 PosType r = sqrt(rcm2);
 float units = pow(sigma/lightspeed,2)/Grav/sqrt(fratio); // mass/distance(physical)
 
 alpha_in[0] = alpha_in[1] = 0;
 
 rin = r*Rsize/ellipR;
 
 alpha_out[0] = prefac*xcm[0]/r;
 alpha_out[1] = prefac*xcm[1]/r;
 
 
 x_in[0] = rin*xcm[0]/r;
 x_in[1] = rin*xcm[1]/r;
 
 alphaNSIE(alpha_in,x_in,fratio,rcore,pa);
 alpha_in[0] *= units;  // minus sign removed because already included in alphaNSIE
 alpha_in[1] *= units;
 
 alpha[0] += (r - rin)*(alpha_out[0] - alpha_in[0])/(Rmax - rin) + alpha_in[0];
 alpha[1] += (r - rin)*(alpha_out[1] - alpha_in[1])/(Rmax - rin) + alpha_in[1];
 //alpha[0] -= (r - rin)*(alpha_out[0] - alpha_in[0])/(Rmax - rin) + alpha_in[0];
 //alpha[1] -= (r - rin)*(alpha_out[1] - alpha_in[1])/(Rmax - rin) + alpha_in[1];
 
 {
 // TODO: this makes the kappa and gamma disagree with the alpha as calculated above
 KappaType tmp[2]={0,0};
 PosType xt[2]={0,0};
 float units = pow(sigma/lightspeed,2)/Grav/sqrt(fratio); // mass/distance(physical)
 xt[0]=xcm[0];
 xt[1]=xcm[1];
 
 *kappa += units*kappaNSIE(xt,fratio,rcore,pa);
 gammaNSIE(tmp,xt,fratio,rcore,pa);
 gamma[0] += units*tmp[0];
 gamma[1] += units*tmp[1];
 }
 
 }else{
 PosType xt[2]={0,0},tmp[2]={0,0};
 float units = pow(sigma/lightspeed,2)/Grav/sqrt(fratio); // mass/distance(physical)
 xt[0]=xcm[0];
 xt[1]=xcm[1];
 alphaNSIE(tmp,xt,fratio,rcore,pa);
 
 //alpha[0] = units*tmp[0];  // minus sign removed because already included in alphaNSIE
 //alpha[1] = units*tmp[1];  // Why was the "+=" removed?
 alpha[0] += units*tmp[0];
 alpha[1] += units*tmp[1];
 
 {
 KappaType tmp[2]={0,0};
 *kappa += units*kappaNSIE(xt,fratio,rcore,pa);
 gammaNSIE(tmp,xt,fratio,rcore,pa);
 gamma[0] += units*tmp[0];
 gamma[1] += units*tmp[1];
 }
 }
	}
	else
	{
 if (subtract_point == false)
 {
 PosType prefac = mass/rcm2/pi;
 alpha[0] += -1.0*prefac*xcm[0];
 alpha[1] += -1.0*prefac*xcm[1];
 
 // can turn off kappa and gamma calculations to save times
 {
 PosType tmp = -2.0*prefac/rcm2;
 
 gamma[0] += 0.5*(xcm[0]*xcm[0]-xcm[1]*xcm[1])*tmp;
 gamma[1] += xcm[0]*xcm[1]*tmp;
 }
 }
	}
 
 
	if(subtract_point){
 PosType fac = mass/rcm2/pi;
 alpha[0] += fac*xcm[0];
 alpha[1] += fac*xcm[1];
 
 // can turn off kappa and gamma calculations to save times
 {
 fac = 2.0*fac/rcm2;
 
 gamma[0] += 0.5*(xcm[0]*xcm[0]-xcm[1]*xcm[1])*fac;
 gamma[1] += xcm[0]*xcm[1]*fac;
 }
 
	}
 
 // add stars for microlensing
 if(stars_N > 0 && stars_implanted){
 force_stars(alpha,kappa,gamma,xcm);
 }
 
 return;
 }
 /* */
void LensHaloRealNSIE::force_halo(
                                  PosType *alpha
                                  ,KappaType *kappa
                                  ,KappaType *gamma
                                  ,KappaType *phi
                                  ,PosType const *xcm
                                  ,bool subtract_point /// if true contribution from a point mass is subtracted
                                  ,PosType screening   /// the factor by which to scale the mass for screening of the point mass subtraction
)
{
  
  PosType rcm2 = xcm[0]*xcm[0] + xcm[1]*xcm[1];
  if(rcm2 < 1e-20) rcm2 = 1e-20;
  if(rcm2 < Rmax*Rmax){
    //PosType ellipR = ellipticRadiusNSIE(xcm,fratio,pa);
    float units = pow(sigma/lightspeed,2)/Grav;///sqrt(fratio); // mass/distance(physical)
    
    if(rcm2 > Rsize*Rsize)
      //if(ellipR > Rsize*Rsize)
    {
      // This is the case when the ray is within the NSIE's circular region of influence but outside its elliptical truncation
      
      PosType alpha_iso[2],alpha_ellip[2];
      //PosType prefac = -1.0*mass/Rmax/pi;
      PosType r = sqrt(rcm2);
      
      //double Rin = sqrt(rcm2)*Rsize/ellipR;
      
      double f1 = (Rmax - r)/(Rmax - Rsize),f2 = (r - Rsize)/(Rmax - Rsize);
      //double f1 = (Rmax - r)/(Rmax - Rin),f2 = (r - Rin)/(Rmax - Rin);
      
      // SIE solution
      alpha_ellip[0] = alpha_ellip[1] = 0;
      alphaNSIE(alpha_ellip,xcm,fratio,rcore,pa);
      alpha_ellip[0] *= units;
      alpha_ellip[1] *= units;
      
      // SIS solution
      //alpha_iso[0] = alpha_iso[1] = 0;
      //alphaNSIE(alpha_iso,xcm,1,rcore,pa);
      //alpha_iso[0] *= units;
      //alpha_iso[1] *= units;
      //
      
      // point mass solution
      // PosType tmp = mass/rcm2/pi;
      PosType tmp = mass/Rmax/pi/r;
      alpha_iso[0] = -1.0*tmp*xcm[0];
      alpha_iso[1] = -1.0*tmp*xcm[1];
      
      alpha[0] += alpha_iso[0]*f2 + alpha_ellip[0]*f1;
      alpha[1] += alpha_iso[1]*f2 + alpha_ellip[1]*f1;
      
      {
        PosType tmp = -2.0*mass/rcm2/pi/rcm2;
        
        gamma[0] += 0.5*(xcm[0]*xcm[0]-xcm[1]*xcm[1])*tmp;
        gamma[1] += xcm[0]*xcm[1]*tmp;
        
        /*  test lines to be uncommented
         PosType tmp = -2.0*prefac/rcm2;
         gamma[0] += 0.5*(xcm[0]*xcm[0]-xcm[1]*xcm[1])*tmp*f2;
         gamma[1] += xcm[0]*xcm[1]*tmp*f2;
         
         KappaType tmp_k[2]={0,0};
         *kappa += units*kappaNSIE(xcm,fratio,rcore,pa)*f1;
         gammaNSIE(tmp_k,xcm,fratio,rcore,pa);
         gamma[0] += units*tmp_k[0]*f1;
         gamma[1] += units*tmp_k[1]*f1;
         */
      }
      
    }
    else
    {
      PosType xt[2]={0,0},tmp[2]={0,0};
      xt[0]=xcm[0];
      xt[1]=xcm[1];
      alphaNSIE(tmp,xt,fratio,rcore,pa);
      
      //alpha[0] = units*tmp[0];  // minus sign removed because already included in alphaNSIE
      //alpha[1] = units*tmp[1];  // Why was the "+=" removed?
      alpha[0] += units*tmp[0];//*sqrt(fratio);
      alpha[1] += units*tmp[1];//*sqrt(fratio);
      {
        KappaType tmp[2]={0,0};
        *kappa += units*kappaNSIE(xt,fratio,rcore,pa);///sqrt(fratio);
        gammaNSIE(tmp,xt,fratio,rcore,pa);
        gamma[0] += units*tmp[0];
        gamma[1] += units*tmp[1];
      }
    }
    
    
    if(subtract_point)
    {
      PosType fac = screening*mass/rcm2/pi;
      alpha[0] += fac*xcm[0];
      alpha[1] += fac*xcm[1];
      
      {
        fac = 2.0*fac/rcm2;
        
        gamma[0] += 0.5*(xcm[0]*xcm[0]-xcm[1]*xcm[1])*fac;
        gamma[1] += xcm[0]*xcm[1]*fac;
      }
    }
    
  }
  else
  {
    // outside of the halo
    if (subtract_point == false)
    {
      PosType prefac = mass/rcm2/pi;
      alpha[0] += -1.0*prefac*xcm[0];
      alpha[1] += -1.0*prefac*xcm[1];
      
      {
        PosType tmp = -2.0*prefac/rcm2;
        
        gamma[0] += 0.5*(xcm[0]*xcm[0]-xcm[1]*xcm[1])*tmp;
        gamma[1] += xcm[0]*xcm[1]*tmp;
      }
    }
  }
  
  
  // add stars for microlensing
  if(stars_N > 0 && stars_implanted)
  {
    force_stars(alpha,kappa,gamma,xcm);
  }
  
  return;
}
/**/



const long LensHaloHernquist::NTABLE = 100000;
const PosType LensHaloHernquist::maxrm = 100.0;
int LensHaloHernquist::count = 0;

PosType* LensHaloHernquist::xtable = NULL;
PosType* LensHaloHernquist::ftable = NULL;
PosType* LensHaloHernquist::gtable = NULL;
PosType* LensHaloHernquist::g2table = NULL;
PosType* LensHaloHernquist::htable = NULL;
PosType* LensHaloHernquist::xgtable = NULL;

/*
 LensHaloHernquist::LensHaloHernquist()
 : LensHalo(), gmax(0)
 {
	make_tables();
	gmax = InterpolateFromTable(gtable,xmax);
 }
 */
LensHaloHernquist::LensHaloHernquist(float my_mass,float my_Rmax,PosType my_zlens,float my_rscale,float my_fratio,float my_pa,int my_stars_N, EllipMethod my_ellip_method){
  
  mass=my_mass, Rmax=my_Rmax, zlens=my_zlens, rscale=my_rscale;
  fratio=my_fratio, pa=my_pa, stars_N=my_stars_N;
  stars_implanted = false;
  
  xmax = Rmax/rscale;
  make_tables();
  gmax = InterpolateFromTable(gtable,xmax);
  
  set_slope(1);
  /// If the axis ratio given in the parameter file is set to 1 all ellipticizing routines are skipped.
  if(fratio!=1){
    std::cout << getEllipMethod() << " method to ellipticise" << std::endl;
    if(getEllipMethod()==Fourier){
      std::cout << "Hernquist constructor: slope set to " << get_slope() << std::endl;
      calcModes(fratio, get_slope(), pa, mod); // to ellipticize potential instead of kappa use (fratio, get_slope()-2, pa, mod)
      for(int i=1;i<Nmod;i++){
        if(mod[i]!=0){set_flag_elliptical(true);};
      }
    }else set_flag_elliptical(true);
    if (getEllipMethod()==Pseudo){
      set_norm_factor();
    }
  }else set_flag_elliptical(false);
  
}

LensHaloHernquist::LensHaloHernquist(InputParams& params)
{
  assignParams(params);
  make_tables();
  gmax = InterpolateFromTable(gtable,xmax);
  
  set_slope(1);
  /// If the axis ratio given in the parameter file is set to 1 all ellipticizing routines are skipped.
  if(fratio!=1){
    std::cout << getEllipMethod() << " method to ellipticise" << std::endl;
    if(getEllipMethod()==Fourier){
      std::cout << "Hernquist constructor: slope set to " << get_slope() << std::endl;
      calcModes(fratio, get_slope(), pa, mod); // to ellipticize potential instead of kappa use (fratio, get_slope()-2, pa, mod)
      for(int i=1;i<Nmod;i++){
        if(mod[i]!=0){set_flag_elliptical(true);};
      }
    }else set_flag_elliptical(true);
    if (getEllipMethod()==Pseudo){
      set_norm_factor();
    }
  }else set_flag_elliptical(false);
}

void LensHaloHernquist::make_tables(){
  if(count == 0){
    int i;
    PosType x, dx = maxrm/(PosType)NTABLE;
    
    xtable = new PosType[NTABLE];
    ftable = new PosType[NTABLE];
    gtable = new PosType[NTABLE];
    htable = new PosType[NTABLE];
    g2table = new PosType[NTABLE];
    xgtable = new PosType[NTABLE];
    
    for(i = 0 ; i< NTABLE; i++){
      x = i*dx;
      xtable[i] = x;
      ftable[i] = ffunction(x);
      gtable[i] = gfunction(x);
      htable[i] = hfunction(x);
      g2table[i] = g2function(x);
      if(i==0){xgtable[i]=0;}
      if(i!=0){
        xgtable[i] = alpha_int(x);
      }
    }
  }
  count++;
}



PosType LensHaloHernquist::InterpolateFromTable(PosType *table, PosType y) const{
  int j;
  j=(int)(y/maxrm*NTABLE);
  
  assert(y>=xtable[j] && y<=xtable[j+1]);
  if (j==0)
		{
      if (table==ftable) return ffunction(y);
      if (table==gtable) return gfunction(y);
      if (table==g2table) return g2function(y);
      if (table==htable) return hfunction(y);
      if (table==xgtable) return alpha_int(y);
    }
  return (table[j+1]-table[j])/(xtable[j+1]-xtable[j])*(y-xtable[j]) + table[j];
}

void LensHaloHernquist::assignParams(InputParams& params){
  if(!params.get("main_mass",mass)) error_message1("main_mass",params.filename());
  if(!params.get("main_Rmax",Rmax)) error_message1("main_Rmax",params.filename());
  if(!params.get("main_zlens",zlens)) error_message1("main_zlens",params.filename());
  if(!params.get("main_rscale",rscale)) error_message1("main_rscale",params.filename());
  xmax = Rmax/rscale;
  if(!params.get("main_axis_ratio",fratio)){fratio=1; std::cout << "main_axis_ratio not defined in file " << params.filename() << ", hence set to 1." << std::endl;};
  if(!params.get("main_pos_angle",pa)){pa=0; std::cout << "main_pos_angle not defined in file " << params.filename() << ", hence set to 0." << std::endl;};
  if(!params.get("main_ellip_method",main_ellip_method)){if(fratio!=1){main_ellip_method=Pseudo;std::cout << "main_ellip_method is not defined in file " << params.filename() << ", hence set to Pseudo." << endl;};};
  if(!params.get("main_stars_N",stars_N)) error_message1("main_stars_N",params.filename());
  else if(stars_N){
    assignParams_stars(params);
    
    std::cout << "Rmax " << Rmax <<std::endl;
  }
  
}

LensHaloHernquist::~LensHaloHernquist(){
  --count;
  if(count == 0){
    delete[] xtable;
    delete[] gtable;
    delete[] ftable;
    delete[] htable;
    delete[] g2table;
    delete[] xgtable;
  }
}

const long LensHaloJaffe::NTABLE = 100000;
const PosType LensHaloJaffe::maxrm = 100.0;
int LensHaloJaffe::count = 0;

PosType* LensHaloJaffe::xtable = NULL;
PosType* LensHaloJaffe::ftable = NULL;
PosType* LensHaloJaffe::gtable = NULL;
PosType* LensHaloJaffe::g2table = NULL;
PosType* LensHaloJaffe::xgtable = NULL;


//PosType* LensHaloJaffe::htable = NULL;
/*
 LensHaloJaffe::LensHaloJaffe()
 : LensHalo(), gmax(0)
 {
	make_tables();
	gmax = InterpolateFromTable(gtable,xmax);
 }
 */
LensHaloJaffe::LensHaloJaffe(float my_mass,float my_Rmax,PosType my_zlens,float my_rscale,float my_fratio,float my_pa,int my_stars_N, EllipMethod my_ellip_method){
  
  mass=my_mass, Rmax=my_Rmax, zlens=my_zlens, rscale=my_rscale;
  fratio=my_fratio, pa=my_pa, stars_N=my_stars_N;
  stars_implanted = false;
  xmax = Rmax/rscale;
  make_tables();
  gmax = InterpolateFromTable(gtable,xmax);
  
  set_slope(1);
  if(fratio!=1){
    std::cout << getEllipMethod() << " method to ellipticise" << std::endl;
    if(getEllipMethod()==Fourier){
      std::cout << "Jaffe constructor: slope set to " << get_slope() << std::endl;
      calcModes(fratio, get_slope(), pa, mod);
      for(int i=1;i<Nmod;i++){
        if(mod[i]!=0){set_flag_elliptical(true);};
      }
    }else set_flag_elliptical(true);
    if (getEllipMethod()==Pseudo){
      set_norm_factor();
    }
  }else set_flag_elliptical(false);
  
}

LensHaloJaffe::LensHaloJaffe(InputParams& params)
{
  assignParams(params);
  make_tables();
  gmax = InterpolateFromTable(gtable,xmax);
  
  set_slope(1);
  
  /// If the axis ratio given in the parameter file is set to 1 all ellipticizing routines are skipped.
  if(fratio!=1){
    std::cout << getEllipMethod() << " method to ellipticise" << std::endl;
    if(getEllipMethod()==Fourier){
      std::cout << "Jaffe constructor: slope set to " << get_slope() << std::endl;
      calcModes(fratio, get_slope(), pa, mod);
      for(int i=1;i<Nmod;i++){
        if(mod[i]!=0){set_flag_elliptical(true);};
      }
    }else set_flag_elliptical(true);
    if (getEllipMethod()==Pseudo){
      set_norm_factor();
    }
  }else set_flag_elliptical(false);
}

void LensHaloJaffe::make_tables(){
  if(count == 0){
    int i;
    PosType x, dx = maxrm/(PosType)NTABLE;
    
    xtable = new PosType[NTABLE];
    ftable = new PosType[NTABLE];
    gtable = new PosType[NTABLE];
    g2table = new PosType[NTABLE];
    xgtable = new PosType[NTABLE];
    
    for(i = 0 ; i< NTABLE; i++){
      x = i*dx;
      xtable[i] = x;
      ftable[i] = ffunction(x);
      gtable[i] = gfunction(x);
      g2table[i] = g2function(x);
      if(i==0){xgtable[i]=0;}
      if(i!=0){
        xgtable[i] = alpha_int(x);
      }
    }
  }
  count++;
}

PosType LensHaloJaffe::InterpolateFromTable(PosType *table, PosType y) const{
  int j;
  j=(int)(y/maxrm*NTABLE);
  
  assert(y>=xtable[j] && y<=xtable[j+1]);
  if (j==0)
		{
      if (table==ftable) return ffunction(y);
      if (table==gtable) return gfunction(y);
      if (table==g2table) return g2function(y);
      if (table==xgtable) return alpha_int(y);
    }
  return (table[j+1]-table[j])/(xtable[j+1]-xtable[j])*(y-xtable[j]) + table[j];
}

void LensHaloJaffe::assignParams(InputParams& params){
  if(!params.get("main_mass",mass)) error_message1("main_mass",params.filename());
  if(!params.get("main_Rmax",Rmax)) error_message1("main_Rmax",params.filename());
  if(!params.get("main_zlens",zlens)) error_message1("main_zlens",params.filename());
  if(!params.get("main_rscale",rscale)) error_message1("main_rscale",params.filename());
  xmax = Rmax/rscale;
  if(!params.get("main_axis_ratio",fratio)){fratio=1; std::cout << "main_axis_ratio not defined in file " << params.filename() << ", hence set to 1." << std::endl;};
  if(!params.get("main_pos_angle",pa)){pa=0; std::cout << "main_pos_angle not defined in file " << params.filename() << ", hence set to 0." << std::endl;};
  
  if(!params.get("main_ellip_method",main_ellip_method)){if(fratio!=1){main_ellip_method=Pseudo;std::cout << "main_ellip_method is not defined in file " << params.filename() << ", hence set to Pseudo." << endl;};};
  
  if(!params.get("main_stars_N",stars_N)) error_message1("main_stars_N",params.filename());
  else if(stars_N){
    assignParams_stars(params);
  }
  
}

LensHaloJaffe::~LensHaloJaffe(){
  --count;
  if(count == 0){
    delete[] xtable;
    delete[] gtable;
    delete[] ftable;
    delete[] g2table;
    delete[] xgtable;
  }
}





LensHaloDummy::LensHaloDummy()
: LensHalo()
{
  //	mass = 0.;
}

LensHaloDummy::LensHaloDummy(float my_mass,float my_Rmax,PosType my_zlens,float my_rscale, int my_stars_N){
  mass=my_mass, Rmax=my_Rmax, zlens=my_zlens, rscale=my_rscale;
  stars_N=my_stars_N;
  stars_implanted = false;
  posHalo[0] = posHalo[1] = 0.0;
}

LensHaloDummy::LensHaloDummy(InputParams& params)
: LensHalo()
{
  assignParams(params);
  //	mass = 0.;
}

void LensHaloDummy::initFromMassFunc(float my_mass, float my_Rmax, float my_rscale, PosType my_slope, long *seed){
  mass = 1.e-10;
  Rmax = my_Rmax;
  rscale = my_rscale;
  xmax = Rmax/rscale;
}


void LensHaloDummy::force_halo(PosType *alpha
                               ,KappaType *kappa
                               ,KappaType *gamma
                               ,KappaType *phi
                               ,PosType const *xcm
                               ,bool subtract_point
                               ,PosType screening   /// the factor by which to scale the mass for screening of the point mass subtraction
)
{
  PosType rcm2 = xcm[0]*xcm[0] + xcm[1]*xcm[1];
  PosType prefac = mass/rcm2/pi;
  PosType tmp = subtract_point*prefac;
  alpha[0] += tmp*xcm[0];
  alpha[1] += tmp*xcm[1];
  
  // intersecting, subtract the point particle
  if(subtract_point)
  {
    PosType x = screening*sqrt(rcm2)/rscale;
    
    // can turn off kappa and gamma calculations to save times
    {
      *kappa += kappa_h(x)*prefac;
      
      tmp = (gamma_h(x) + 2.0*subtract_point)*prefac/rcm2;
      
      gamma[0] += 0.5*(xcm[0]*xcm[0]-xcm[1]*xcm[1])*tmp;
      gamma[1] += xcm[0]*xcm[1]*tmp;
      
      *phi += phi_h(x);
    }
  }
  
  // add stars for microlensing
  if(stars_N > 0 && stars_implanted)
  {
    force_stars(alpha,kappa,gamma,xcm);
  }
  
}

void LensHaloDummy::assignParams(InputParams& params)
{
  if(!params.get("main_zlens",zlens)) error_message1("main_zlens",params.filename());
  
  if(params.get("main_ellip_method",main_ellip_method)){std::cout << "main_ellip_method is NOT needed in file " << params.filename() << ". LensHaloDummy does not require ellipticity!" << endl;};
}

std::size_t LensHalo::Nparams() const
{
  return 0;
}

PosType LensHalo::getParam(std::size_t p) const
{
  switch(p)
  {
    default:
      throw std::invalid_argument("bad parameter index for getParam()");
  }
}

PosType LensHalo::setParam(std::size_t p, PosType val)
{
  switch(p)
  {
    default:
      throw std::invalid_argument("bad parameter index for setParam()");
  }
}

void LensHalo::printCSV(std::ostream&, bool header) const
{
  const std::type_info& type = typeid(*this);
  std::cerr << "LensHalo subclass " << type.name() << " does not implement printCSV()" << std::endl;
  std::exit(1);
}

/// calculates the mass within radius R by integating kappa in theta and R, used only for testing
PosType LensHalo::MassBy2DIntegation(PosType R){
  LensHalo::DMDR dmdr(this);
  
  return Utilities::nintegrate<LensHalo::DMDR,PosType>(dmdr,-12,log(R),1.0e-5);
}
/// calculates the mass within radius R by integating alpha on a ring and using Gauss' law, used only for testing
PosType LensHalo::MassBy1DIntegation(PosType R){
  LensHalo::DMDTHETA dmdtheta(R,this);
  
  return R*Utilities::nintegrate<LensHalo::DMDTHETA,PosType>(dmdtheta, 0, 2*pi, 1.0e-6)/2;
}

/// calculates the average gamma_t for LensHalo::test()
double LensHalo::test_average_gt(PosType R){
  struct test_gt_func f(R,this);
  return Utilities::nintegrate<test_gt_func>(f,0.0,2.*pi,1.0e-3);
}

// returns <kappa> x 2pi on a ring at R
double LensHalo::test_average_kappa(PosType R){
  struct test_kappa_func f(R,this);
  return Utilities::nintegrate<test_kappa_func>(f,0.0,2.*pi,1.0e-3);
}

/// Three tests: 1st - Mass via 1D integration vs mass via 2D integration. 2nd: gamma_t=alpha/r - kappa(R) which can be used for spherical distributions. Deviations are expected for axis ratios <1. For the latter case we use the next test. 3rd: The average along a circular aperture of gamma_t should be equal to <kappa(<R)> minus the average along a circular aperture over kappa. Note that also  alpha/r - kappa is checked for consistency with kappa(<R)-<kappa(R)>. For axis ratios < 1 the factor between the two is expected to be of order O(10%).
bool LensHalo::test(){
  std::cout << "test alpha's consistance with kappa by comparing mass interior to a radius by 1D integration and Gauss' law and by 2D integration" << std::endl;
  
  std::cout << "R/Rmax      Mass 1 D         Mass 2 D         (m1 - m2)/m1       m2/m1" << std::endl;
  
  int N=25;
  PosType m1,m2;
  for(int i=1;i<N;++i){
    m1 = MassBy1DIntegation(Rmax*i/(N-4));
    m2 = MassBy2DIntegation(Rmax*i/(N-4));
    std::cout <<  i*1./(N-4) << "      " << m1 << "       "
    << m2 << "        "<< (m1-m2)/m1 << "      " << m2/m1  << std::endl;
    
  }
  
  
  PosType r;
  
  std::cout << "test gamma_t's consistance with kappa and alpha by comparing gamma_t to alpha/r - kappa along the x-axis" << std::endl
  << "Not expected to be equal for asymmetric cases."<< std::endl;
  std::cout << std::endl <<"R/Rmax         gamma_t       alpha/r - kappa          alpha/r           kappa        delta/gt "  << std::endl;
  for(int i=1;i<N;++i){
    r = Rmax*i/(N-2);
    
    PosType alpha[2] = {0,0},x[2] = {0,0};
    KappaType kappa = 0,gamma[3] = {0,0,0} ,phi=0;
    
    x[0] = r;
    x[1] = 0;
    
    force_halo(alpha,&kappa,gamma,&phi,x);
    
    std::cout << r/Rmax << "       " <<  -gamma[0]  << "         " << -alpha[0]/r - kappa << "         " << -alpha[0]/r << "         " << kappa << "      " <<  (alpha[0]/r + kappa)/gamma[0]   <<std::endl;
  }
  
  
  std::cout << "test average tangential shear's, gamma_t's, consistance with the average convergence at a radius, kappa(r) and average kappa within a radius calculated using alpha and Gauss' law.  gamma_t should be equal to <kappa>_R - kappa(R)" << std::endl;
  std::cout << std::endl <<"R/Rmax        gamma_t       <kappa>_R-kappa(R)       <kappa>_R            kappa(R)     [<kappa>_R-kappa(R)]/gt  " << std::endl;
  
  
  for(int i=1;i<N;++i){
    r = Rmax*i/(N-2);
    
    //integrate over t
    PosType average_gt, average_kappa;
    average_gt=test_average_gt(r)/2/pi;
    average_kappa=test_average_kappa(r)/2/pi;
    m1 = MassBy1DIntegation(r)/pi/r/r;
    
    
    std::cout << r/Rmax << "       " << -1.0*average_gt << "         " << m1-average_kappa << "         " <<  m1 << "          " <<  average_kappa << "         "  << -1.0*(m1-average_kappa)/average_gt << std::endl;
    
    
    PosType alpha[2] = {0,0},x[2] = {0,0};
    KappaType kappa = 0,gamma[3] = {0,0,0} ,phi=0;
    x[0] = r;
    x[1] = 0;
    force_halo(alpha,&kappa,gamma,&phi,x);
    /*
     assert( abs(-1.0*(m1-average_kappa)/average_gt-1.) < 1e-2 ); // <g_t> = <k(<R)>-<kappa(R)> test
     if(!elliptical_flag){
     assert( abs(abs(-alpha[0]/r)/m1-1.) < 1e-1 ); // alpha/r ~ <kappa(R)>
     assert( abs(abs(alpha[0]/r + kappa)/gamma[0])-1.0 < 1e-2); // g_t = alpha/r - kappa test
     }
     */
    
    // This is a list of possible assertion test that can be made
    //if(!elliptical_flag){
    //std::cout << abs(abs(-alpha[0]/r)/m1-1.)  << std::endl;
    //assert( abs(abs(-alpha[0]/r)/m1-1.) < 1e-1 ); // alpha/r ~ <kappa(R)>
    //std::cout << abs(abs(alpha[0]/r + kappa)/gamma[0])-1.0 << std::endl;
    //assert( abs(abs(alpha[0]/r + kappa)/gamma[0])-1.0 < 1e-2); // g_t = alpha/r - kappa test
    //}
    //std::cout << abs(-1.0*(m1-average_kappa)/average_gt-1.) << std::endl;
    //std::cout << abs( -alpha[0]/r - kappa ) / abs(m1-average_kappa  ) -1.  << std::endl;
    //assert( abs( -alpha[0]/r - kappa ) / abs(m1-average_kappa  ) -1.  < 1 ); // alpha/r ~ <kappa(R)>
    
    
  }
  
  return true;
};

/// The following functions calculate the integrands of the Schramm 1990 method to obtain elliptical halos
PosType LensHalo::DALPHAXDM::operator()(PosType m){
  
  double ap = m*m*a2 + lambda,bp = m*m*b2 + lambda;
  double p2 = x[0]*x[0]/ap/ap/ap/ap + x[1]*x[1]/bp/bp/bp/bp;  // actually the inverse of equation (5) in Schramm 1990
  PosType tmp = m*(isohalo->get_Rmax());
  KappaType kappa=0;
  
  double xiso=tmp/isohalo->rscale;
  //PosType alpha[2]={0,0},tm[2] = {m*(isohalo->get_Rmax()),0};
  //KappaType kappam=0,gamma[2]={0,0},phi;
  
  kappa=isohalo->kappa_h(xiso)/pi/xiso/xiso*isohalo->mass;
  
  //isohalo->force_halo_sym(alpha,&kappam,gamma,&phi,tm);
  //std::cout << "kappa: " << kappa << " " << kappam << " " << kappa/kappam << std::endl;
  assert(kappa >= 0.0);
  std::cout << "output x: " << m << " " << m*kappa/(ap*ap*ap*bp*p2) << std::endl;
  
  return m*kappa/(ap*ap*ap*bp*p2); // integrand of equation (28) in Schramm 1990
}

PosType LensHalo::DALPHAYDM::operator()(PosType m){
  
  double ap = m*m*a2 + lambda,bp = m*m*b2 + lambda;
  double p2 = x[0]*x[0]/ap/ap/ap/ap + x[1]*x[1]/bp/bp/bp/bp;  // actually the inverse of equation (5) in Schramm 1990
  PosType tmp = m*(isohalo->get_Rmax());
  KappaType kappa=0;
  double xiso=tmp/isohalo->rscale;
  //PosType alpha[2]={0,0},tm[2] = {m*(isohalo->get_Rmax()),0};
  //KappaType kappam=0,gamma[2]={0,0},phi;
  
  kappa=isohalo->kappa_h(xiso)/pi/xiso/xiso*isohalo->mass;
  //isohalo->force_halo_sym(alpha,&kappam,gamma,&phi,tm);
  //std::cout << "kappa: " << kappa << " " << kappam << " " << kappa/kappam <<   std::endl;
  assert(kappa >= 0.0);
  return m*kappa/(ap*bp*bp*bp*p2); // integrand of equation (29) in Schramm 1990
}


bool LensHaloZcompare(LensHalo *lh1,LensHalo *lh2){return (lh1->getZlens() < lh2->getZlens());}
bool compare(LensHalo *lh1,LensHalo *lh2){return (lh1->getZlens() < lh2->getZlens());}<|MERGE_RESOLUTION|>--- conflicted
+++ resolved
@@ -942,15 +942,9 @@
       if(main_ellip_method==Schramm){alphakappagamma2asym(r,theta, alpha_tmp,&kappa_tmp,gamma_tmp,&phi_tmp);}
       if(main_ellip_method==Keeton){alphakappagamma3asym(r,theta, alpha_tmp,&kappa_tmp,gamma_tmp,&phi_tmp);}
       
-<<<<<<< HEAD
-      alpha[0] +=  alpha_tmp[0]/Rmax;
-      alpha[1] +=  alpha_tmp[1]/Rmax;
-      
-=======
       alpha[0] +=  alpha_tmp[0];
       alpha[1] +=  alpha_tmp[1];
 
->>>>>>> 2bcbf00c
       *kappa += kappa_tmp;
       gamma[0] += 0.5*gamma_tmp[0]*mass_norm_factor;
       gamma[1] += 0.5*gamma_tmp[1]*mass_norm_factor;
