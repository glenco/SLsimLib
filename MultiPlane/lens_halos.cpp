/*
 * lens_halos.cpp
 *
 *  Created on: 06.05.2013
 *      Author: mpetkova
 */

#include "slsimlib.h"

using namespace std;

/// Shell constructor
LensHalo::LensHalo(){
  rscale = 1.0;
  mass = Rsize = Rmax = xmax = posHalo[0] = posHalo[1] = 0.0;
  stars_implanted = false;
  elliptical_flag = false;
  Dist = -1;
  stars_N =0.0;
  zlens = 0.0;
}

LensHalo::LensHalo(PosType z,COSMOLOGY &cosmo){
  rscale = 1.0;
  mass = Rsize = Rmax = xmax = posHalo[0] = posHalo[1] = 0.0;
  stars_implanted = false;
  elliptical_flag = false;
  Dist = cosmo.angDist(z);
  stars_N =0.0;
  zlens = z;
}

LensHalo::LensHalo(InputParams& params,COSMOLOGY &cosmo,bool needRsize){
  Dist = -1;
  assignParams(params,needRsize);
  stars_implanted = false;
  posHalo[0] = posHalo[1] = 0.0;
  elliptical_flag = false;
  setDist(cosmo);
}
LensHalo::LensHalo(InputParams& params,bool needRsize){
  Dist = -1;
  assignParams(params,needRsize);
  stars_implanted = false;
  posHalo[0] = posHalo[1] = 0.0;
  elliptical_flag = false;
}

void LensHalo::initFromMassFunc(float my_mass, float my_Rsize, float my_rscale
                                , PosType my_slope, long *seed){
  mass = my_mass;
  Rsize = my_Rsize;
  rscale = my_rscale;
  xmax = Rsize/rscale;
}

void LensHalo::error_message1(std::string parameter,std::string file){
  ERROR_MESSAGE();
  std::cout << "Parameter " << parameter << " is needed to construct a LensHalo.  It needs to be set in parameter file " << file << "!" << std::endl;
  throw std::runtime_error(parameter);
}

void LensHalo::assignParams(InputParams& params,bool needRsize){
  if(!params.get("main_mass",mass)) error_message1("main_mass",params.filename());
  if(needRsize){  // this might not be required for lenses like NSIE
    if(!params.get("main_Rsize",Rsize)) error_message1("main_Rsize",params.filename());
  }
  if(!params.get("main_zlens",zlens)) error_message1("main_zlens",params.filename());
}

void LensHalo::PrintStars(bool show_stars) const
{
  std::cout << std::endl << "Nstars "<<stars_N << std::endl << std::endl;
  if(stars_N>0){
    if(star_Nregions > 0)
      std::cout << "stars_Nregions "<<star_Nregions << std::endl;
    std::cout << "stars_massscale "<<star_massscale << std::endl;
    std::cout << "stars_fstars "<<star_fstars << std::endl;
    std::cout << "stars_theta_force "<<star_theta_force << std::endl;
    if(show_stars){
      if(stars_implanted){
        for(int i=0 ; i < stars_N ; ++i) std::cout << "    x["<<i<<"]="
						    << stars_xp[i][0] << " " << stars_xp[i][1] << std::endl;
      }else std::cout << "stars are not implanted yet" << std::endl;
    }
  }
}

/// calculates the deflection etc. caused by stars alone
void LensHalo::force_stars(
                           PosType *alpha     /// mass/Mpc
                           ,KappaType *kappa
                           ,KappaType *gamma
                           ,PosType const *xcm     /// physical position on lens plane
)
{
  PosType alpha_tmp[2];
  KappaType gamma_tmp[3], tmp = 0;
  KappaType phi;
  
  gamma_tmp[0] = gamma_tmp[1] = gamma_tmp[2] = 0.0;
  alpha_tmp[0] = alpha_tmp[1] = 0.0;
  
  substract_stars_disks(xcm,alpha,kappa,gamma);
  
	 // do stars with tree code
  star_tree->force2D_recur(xcm,alpha_tmp,&tmp,gamma_tmp,&phi);
  
  alpha[0] -= star_massscale*alpha_tmp[0];
  alpha[1] -= star_massscale*alpha_tmp[1];
  
  {
    *kappa += star_massscale*tmp;
    gamma[0] -= star_massscale*gamma_tmp[0];
    gamma[1] -= star_massscale*gamma_tmp[1];
  }
  
}

LensHalo::~LensHalo()
{
}

const long LensHaloNFW::NTABLE = 50000;
const PosType LensHaloNFW::maxrm = 500.0;
int LensHaloNFW::count = 0;

PosType* LensHaloNFW::xtable = NULL;
PosType* LensHaloNFW::ftable = NULL;
PosType* LensHaloNFW::gtable = NULL;
PosType* LensHaloNFW::g2table = NULL;
PosType* LensHaloNFW::htable = NULL;
PosType* LensHaloNFW::xgtable = NULL;
PosType*** LensHaloNFW::modtable= NULL; // was used for Ansatz IV



LensHaloNFW::LensHaloNFW()
: LensHalo(), gmax(0)
{
  make_tables();
  gmax = InterpolateFromTable(gtable, xmax);
}

LensHaloNFW::LensHaloNFW(float my_mass,float my_Rsize,PosType my_zlens,float my_concentration,float my_fratio,float my_pa,int my_stars_N, EllipMethod my_ellip_method){
  LensHalo::setRsize(my_Rsize);
  fratio=my_fratio, pa=my_pa, stars_N=my_stars_N, main_ellip_method=my_ellip_method;
  stars_implanted = false;
  rscale = LensHalo::getRsize()/my_concentration;
  xmax = LensHalo::getRsize()/rscale;
  make_tables();
  gmax = InterpolateFromTable(gtable, xmax);
  
  
  set_slope(1);
  /// If the axis ratio given in the parameter file is set to 1 all ellipticizing routines are skipped.
  if(fratio!=1){
    Rmax = Rmax_to_Rsize_ratio*LensHalo::getRsize();
    //std::cout << getEllipMethod() << " method to ellipticise" << std::endl;
    if(getEllipMethod()==Fourier){
      std::cout << "NFW constructor: slope set to " << get_slope() << std::endl;
      calcModes(fratio, get_slope(), pa, mod); // to ellipticize potential instead of  kappa take calcModes(fratio, 2-get_slope(), pa, mod);
      std::cout << "NFW constructor: Fourier modes computed" << std::endl;
      for(int i=1;i<Nmod;i++){
        if(mod[i]!=0){set_flag_elliptical(true);};
      }
    }else set_flag_elliptical(true);
    if (getEllipMethod()==Pseudo or getEllipMethod()==Fourier){
      set_norm_factor();
      set_switch_flag(true);
    }
    
  }else{
    set_flag_elliptical(false);
    Rmax = LensHalo::getRsize();
  }
  
}

/* LensHalo::LensHalo(mass,Rsize,zlens, // base
 rscale,fratio,pa,stars_N, //NFW,Hernquist, Jaffe
 rscale,fratio,pa,beta // Pseudo NFW
 rscale,fratio,pa,sigma,rcore // NSIE
 zlens,stars_N // dummy
 ){
 
 stars_implanted = false;
 posHalo[0] = posHalo[1] = 0.0;
 }*/

LensHaloNFW::LensHaloNFW(InputParams& params):LensHalo(params)
{
  assignParams(params);
  make_tables();
  gmax = InterpolateFromTable(gtable, xmax);
  
  mnorm = renormalization(LensHalo::getRsize());
  
  std::cout << "mass normalization: " << mnorm << std::endl;
  
  // If the 2nd argument in calcModes(fratio, slope, pa, mod), the slope, is set to 1 it yields an elliptical kappa contour of given axis ratio (fratio) at the radius where the slope of the 3D density profile is -2, which is defined as the scale radius for the NFW profile. To ellipticize the potential instead of the convergence use calcModes(fratio, 2-get_slope(), pa, mod), this produces also an ellipse in the convergence map, but at the radius where the slope is 2-get_slope().
  set_slope(1);
  // If the axis ratio given in the parameter file is set to 1 all ellipticizing routines are skipped.
  if(fratio!=1){
    Rmax = Rmax_to_Rsize_ratio*LensHalo::getRsize();
    //std::cout << getEllipMethod() << " method to ellipticise" << std::endl;
    if(getEllipMethod()==Fourier){
      std::cout << "NFW constructor: slope set to " << get_slope() << std::endl;
      //for(int i=1;i<20;i++){
      //  calcModes(fratio, 0.1*i, pa, mod);
      //}
      //calcModes(fratio, get_slope()-0.5, pa, mod); // to ellipticize potential instead of  kappa take calcModes(fratio, 2-get_slope(), pa, mod);
      calcModes(fratio, get_slope(), pa, mod); // to ellipticize potential instead of  kappa take calcModes(fratio, 2-get_slope(), pa, mod);
      //calcModes(fratio, get_slope()+0.5, pa, mod); // to ellipticize potential instead of  kappa take calcModes(fratio, 2-get_slope(), pa, mod);
      
      for(int i=1;i<Nmod;i++){
        if(mod[i]!=0){set_flag_elliptical(true);};
      }
    }else set_flag_elliptical(true);
    if (getEllipMethod()==Pseudo){
      set_norm_factor();
    }
  }else{
    set_flag_elliptical(false);
    Rmax = LensHalo::getRsize();
  }
}

void LensHaloNFW::make_tables(){
  if(count == 0){
    int i;
    //struct Ig_func g(*this);
    PosType x, dx = maxrm/(PosType)NTABLE;
    
    xtable = new PosType[NTABLE];
    ftable = new PosType[NTABLE];
    gtable = new PosType[NTABLE];
    g2table = new PosType[NTABLE];
    htable = new PosType[NTABLE];
    xgtable = new PosType[NTABLE];
    
    
    for(i = 0 ; i< NTABLE; i++){
      x = i*dx;
      xtable[i] = x;
      ftable[i] = ffunction(x);
      gtable[i] = gfunction(x);
      g2table[i] = g2function(x);
      htable[i] = hfunction(x);
      if(i==0){xgtable[i]=0;}
      if(i!=0){
        xgtable[i] = alpha_int(x);
        //Utilities::nintegrate<Ig_func>(g,1E-4,x,dx/10.);
      }
    }
    
    // modtable[axis ratio 100][potential slope beta 1000][Nmods 32] for Ansatz IV
    
    int j;
    modtable = new PosType**[100];
    
    
    for(i = 0; i < 100; i++){
      modtable[i] = new PosType*[200];
      for(j = 0; j< 200; j++){
        modtable[i][j] = new PosType[Nmod];
      }
    }
    /*
     
     for(i = 0; i<99; i++){
     std::cout<< i << std::endl;
     PosType iq=0.01*(i+1);
     for(j = 0; j< 200; j++){
     PosType beta_r=0.01*(j+1);
     calcModesC(beta_r, iq, pa, mod);
     for(k=0;k<Nmod;k++){
     modtable[i][j][k]=mod[k];
     }
     }
     }
     */
    
  }
  count++;
}

// InterpolateModes was used for Ansatz IV and is an efficient way to calculate the Fourier modes used for elliptisizing the isotropic profiles before the program starts

PosType LensHaloNFW::InterpolateModes(int whichmod, PosType q, PosType b){
  PosType x1,x2,y1,y2,f11,f12,f21,f22;
  int i,j,k;
  int NTABLEB=200;
  int NTABLEQ=99;
  PosType const maxb=2.0;
  PosType const maxq=0.99;
  k=whichmod;
  j=(int)(b/maxb*NTABLEB);
  i=(int)(q/maxq*NTABLEQ);
  f11=modtable[i][j][k];
  f12=modtable[i][j+1][k];
  f21=modtable[i+1][j][k];
  f22=modtable[i+1][j+1][k];
  x1=i*maxq/NTABLEQ;
  x2=(i+1)*maxq/NTABLEQ;
  y1=j*maxb/NTABLEB;
  y2=(j+1)*maxb/NTABLEB;
  //std::cout << "x12y12: " << q << " " << x1 << " " << x2 << " "<< b << " " << y1 << " " << y2 << " " << std::endl;
  //std::cout << "IM: " << f11 << " " << f12 << " " << f21 << " " << f22 << " " << res << std::endl;
  return 1.0/(x2-x1)/(y2-y1)*(f11*(x2-q)*(y2-b)+f21*(q-x1)*(y2-b)+f12*(x2-q)*(b-y1)+f22*(q-x1)*(b-y1));
}


PosType LensHaloNFW::InterpolateFromTable(PosType *table, PosType y) const{
  int j;
  j=(int)(y/maxrm*NTABLE);
  //std::cout << "Interp: " << std::setprecision(7) << y-0.95 << " " << std::setprecision(7) << xtable[j]-0.95 << " " << xtable[j+1] <<std::endl;
  assert(y>=xtable[j] && y<=xtable[j+1]);
  if (j==0)
		{
      if (table==ftable) return ffunction(y);
      if (table==gtable) return gfunction(y);
      if (table==g2table) return g2function(y);
      if (table==htable) return hfunction(y);
      if (table==xgtable) return alpha_int(y);
    }
  return (table[j+1]-table[j])/(xtable[j+1]-xtable[j])*(y-xtable[j]) + table[j];
}


void LensHaloNFW::assignParams(InputParams& params){
  PosType tmp;
  if(!params.get("main_zlens",tmp)) error_message1("main_zlens",params.filename());
  if(!params.get("main_concentration",rscale)) error_message1("main_concentration",params.filename());
  if(!params.get("main_axis_ratio",fratio)){fratio=1; std::cout << "main_axis_ratio not defined in file " << params.filename() << ", hence set to 1." << std::endl;};
  if(!params.get("main_pos_angle",pa)){pa=0; std::cout << "main_pos_angle not defined in file " << params.filename() << ", hence set to 0." << std::endl;};
  if(!params.get("main_ellip_method",main_ellip_method)){if(fratio!=1){main_ellip_method=Pseudo;std::cout << "main_ellip_method is not defined in file " << params.filename() << ", hence set to Pseudo." << endl;};};
  
  rscale = LensHalo::getRsize()/rscale; // was the concentration
  xmax = LensHalo::getRsize()/rscale;
}

LensHaloNFW::~LensHaloNFW(){
  --count;
  if(count == 0){
    delete[] xtable;
    delete[] gtable;
    delete[] ftable;
    delete[] g2table;
    delete[] htable;
    delete[] xgtable;
    
    // was used for Ansatz IV
    
    for(int i=0; i<99; i++){
      for(int j=0; j<200; j++){
        delete[] modtable[i][j];
      }
      delete[] modtable[i];
    }
    delete[] modtable;
  }
}

/// Sets the profile to match the mass, Vmax and R_halfmass
void LensHaloNFW::initFromFile(float my_mass, long *seed, float vmax, float r_halfmass){
  
  LensHalo::setMass(my_mass);
  
  NFW_Utility nfw_util;
  // Find the NFW profile with the same mass, Vmax and R_halfmass
  nfw_util.match_nfw(vmax,r_halfmass,LensHalo::get_mass(),&rscale,&Rmax);
  LensHalo::setRsize(Rmax);
  rscale = LensHalo::getRsize()/rscale; // Was the concentration
  xmax = LensHalo::getRsize()/rscale;
  gmax = InterpolateFromTable(gtable,xmax);
 // std::cout << Rmax_halo << " " << LensHalo::getRsize() << std::endl;
  
}

void LensHaloNFW::initFromMassFunc(float my_mass, float my_Rsize, float my_rscale, PosType my_slope, long* seed)
{
  LensHalo::initFromMassFunc(my_mass, my_Rsize, my_rscale, my_slope, seed);
  gmax = InterpolateFromTable(gtable,xmax);
}

void LensHaloNFW::extendRadius(float fac /// factor by which radius is increased
                               ){
  NFW_Utility nfw;
  mass = nfw.NFW_M(xmax*fac,Rmax/rscale,mass);
  Rmax *= fac;
  xmax *=fac;
  Rsize *= fac;
  gmax = InterpolateFromTable(gtable,xmax);
}


const long LensHaloPseudoNFW::NTABLE = 10000;
const PosType LensHaloPseudoNFW::maxrm = 100.0;
int LensHaloPseudoNFW::count = 0;

PosType* LensHaloPseudoNFW::xtable = NULL;
PosType* LensHaloPseudoNFW::mhattable = NULL;

LensHaloPseudoNFW::LensHaloPseudoNFW()
: LensHalo()
{
}



/// constructor
LensHaloPseudoNFW::LensHaloPseudoNFW(
                                     float my_mass             /// mass in solar masses
                                     ,float my_Rsize            /// maximum radius in Mpc
                                     ,PosType my_zlens         /// redshift
                                     ,float my_concentration   /// Rsize/rscale
                                     ,PosType my_beta          /// large r slope, see class description
                                     ,float my_fratio          /// axis ratio
                                     ,float my_pa              /// position angle
                                     ,int my_stars_N           /// number of stars, not yet implanted
                                     ,EllipMethod my_ellip_method /// ellipticizing method
)
{
  LensHalo::setMass(my_mass);
  LensHalo::setZlens(my_zlens);
  LensHalo::setRsize(my_Rsize);

  beta = my_beta;
  fratio = my_fratio;
  pa = my_pa;
  stars_N = my_stars_N;
  
  stars_implanted = false;
  rscale = LensHalo::getRsize()/my_concentration;
  xmax = LensHalo::getRsize()/rscale;
  
  make_tables();
  
  if(fratio!=1){
    Rmax = Rmax_to_Rsize_ratio*LensHalo::getRsize();
    //std::cout << getEllipMethod() << " method to ellipticise" << std::endl;
    if(getEllipMethod()==Fourier){
      std::cout << "Note: Fourier modes set to ellipticize kappa at slope main_slope+0.5, i.e. "<< get_slope()+0.5 << std::endl;
      calcModes(fratio, get_slope()+0.5, pa, mod);
      for(int i=1;i<Nmod;i++){
        if(mod[i]!=0){set_flag_elliptical(true);};
      }
    }else set_flag_elliptical(true);
    if (getEllipMethod()==Pseudo){
      set_norm_factor();
    }
  }else{
    set_flag_elliptical(false);
    Rmax = LensHalo::getRsize();
  }
}

/// The Fourier modes set to ellipticize kappa at slope main_slope+0.5, i.e. e.g. 1.5 for main_slope = 1. Note that set_slope is overridden for PseudoNFW to recalculate tables for different beta. But only fixed values of beta, i.e. 1,2 and >=3 are allowed!
LensHaloPseudoNFW::LensHaloPseudoNFW(InputParams& params):LensHalo(params)
{
  assignParams(params);
  make_tables();
  if(fratio!=1){
    Rmax = Rmax_to_Rsize_ratio*LensHalo::getRsize();
    //std::cout << getEllipMethod() << " method to ellipticise" << std::endl;
    if(getEllipMethod()==Fourier){
      std::cout << "Note: Fourier modes set to ellipticize kappa at slope main_slope+0.5, i.e. "<< get_slope()+0.5 << std::endl;
      calcModes(fratio, get_slope()+0.5, pa, mod);
      for(int i=1;i<Nmod;i++){
        //std::cout << mod[i] << std::endl;
        if(mod[i]!=0){set_flag_elliptical(true);};
      }
    }else set_flag_elliptical(true);
    if (getEllipMethod()==Pseudo){
      set_norm_factor();
    }
  }else{
    set_flag_elliptical(false);
    Rmax = LensHalo::getRsize();
  }
}

/// Auxiliary function for PseudoNFW profile
// previously defined in tables.cpp
PosType LensHaloPseudoNFW::mhat(PosType y, PosType beta) const{
  if(y==0) y=1e-5;
  if(beta == 1.0) return y - log(1+y);
  if(beta == 2.0) return log(1+y) - y/(1+y);
  if(beta>=3.0) return ( (1 - beta)*y + pow(1+y,beta-1) - 1)/(beta-2)/(beta-1)/pow(1+y,beta-1);
  
  ERROR_MESSAGE();
  std::cout << "Only beta ==1, ==2 and >=3 are valid" << std::endl;
  exit(1);
  return 0.0;
}


void LensHaloPseudoNFW::make_tables(){
  if(count == 0){
    int i;
    PosType x, dx = maxrm/(PosType)NTABLE;
    
    xtable = new PosType[NTABLE];
    mhattable = new PosType[NTABLE];
    
    for(i = 0 ; i< NTABLE; i++){
      x = i*dx;
      xtable[i] = x;
      mhattable[i] = mhat(x,beta);
    }
    count++;
  }
}

PosType LensHaloPseudoNFW::gfunction(PosType y) const{
  int j;
  j=(int)(y/maxrm*NTABLE);
  assert(y>=xtable[j] && y<=xtable[j+1]);
  if (j==0) return mhat(y,beta);
  return ((mhattable[j+1]-mhattable[j])/(xtable[j+1]-xtable[j])*(y-xtable[j]) + mhattable[j]);
}

PosType LensHaloPseudoNFW::InterpolateFromTable(PosType y) const{
  int j;
  j=(int)(y/maxrm*NTABLE);
  
  assert(y>=xtable[j] && y<=xtable[j+1]);
  if (j==0) return mhat(y,beta);
  return (mhattable[j+1]-mhattable[j])/(xtable[j+1]-xtable[j])*(y-xtable[j]) + mhattable[j];
}

void LensHaloPseudoNFW::initFromMassFunc(float my_mass, float my_Rsize, float my_rscale, PosType my_slope, long *seed){
  LensHalo::initFromMassFunc(my_mass,my_Rsize,my_rscale,my_slope,seed);
  beta = my_slope;
  xmax = my_Rsize/my_rscale;
  make_tables();
}

void LensHaloPseudoNFW::assignParams(InputParams& params){
  if(!params.get("main_concentration",rscale)) error_message1("main_concentration",params.filename());
  if(!params.get("main_slope",beta)) error_message1("main_slope",params.filename());
  if(!params.get("main_axis_ratio",fratio)){fratio=1; std::cout << "main_axis_ratio not defined in file " << params.filename() << ", hence set to 1." << std::endl;};
  if(!params.get("main_pos_angle",pa)){pa=0; std::cout << "main_pos_angle not defined in file " << params.filename() << ", hence set to 0." << std::endl;};
  if(!params.get("main_ellip_method",main_ellip_method)){if(fratio!=1){main_ellip_method=Pseudo;std::cout << "main_ellip_method is not defined in file " << params.filename() << ", hence set to Pseudo. CAUTION: Ellipticizing methods have not been tested with PseudoNFW yet!" << endl;};};
  
  rscale = LensHalo::getRsize()/rscale; // was the concentration
  xmax = LensHalo::getRsize()/rscale;
}

LensHaloPseudoNFW::~LensHaloPseudoNFW(){
  --count;
  if(count == 0){
    delete[] xtable;
    delete[] mhattable;
  }
}


LensHaloPowerLaw::LensHaloPowerLaw() : LensHalo(){
  beta = 1;
  fratio = 1;
  rscale = xmax = 1.0;
}

/// constructor
LensHaloPowerLaw::LensHaloPowerLaw(
                                   float my_mass       /// mass of halo in solar masses
                                   ,float my_Rsize      /// maximum radius of halo in Mpc
                                   ,PosType my_zlens   /// redshift of halo
                                   ,PosType my_beta    /// logarithmic slop of surface density, kappa \propto r^{-beta}
                                   ,float my_fratio    /// axis ratio in asymetric case
                                   ,float my_pa        /// position angle
                                   ,int my_stars_N     /// number of stars, not yet implanted
                                   ,EllipMethod my_ellip_method /// ellipticizing method
){

  LensHalo::setMass(my_mass);
  LensHalo::setZlens(my_zlens);
  LensHalo::setRsize(my_Rsize);
  
  beta=my_beta;
  fratio=my_fratio, pa=my_pa, main_ellip_method=my_ellip_method, stars_N=my_stars_N;
  stars_implanted = false;
  rscale = 1;
  xmax = LensHalo::getRsize()/rscale ; /// xmax needs to be in initialized before the mass_norm_factor for Pseudo ellip method is calculated via  set_norm_factor()
  //mnorm = renormalization(get_Rmax());
  //std::cout << "PA in PowerLawConstructor: " << pa << std::endl;
  
  
  if(fratio!=1){
    Rmax = Rmax_to_Rsize_ratio*LensHalo::getRsize();
    //std::cout << getEllipMethod() << " method to ellipticise" << std::endl;
    if(getEllipMethod()==Fourier){
      calcModes(fratio, beta, pa, mod);
      for(int i=1;i<Nmod;i++){
        //std::cout << i << " " << mod[i] << std::endl;
        if(mod[i]!=0){set_flag_elliptical(true);};
      }
    }else set_flag_elliptical(true);
    if (getEllipMethod()==Pseudo){
      fratio=0.00890632+0.99209115*pow(fratio,0.33697702); /// translate fratio's needed for kappa into fratio used for potential
      //std::cout << "Pseudo-elliptical method requires fratio transformation, new fratio=" << fratio <<   std::endl;
      set_norm_factor();
    }
  }else{
    set_flag_elliptical(false);
    Rmax = LensHalo::getRsize();
  }
}

LensHaloPowerLaw::LensHaloPowerLaw(InputParams& params):LensHalo(params)
{
  assignParams(params);
  /// If the 2nd argument in calcModes(fratio, slope, pa, mod), the slope, is set to 1 it yields an elliptical kappa contour of given axis ratio (fratio) at the radius where the slope of the 3D density profile is -2, which is defined as the scale radius for the NFW profile. To ellipticize the potential instead of the convergence use calcModes(fratio, 2-get_slope(), pa, mod), this produces also an ellipse in the convergence map, but at the radius where the slope is 2-get_slope().
  /// If the axis ratio given in the parameter file is set to 1 all ellipticizing routines are skipped.
  
  // rscale = xmax = 1.0; // Commented in order to have a correct computation of the potential term in the time delay.
  // Replacing it by :
  rscale = 1;
  xmax = LensHalo::getRsize()/rscale;
  
  if(fratio!=1){
     Rmax = Rmax_to_Rsize_ratio*LensHalo::getRsize();

    //for(int islope=1;islope<20;islope++){
    //beta=islope*0.1;
    /*
     for(int islope=1;islope<20;islope++){
     for(int ifratio=1;ifratio<10;ifratio++){
     calcModes(ifratio*0.1, islope*0.1, pa, mod);
     for(int i=4;i<Nmod;i=i+4){
     std::cout << i << " " << islope*0.1 << " " << ifratio*0.1 << " "<< mod[i] << " " << modfunc(i, islope*0.1, ifratio*0.1)<< std::endl;
     }
     }
     }
     
     calcModes(fratio, beta, pa, mod);
     
     for(int i=0;i<Nmod;i++){
     std::cout<< "before: " << mod[i] << std::endl;
     mod[i]=modfunc(i, beta, fratio);
     std::cout<< "after: " << mod[i] << std::endl;
     }
     
     */
    //std::cout << getEllipMethod() << " method to ellipticise" << std::endl;
    if(getEllipMethod()==Fourier){
      calcModes(fratio, beta, pa, mod);
      for(int i=1;i<Nmod;i++){
        //std::cout << i << " " << mod[i] << " " << fratio << " " << beta <<  " " << pa << " " <<  std::endl;
        if(mod[i]!=0){set_flag_elliptical(true);};
      }
    }else set_flag_elliptical(true);
    if (getEllipMethod()==Pseudo){
      set_norm_factor();
    }
  }else{
    set_flag_elliptical(false);
    Rmax = LensHalo::getRsize();
  }
  // rscale = xmax = 1.0;
  // mnorm = renormalization(get_Rmax());
  mnorm = 1.;
  
  
}


void LensHaloPowerLaw::initFromMassFunc(float my_mass, float my_Rsize, float my_rscale, PosType my_slope, long *seed){
  LensHalo::initFromMassFunc(my_mass,my_Rsize,my_rscale,my_slope,seed);
  beta = my_slope;
  xmax = my_Rsize/my_rscale;
}

void LensHaloPowerLaw::assignParams(InputParams& params){
  if(!params.get("main_slope",beta)) error_message1("main_slope, example 1",params.filename());
  //if(beta>=2.0) error_message1("main_slope < 2",params.filename());
  if(!params.get("main_axis_ratio",fratio)){fratio=1; std::cout << "main_axis_ratio not defined in file " << params.filename() << ", hence set to 1." << std::endl;};
  if(!params.get("main_pos_angle",pa)){pa=0.0; std::cout << "main_pos_angle not defined in file " << params.filename() << ", hence set to 0." << std::endl;};
  if(!params.get("main_ellip_method",main_ellip_method)){if(fratio!=1){main_ellip_method=Pseudo;std::cout << "main_ellip_method is not defined in file " << params.filename() << ", hence set to Pseudo." << endl;};};
  
  if(!params.get("main_stars_N",stars_N)) error_message1("main_stars_N",params.filename());
  else if(stars_N){
    assignParams_stars(params);
  }
}

LensHaloPowerLaw::~LensHaloPowerLaw(){
  
}


/*
 LensHaloRealNSIE::LensHaloRealNSIE(float my_mass,float my_Rsize,PosType my_zlens,float my_rscale,float my_sigma
 , float my_rcore,float my_fratio,float my_pa,int my_stars_N){
 mass=my_mass, Rsize=my_Rsize, zlens=my_zlens, rscale=my_rscale;
 sigma=my_sigma, rcore=my_rcore;
 fratio=my_fratio, pa=my_pa, stars_N=my_stars_N;
 stars_implanted = false;
	Rsize = rmaxNSIE(sigma,mass,fratio,rcore);
	Rsize = MAX(1.0,1.0/fratio)*Rsize;  // redefine
	assert(Rmax >= Rsize);
 }
 */

size_t LensHaloRealNSIE::objectCount = 0;
std::vector<double> LensHaloRealNSIE::q_table;
std::vector<double> LensHaloRealNSIE::Fofq_table;

LensHaloRealNSIE::LensHaloRealNSIE(
                                   float my_mass
                                   ,PosType my_zlens
                                   ,float my_sigma   /// in km/s
                                   ,float my_rcore   /// in units of R_einstein
                                   ,float my_fratio
                                   ,float my_pa
                                   ,int my_stars_N)
:LensHalo(){
  rscale=1.0;
  LensHalo::setMass(my_mass);
  LensHalo::setZlens(my_zlens);


  sigma=my_sigma, rcore=my_rcore;
  fratio=my_fratio, pa=my_pa, stars_N=my_stars_N;
  stars_implanted = false;
  
  if(fratio  != 1.0) elliptical_flag = true;
  else elliptical_flag = false;
  ++objectCount;
  if(objectCount == 1){   // make table for calculating elliptical integrale
    construct_ellip_tables();
  }
  
  LensHalo::setRsize(rmax_calc());
  //std::cout << "NSIE " << Rsize << std::endl;
  Rmax = Rmax_to_Rsize_ratio*LensHalo::getRsize();
  if(fratio > 1.0 || fratio < 0.01) throw std::invalid_argument("invalid fratio");
  
  if(rcore > 0.0){
    LensHalo::setMass(MassBy1DIntegation(LensHalo::getRsize()));
  }
  
}

LensHaloRealNSIE::LensHaloRealNSIE(InputParams& params):LensHalo(params,false){
  sigma = 0.;
  fratio = 0.;
  pa = 0.;
  rcore = 0.;
  
  assignParams(params);

  if(fratio  != 1.0) elliptical_flag = true;
  else elliptical_flag = false;
  ++objectCount;
  if(objectCount == 1){   // make table for calculating elliptical integrale
    construct_ellip_tables();
  }
  //Rsize = rmaxNSIE(sigma,mass,fratio,rcore);
  //Rmax = MAX(1.0,1.0/fratio)*Rsize;  // redefine
  LensHalo::setRsize(rmax_calc());
  Rmax = Rmax_to_Rsize_ratio*LensHalo::getRsize();

  if(fratio > 1.0 || fratio < 0.01) throw std::invalid_argument("invalid fratio");
  
  if(rcore > 0.0){
    LensHalo::setMass(MassBy1DIntegation(LensHalo::getRsize()) );
  }

}

void LensHaloRealNSIE::assignParams(InputParams& params){
  if(!params.get("main_sigma",sigma)) error_message1("main_sigma",params.filename());
  if(!params.get("main_core",rcore)) error_message1("main_core",params.filename());
  if(!params.get("main_axis_ratio",fratio)) error_message1("main_axis_ratio",params.filename());
  else if(fratio > 1){
    ERROR_MESSAGE();
    std::cout << "parameter main_axis_ratio must be < 1 in file " << params.filename() << ". Use main_pos_angle to rotate the halo." << std::endl;
    exit(1);
  }
  
  if(!params.get("main_pos_angle",pa)) error_message1("main_pos_angle",params.filename());
  
  if(params.get("main_ellip_method",main_ellip_method)){std::cout << "main_ellip_method is NOT needed in file " << params.filename() << ". RealNSIE produces parametric ellipses!" << endl;};
  
  
  if(!params.get("main_stars_N",stars_N)) error_message1("main_stars_N",params.filename());
  else if(stars_N){
    assignParams_stars(params);
  }
  
}

LensHaloRealNSIE::~LensHaloRealNSIE(){
  --objectCount;
  if(objectCount == 0){
    q_table.resize(0);
    Fofq_table.resize(0);
  }
}

void LensHaloRealNSIE::construct_ellip_tables(){
  int N = 200;
  q_table.resize(N);
  Fofq_table.resize(N);
  q_table[0] = 0.01;
  NormFuncer funcer(q_table[0]);
  Fofq_table[0] = Utilities::nintegrate<NormFuncer,double>(funcer,0.0,pi/2,1.0e-6)*2/pi;
  for(int i=1 ; i < N-1 ; ++i){
    q_table[i] = i*1.0/(N-1) + 0.;
    NormFuncer funcer(q_table[i]);
    Fofq_table[i] = Utilities::nintegrate<NormFuncer,double>(funcer,0.0,pi/2,1.0e-6)*2/pi;
  }
  q_table.back() = 1.0;
  Fofq_table.back() = 1.0;
}

PosType LensHaloRealNSIE::rmax_calc(){
 
  if(fratio == 1.0 || rcore > 0.0)
    return sqrt( pow( LensHalo::get_mass()*Grav*lightspeed*lightspeed
                     *sqrt(fratio)/pi/sigma/sigma + rcore,2)
                                - rcore*rcore );
  
  // This is because there is no easy way of finding the circular Rmax for a fixed mass when rcore != 0
  //if(rcore > 0.0) throw std::runtime_error("rcore must be zero for this constructor");
  
  // asymmetric case
  //NormFuncer funcer(fratio);
  //double ellipticint = Utilities::nintegrate<NormFuncer,double>(funcer,0.0,pi/2,1.0e-6)*2/pi;
  
  double ellipticint = Utilities::InterpolateYvec(q_table,Fofq_table,fratio)*sqrt(fratio);
  
  return LensHalo::get_mass()*Grav*lightspeed*lightspeed/pi/sigma/sigma/ellipticint;
}

/*
 void LensHaloRealNSIE::initFromMass(float my_mass, long *seed){
	mass = my_mass;
	rcore = 0.0;
	sigma = 126*pow(mass/1.0e10,0.25); // From Tully-Fisher and Bell & de Jong 2001
 //std::cout << "Warning: All galaxies are spherical" << std::endl;
	fratio = (ran2(seed)+1)*0.5;  //TODO: Ben change this!  This is a kluge.
	pa = 2*pi*ran2(seed);  //TODO: This is a kluge.
	Rsize = rmaxNSIE(sigma,mass,fratio,rcore);
 
	Rmax = MAX(1.0,1.0/fratio)*Rsize;  // redefine
 
	assert(Rmax >= Rsize);
 }
 
 void LensHaloRealNSIE::initFromFile(float my_mass, long *seed, float vmax, float r_halfmass){
	initFromMass(my_mass,seed);
 }
 
 void LensHaloRealNSIE::initFromMassFunc(float my_mass, float my_Rmax, float my_rscale, PosType my_slope, long *seed){
	initFromMass(my_mass,seed);
 }
 */

/** \brief returns the lensing quantities of a ray in center of mass coordinates.
 *
 *  Warning: This adds to input value of alpha, kappa, gamma, and phi.  They need
 *  to be zeroed out if the contribution of just this halo is wanted.
 */
void LensHalo::force_halo(
                          PosType *alpha          /// deflection solar mass/Mpc
                          ,KappaType *kappa     /// surface density in Msun/Mpc^2 (?)
                          ,KappaType *gamma     /// three components of shear
                          ,KappaType *phi       /// potential in solar masses
                          ,PosType const *xcm   /// position relative to center (Mpc?)
                          ,bool subtract_point /// if true contribution from a point mass is subtracted
                          ,PosType screening   /// the factor by which to scale the mass for screening of the point mass subtraction
)
{
  if (elliptical_flag){
    force_halo_asym(alpha,kappa,gamma,phi,xcm,subtract_point,screening);
    //assert(!isinf(*kappa) );
  }else{
    force_halo_sym(alpha,kappa,gamma,phi,xcm,subtract_point,screening);
    //assert(!isinf(*kappa) );
  }
}

/** \brief returns the lensing quantities of a ray in center of mass coordinates for a symmetric halo
 *
 *  phi is defined here in such a way that it differs from alpha by a sign (as we should have alpha = \nabla_x phi)
 *  but alpha agrees with the rest of the lensing quantities (kappa and gammas).
 *  Warning : Be careful, the sign of alpha is changed in LensPlaneSingular::force !
 *
 */
void LensHalo::force_halo_sym(
                              PosType *alpha     /// solar mass/Mpc
                              ,KappaType *kappa  /// convergence
                              ,KappaType *gamma  /// three components of shear
                              ,KappaType *phi      /// potential solar masses
                              ,PosType const *xcm     /// position relative to center (Mpc)
                              ,bool subtract_point /// if true contribution from a point mass is subtracted
                              ,PosType screening   /// the factor by which to scale the mass for screening of the point mass subtraction
)
{
  
  PosType rcm2 = xcm[0]*xcm[0] + xcm[1]*xcm[1];
  if(rcm2 < 1e-20) rcm2 = 1e-20;
  
  /// intersecting, subtract the point particle
  if(rcm2 < Rmax*Rmax)
  {
    PosType prefac = mass/rcm2/pi;
    PosType x = sqrt(rcm2)/rscale;
    // PosType xmax = Rmax/rscale;
    PosType tmp = (alpha_h(x) + 1.0*subtract_point)*prefac;
    alpha[0] += tmp*xcm[0];
    alpha[1] += tmp*xcm[1];
    
    *kappa += kappa_h(x)*prefac;
    
    tmp = (gamma_h(x) + 2.0*subtract_point) * prefac / rcm2; // ;
    gamma[0] += 0.5*(xcm[0]*xcm[0]-xcm[1]*xcm[1])*tmp;
    gamma[1] += xcm[0]*xcm[1]*tmp;
    /*if (rcm2 < 1E-6){
      std::cout << kappa_h(x)*prefac << " " << 0.5*(xcm[0]*xcm[0]-xcm[1]*xcm[1])*gamma_h(x)*prefac/rcm2 << " "  << xcm[0]*xcm[1]*gamma_h(x)*prefac/rcm2 << " " <<rcm2 << " " << alpha_h(x)*prefac*xcm[0] << " " <<  alpha_h(x)*prefac*xcm[1] <<  std::endl;
    }*/
    *phi += phi_h(x) * mass / pi ;
  }
  else // the point particle is not subtracted
  {
    if (subtract_point == false)
    {
      PosType prefac = screening*mass/rcm2/pi;
      alpha[0] += -1.0 * prefac * xcm[0];
      alpha[1] += -1.0 * prefac * xcm[1];
      
      //std::cout << "rcm2  = " << rcm2 << std::endl;
      //std::cout << "prefac  = " << prefac << std::endl;
      //std::cout << "xcm  = " << xcm[0] << " " << xcm[1] << std::endl;
      
      PosType tmp = -2.0*prefac/rcm2;
      
      // kappa is equal to 0 in the point mass case.
      
      gamma[0] += 0.5*(xcm[0]*xcm[0]-xcm[1]*xcm[1])*tmp;
      gamma[1] += xcm[0]*xcm[1]*tmp;
      *phi += 0.5 * log(rcm2) * mass / pi ;
    }
  }
  
  /// add stars for microlensing
  if(stars_N > 0 && stars_implanted)
  {
    force_stars(alpha,kappa,gamma,xcm);
  }
  
  return;
}
// TODO: put in some comments about the units used
void LensHalo::force_halo_asym(
                               PosType *alpha     /// mass/Mpc
                               ,KappaType *kappa
                               ,KappaType *gamma
                               ,KappaType *phi      /// potential solar masses
                               ,PosType const *xcm
                               ,bool subtract_point /// if true contribution from a point mass is subtracted
                               ,PosType screening   /// the factor by which to scale the mass for screening of the point mass subtraction
){
  
  //float r_size=get_rsize()*Rmax;
  //Rmax=r_size*1.2;

  PosType rcm2 = xcm[0]*xcm[0] + xcm[1]*xcm[1];
  PosType alpha_tmp[2],kappa_tmp,gamma_tmp[2],phi_tmp;
  
  if(rcm2 < 1e-20) rcm2 = 1e-20;
  //std::cout << "rsize , rmax,  mass_norm =" << Rsize << " , " << Rmax << " , " << mass_norm_factor << std::endl;
  //std::cout << subtract_point << std::endl;
  
  /// intersecting, subtract the point particle
  if(rcm2 < Rmax*Rmax){
    
    double r = sqrt(rcm2); // devision by rscale for isotropic halos (see above) here taken out because not used for any halo. it should be taken out for the isotropic case too, if others not affected / make use of it ;
    double theta;
    if(xcm[0] == 0.0 && xcm[1] == 0.0) theta = 0.0;
    else theta=atan2(xcm[1],xcm[0]);
    if(rcm2 > LensHalo::getRsize()*LensHalo::getRsize()){
      PosType alpha_iso[2],alpha_ellip[2];
      alpha_ellip[0] = alpha_ellip[1] = 0;
      if(main_ellip_method==Pseudo){alphakappagamma_asym(LensHalo::getRsize(),theta, alpha_tmp,&kappa_tmp,gamma_tmp,&phi_tmp);}
      if(main_ellip_method==Fourier){alphakappagamma1asym(LensHalo::getRsize(),theta, alpha_tmp,&kappa_tmp,gamma_tmp,&phi_tmp);}
      if(main_ellip_method==Schramm){alphakappagamma2asym(LensHalo::getRsize(),theta, alpha_tmp,&kappa_tmp,gamma_tmp,&phi_tmp);}
      if(main_ellip_method==Keeton){alphakappagamma3asym(LensHalo::getRsize(),theta, alpha_tmp,&kappa_tmp,gamma_tmp,&phi_tmp);}
      alpha_ellip[0]=alpha_tmp[0]*mass_norm_factor;
      alpha_ellip[1]=alpha_tmp[1]*mass_norm_factor;
      double f1 = (Rmax - r)/(Rmax - LensHalo::getRsize()),f2 = (r - LensHalo::getRsize())/(Rmax - LensHalo::getRsize());

     // PosType tmp = mass/Rmax/pi/r;
      PosType tmp = mass/rcm2/pi;
      alpha_iso[0] = -1.0*tmp*xcm[0];
      alpha_iso[1] = -1.0*tmp*xcm[1];
      alpha[0] += alpha_iso[0]*f2 + alpha_ellip[0]*f1;
      alpha[1] += alpha_iso[1]*f2 + alpha_ellip[1]*f1;
      
      {
        PosType tmp = -2.0*mass/rcm2/pi/rcm2;
        gamma[0] += 0.5*(xcm[0]*xcm[0]-xcm[1]*xcm[1])*tmp;
        gamma[1] += xcm[0]*xcm[1]*tmp;
        //gamma[0] += 0.5*gamma_tmp[0]*mass_norm_factor;
        //gamma[1] += 0.5*gamma_tmp[1]*mass_norm_factor;
        
        *phi += phi_tmp;
  

      }
      
    }else{
      if(main_ellip_method==Pseudo){alphakappagamma_asym(r,theta, alpha_tmp,&kappa_tmp,gamma_tmp,&phi_tmp);}
      if(main_ellip_method==Fourier){alphakappagamma1asym(r,theta, alpha_tmp,&kappa_tmp,gamma_tmp,&phi_tmp);}
      if(main_ellip_method==Schramm){alphakappagamma2asym(r,theta, alpha_tmp,&kappa_tmp,gamma_tmp,&phi_tmp);}
      if(main_ellip_method==Keeton){alphakappagamma3asym(r,theta, alpha_tmp,&kappa_tmp,gamma_tmp,&phi_tmp);}
      
      alpha[0] +=  alpha_tmp[0]*mass_norm_factor;//-1.0*subtract_point*mass/rcm2/pi*xcm[0];
      alpha[1] +=  alpha_tmp[1]*mass_norm_factor;//-1.0*subtract_point*mass/rcm2/pi*xcm[1];

      if(get_switch_flag()==true){  /// case distinction used for elliptical NFWs (true) only (get_switch_flag==true)
        *kappa += kappa_tmp*mass_norm_factor*mass_norm_factor;
        gamma[0] += 0.5*gamma_tmp[0]*mass_norm_factor*mass_norm_factor;
        gamma[1] += 0.5*gamma_tmp[1]*mass_norm_factor*mass_norm_factor;
      }else{
        *kappa += kappa_tmp*mass_norm_factor;

        gamma[0] += 0.5*gamma_tmp[0]*mass_norm_factor;//+1.0*subtract_point*mass/rcm2/pi/rcm2*0.5*(xcm[0]*xcm[0]-xcm[1]*xcm[1]);
        gamma[1] += 0.5*gamma_tmp[1]*mass_norm_factor;//-1.0*subtract_point*mass/rcm2/pi/rcm2*(xcm[0]*xcm[1]);
        
        //if(theta < 0.660 && theta> 0.659){
        //assert(mass_norm_factor==1);
        //std::cout << theta << " , " <<  0.5*gamma_tmp[0]*mass_norm_factor << " , " << 0.5*gamma_tmp[1]*mass_norm_factor << " , " << kappa_tmp*mass_norm_factor << " , " << alpha_tmp[0]*mass_norm_factor << " , " << alpha_tmp[1]*mass_norm_factor  <<  std::endl;
        //}
      }
      
      /*if (rcm2 < 1E-6){
        std::cout << kappa_tmp*mass_norm_factor << " " << 0.5*gamma_tmp[0]*mass_norm_factor<< " "  << 0.5*gamma_tmp[1]*mass_norm_factor << " " <<rcm2 << " " << alpha_tmp[0]*mass_norm_factor << " " << alpha_tmp[1]*mass_norm_factor << std::endl;
      }
      */
      *phi += phi_tmp;

    }
    
    
    if(subtract_point){
      //std::cout << "DO WE EVEN GET HERE??" << std::endl;
      PosType tmp =  screening*mass/pi/rcm2; // *mass_norm_factor
      alpha[0] +=  tmp*xcm[0];
      alpha[1] +=  tmp*xcm[1];
      
      tmp = 2.0*tmp/rcm2;
      gamma[0] += 0.5*(xcm[0]*xcm[0]-xcm[1]*xcm[1])*tmp;
      gamma[1] += xcm[0]*xcm[1]*tmp;
      
      *phi += 0.5 * log(rcm2) * mass / pi ; // *mass_norm_factor
    }
    
  }
  else // the point particle is not subtracted
  {
    if (subtract_point == false)
    {
      PosType prefac = mass/rcm2/pi;
      alpha[0] += -1.0 * prefac * xcm[0];
      alpha[1] += -1.0 * prefac * xcm[1];
      
      //if(rcm2==1.125){
      //std::cout << "rcm2  = " << rcm2 << std::endl;
      //std::cout << "prefac  = " << prefac << std::endl;
      //std::cout << "xcm  = " << xcm[0] << " " << xcm[1] << std::endl;
      //}
      
      PosType tmp = -2.0*prefac/rcm2;
      
      // kappa is equal to 0 in the point mass case.
      
      gamma[0] += 0.5*(xcm[0]*xcm[0]-xcm[1]*xcm[1])*tmp;
      gamma[1] += xcm[0]*xcm[1]*tmp;
      
      *phi += 0.5 * log(rcm2) * mass / pi ;
    }
  }
  
  /// add stars for microlensing
  if(stars_N > 0 && stars_implanted)
  {
    force_stars(alpha,kappa,gamma,xcm);
  }
  
  return;
}



/* *
 void LensHaloRealNSIE::force_halo(
 PosType *alpha
 ,KappaType *kappa
 ,KappaType *gamma
 ,KappaType *phi
 ,PosType const *xcm
 ,bool subtract_point /// if true contribution from a point mass is subtracted
 ,PosType screening   /// the factor by which to scale the mass for screening of the point mass subtraction
 ){
 
	PosType rcm2 = xcm[0]*xcm[0] + xcm[1]*xcm[1];
	if(rcm2 < 1e-20) rcm2 = 1e-20;
 
 // **** test line
 
	if(rcm2 < Rmax*Rmax){
 PosType ellipR = ellipticRadiusNSIE(xcm,fratio,pa);
 if(ellipR > LensHalo::getRsize()){
 // This is the case when the ray is within the NSIE's circular region of influence but outside its elliptical truncation
 
 PosType alpha_out[2],alpha_in[2],rin,x_in[2];
 PosType prefac = -1.0*mass/Rmax/pi;
 PosType r = sqrt(rcm2);
 float units = pow(sigma/lightspeed,2)/Grav/sqrt(fratio); // mass/distance(physical)
 
 alpha_in[0] = alpha_in[1] = 0;
 
 rin = r*LensHalo::getRsize()/ellipR;
 
 alpha_out[0] = prefac*xcm[0]/r;
 alpha_out[1] = prefac*xcm[1]/r;
 
 
 x_in[0] = rin*xcm[0]/r;
 x_in[1] = rin*xcm[1]/r;
 
 alphaNSIE(alpha_in,x_in,fratio,rcore,pa);
 alpha_in[0] *= units;  // minus sign removed because already included in alphaNSIE
 alpha_in[1] *= units;
 
 alpha[0] += (r - rin)*(alpha_out[0] - alpha_in[0])/(Rmax - rin) + alpha_in[0];
 alpha[1] += (r - rin)*(alpha_out[1] - alpha_in[1])/(Rmax - rin) + alpha_in[1];
 //alpha[0] -= (r - rin)*(alpha_out[0] - alpha_in[0])/(Rmax - rin) + alpha_in[0];
 //alpha[1] -= (r - rin)*(alpha_out[1] - alpha_in[1])/(Rmax - rin) + alpha_in[1];
 
 {
 // TODO: this makes the kappa and gamma disagree with the alpha as calculated above
 KappaType tmp[2]={0,0};
 PosType xt[2]={0,0};
 float units = pow(sigma/lightspeed,2)/Grav/sqrt(fratio); // mass/distance(physical)
 xt[0]=xcm[0];
 xt[1]=xcm[1];
 
 *kappa += units*kappaNSIE(xt,fratio,rcore,pa);
 gammaNSIE(tmp,xt,fratio,rcore,pa);
 gamma[0] += units*tmp[0];
 gamma[1] += units*tmp[1];
 }
 
 }else{
 PosType xt[2]={0,0},tmp[2]={0,0};
 float units = pow(sigma/lightspeed,2)/Grav/sqrt(fratio); // mass/distance(physical)
 xt[0]=xcm[0];
 xt[1]=xcm[1];
 alphaNSIE(tmp,xt,fratio,rcore,pa);
 
 //alpha[0] = units*tmp[0];  // minus sign removed because already included in alphaNSIE
 //alpha[1] = units*tmp[1];  // Why was the "+=" removed?
 alpha[0] += units*tmp[0];
 alpha[1] += units*tmp[1];
 
 {
 KappaType tmp[2]={0,0};
 *kappa += units*kappaNSIE(xt,fratio,rcore,pa);
 gammaNSIE(tmp,xt,fratio,rcore,pa);
 gamma[0] += units*tmp[0];
 gamma[1] += units*tmp[1];
 }
 }
	}
	else
	{
 if (subtract_point == false)
 {
 PosType prefac = mass/rcm2/pi;
 alpha[0] += -1.0*prefac*xcm[0];
 alpha[1] += -1.0*prefac*xcm[1];
 
 // can turn off kappa and gamma calculations to save times
 {
 PosType tmp = -2.0*prefac/rcm2;
 
 gamma[0] += 0.5*(xcm[0]*xcm[0]-xcm[1]*xcm[1])*tmp;
 gamma[1] += xcm[0]*xcm[1]*tmp;
 }
 }
	}
 
 
	if(subtract_point){
 PosType fac = mass/rcm2/pi;
 alpha[0] += fac*xcm[0];
 alpha[1] += fac*xcm[1];
 
 // can turn off kappa and gamma calculations to save times
 {
 fac = 2.0*fac/rcm2;
 
 gamma[0] += 0.5*(xcm[0]*xcm[0]-xcm[1]*xcm[1])*fac;
 gamma[1] += xcm[0]*xcm[1]*fac;
 }
 
	}
 
 // add stars for microlensing
 if(stars_N > 0 && stars_implanted){
 force_stars(alpha,kappa,gamma,xcm);
 }
 
 return;
 }
  */
void LensHaloRealNSIE::force_halo(
                                  PosType *alpha
                                  ,KappaType *kappa
                                  ,KappaType *gamma
                                  ,KappaType *phi
                                  ,PosType const *xcm
                                  ,bool subtract_point /// if true contribution from a point mass is subtracted
                                  ,PosType screening   /// the factor by which to scale the mass for screening of the point mass subtraction
)
{
  PosType rcm2 = xcm[0]*xcm[0] + xcm[1]*xcm[1];
 
  
  if(rcm2 < 1e-20) rcm2 = 1e-20;
  if(rcm2 < Rmax*Rmax){
    //PosType ellipR = ellipticRadiusNSIE(xcm,fratio,pa);
    float units = pow(sigma/lightspeed,2)/Grav;///sqrt(fratio); // mass/distance(physical)
   // std::cout << "rsize , rmax,  mass_norm =" << LensHalo::getRsize() << " , " << Rmax << " , " << mass_norm_factor << std::endl;
    if(rcm2 > LensHalo::getRsize()*LensHalo::getRsize())
      //if(ellipR > LensHalo::getRsize()*LensHalo::getRsize())
    {
      // This is the case when the ray is within the NSIE's circular region of influence but outside its elliptical truncation
      
      PosType alpha_iso[2],alpha_ellip[2];
      //PosType prefac = -1.0*mass/Rmax/pi;
      PosType r = sqrt(rcm2);
      
      //double Rin = sqrt(rcm2)*LensHalo::getRsize()/ellipR;
      //std::cout << Rmax << " " << LensHalo::getRsize() << " " << Rmax/LensHalo::getRsize() << std::endl;
      double f1 = (Rmax - r)/(Rmax - LensHalo::getRsize()),f2 = (r - LensHalo::getRsize())/(Rmax - LensHalo::getRsize());
      //double f1 = (Rmax - r)/(Rmax - Rin),f2 = (r - Rin)/(Rmax - Rin);
      
      // SIE solution
      alpha_ellip[0] = alpha_ellip[1] = 0;
      alphaNSIE(alpha_ellip,xcm,fratio,rcore,pa);
      alpha_ellip[0] *= units;
      alpha_ellip[1] *= units;
      
      // SIS solution
      //alpha_iso[0] = alpha_iso[1] = 0;
      //alphaNSIE(alpha_iso,xcm,1,rcore,pa);
      //alpha_iso[0] *= units;
      //alpha_iso[1] *= units;
      //
      
      // point mass solution
      // PosType tmp = mass/rcm2/pi;
      PosType tmp = LensHalo::get_mass()/rcm2/pi;
      alpha_iso[0] = -1.0*tmp*xcm[0];
      alpha_iso[1] = -1.0*tmp*xcm[1];
      
      alpha[0] += alpha_iso[0]*f2 + alpha_ellip[0]*f1;
      alpha[1] += alpha_iso[1]*f2 + alpha_ellip[1]*f1;
      {
        PosType tmp = -2.0*LensHalo::get_mass()/rcm2/pi/rcm2;
        
        gamma[0] += 0.5*(xcm[0]*xcm[0]-xcm[1]*xcm[1])*tmp;
        gamma[1] += xcm[0]*xcm[1]*tmp;
        
      }
      
    }else{
      PosType xt[2]={0,0},tmp[2]={0,0};
      xt[0]=xcm[0];
      xt[1]=xcm[1];
      alphaNSIE(tmp,xt,fratio,rcore,pa);
<<<<<<< HEAD
      //PosType tmpa[2]={tmp[0],tmp[1]};
=======
>>>>>>> 37db9864
      //alpha[0] = units*tmp[0];  // minus sign removed because already included in alphaNSIE
      //alpha[1] = units*tmp[1];  // Why was the "+=" removed?
      alpha[0] += units*tmp[0];//*sqrt(fratio);
      alpha[1] += units*tmp[1];//*sqrt(fratio);
      {
        KappaType tmp[2]={0,0};
        *kappa += units*kappaNSIE(xt,fratio,rcore,pa);///sqrt(fratio);
        gammaNSIE(tmp,xt,fratio,rcore,pa);
        gamma[0] += units*tmp[0];
        gamma[1] += units*tmp[1];
<<<<<<< HEAD
        //double theta=atan2(xcm[1],xcm[0]);
        //if(theta < 0.660 && theta> 0.659){
         // std::cout << theta << " , " <<  units*tmp[0] << " , " << units*tmp[1] << " , " << units*kappaNSIE(xt,fratio,rcore,pa) << " , " << tmpa[0]*units << " , " << tmpa[0]*units  <<  std::endl;

        
        //}
        //if (rcm2 < 1E-9){
         //std::cout << units*kappaNSIE(xt,fratio,rcore,pa) << " " <<  units*tmp[0] << " "  <<  units*tmp[1] << " " << rcm2 <<std::endl;
        //}
=======
>>>>>>> 37db9864
      }
    }
    
    
    if(subtract_point)
    {
      PosType fac = screening*LensHalo::get_mass()/rcm2/pi;
      alpha[0] += fac*xcm[0];
      alpha[1] += fac*xcm[1];
      
      {
        fac = 2.0*fac/rcm2;
        
        gamma[0] += 0.5*(xcm[0]*xcm[0]-xcm[1]*xcm[1])*fac;
        gamma[1] += xcm[0]*xcm[1]*fac;
      }
    }
    
  }
  else
  {
    // outside of the halo
    if (subtract_point == false)
    {
      PosType prefac = LensHalo::get_mass()/rcm2/pi;
      alpha[0] += -1.0*prefac*xcm[0];
      alpha[1] += -1.0*prefac*xcm[1];
      
      {
        PosType tmp = -2.0*prefac/rcm2;
        
        gamma[0] += 0.5*(xcm[0]*xcm[0]-xcm[1]*xcm[1])*tmp;
        gamma[1] += xcm[0]*xcm[1]*tmp;
      }
    }
  }
  
  
  // add stars for microlensing
  if(stars_N > 0 && stars_implanted)
  {
    force_stars(alpha,kappa,gamma,xcm);
  }
  
  return;
}
/**/



const long LensHaloHernquist::NTABLE = 100000;
const PosType LensHaloHernquist::maxrm = 100.0;
int LensHaloHernquist::count = 0;

PosType* LensHaloHernquist::xtable = NULL;
PosType* LensHaloHernquist::ftable = NULL;
PosType* LensHaloHernquist::gtable = NULL;
PosType* LensHaloHernquist::g2table = NULL;
PosType* LensHaloHernquist::htable = NULL;
PosType* LensHaloHernquist::xgtable = NULL;

/*
 LensHaloHernquist::LensHaloHernquist()
 : LensHalo(), gmax(0)
 {
	make_tables();
	gmax = InterpolateFromTable(gtable,xmax);
 }
 */
LensHaloHernquist::LensHaloHernquist(float my_mass,float my_Rsize,PosType my_zlens,float my_rscale,float my_fratio,float my_pa,int my_stars_N, EllipMethod my_ellip_method){
  
  LensHalo::setMass(my_mass);
  LensHalo::setZlens(my_zlens);
  LensHalo::setRsize(my_Rsize);

  rscale=my_rscale;
  fratio=my_fratio, pa=my_pa, stars_N=my_stars_N;
  stars_implanted = false;
  
  xmax = LensHalo::getRsize()/rscale;
  make_tables();
  gmax = InterpolateFromTable(gtable,xmax);
  
  set_slope(1);
  /// If the axis ratio given in the parameter file is set to 1 all ellipticizing routines are skipped.
  if(fratio!=1){
    Rmax = Rmax_to_Rsize_ratio*LensHalo::getRsize();
    //std::cout << getEllipMethod() << " method to ellipticise" << std::endl;
    if(getEllipMethod()==Fourier){
      //std::cout << "Hernquist constructor: slope set to " << get_slope() << std::endl;
      calcModes(fratio, get_slope(), pa, mod); // to ellipticize potential instead of kappa use (fratio, get_slope()-2, pa, mod)
      for(int i=1;i<Nmod;i++){
        if(mod[i]!=0){set_flag_elliptical(true);};
      }
    }else set_flag_elliptical(true);
    if (getEllipMethod()==Pseudo){
      fratio=0.00890632+0.99209115*pow(fratio,0.33697702);
      set_norm_factor();
    }
  }else{
    set_flag_elliptical(false);
    Rmax = LensHalo::getRsize();
  }
}

LensHaloHernquist::LensHaloHernquist(InputParams& params): LensHalo(params)
{
  assignParams(params);
  make_tables();
  gmax = InterpolateFromTable(gtable,xmax);
  
  set_slope(1);
  /// If the axis ratio given in the parameter file is set to 1 all ellipticizing routines are skipped.
  if(fratio!=1){
    //std::cout << getEllipMethod() << " method to ellipticise" << std::endl;
    if(getEllipMethod()==Fourier){
      std::cout << "Hernquist constructor: slope set to " << get_slope() << std::endl;
      calcModes(fratio, get_slope(), pa, mod); // to ellipticize potential instead of kappa use (fratio, get_slope()-2, pa, mod)
      for(int i=1;i<Nmod;i++){
        if(mod[i]!=0){set_flag_elliptical(true);};
      }
    }else set_flag_elliptical(true);
    if (getEllipMethod()==Pseudo){
      set_norm_factor();
    }
  }else set_flag_elliptical(false);
}

void LensHaloHernquist::make_tables(){
  if(count == 0){
    int i;
    PosType x, dx = maxrm/(PosType)NTABLE;
    
    xtable = new PosType[NTABLE];
    ftable = new PosType[NTABLE];
    gtable = new PosType[NTABLE];
    htable = new PosType[NTABLE];
    g2table = new PosType[NTABLE];
    xgtable = new PosType[NTABLE];
    
    for(i = 0 ; i< NTABLE; i++){
      x = i*dx;
      xtable[i] = x;
      ftable[i] = ffunction(x);
      gtable[i] = gfunction(x);
      htable[i] = hfunction(x);
      g2table[i] = g2function(x);
      if(i==0){xgtable[i]=0;}
      if(i!=0){
        xgtable[i] = alpha_int(x);
      }
    }
  }
  count++;
}



PosType LensHaloHernquist::InterpolateFromTable(PosType *table, PosType y) const{
  int j;
  j=(int)(y/maxrm*NTABLE);
  
  assert(y>=xtable[j] && y<=xtable[j+1]);
  if (j==0)
		{
      if (table==ftable) return ffunction(y);
      if (table==gtable) return gfunction(y);
      if (table==g2table) return g2function(y);
      if (table==htable) return hfunction(y);
      if (table==xgtable) return alpha_int(y);
    }
  return (table[j+1]-table[j])/(xtable[j+1]-xtable[j])*(y-xtable[j]) + table[j];
}

void LensHaloHernquist::assignParams(InputParams& params){
  if(!params.get("main_rscale",rscale)) error_message1("main_rscale",params.filename());
  xmax = LensHalo::getRsize()/rscale;
  if(!params.get("main_axis_ratio",fratio)){fratio=1; std::cout << "main_axis_ratio not defined in file " << params.filename() << ", hence set to 1." << std::endl;};
  if(!params.get("main_pos_angle",pa)){pa=0; std::cout << "main_pos_angle not defined in file " << params.filename() << ", hence set to 0." << std::endl;};
  if(!params.get("main_ellip_method",main_ellip_method)){if(fratio!=1){main_ellip_method=Pseudo;std::cout << "main_ellip_method is not defined in file " << params.filename() << ", hence set to Pseudo." << endl;};};
  if(!params.get("main_stars_N",stars_N)) error_message1("main_stars_N",params.filename());
  else if(stars_N){
    assignParams_stars(params);
    
    std::cout << "LensHalo::getRsize() " << LensHalo::getRsize() <<std::endl;
  }
  
}

LensHaloHernquist::~LensHaloHernquist(){
  --count;
  if(count == 0){
    delete[] xtable;
    delete[] gtable;
    delete[] ftable;
    delete[] htable;
    delete[] g2table;
    delete[] xgtable;
  }
}

const long LensHaloJaffe::NTABLE = 100000;
const PosType LensHaloJaffe::maxrm = 100.0;
int LensHaloJaffe::count = 0;

PosType* LensHaloJaffe::xtable = NULL;
PosType* LensHaloJaffe::ftable = NULL;
PosType* LensHaloJaffe::gtable = NULL;
PosType* LensHaloJaffe::g2table = NULL;
PosType* LensHaloJaffe::xgtable = NULL;


//PosType* LensHaloJaffe::htable = NULL;
/*
 LensHaloJaffe::LensHaloJaffe()
 : LensHalo(), gmax(0)
 {
	make_tables();
	gmax = InterpolateFromTable(gtable,xmax);
 }
 */
LensHaloJaffe::LensHaloJaffe(float my_mass,float my_Rsize,PosType my_zlens,float my_rscale,float my_fratio,float my_pa,int my_stars_N, EllipMethod my_ellip_method){
  
  LensHalo::setMass(my_mass);
  LensHalo::setZlens(my_zlens);
  LensHalo::setRsize(my_Rsize);

  rscale=my_rscale;
  fratio=my_fratio, pa=my_pa, stars_N=my_stars_N;
  stars_implanted = false;
  xmax = LensHalo::getRsize()/rscale;
  make_tables();
  gmax = InterpolateFromTable(gtable,xmax);
  
  set_slope(1);
  if(fratio!=1){
    Rmax = Rmax_to_Rsize_ratio*LensHalo::getRsize();
    //std::cout << getEllipMethod() << " method to ellipticise" << std::endl;
    if(getEllipMethod()==Fourier){
      //std::cout << "Jaffe constructor: slope set to " << get_slope() << std::endl;
      calcModes(fratio, get_slope(), pa, mod);
      for(int i=1;i<Nmod;i++){
        if(mod[i]!=0){set_flag_elliptical(true);};
      }
    }else set_flag_elliptical(true);
    if (getEllipMethod()==Pseudo){
      fratio=0.00890632+0.99209115*pow(fratio,0.33697702);
      set_norm_factor();
    }
  }else{
    set_flag_elliptical(false);
    Rmax = LensHalo::getRsize();
  }
}

LensHaloJaffe::LensHaloJaffe(InputParams& params): LensHalo(params)
{
  assignParams(params);
  make_tables();
  gmax = InterpolateFromTable(gtable,xmax);
  
  set_slope(1);
  
  /// If the axis ratio given in the parameter file is set to 1 all ellipticizing routines are skipped.
  if(fratio!=1){
    //std::cout << getEllipMethod() << " method to ellipticise" << std::endl;
    if(getEllipMethod()==Fourier){
      std::cout << "Jaffe constructor: slope set to " << get_slope() << std::endl;
      calcModes(fratio, get_slope(), pa, mod);
      for(int i=1;i<Nmod;i++){
        if(mod[i]!=0){set_flag_elliptical(true);};
      }
    }else set_flag_elliptical(true);
    if (getEllipMethod()==Pseudo){
      set_norm_factor();
    }
  }else set_flag_elliptical(false);
}

void LensHaloJaffe::make_tables(){
  if(count == 0){
    int i;
    PosType x, dx = maxrm/(PosType)NTABLE;
    
    xtable = new PosType[NTABLE];
    ftable = new PosType[NTABLE];
    gtable = new PosType[NTABLE];
    g2table = new PosType[NTABLE];
    xgtable = new PosType[NTABLE];
    
    for(i = 0 ; i< NTABLE; i++){
      x = i*dx;
      xtable[i] = x;
      ftable[i] = ffunction(x);
      gtable[i] = gfunction(x);
      g2table[i] = g2function(x);
      if(i==0){xgtable[i]=0;}
      if(i!=0){
        xgtable[i] = alpha_int(x);
      }
    }
  }
  count++;
}

PosType LensHaloJaffe::InterpolateFromTable(PosType *table, PosType y) const{
  int j;
  j=(int)(y/maxrm*NTABLE);
  
  assert(y>=xtable[j] && y<=xtable[j+1]);
  if (j==0)
		{
      if (table==ftable) return ffunction(y);
      if (table==gtable) return gfunction(y);
      if (table==g2table) return g2function(y);
      if (table==xgtable) return alpha_int(y);
    }
  return (table[j+1]-table[j])/(xtable[j+1]-xtable[j])*(y-xtable[j]) + table[j];
}

void LensHaloJaffe::assignParams(InputParams& params){
  if(!params.get("main_rscale",rscale)) error_message1("main_rscale",params.filename());
  xmax = LensHalo::getRsize()/rscale;
  if(!params.get("main_axis_ratio",fratio)){fratio=1; std::cout << "main_axis_ratio not defined in file " << params.filename() << ", hence set to 1." << std::endl;};
  if(!params.get("main_pos_angle",pa)){pa=0; std::cout << "main_pos_angle not defined in file " << params.filename() << ", hence set to 0." << std::endl;};
  
  if(!params.get("main_ellip_method",main_ellip_method)){if(fratio!=1){main_ellip_method=Pseudo;std::cout << "main_ellip_method is not defined in file " << params.filename() << ", hence set to Pseudo." << endl;};};
  
  if(!params.get("main_stars_N",stars_N)) error_message1("main_stars_N",params.filename());
  else if(stars_N){
    assignParams_stars(params);
  }
  
}

LensHaloJaffe::~LensHaloJaffe(){
  --count;
  if(count == 0){
    delete[] xtable;
    delete[] gtable;
    delete[] ftable;
    delete[] g2table;
    delete[] xgtable;
  }
}





LensHaloDummy::LensHaloDummy()
: LensHalo()
{
  //	mass = 0.;
}

LensHaloDummy::LensHaloDummy(float my_mass,float my_Rsize,PosType my_zlens,float my_rscale, int my_stars_N){
  LensHalo::setMass(my_mass);
  LensHalo::setZlens(my_zlens);
  LensHalo::setRsize(my_Rsize);

  rscale=my_rscale;
  stars_N=my_stars_N;
  stars_implanted = false;
  setTheta(0.0,0.0);
}

LensHaloDummy::LensHaloDummy(InputParams& params): LensHalo(params)
{
  assignParams(params);
  //	mass = 0.;
}

void LensHaloDummy::initFromMassFunc(float my_mass, float my_Rsize, float my_rscale, PosType my_slope, long *seed){
  LensHalo::setMass(1.e-10);
  LensHalo::setRsize(my_Rsize);
  
  rscale = my_rscale;
  xmax = LensHalo::getRsize()/rscale;
  Rmax = LensHalo::getRsize();
}


void LensHaloDummy::force_halo(PosType *alpha
                               ,KappaType *kappa
                               ,KappaType *gamma
                               ,KappaType *phi
                               ,PosType const *xcm
                               ,bool subtract_point
                               ,PosType screening   /// the factor by which to scale the mass for screening of the point mass subtraction
)
{
  PosType rcm2 = xcm[0]*xcm[0] + xcm[1]*xcm[1];
  PosType prefac = LensHalo::get_mass()/rcm2/pi;
  PosType tmp = subtract_point*prefac;
  alpha[0] += tmp*xcm[0];
  alpha[1] += tmp*xcm[1];
  
  // intersecting, subtract the point particle
  if(subtract_point)
  {
    PosType x = screening*sqrt(rcm2)/rscale;
    
<<<<<<< HEAD
    {
      *kappa += kappa_h(x)*prefac;
=======
    *kappa += kappa_h(x)*prefac;
>>>>>>> 37db9864
      
    tmp = (gamma_h(x) + 2.0*subtract_point)*prefac/rcm2;
      
    gamma[0] += 0.5*(xcm[0]*xcm[0]-xcm[1]*xcm[1])*tmp;
    gamma[1] += xcm[0]*xcm[1]*tmp;
      
    *phi += phi_h(x);
    
  }
  
  // add stars for microlensing
  if(stars_N > 0 && stars_implanted)
  {
    force_stars(alpha,kappa,gamma,xcm);
  }
  
}

void LensHaloDummy::assignParams(InputParams& params)
{  
  if(params.get("main_ellip_method",main_ellip_method)){std::cout << "main_ellip_method is NOT needed in file " << params.filename() << ". LensHaloDummy does not require ellipticity!" << endl;};
}

std::size_t LensHalo::Nparams() const
{
  return 0;
}

PosType LensHalo::getParam(std::size_t p) const
{
  switch(p)
  {
    default:
      throw std::invalid_argument("bad parameter index for getParam()");
  }
}

PosType LensHalo::setParam(std::size_t p, PosType val)
{
  switch(p)
  {
    default:
      throw std::invalid_argument("bad parameter index for setParam()");
  }
}

void LensHalo::printCSV(std::ostream&, bool header) const
{
  const std::type_info& type = typeid(*this);
  std::cerr << "LensHalo subclass " << type.name() << " does not implement printCSV()" << std::endl;
  std::exit(1);
}

/// calculates the mass within radius R by integating kappa in theta and R, used only for testing
PosType LensHalo::MassBy2DIntegation(PosType R){
  LensHalo::DMDR dmdr(this);
  
  return Utilities::nintegrate<LensHalo::DMDR,PosType>(dmdr,-12,log(R),1.0e-5);
}
/// calculates the mass within radius R by integating alpha on a ring and using Gauss' law, used only for testing
PosType LensHalo::MassBy1DIntegation(PosType R){
  LensHalo::DMDTHETA dmdtheta(R,this);
  
  return R*Utilities::nintegrate<LensHalo::DMDTHETA,PosType>(dmdtheta, 0, 2*pi, 1.0e-6)/2;
}

/// calculates the average gamma_t for LensHalo::test()
double LensHalo::test_average_gt(PosType R){
  struct test_gt_func f(R,this);
  return Utilities::nintegrate<test_gt_func>(f,0.0,2.*pi,1.0e-3);
}

// returns <kappa> x 2pi on a ring at R
double LensHalo::test_average_kappa(PosType R){
  struct test_kappa_func f(R,this);
  return Utilities::nintegrate<test_kappa_func>(f,0.0,2.*pi,1.0e-3);
}

/// Three tests: 1st - Mass via 1D integration vs mass via 2D integration. 2nd: gamma_t=alpha/r - kappa(R) which can be used for spherical distributions. Deviations are expected for axis ratios <1. For the latter case we use the next test. 3rd: The average along a circular aperture of gamma_t should be equal to <kappa(<R)> minus the average along a circular aperture over kappa. Note that also  alpha/r - kappa is checked for consistency with kappa(<R)-<kappa(R)>. For axis ratios < 1 the factor between the two is expected to be of order O(10%).
bool LensHalo::test(){
  std::cout << "test alpha's consistance with kappa by comparing mass interior to a radius by 1D integration and Gauss' law and by 2D integration" << std::endl << "  The total internal mass is " << mass << std::endl;
  
  std::cout << "R/Rmax     R/Rsize     Mass 1 D (from alpha)     Mass 2 D         (m1 - m2)/m1       m2/m1" << std::endl;
  
  int N=25;
  PosType m1,m2;
  for(int i=1;i<N;++i){
    m1 = MassBy1DIntegation(LensHalo::getRsize()*i/(N-4));
    m2 = MassBy2DIntegation(LensHalo::getRsize()*i/(N-4));
    std::cout <<  i*1./(N-4) << "      " << i/(N-4) << "      " << m1 << "       "
    << m2 << "        "<< (m1-m2)/m1 << "         " << m2/m1  << std::endl;
    
  }
  
  
  PosType r;
  
  std::cout << "test gamma_t's consistance with kappa and alpha by comparing gamma_t to alpha/r - kappa along the x-axis" << std::endl
  << "Not expected to be equal for asymmetric cases."<< std::endl;
  std::cout << std::endl <<"R/Rmax         R/Rsize         gamma_t       alpha/r - kappa          alpha/r           kappa        delta/gt "  << std::endl;
  for(int i=1;i<N;++i){
    r = Rsize*i/(N-2);
    
    PosType alpha[2] = {0,0},x[2] = {0,0};
    KappaType kappa = 0,gamma[3] = {0,0,0} ,phi=0;
    
    x[0] = r;
    x[1] = 0;
    
    force_halo(alpha,&kappa,gamma,&phi,x);
    
    std::cout << r/Rmax << "      " << r/Rsize << "       " <<  -gamma[0]  << "         " << -alpha[0]/r - kappa << "         " << -alpha[0]/r << "         " << kappa << "      " <<  (alpha[0]/r + kappa)/gamma[0]   <<std::endl;
  }
  
  
  std::cout << "test average tangential shear's, gamma_t's, consistance with the average convergence at a radius, kappa(r) and average kappa within a radius calculated using alpha and Gauss' law.  gamma_t should be equal to <kappa>_R - kappa(R)" << std::endl;
  std::cout << std::endl <<"R/Rmax         R/Rsize        gamma_t       <kappa>_R-kappa(R)       <kappa>_R            kappa(R)     [<kappa>_R-kappa(R)]/gt  " << std::endl;
  
  
  for(int i=1;i<N;++i){
    r = Rsize*i/(N-2);
    
    //integrate over t
    PosType average_gt, average_kappa;
    average_gt=test_average_gt(r)/2/pi;
    average_kappa=test_average_kappa(r)/2/pi;
    m1 = MassBy1DIntegation(r)/pi/r/r;
    
    
    std::cout << r/Rmax << "       "  << r/Rsize << "       " << -1.0*average_gt << "         " << m1-average_kappa << "         " <<  m1 << "          " <<  average_kappa << "         "  << -1.0*(m1-average_kappa)/average_gt << std::endl;
    
    
    PosType alpha[2] = {0,0},x[2] = {0,0};
    KappaType kappa = 0,gamma[3] = {0,0,0} ,phi=0;
    x[0] = r;
    x[1] = 0;
    force_halo(alpha,&kappa,gamma,&phi,x);
    /*
     assert( abs(-1.0*(m1-average_kappa)/average_gt-1.) < 1e-2 ); // <g_t> = <k(<R)>-<kappa(R)> test
     if(!elliptical_flag){
     assert( abs(abs(-alpha[0]/r)/m1-1.) < 1e-1 ); // alpha/r ~ <kappa(R)>
     assert( abs(abs(alpha[0]/r + kappa)/gamma[0])-1.0 < 1e-2); // g_t = alpha/r - kappa test
     }
     */
    
    // This is a list of possible assertion test that can be made
    //if(!elliptical_flag){
    //std::cout << abs(abs(-alpha[0]/r)/m1-1.)  << std::endl;
    //assert( abs(abs(-alpha[0]/r)/m1-1.) < 1e-1 ); // alpha/r ~ <kappa(R)>
    //std::cout << abs(abs(alpha[0]/r + kappa)/gamma[0])-1.0 << std::endl;
    //assert( abs(abs(alpha[0]/r + kappa)/gamma[0])-1.0 < 1e-2); // g_t = alpha/r - kappa test
    //}
    //std::cout << abs(-1.0*(m1-average_kappa)/average_gt-1.) << std::endl;
    //std::cout << abs( -alpha[0]/r - kappa ) / abs(m1-average_kappa  ) -1.  << std::endl;
    //assert( abs( -alpha[0]/r - kappa ) / abs(m1-average_kappa  ) -1.  < 1 ); // alpha/r ~ <kappa(R)>
    
    
  }
  
  return true;
};

/// The following functions calculate the integrands of the Schramm 1990 method to obtain elliptical halos
PosType LensHalo::DALPHAXDM::operator()(PosType m){
  
  double ap = m*m*a2 + lambda,bp = m*m*b2 + lambda;
  double p2 = x[0]*x[0]/ap/ap/ap/ap + x[1]*x[1]/bp/bp/bp/bp;  // actually the inverse of equation (5) in Schramm 1990
  PosType tmp = m*(isohalo->getRsize());
  KappaType kappa=0;
  
  double xiso=tmp/isohalo->rscale;
  //PosType alpha[2]={0,0},tm[2] = {m*(isohalo->getRsize()),0};
  //KappaType kappam=0,gamma[2]={0,0},phi;
  
  kappa=isohalo->kappa_h(xiso)/pi/xiso/xiso*isohalo->mass;
  
  //isohalo->force_halo_sym(alpha,&kappam,gamma,&phi,tm);
  //std::cout << "kappa: " << kappa << " " << kappam << " " << kappa/kappam << std::endl;
  assert(kappa >= 0.0);
  std::cout << "output x: " << m << " " << m*kappa/(ap*ap*ap*bp*p2) << std::endl;
  
  return m*kappa/(ap*ap*ap*bp*p2); // integrand of equation (28) in Schramm 1990
}

PosType LensHalo::DALPHAYDM::operator()(PosType m){
  
  double ap = m*m*a2 + lambda,bp = m*m*b2 + lambda;
  double p2 = x[0]*x[0]/ap/ap/ap/ap + x[1]*x[1]/bp/bp/bp/bp;  // actually the inverse of equation (5) in Schramm 1990
  PosType tmp = m*(isohalo->getRsize());
  KappaType kappa=0;
  double xiso=tmp/isohalo->rscale;
  //PosType alpha[2]={0,0},tm[2] = {m*(isohalo->getRsize()),0};
  //KappaType kappam=0,gamma[2]={0,0},phi;
  
  kappa=isohalo->kappa_h(xiso)/pi/xiso/xiso*isohalo->mass;
  //isohalo->force_halo_sym(alpha,&kappam,gamma,&phi,tm);
  //std::cout << "kappa: " << kappa << " " << kappam << " " << kappa/kappam <<   std::endl;
  assert(kappa >= 0.0);
  return m*kappa/(ap*bp*bp*bp*p2); // integrand of equation (29) in Schramm 1990
}

//bool LensHaloZcompare(LensHalo *lh1,LensHalo *lh2){return (lh1->getZlens() < lh2->getZlens());}
//bool compare(LensHalo *lh1,LensHalo *lh2){return (lh1->getZlens() < lh2->getZlens());}<|MERGE_RESOLUTION|>--- conflicted
+++ resolved
@@ -1286,10 +1286,8 @@
       xt[0]=xcm[0];
       xt[1]=xcm[1];
       alphaNSIE(tmp,xt,fratio,rcore,pa);
-<<<<<<< HEAD
+
       //PosType tmpa[2]={tmp[0],tmp[1]};
-=======
->>>>>>> 37db9864
       //alpha[0] = units*tmp[0];  // minus sign removed because already included in alphaNSIE
       //alpha[1] = units*tmp[1];  // Why was the "+=" removed?
       alpha[0] += units*tmp[0];//*sqrt(fratio);
@@ -1300,7 +1298,7 @@
         gammaNSIE(tmp,xt,fratio,rcore,pa);
         gamma[0] += units*tmp[0];
         gamma[1] += units*tmp[1];
-<<<<<<< HEAD
+
         //double theta=atan2(xcm[1],xcm[0]);
         //if(theta < 0.660 && theta> 0.659){
          // std::cout << theta << " , " <<  units*tmp[0] << " , " << units*tmp[1] << " , " << units*kappaNSIE(xt,fratio,rcore,pa) << " , " << tmpa[0]*units << " , " << tmpa[0]*units  <<  std::endl;
@@ -1310,8 +1308,6 @@
         //if (rcm2 < 1E-9){
          //std::cout << units*kappaNSIE(xt,fratio,rcore,pa) << " " <<  units*tmp[0] << " "  <<  units*tmp[1] << " " << rcm2 <<std::endl;
         //}
-=======
->>>>>>> 37db9864
       }
     }
     
@@ -1715,12 +1711,7 @@
   {
     PosType x = screening*sqrt(rcm2)/rscale;
     
-<<<<<<< HEAD
-    {
-      *kappa += kappa_h(x)*prefac;
-=======
     *kappa += kappa_h(x)*prefac;
->>>>>>> 37db9864
       
     tmp = (gamma_h(x) + 2.0*subtract_point)*prefac/rcm2;
       
