--- conflicted
+++ resolved
@@ -550,19 +550,18 @@
         //}
 
     }else elliptical_flag = false;
-<<<<<<< HEAD
+
   rscale = xmax = 1.0;
   mnorm = renormalization(get_Rmax());
   std::cout << "mass normalization: " << mnorm << std::endl;
   
-=======
-
+  
+  
     // rscale = xmax = 1.0; // Commented by Fabien in order to have a correct computation of the potential term in the time delay.
     // Fabien : replacing it by :
-    rscale = 1;
-    xmax = Rmax/rscale ;
+    //rscale = 1;
+    //xmax = Rmax/rscale ;
     // Be careful : the other constructors have not been changed !
->>>>>>> f4272cba
 }
 
 void LensHaloPowerLaw::initFromMassFunc(float my_mass, float my_Rmax, float my_rscale, PosType my_slope, long *seed){
