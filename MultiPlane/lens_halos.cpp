--- conflicted
+++ resolved
@@ -536,7 +536,7 @@
             mod[i]=modfunc(i, beta, fratio);
             std::cout<< "after: " << mod[i] << std::endl;
         }
-<<<<<<< HEAD
+
         */
         calcModes(fratio, beta, pa, mod);
         //    std::cout << mod[4] << " " << modfunc(4, 1, 0.5) << std::endl;
@@ -545,11 +545,8 @@
                 if(mod[i]!=0){set_flag_elliptical(true);};
             }
         //}
-    }
-=======
+
     }else elliptical_flag = false;
-    
->>>>>>> 1bcb7831
     rscale = xmax = 1.0;
 }
 
