--- conflicted
+++ resolved
@@ -556,19 +556,11 @@
 {
     
     //std::cout << "In lens_halo.cpp force_halo " << elliptical << std::endl;
-<<<<<<< HEAD
-    bool IsElliptical=get_flag_elliptical();
-    
-	if (IsElliptical==true)
-    {
-        // std::cout << "Entering force_halo_asym() !" << std::endl ;
-=======
+
 	if (elliptical_flag){
->>>>>>> 63b0b3ad
         force_halo_asym(alpha,kappa,gamma,xcm,kappa_off,subtract_point);
         assert(!isinf(*kappa) );
     }else{
-        // std::cout << "Entering force_halo_sym() !" << std::endl ;
         force_halo_sym(alpha,kappa,gamma,phi,xcm,kappa_off,subtract_point);
         assert(!isinf(*kappa) );
 	}
@@ -578,13 +570,8 @@
 		PosType *alpha     /// mass/Mpc
 		,KappaType *kappa
 		,KappaType *gamma
-<<<<<<< HEAD
-        ,KappaType *phi
-		,PosType *xcm // Fabien : be careful, that may be instead : ,PosType const *xcm
-=======
         ,KappaType *phi    // PHI BY Fabien
 		,PosType const *xcm
->>>>>>> 63b0b3ad
 		,bool kappa_off
 		,bool subtract_point /// if true contribution from a point mass is subtracted
 		){
@@ -612,10 +599,6 @@
 		alpha[0] += tmp*xcm[0];
 		alpha[1] += tmp*xcm[1];
 
-<<<<<<< HEAD
-
-=======
->>>>>>> 63b0b3ad
 		// can turn off kappa and gamma calculations to save times
 		if(!kappa_off)
         {
@@ -874,13 +857,8 @@
                                     PosType *alpha
                                     ,KappaType *kappa
                                     ,KappaType *gamma
-<<<<<<< HEAD
                                     ,KappaType *phi
-                                    ,PosType *xcm
-=======
-                                    ,KappaType *phi      // PHI BY Fabien
                                     ,PosType const *xcm
->>>>>>> 63b0b3ad
                                     ,bool no_kappa
                                     ,bool subtract_point /// if true contribution from a point mass is subtracted
                                     )
@@ -1313,13 +1291,8 @@
 void LensHaloDummy::force_halo(PosType *alpha
                                ,KappaType *kappa
                                ,KappaType *gamma
-<<<<<<< HEAD
-                               ,KappaType *phi
-                               ,PosType *xcm
-=======
                                ,KappaType *phi       // PHI BY Fabien
                                ,PosType const *xcm
->>>>>>> 63b0b3ad
                                ,bool no_kappa
                                ,bool subtract_point)
 {
