/*
 * lens_halos.cpp
 *
 *  Created on: 06.05.2013
 *      Author: mpetkova
 */

#include "slsimlib.h"

using namespace std;

/// Shell constructor
LensHalo::LensHalo(){
  rscale = 1.0;
  mass = Rsize = Rmax = xmax = posHalo[0] = posHalo[1] = 0.0;
  stars_implanted = false;
  elliptical_flag = false;
  Dist = 0.0;
}

LensHalo::LensHalo(InputParams& params){
  assignParams(params);
  stars_implanted = false;
  posHalo[0] = posHalo[1] = 0.0;
  elliptical_flag = false;
  Dist = 0.0;
}

void LensHalo::initFromMassFunc(float my_mass, float my_Rsize, float my_rscale, PosType my_slope, long *seed){
  mass = my_mass;
  Rsize = my_Rsize;
  rscale = my_rscale;
  xmax = Rsize/rscale;
}

void LensHalo::error_message1(std::string parameter,std::string file){
  ERROR_MESSAGE();
  std::cout << "Parameter " << parameter << " is needed to construct a LensHalo.  It needs to be set in parameter file " << file << "!" << std::endl;
  exit(0);
}

void LensHalo::assignParams(InputParams& params){
  if(!params.get("mass",mass)) error_message1("mass",params.filename());
  if(!params.get("Rsize",Rsize)) error_message1("Rsize",params.filename());
  if(!params.get("z_lens",zlens)) error_message1("z_lens",params.filename());
}

void LensHalo::PrintStars(bool show_stars) const
{
  std::cout << std::endl << "Nstars "<<stars_N << std::endl << std::endl;
  if(stars_N>0){
    if(star_Nregions > 0)
      std::cout << "stars_Nregions "<<star_Nregions << std::endl;
    std::cout << "stars_massscale "<<star_massscale << std::endl;
    std::cout << "stars_fstars "<<star_fstars << std::endl;
    std::cout << "stars_theta_force "<<star_theta_force << std::endl;
    if(show_stars){
      if(stars_implanted){
        for(int i=0 ; i < stars_N ; ++i) std::cout << "    x["<<i<<"]="
						    << stars_xp[i][0] << " " << stars_xp[i][1] << std::endl;
      }else std::cout << "stars are not implanted yet" << std::endl;
    }
  }
}

/// calculates the deflection etc. caused by stars alone
void LensHalo::force_stars(
                           PosType *alpha     /// mass/Mpc
                           ,KappaType *kappa
                           ,KappaType *gamma
                           ,PosType const *xcm     /// physical position on lens plane
)
{
  PosType alpha_tmp[2];
  KappaType gamma_tmp[3], tmp = 0;
  KappaType phi;
  
  gamma_tmp[0] = gamma_tmp[1] = gamma_tmp[2] = 0.0;
  alpha_tmp[0] = alpha_tmp[1] = 0.0;
  
  substract_stars_disks(xcm,alpha,kappa,gamma);
  
	 // do stars with tree code
  star_tree->force2D_recur(xcm,alpha_tmp,&tmp,gamma_tmp,&phi);
  
  alpha[0] -= star_massscale*alpha_tmp[0];
  alpha[1] -= star_massscale*alpha_tmp[1];
  
  {
    *kappa += star_massscale*tmp;
    gamma[0] -= star_massscale*gamma_tmp[0];
    gamma[1] -= star_massscale*gamma_tmp[1];
  }
  
}

LensHalo::~LensHalo()
{
}

const long LensHaloNFW::NTABLE = 10000;
const PosType LensHaloNFW::maxrm = 100.0;
int LensHaloNFW::count = 0;

PosType* LensHaloNFW::xtable = NULL;
PosType* LensHaloNFW::ftable = NULL;
PosType* LensHaloNFW::gtable = NULL;
PosType* LensHaloNFW::g2table = NULL;
PosType* LensHaloNFW::htable = NULL;
PosType* LensHaloNFW::xgtable = NULL;
PosType*** LensHaloNFW::modtable= NULL; // was used for Ansatz IV



LensHaloNFW::LensHaloNFW()
: LensHalo(), gmax(0)
{
  make_tables();
  gmax = InterpolateFromTable(gtable, xmax);
}

LensHaloNFW::LensHaloNFW(float my_mass,float my_Rsize,PosType my_zlens,float my_concentration,float my_fratio,float my_pa,int my_stars_N, EllipMethod my_ellip_method){
  mass=my_mass, Rsize=my_Rsize, zlens=my_zlens;
  fratio=my_fratio, pa=my_pa, stars_N=my_stars_N, main_ellip_method=my_ellip_method;
  stars_implanted = false;
  rscale = Rsize/my_concentration;
  xmax = Rsize/rscale;
  make_tables();
  gmax = InterpolateFromTable(gtable, xmax);
  
  
  set_slope(1);
  /// If the axis ratio given in the parameter file is set to 1 all ellipticizing routines are skipped.
  if(fratio!=1){
    Rmax = Rmax_to_Rsize_ratio*Rsize;
    //std::cout << getEllipMethod() << " method to ellipticise" << std::endl;
    if(getEllipMethod()==Fourier){
      std::cout << "NFW constructor: slope set to " << get_slope() << std::endl;
      calcModes(fratio, get_slope(), pa, mod); // to ellipticize potential instead of  kappa take calcModes(fratio, 2-get_slope(), pa, mod);
      std::cout << "NFW constructor: Fourier modes computed" << std::endl;
      for(int i=1;i<Nmod;i++){
        if(mod[i]!=0){set_flag_elliptical(true);};
      }
    }else set_flag_elliptical(true);
    if (getEllipMethod()==Pseudo or getEllipMethod()==Fourier){
      set_norm_factor();
      set_switch_flag(true);
    }
    
  }else{
    set_flag_elliptical(false);
    Rmax = Rsize;
  }
  
}

/* LensHalo::LensHalo(mass,Rsize,zlens, // base
 rscale,fratio,pa,stars_N, //NFW,Hernquist, Jaffe
 rscale,fratio,pa,beta // Pseudo NFW
 rscale,fratio,pa,sigma,rcore // NSIE
 zlens,stars_N // dummy
 ){
 
 stars_implanted = false;
 posHalo[0] = posHalo[1] = 0.0;
 }*/

LensHaloNFW::LensHaloNFW(InputParams& params)
{
  assignParams(params);
  make_tables();
  gmax = InterpolateFromTable(gtable, xmax);
  
  mnorm = renormalization(Rsize);
  
  std::cout << "mass normalization: " << mnorm << std::endl;
  
  // If the 2nd argument in calcModes(fratio, slope, pa, mod), the slope, is set to 1 it yields an elliptical kappa contour of given axis ratio (fratio) at the radius where the slope of the 3D density profile is -2, which is defined as the scale radius for the NFW profile. To ellipticize the potential instead of the convergence use calcModes(fratio, 2-get_slope(), pa, mod), this produces also an ellipse in the convergence map, but at the radius where the slope is 2-get_slope().
  set_slope(1);
  // If the axis ratio given in the parameter file is set to 1 all ellipticizing routines are skipped.
  if(fratio!=1){
    Rmax = Rmax_to_Rsize_ratio*Rsize;
    //std::cout << getEllipMethod() << " method to ellipticise" << std::endl;
    if(getEllipMethod()==Fourier){
      std::cout << "NFW constructor: slope set to " << get_slope() << std::endl;
      //for(int i=1;i<20;i++){
      //  calcModes(fratio, 0.1*i, pa, mod);
      //}
      //calcModes(fratio, get_slope()-0.5, pa, mod); // to ellipticize potential instead of  kappa take calcModes(fratio, 2-get_slope(), pa, mod);
      calcModes(fratio, get_slope(), pa, mod); // to ellipticize potential instead of  kappa take calcModes(fratio, 2-get_slope(), pa, mod);
      //calcModes(fratio, get_slope()+0.5, pa, mod); // to ellipticize potential instead of  kappa take calcModes(fratio, 2-get_slope(), pa, mod);
      
      for(int i=1;i<Nmod;i++){
        if(mod[i]!=0){set_flag_elliptical(true);};
      }
    }else set_flag_elliptical(true);
    if (getEllipMethod()==Pseudo){
      set_norm_factor();
    }
  }else{
    set_flag_elliptical(false);
    Rmax = Rsize;
  }
}

void LensHaloNFW::make_tables(){
  if(count == 0){
    int i;
    //struct Ig_func g(*this);
    PosType x, dx = maxrm/(PosType)NTABLE;
    
    xtable = new PosType[NTABLE];
    ftable = new PosType[NTABLE];
    gtable = new PosType[NTABLE];
    g2table = new PosType[NTABLE];
    htable = new PosType[NTABLE];
    xgtable = new PosType[NTABLE];
    
    
    for(i = 0 ; i< NTABLE; i++){
      x = i*dx;
      xtable[i] = x;
      ftable[i] = ffunction(x);
      gtable[i] = gfunction(x);
      g2table[i] = g2function(x);
      htable[i] = hfunction(x);
      if(i==0){xgtable[i]=0;}
      if(i!=0){
        xgtable[i] = alpha_int(x);
        //Utilities::nintegrate<Ig_func>(g,1E-4,x,dx/10.);
      }
    }
    
    // modtable[axis ratio 100][potential slope beta 1000][Nmods 32] for Ansatz IV
    
    int j;
    modtable = new PosType**[100];
    
    
    for(i = 0; i < 100; i++){
      modtable[i] = new PosType*[200];
      for(j = 0; j< 200; j++){
        modtable[i][j] = new PosType[Nmod];
      }
    }
    /*
     
     for(i = 0; i<99; i++){
     std::cout<< i << std::endl;
     PosType iq=0.01*(i+1);
     for(j = 0; j< 200; j++){
     PosType beta_r=0.01*(j+1);
     calcModesC(beta_r, iq, pa, mod);
     for(k=0;k<Nmod;k++){
     modtable[i][j][k]=mod[k];
     }
     }
     }
     */
    
  }
  count++;
}

// InterpolateModes was used for Ansatz IV and is an efficient way to calculate the Fourier modes used for elliptisizing the isotropic profiles before the program starts

PosType LensHaloNFW::InterpolateModes(int whichmod, PosType q, PosType b){
  PosType x1,x2,y1,y2,f11,f12,f21,f22;
  int i,j,k;
  int NTABLEB=200;
  int NTABLEQ=99;
  PosType const maxb=2.0;
  PosType const maxq=0.99;
  k=whichmod;
  j=(int)(b/maxb*NTABLEB);
  i=(int)(q/maxq*NTABLEQ);
  f11=modtable[i][j][k];
  f12=modtable[i][j+1][k];
  f21=modtable[i+1][j][k];
  f22=modtable[i+1][j+1][k];
  x1=i*maxq/NTABLEQ;
  x2=(i+1)*maxq/NTABLEQ;
  y1=j*maxb/NTABLEB;
  y2=(j+1)*maxb/NTABLEB;
  //std::cout << "x12y12: " << q << " " << x1 << " " << x2 << " "<< b << " " << y1 << " " << y2 << " " << std::endl;
  //std::cout << "IM: " << f11 << " " << f12 << " " << f21 << " " << f22 << " " << res << std::endl;
  return 1.0/(x2-x1)/(y2-y1)*(f11*(x2-q)*(y2-b)+f21*(q-x1)*(y2-b)+f12*(x2-q)*(b-y1)+f22*(q-x1)*(b-y1));
}


PosType LensHaloNFW::InterpolateFromTable(PosType *table, PosType y) const{
  int j;
  j=(int)(y/maxrm*NTABLE);
  //std::cout << "Interp: " << std::setprecision(7) << y-0.95 << " " << std::setprecision(7) << xtable[j]-0.95 << " " << xtable[j+1] <<std::endl;
  assert(y>=xtable[j] && y<=xtable[j+1]);
  if (j==0)
		{
      if (table==ftable) return ffunction(y);
      if (table==gtable) return gfunction(y);
      if (table==g2table) return g2function(y);
      if (table==htable) return hfunction(y);
      if (table==xgtable) return alpha_int(y);
    }
  return (table[j+1]-table[j])/(xtable[j+1]-xtable[j])*(y-xtable[j]) + table[j];
}


void LensHaloNFW::assignParams(InputParams& params){
  if(!params.get("main_mass",mass)) error_message1("main_mass",params.filename());
  if(!params.get("main_Rsize",Rsize)) error_message1("main_Rsize",params.filename());
  if(!params.get("main_zlens",zlens)) error_message1("main_zlens",params.filename());
  if(!params.get("main_concentration",rscale)) error_message1("main_concentration",params.filename());
  if(!params.get("main_axis_ratio",fratio)){fratio=1; std::cout << "main_axis_ratio not defined in file " << params.filename() << ", hence set to 1." << std::endl;};
  if(!params.get("main_pos_angle",pa)){pa=0; std::cout << "main_pos_angle not defined in file " << params.filename() << ", hence set to 0." << std::endl;};
  if(!params.get("main_ellip_method",main_ellip_method)){if(fratio!=1){main_ellip_method=Pseudo;std::cout << "main_ellip_method is not defined in file " << params.filename() << ", hence set to Pseudo." << endl;};};
  
  
  
  rscale = Rsize/rscale; // was the concentration
  xmax = Rsize/rscale;
}

LensHaloNFW::~LensHaloNFW(){
  --count;
  if(count == 0){
    delete[] xtable;
    delete[] gtable;
    delete[] ftable;
    delete[] g2table;
    delete[] htable;
    delete[] xgtable;
    
    // was used for Ansatz IV
    
    for(int i=0; i<99; i++){
      for(int j=0; j<200; j++){
        delete[] modtable[i][j];
      }
      delete[] modtable[i];
    }
    delete[] modtable;
  }
}

/// Sets the profile to match the mass, Vmax and R_halfmass
void LensHaloNFW::initFromFile(float my_mass, long *seed, float vmax, float r_halfmass){
  
  mass = my_mass;
  
  NFW_Utility nfw_util;
  // Find the NFW profile with the same mass, Vmax and R_halfmass
  nfw_util.match_nfw(vmax,r_halfmass,mass,&rscale,&Rmax);
  Rsize=Rmax;
  rscale = Rsize/rscale; // Was the concentration
  xmax = Rsize/rscale;
  gmax = InterpolateFromTable(gtable,xmax);
 // std::cout << Rmax_halo << " " << Rsize << std::endl;
  
}

void LensHaloNFW::initFromMassFunc(float my_mass, float my_Rsize, float my_rscale, PosType my_slope, long* seed)
{
  LensHalo::initFromMassFunc(my_mass, my_Rsize, my_rscale, my_slope, seed);
  gmax = InterpolateFromTable(gtable,xmax);
}

const long LensHaloPseudoNFW::NTABLE = 10000;
const PosType LensHaloPseudoNFW::maxrm = 100.0;
int LensHaloPseudoNFW::count = 0;

PosType* LensHaloPseudoNFW::xtable = NULL;
PosType* LensHaloPseudoNFW::mhattable = NULL;

LensHaloPseudoNFW::LensHaloPseudoNFW()
: LensHalo()
{
}
/// constructor
LensHaloPseudoNFW::LensHaloPseudoNFW(
                                     float my_mass             /// mass in solar masses
                                     ,float my_Rsize            /// maximum radius in Mpc
                                     ,PosType my_zlens         /// redshift
                                     ,float my_concentration   /// Rsize/rscale
                                     ,PosType my_beta          /// large r slope, see class description
                                     ,float my_fratio          /// axis ratio
                                     ,float my_pa              /// position angle
                                     ,int my_stars_N           /// number of stars, not yet implanted
                                     ,EllipMethod my_ellip_method /// ellipticizing method
)
{
  mass = my_mass;
  Rsize = my_Rsize;
  zlens = my_zlens;
  beta = my_beta;
  fratio = my_fratio;
  pa = my_pa;
  stars_N = my_stars_N;
  
  stars_implanted = false;
  rscale = Rsize/my_concentration;
  xmax = Rsize/rscale;
  
  make_tables();
  
  if(fratio!=1){
    Rmax = Rmax_to_Rsize_ratio*Rsize;
    //std::cout << getEllipMethod() << " method to ellipticise" << std::endl;
    if(getEllipMethod()==Fourier){
      std::cout << "Note: Fourier modes set to ellipticize kappa at slope main_slope+0.5, i.e. "<< get_slope()+0.5 << std::endl;
      calcModes(fratio, get_slope()+0.5, pa, mod);
      for(int i=1;i<Nmod;i++){
        if(mod[i]!=0){set_flag_elliptical(true);};
      }
    }else set_flag_elliptical(true);
    if (getEllipMethod()==Pseudo){
      set_norm_factor();
    }
  }else{
    set_flag_elliptical(false);
    Rmax = Rsize;
  }
}

/// The Fourier modes set to ellipticize kappa at slope main_slope+0.5, i.e. e.g. 1.5 for main_slope = 1. Note that set_slope is overridden for PseudoNFW to recalculate tables for different beta. But only fixed values of beta, i.e. 1,2 and >=3 are allowed!
LensHaloPseudoNFW::LensHaloPseudoNFW(InputParams& params)
{
  assignParams(params);
  make_tables();
  if(fratio!=1){
    Rmax = Rmax_to_Rsize_ratio*Rsize;
    //std::cout << getEllipMethod() << " method to ellipticise" << std::endl;
    if(getEllipMethod()==Fourier){
      std::cout << "Note: Fourier modes set to ellipticize kappa at slope main_slope+0.5, i.e. "<< get_slope()+0.5 << std::endl;
      calcModes(fratio, get_slope()+0.5, pa, mod);
      for(int i=1;i<Nmod;i++){
        //std::cout << mod[i] << std::endl;
        if(mod[i]!=0){set_flag_elliptical(true);};
      }
    }else set_flag_elliptical(true);
    if (getEllipMethod()==Pseudo){
      set_norm_factor();
    }
  }else{
    set_flag_elliptical(false);
    Rmax = Rsize;
  }
}

/// Auxiliary function for PseudoNFW profile
// previously defined in tables.cpp
PosType LensHaloPseudoNFW::mhat(PosType y, PosType beta) const{
  if(y==0) y=1e-5;
  if(beta == 1.0) return y - log(1+y);
  if(beta == 2.0) return log(1+y) - y/(1+y);
  if(beta>=3.0) return ( (1 - beta)*y + pow(1+y,beta-1) - 1)/(beta-2)/(beta-1)/pow(1+y,beta-1);
  
  ERROR_MESSAGE();
  std::cout << "Only beta ==1, ==2 and >=3 are valid" << std::endl;
  exit(1);
  return 0.0;
}


void LensHaloPseudoNFW::make_tables(){
  if(count == 0){
    int i;
    PosType x, dx = maxrm/(PosType)NTABLE;
    
    xtable = new PosType[NTABLE];
    mhattable = new PosType[NTABLE];
    
    for(i = 0 ; i< NTABLE; i++){
      x = i*dx;
      xtable[i] = x;
      mhattable[i] = mhat(x,beta);
    }
    count++;
  }
}

PosType LensHaloPseudoNFW::gfunction(PosType y) const{
  int j;
  j=(int)(y/maxrm*NTABLE);
  assert(y>=xtable[j] && y<=xtable[j+1]);
  if (j==0) return mhat(y,beta);
  return ((mhattable[j+1]-mhattable[j])/(xtable[j+1]-xtable[j])*(y-xtable[j]) + mhattable[j]);
}

PosType LensHaloPseudoNFW::InterpolateFromTable(PosType y) const{
  int j;
  j=(int)(y/maxrm*NTABLE);
  
  assert(y>=xtable[j] && y<=xtable[j+1]);
  if (j==0) return mhat(y,beta);
  return (mhattable[j+1]-mhattable[j])/(xtable[j+1]-xtable[j])*(y-xtable[j]) + mhattable[j];
}

void LensHaloPseudoNFW::initFromMassFunc(float my_mass, float my_Rsize, float my_rscale, PosType my_slope, long *seed){
  LensHalo::initFromMassFunc(my_mass,my_Rsize,my_rscale,my_slope,seed);
  beta = my_slope;
  xmax = my_Rsize/my_rscale;
  make_tables();
}

void LensHaloPseudoNFW::assignParams(InputParams& params){
  if(!params.get("main_mass",mass)) error_message1("main_mass",params.filename());
  if(!params.get("main_Rsize",Rsize)) error_message1("main_Rsize",params.filename());
  if(!params.get("main_zlens",zlens)) error_message1("main_zlens",params.filename());
  if(!params.get("main_concentration",rscale)) error_message1("main_concentration",params.filename());
  if(!params.get("main_slope",beta)) error_message1("main_slope",params.filename());
  if(!params.get("main_axis_ratio",fratio)){fratio=1; std::cout << "main_axis_ratio not defined in file " << params.filename() << ", hence set to 1." << std::endl;};
  if(!params.get("main_pos_angle",pa)){pa=0; std::cout << "main_pos_angle not defined in file " << params.filename() << ", hence set to 0." << std::endl;};
  if(!params.get("main_ellip_method",main_ellip_method)){if(fratio!=1){main_ellip_method=Pseudo;std::cout << "main_ellip_method is not defined in file " << params.filename() << ", hence set to Pseudo. CAUTION: Ellipticizing methods have not been tested with PseudoNFW yet!" << endl;};};
  
  rscale = Rsize/rscale; // was the concentration
  xmax = Rsize/rscale;
}

LensHaloPseudoNFW::~LensHaloPseudoNFW(){
  --count;
  if(count == 0){
    delete[] xtable;
    delete[] mhattable;
  }
}


LensHaloPowerLaw::LensHaloPowerLaw() : LensHalo(){
  beta = 1;
  fratio = 1;
  rscale = xmax = 1.0;
}

/// constructor
LensHaloPowerLaw::LensHaloPowerLaw(
                                   float my_mass       /// mass of halo in solar masses
                                   ,float my_Rsize      /// maximum radius of halo in Mpc
                                   ,PosType my_zlens   /// redshift of halo
                                   ,PosType my_beta    /// logarithmic slop of surface density, kappa \propto r^{-beta}
                                   ,float my_fratio    /// axis ratio in asymetric case
                                   ,float my_pa        /// position angle
                                   ,int my_stars_N     /// number of stars, not yet implanted
                                   ,EllipMethod my_ellip_method /// ellipticizing method
){
  mass=my_mass, Rsize=my_Rsize, zlens=my_zlens;
  beta=my_beta;
  fratio=my_fratio, pa=my_pa, main_ellip_method=my_ellip_method, stars_N=my_stars_N;
  stars_implanted = false;
  rscale = 1;
  xmax = Rsize/rscale ; /// xmax needs to be in initialized before the mass_norm_factor for Pseudo ellip method is calculated via  set_norm_factor()
  //mnorm = renormalization(get_Rmax());
  //std::cout << "PA in PowerLawConstructor: " << pa << std::endl;
  
  
  if(fratio!=1){
    Rmax = Rmax_to_Rsize_ratio*Rsize;
    //std::cout << getEllipMethod() << " method to ellipticise" << std::endl;
    if(getEllipMethod()==Fourier){
      calcModes(fratio, beta, pa, mod);
      for(int i=1;i<Nmod;i++){
        //std::cout << i << " " << mod[i] << std::endl;
        if(mod[i]!=0){set_flag_elliptical(true);};
      }
    }else set_flag_elliptical(true);
    if (getEllipMethod()==Pseudo){
      fratio=0.00890632+0.99209115*pow(fratio,0.33697702); /// translate fratio's needed for kappa into fratio used for potential
      //std::cout << "Pseudo-elliptical method requires fratio transformation, new fratio=" << fratio <<   std::endl;
      set_norm_factor();
    }
  }else{
    set_flag_elliptical(false);
    Rmax = Rsize;
  }
}

LensHaloPowerLaw::LensHaloPowerLaw(InputParams& params){
  assignParams(params);
  /// If the 2nd argument in calcModes(fratio, slope, pa, mod), the slope, is set to 1 it yields an elliptical kappa contour of given axis ratio (fratio) at the radius where the slope of the 3D density profile is -2, which is defined as the scale radius for the NFW profile. To ellipticize the potential instead of the convergence use calcModes(fratio, 2-get_slope(), pa, mod), this produces also an ellipse in the convergence map, but at the radius where the slope is 2-get_slope().
  /// If the axis ratio given in the parameter file is set to 1 all ellipticizing routines are skipped.
  
  // rscale = xmax = 1.0; // Commented in order to have a correct computation of the potential term in the time delay.
  // Replacing it by :
  rscale = 1;
  xmax = Rsize/rscale;
  
  if(fratio!=1){
     Rmax = Rmax_to_Rsize_ratio*Rsize;

    //for(int islope=1;islope<20;islope++){
    //beta=islope*0.1;
    /*
     for(int islope=1;islope<20;islope++){
     for(int ifratio=1;ifratio<10;ifratio++){
     calcModes(ifratio*0.1, islope*0.1, pa, mod);
     for(int i=4;i<Nmod;i=i+4){
     std::cout << i << " " << islope*0.1 << " " << ifratio*0.1 << " "<< mod[i] << " " << modfunc(i, islope*0.1, ifratio*0.1)<< std::endl;
     }
     }
     }
     
     calcModes(fratio, beta, pa, mod);
     
     for(int i=0;i<Nmod;i++){
     std::cout<< "before: " << mod[i] << std::endl;
     mod[i]=modfunc(i, beta, fratio);
     std::cout<< "after: " << mod[i] << std::endl;
     }
     
     */
    //std::cout << getEllipMethod() << " method to ellipticise" << std::endl;
    if(getEllipMethod()==Fourier){
      calcModes(fratio, beta, pa, mod);
      for(int i=1;i<Nmod;i++){
        //std::cout << i << " " << mod[i] << " " << fratio << " " << beta <<  " " << pa << " " <<  std::endl;
        if(mod[i]!=0){set_flag_elliptical(true);};
      }
    }else set_flag_elliptical(true);
    if (getEllipMethod()==Pseudo){
      set_norm_factor();
    }
  }else{
    set_flag_elliptical(false);
    Rmax = Rsize;
  }
  // rscale = xmax = 1.0;
  // mnorm = renormalization(get_Rmax());
  mnorm = 1.;
  
  
}

<<<<<<< HEAD
void LensHaloPowerLaw::initFromMassFunc(float my_mass, float my_Rmax, float my_rscale, PosType my_slope, long *seed){
	LensHalo::initFromMassFunc(my_mass,my_Rmax,my_rscale,my_slope,seed);
	beta = my_slope;
  xmax = my_Rmax/my_rscale;
=======

void LensHaloPowerLaw::initFromMassFunc(float my_mass, float my_Rsize, float my_rscale, PosType my_slope, long *seed){
  LensHalo::initFromMassFunc(my_mass,my_Rsize,my_rscale,my_slope,seed);
  beta = my_slope;
  xmax = my_Rsize/my_rscale;
>>>>>>> f8ebb8cd
}

void LensHaloPowerLaw::assignParams(InputParams& params){
  if(!params.get("main_mass",mass)) error_message1("main_mass",params.filename());
  if(!params.get("main_Rsize",Rsize)) error_message1("main_Rsize",params.filename());
  if(!params.get("main_zlens",zlens)) error_message1("main_zlens",params.filename());
  if(!params.get("main_slope",beta)) error_message1("main_slope, example 1",params.filename());
  //if(beta>=2.0) error_message1("main_slope < 2",params.filename());
  if(!params.get("main_axis_ratio",fratio)){fratio=1; std::cout << "main_axis_ratio not defined in file " << params.filename() << ", hence set to 1." << std::endl;};
  if(!params.get("main_pos_angle",pa)){pa=0.0; std::cout << "main_pos_angle not defined in file " << params.filename() << ", hence set to 0." << std::endl;};
  if(!params.get("main_ellip_method",main_ellip_method)){if(fratio!=1){main_ellip_method=Pseudo;std::cout << "main_ellip_method is not defined in file " << params.filename() << ", hence set to Pseudo." << endl;};};
  
  if(!params.get("main_stars_N",stars_N)) error_message1("main_stars_N",params.filename());
  else if(stars_N){
    assignParams_stars(params);
  }
}

LensHaloPowerLaw::~LensHaloPowerLaw(){
  
}


/*
 LensHaloRealNSIE::LensHaloRealNSIE(float my_mass,float my_Rsize,PosType my_zlens,float my_rscale,float my_sigma
 , float my_rcore,float my_fratio,float my_pa,int my_stars_N){
 mass=my_mass, Rsize=my_Rsize, zlens=my_zlens, rscale=my_rscale;
 sigma=my_sigma, rcore=my_rcore;
 fratio=my_fratio, pa=my_pa, stars_N=my_stars_N;
 stars_implanted = false;
	Rsize = rmaxNSIE(sigma,mass,fratio,rcore);
	Rsize = MAX(1.0,1.0/fratio)*Rsize;  // redefine
	assert(Rmax >= Rsize);
 }
 */

size_t LensHaloRealNSIE::objectCount = 0;
std::vector<double> LensHaloRealNSIE::q_table;
std::vector<double> LensHaloRealNSIE::Fofq_table;

LensHaloRealNSIE::LensHaloRealNSIE(float my_mass,PosType my_zlens,float my_sigma
                                   , float my_rcore,float my_fratio,float my_pa,int my_stars_N)
:LensHalo(){
  mass=my_mass, zlens=my_zlens, rscale=1.0;
  
  sigma=my_sigma, rcore=my_rcore;
  fratio=my_fratio, pa=my_pa, stars_N=my_stars_N;
  stars_implanted = false;
  
  if(fratio  != 1.0) elliptical_flag = true;
  else elliptical_flag = false;
  ++objectCount;
  if(objectCount == 1){   // make table for calculating elliptical integrale
    construct_ellip_tables();
  }

  
  //Rsize = rmaxNSIE(sigma,mass,fratio,rcore);
  //Rmax = MAX(1.0,1.0/fratio)*Rsize;  // redefine
  Rsize = rmax_calc();
  //std::cout << "NSIE " << Rsize << std::endl;
  Rmax = Rmax_to_Rsize_ratio*Rsize;
  if(fratio > 1.0 || fratio < 0.01) throw std::invalid_argument("invalid fratio");
  
  if(rcore > 0.0){
    mass = MassBy1DIntegation(Rsize);
  }
  
}

LensHaloRealNSIE::LensHaloRealNSIE(InputParams& params){
  sigma = 0.;
  zlens = 0.;
  fratio = 0.;
  pa = 0.;
  rcore = 0.;
  
  assignParams(params);

  if(fratio  != 1.0) elliptical_flag = true;
  else elliptical_flag = false;
  ++objectCount;
  if(objectCount == 1){   // make table for calculating elliptical integrale
    construct_ellip_tables();
  }
  //Rsize = rmaxNSIE(sigma,mass,fratio,rcore);
  //Rmax = MAX(1.0,1.0/fratio)*Rsize;  // redefine
  Rsize = rmax_calc();
  Rmax = Rmax_to_Rsize_ratio*Rsize;

  if(fratio > 1.0 || fratio < 0.01) throw std::invalid_argument("invalid fratio");
  
  if(rcore > 0.0){
    mass = MassBy1DIntegation(Rsize);
  }

}

void LensHaloRealNSIE::assignParams(InputParams& params){
  if(!params.get("main_mass",mass)) error_message1("main_mass",params.filename());
  if(!params.get("main_zlens",zlens)) error_message1("main_zlens",params.filename());
  
  if(!params.get("main_sigma",sigma)) error_message1("main_sigma",params.filename());
  if(!params.get("main_core",rcore)) error_message1("main_core",params.filename());
  if(!params.get("main_axis_ratio",fratio)) error_message1("main_axis_ratio",params.filename());
  else if(fratio > 1){
    ERROR_MESSAGE();
    std::cout << "parameter main_axis_ratio must be < 1 in file " << params.filename() << ". Use main_pos_angle to rotate the halo." << std::endl;
    exit(1);
  }
  
  if(!params.get("main_pos_angle",pa)) error_message1("main_pos_angle",params.filename());
  
  if(params.get("main_ellip_method",main_ellip_method)){std::cout << "main_ellip_method is NOT needed in file " << params.filename() << ". RealNSIE produces parametric ellipses!" << endl;};
  
  
  if(!params.get("main_stars_N",stars_N)) error_message1("main_stars_N",params.filename());
  else if(stars_N){
    assignParams_stars(params);
  }
  
}

LensHaloRealNSIE::~LensHaloRealNSIE(){
  --objectCount;
  if(objectCount == 0){
    q_table.resize(0);
    Fofq_table.resize(0);
  }
}

void LensHaloRealNSIE::construct_ellip_tables(){
  int N = 200;
  q_table.resize(N);
  Fofq_table.resize(N);
  q_table[0] = 0.01;
  NormFuncer funcer(q_table[0]);
  Fofq_table[0] = Utilities::nintegrate<NormFuncer,double>(funcer,0.0,pi/2,1.0e-6)*2/pi;
  for(int i=1 ; i < N-1 ; ++i){
    q_table[i] = i*1.0/(N-1) + 0.;
    NormFuncer funcer(q_table[i]);
    Fofq_table[i] = Utilities::nintegrate<NormFuncer,double>(funcer,0.0,pi/2,1.0e-6)*2/pi;
  }
  q_table.back() = 1.0;
  Fofq_table.back() = 1.0;
}

PosType LensHaloRealNSIE::rmax_calc(){
 
  if(fratio == 1.0 || rcore > 0.0)
    return sqrt( pow(mass*Grav*lightspeed*lightspeed*sqrt(fratio)/pi/sigma/sigma + rcore,2)
                                - rcore*rcore );
  
  // This is because there is no easy way of finding the circular Rmax for a fixed mass when rcore != 0
  //if(rcore > 0.0) throw std::runtime_error("rcore must be zero for this constructor");
  
  // asymmetric case
  //NormFuncer funcer(fratio);
  //double ellipticint = Utilities::nintegrate<NormFuncer,double>(funcer,0.0,pi/2,1.0e-6)*2/pi;
  
  double ellipticint = Utilities::InterpolateYvec(q_table,Fofq_table,fratio)*sqrt(fratio);
  
  return mass*Grav*lightspeed*lightspeed/pi/sigma/sigma/ellipticint;
}

/*
 void LensHaloRealNSIE::initFromMass(float my_mass, long *seed){
	mass = my_mass;
	rcore = 0.0;
	sigma = 126*pow(mass/1.0e10,0.25); // From Tully-Fisher and Bell & de Jong 2001
 //std::cout << "Warning: All galaxies are spherical" << std::endl;
	fratio = (ran2(seed)+1)*0.5;  //TODO: Ben change this!  This is a kluge.
	pa = 2*pi*ran2(seed);  //TODO: This is a kluge.
	Rsize = rmaxNSIE(sigma,mass,fratio,rcore);
 
	Rmax = MAX(1.0,1.0/fratio)*Rsize;  // redefine
 
	assert(Rmax >= Rsize);
 }
 
 void LensHaloRealNSIE::initFromFile(float my_mass, long *seed, float vmax, float r_halfmass){
	initFromMass(my_mass,seed);
 }
 
 void LensHaloRealNSIE::initFromMassFunc(float my_mass, float my_Rmax, float my_rscale, PosType my_slope, long *seed){
	initFromMass(my_mass,seed);
 }
 */

/** \brief returns the lensing quantities of a ray in center of mass coordinates.
 *
 *  Warning: This adds to input value of alpha, kappa, gamma, and phi.  They need
 *  to be zeroed out if the contribution of just this halo is wanted.
 */
void LensHalo::force_halo(
                          PosType *alpha          /// deflection solar mass/Mpc
                          ,KappaType *kappa     /// surface density in Msun/Mpc^2 (?)
                          ,KappaType *gamma     /// three components of shear
                          ,KappaType *phi       /// potential in solar masses
                          ,PosType const *xcm   /// position relative to center (Mpc?)
                          ,bool subtract_point /// if true contribution from a point mass is subtracted
                          ,PosType screening   /// the factor by which to scale the mass for screening of the point mass subtraction
)
{
  if (elliptical_flag){
    force_halo_asym(alpha,kappa,gamma,phi,xcm,subtract_point,screening);
    //assert(!isinf(*kappa) );
  }else{
    force_halo_sym(alpha,kappa,gamma,phi,xcm,subtract_point,screening);
    //assert(!isinf(*kappa) );
  }
}

/** \brief returns the lensing quantities of a ray in center of mass coordinates for a symmetric halo
 *
 *  phi is defined here in such a way that it differs from alpha by a sign (as we should have alpha = \nabla_x phi)
 *  but alpha agrees with the rest of the lensing quantities (kappa and gammas).
 *  Warning : Be careful, the sign of alpha is changed in LensPlaneSingular::force !
 *
 */
void LensHalo::force_halo_sym(
                              PosType *alpha     /// solar mass/Mpc
                              ,KappaType *kappa  /// convergence
                              ,KappaType *gamma  /// three components of shear
                              ,KappaType *phi      /// potential solar masses
                              ,PosType const *xcm     /// position relative to center (Mpc)
                              ,bool subtract_point /// if true contribution from a point mass is subtracted
                              ,PosType screening   /// the factor by which to scale the mass for screening of the point mass subtraction
)
{
  
  PosType rcm2 = xcm[0]*xcm[0] + xcm[1]*xcm[1];
  if(rcm2 < 1e-20) rcm2 = 1e-20;
  
  /// intersecting, subtract the point particle
  if(rcm2 < Rmax*Rmax)
  {
    PosType prefac = mass/rcm2/pi;
    PosType x = sqrt(rcm2)/rscale;
    // PosType xmax = Rmax/rscale;
    PosType tmp = (alpha_h(x) + 1.0*subtract_point)*prefac;
    alpha[0] += tmp*xcm[0];
    alpha[1] += tmp*xcm[1];
    
    *kappa += kappa_h(x)*prefac;
    
    tmp = (gamma_h(x) + 2.0*subtract_point) * prefac / rcm2; // ;
    gamma[0] += 0.5*(xcm[0]*xcm[0]-xcm[1]*xcm[1])*tmp;
    gamma[1] += xcm[0]*xcm[1]*tmp;
    /*if (rcm2 < 1E-6){
      std::cout << kappa_h(x)*prefac << " " << 0.5*(xcm[0]*xcm[0]-xcm[1]*xcm[1])*gamma_h(x)*prefac/rcm2 << " "  << xcm[0]*xcm[1]*gamma_h(x)*prefac/rcm2 << " " <<rcm2 << " " << alpha_h(x)*prefac*xcm[0] << " " <<  alpha_h(x)*prefac*xcm[1] <<  std::endl;
    }*/
    *phi += phi_h(x) * mass / pi ;
  }
  else // the point particle is not subtracted
  {
    if (subtract_point == false)
    {
      PosType prefac = screening*mass/rcm2/pi;
      alpha[0] += -1.0 * prefac * xcm[0];
      alpha[1] += -1.0 * prefac * xcm[1];
      
      //std::cout << "rcm2  = " << rcm2 << std::endl;
      //std::cout << "prefac  = " << prefac << std::endl;
      //std::cout << "xcm  = " << xcm[0] << " " << xcm[1] << std::endl;
      
      PosType tmp = -2.0*prefac/rcm2;
      
      // kappa is equal to 0 in the point mass case.
      
      gamma[0] += 0.5*(xcm[0]*xcm[0]-xcm[1]*xcm[1])*tmp;
      gamma[1] += xcm[0]*xcm[1]*tmp;
      *phi += 0.5 * log(rcm2) * mass / pi ;
    }
  }
  
  /// add stars for microlensing
  if(stars_N > 0 && stars_implanted)
  {
    force_stars(alpha,kappa,gamma,xcm);
  }
  
  return;
}
// TODO: put in some comments about the units used
void LensHalo::force_halo_asym(
                               PosType *alpha     /// mass/Mpc
                               ,KappaType *kappa
                               ,KappaType *gamma
                               ,KappaType *phi      /// potential solar masses
                               ,PosType const *xcm
                               ,bool subtract_point /// if true contribution from a point mass is subtracted
                               ,PosType screening   /// the factor by which to scale the mass for screening of the point mass subtraction
){
  
  //float r_size=get_rsize()*Rmax;
  //Rmax=r_size*1.2;

  PosType rcm2 = xcm[0]*xcm[0] + xcm[1]*xcm[1];
  PosType alpha_tmp[2],kappa_tmp,gamma_tmp[2],phi_tmp;
  
  if(rcm2 < 1e-20) rcm2 = 1e-20;
  //std::cout << "rsize , rmax,  mass_norm =" << Rsize << " , " << Rmax << " , " << mass_norm_factor << std::endl;
  //std::cout << subtract_point << std::endl;
  
  /// intersecting, subtract the point particle
  if(rcm2 < Rmax*Rmax){
    double r = sqrt(rcm2); ///rscale;
    double theta;
    if(xcm[0] == 0.0 && xcm[1] == 0.0) theta = 0.0;
    else theta=atan2(xcm[1],xcm[0]);
    if(rcm2 > Rsize*Rsize){
      PosType alpha_iso[2],alpha_ellip[2];
      alpha_ellip[0] = alpha_ellip[1] = 0;
      if(main_ellip_method==Pseudo){alphakappagamma_asym(Rsize,theta, alpha_tmp,&kappa_tmp,gamma_tmp,&phi_tmp);}
      if(main_ellip_method==Fourier){alphakappagamma1asym(Rsize,theta, alpha_tmp,&kappa_tmp,gamma_tmp,&phi_tmp);}
      if(main_ellip_method==Schramm){alphakappagamma2asym(Rsize,theta, alpha_tmp,&kappa_tmp,gamma_tmp,&phi_tmp);}
      if(main_ellip_method==Keeton){alphakappagamma3asym(Rsize,theta, alpha_tmp,&kappa_tmp,gamma_tmp,&phi_tmp);}
      alpha_ellip[0]=alpha_tmp[0]*mass_norm_factor;
      alpha_ellip[1]=alpha_tmp[1]*mass_norm_factor;
      double f1 = (Rmax - r)/(Rmax - Rsize),f2 = (r - Rsize)/(Rmax - Rsize);
      
      PosType tmp = mass/Rmax/pi/r;
      alpha_iso[0] = -1.0*tmp*xcm[0];
      alpha_iso[1] = -1.0*tmp*xcm[1];
      
      alpha[0] += alpha_iso[0]*f2 + alpha_ellip[0]*f1;
      alpha[1] += alpha_iso[1]*f2 + alpha_ellip[1]*f1;
      
      {
        PosType tmp = -2.0*mass/rcm2/pi/rcm2;
        gamma[0] += 0.5*(xcm[0]*xcm[0]-xcm[1]*xcm[1])*tmp;
        gamma[1] += xcm[0]*xcm[1]*tmp;
        //gamma[0] += 0.5*gamma_tmp[0]*mass_norm_factor;
        //gamma[1] += 0.5*gamma_tmp[1]*mass_norm_factor;
        
        *phi += phi_tmp;
  

      }
      
    }else{
      if(main_ellip_method==Pseudo){alphakappagamma_asym(r,theta, alpha_tmp,&kappa_tmp,gamma_tmp,&phi_tmp);}
      if(main_ellip_method==Fourier){alphakappagamma1asym(r,theta, alpha_tmp,&kappa_tmp,gamma_tmp,&phi_tmp);}
      if(main_ellip_method==Schramm){alphakappagamma2asym(r,theta, alpha_tmp,&kappa_tmp,gamma_tmp,&phi_tmp);}
      if(main_ellip_method==Keeton){alphakappagamma3asym(r,theta, alpha_tmp,&kappa_tmp,gamma_tmp,&phi_tmp);}
      
      alpha[0] +=  alpha_tmp[0]*mass_norm_factor;//-1.0*subtract_point*mass/rcm2/pi*xcm[0];
      alpha[1] +=  alpha_tmp[1]*mass_norm_factor;//-1.0*subtract_point*mass/rcm2/pi*xcm[1];

      if(get_switch_flag()==true){  /// case distinction used for elliptical NFWs only (get_switch_flag==true)
        *kappa += kappa_tmp*mass_norm_factor*mass_norm_factor;
        gamma[0] += 0.5*gamma_tmp[0]*mass_norm_factor*mass_norm_factor;
        gamma[1] += 0.5*gamma_tmp[1]*mass_norm_factor*mass_norm_factor;
      }else{
        *kappa += kappa_tmp*mass_norm_factor;
        gamma[0] += 0.5*gamma_tmp[0]*mass_norm_factor;//+1.0*subtract_point*mass/rcm2/pi/rcm2*0.5*(xcm[0]*xcm[0]-xcm[1]*xcm[1]);
        gamma[1] += 0.5*gamma_tmp[1]*mass_norm_factor;//-1.0*subtract_point*mass/rcm2/pi/rcm2*(xcm[0]*xcm[1]);
      }
      
      /*if (rcm2 < 1E-6){
        std::cout << kappa_tmp*mass_norm_factor << " " << 0.5*gamma_tmp[0]*mass_norm_factor<< " "  << 0.5*gamma_tmp[1]*mass_norm_factor << " " <<rcm2 << " " << alpha_tmp[0]*mass_norm_factor << " " << alpha_tmp[1]*mass_norm_factor << std::endl;
      }
      */
      *phi += phi_tmp;
<<<<<<< HEAD
      
      if(subtract_point){
        PosType tmp =  screening*mass_norm_factor*mass/pi/rcm2; // mass_norm_factor
        alpha[0] +=  tmp*xcm[0];
        alpha[1] +=  tmp*xcm[1];
=======
>>>>>>> f8ebb8cd

    }
    
    
    if(subtract_point){
      //std::cout << "DO WE EVEN GET HERE??" << std::endl;
      PosType tmp =  subtract_point*mass/pi/rcm2; // *mass_norm_factor
      alpha[0] +=  tmp*xcm[0];
      alpha[1] +=  tmp*xcm[1];
      
      tmp = 2.0*tmp/rcm2;
      gamma[0] += 0.5*(xcm[0]*xcm[0]-xcm[1]*xcm[1])*tmp;
      gamma[1] += xcm[0]*xcm[1]*tmp;
      
      *phi += 0.5 * log(rcm2) * mass / pi ; // *mass_norm_factor
    }
    
  }
  else // the point particle is not subtracted
  {
    if (subtract_point == false)
    {
      PosType prefac = screening*mass/rcm2/pi;
      alpha[0] += -1.0 * prefac * xcm[0];
      alpha[1] += -1.0 * prefac * xcm[1];
      
      //if(rcm2==1.125){
      //std::cout << "rcm2  = " << rcm2 << std::endl;
      //std::cout << "prefac  = " << prefac << std::endl;
      //std::cout << "xcm  = " << xcm[0] << " " << xcm[1] << std::endl;
      //}
      
      PosType tmp = -2.0*prefac/rcm2;
      
      // kappa is equal to 0 in the point mass case.
      
      gamma[0] += 0.5*(xcm[0]*xcm[0]-xcm[1]*xcm[1])*tmp;
      gamma[1] += xcm[0]*xcm[1]*tmp;
      
      *phi += 0.5 * log(rcm2) * mass / pi ;
    }
  }
  
  /// add stars for microlensing
  if(stars_N > 0 && stars_implanted)
  {
    force_stars(alpha,kappa,gamma,xcm);
  }
  
  return;
}



/* *
 void LensHaloRealNSIE::force_halo(
 PosType *alpha
 ,KappaType *kappa
 ,KappaType *gamma
 ,KappaType *phi
 ,PosType const *xcm
 ,bool subtract_point /// if true contribution from a point mass is subtracted
 ,PosType screening   /// the factor by which to scale the mass for screening of the point mass subtraction
 ){
 
	PosType rcm2 = xcm[0]*xcm[0] + xcm[1]*xcm[1];
	if(rcm2 < 1e-20) rcm2 = 1e-20;
 
 // **** test line
 
	if(rcm2 < Rmax*Rmax){
 PosType ellipR = ellipticRadiusNSIE(xcm,fratio,pa);
 if(ellipR > Rsize){
 // This is the case when the ray is within the NSIE's circular region of influence but outside its elliptical truncation
 
 PosType alpha_out[2],alpha_in[2],rin,x_in[2];
 PosType prefac = -1.0*mass/Rmax/pi;
 PosType r = sqrt(rcm2);
 float units = pow(sigma/lightspeed,2)/Grav/sqrt(fratio); // mass/distance(physical)
 
 alpha_in[0] = alpha_in[1] = 0;
 
 rin = r*Rsize/ellipR;
 
 alpha_out[0] = prefac*xcm[0]/r;
 alpha_out[1] = prefac*xcm[1]/r;
 
 
 x_in[0] = rin*xcm[0]/r;
 x_in[1] = rin*xcm[1]/r;
 
 alphaNSIE(alpha_in,x_in,fratio,rcore,pa);
 alpha_in[0] *= units;  // minus sign removed because already included in alphaNSIE
 alpha_in[1] *= units;
 
 alpha[0] += (r - rin)*(alpha_out[0] - alpha_in[0])/(Rmax - rin) + alpha_in[0];
 alpha[1] += (r - rin)*(alpha_out[1] - alpha_in[1])/(Rmax - rin) + alpha_in[1];
 //alpha[0] -= (r - rin)*(alpha_out[0] - alpha_in[0])/(Rmax - rin) + alpha_in[0];
 //alpha[1] -= (r - rin)*(alpha_out[1] - alpha_in[1])/(Rmax - rin) + alpha_in[1];
 
 {
 // TODO: this makes the kappa and gamma disagree with the alpha as calculated above
 KappaType tmp[2]={0,0};
 PosType xt[2]={0,0};
 float units = pow(sigma/lightspeed,2)/Grav/sqrt(fratio); // mass/distance(physical)
 xt[0]=xcm[0];
 xt[1]=xcm[1];
 
 *kappa += units*kappaNSIE(xt,fratio,rcore,pa);
 gammaNSIE(tmp,xt,fratio,rcore,pa);
 gamma[0] += units*tmp[0];
 gamma[1] += units*tmp[1];
 }
 
 }else{
 PosType xt[2]={0,0},tmp[2]={0,0};
 float units = pow(sigma/lightspeed,2)/Grav/sqrt(fratio); // mass/distance(physical)
 xt[0]=xcm[0];
 xt[1]=xcm[1];
 alphaNSIE(tmp,xt,fratio,rcore,pa);
 
 //alpha[0] = units*tmp[0];  // minus sign removed because already included in alphaNSIE
 //alpha[1] = units*tmp[1];  // Why was the "+=" removed?
 alpha[0] += units*tmp[0];
 alpha[1] += units*tmp[1];
 
 {
 KappaType tmp[2]={0,0};
 *kappa += units*kappaNSIE(xt,fratio,rcore,pa);
 gammaNSIE(tmp,xt,fratio,rcore,pa);
 gamma[0] += units*tmp[0];
 gamma[1] += units*tmp[1];
 }
 }
	}
	else
	{
 if (subtract_point == false)
 {
 PosType prefac = mass/rcm2/pi;
 alpha[0] += -1.0*prefac*xcm[0];
 alpha[1] += -1.0*prefac*xcm[1];
 
 // can turn off kappa and gamma calculations to save times
 {
 PosType tmp = -2.0*prefac/rcm2;
 
 gamma[0] += 0.5*(xcm[0]*xcm[0]-xcm[1]*xcm[1])*tmp;
 gamma[1] += xcm[0]*xcm[1]*tmp;
 }
 }
	}
 
 
	if(subtract_point){
 PosType fac = mass/rcm2/pi;
 alpha[0] += fac*xcm[0];
 alpha[1] += fac*xcm[1];
 
 // can turn off kappa and gamma calculations to save times
 {
 fac = 2.0*fac/rcm2;
 
 gamma[0] += 0.5*(xcm[0]*xcm[0]-xcm[1]*xcm[1])*fac;
 gamma[1] += xcm[0]*xcm[1]*fac;
 }
 
	}
 
 // add stars for microlensing
 if(stars_N > 0 && stars_implanted){
 force_stars(alpha,kappa,gamma,xcm);
 }
 
 return;
 }
  */
void LensHaloRealNSIE::force_halo(
                                  PosType *alpha
                                  ,KappaType *kappa
                                  ,KappaType *gamma
                                  ,KappaType *phi
                                  ,PosType const *xcm
                                  ,bool subtract_point /// if true contribution from a point mass is subtracted
                                  ,PosType screening   /// the factor by which to scale the mass for screening of the point mass subtraction
)
{
  
  PosType rcm2 = xcm[0]*xcm[0] + xcm[1]*xcm[1];
  if(rcm2 < 1e-20) rcm2 = 1e-20;
  if(rcm2 < Rmax*Rmax){
    //PosType ellipR = ellipticRadiusNSIE(xcm,fratio,pa);
    float units = pow(sigma/lightspeed,2)/Grav;///sqrt(fratio); // mass/distance(physical)
    
    if(rcm2 > Rsize*Rsize)
      //if(ellipR > Rsize*Rsize)
    {
      // This is the case when the ray is within the NSIE's circular region of influence but outside its elliptical truncation
      
      PosType alpha_iso[2],alpha_ellip[2];
      //PosType prefac = -1.0*mass/Rmax/pi;
      PosType r = sqrt(rcm2);
      
      //double Rin = sqrt(rcm2)*Rsize/ellipR;
      
      double f1 = (Rmax - r)/(Rmax - Rsize),f2 = (r - Rsize)/(Rmax - Rsize);
      //double f1 = (Rmax - r)/(Rmax - Rin),f2 = (r - Rin)/(Rmax - Rin);
      
      // SIE solution
      alpha_ellip[0] = alpha_ellip[1] = 0;
      alphaNSIE(alpha_ellip,xcm,fratio,rcore,pa);
      alpha_ellip[0] *= units;
      alpha_ellip[1] *= units;
      
      // SIS solution
      //alpha_iso[0] = alpha_iso[1] = 0;
      //alphaNSIE(alpha_iso,xcm,1,rcore,pa);
      //alpha_iso[0] *= units;
      //alpha_iso[1] *= units;
      //
      
      // point mass solution
      // PosType tmp = mass/rcm2/pi;
      PosType tmp = mass/Rsize/pi/r;
      alpha_iso[0] = -1.0*tmp*xcm[0];
      alpha_iso[1] = -1.0*tmp*xcm[1];
      
      alpha[0] += alpha_iso[0]*f2 + alpha_ellip[0]*f1;
      alpha[1] += alpha_iso[1]*f2 + alpha_ellip[1]*f1;
      
      {
        PosType tmp = -2.0*mass/rcm2/pi/rcm2;
        
        gamma[0] += 0.5*(xcm[0]*xcm[0]-xcm[1]*xcm[1])*tmp;
        gamma[1] += xcm[0]*xcm[1]*tmp;
        
        /*  test lines to be uncommented
         PosType tmp = -2.0*prefac/rcm2;
         gamma[0] += 0.5*(xcm[0]*xcm[0]-xcm[1]*xcm[1])*tmp*f2;
         gamma[1] += xcm[0]*xcm[1]*tmp*f2;
         
<<<<<<< HEAD
          gamma[0] += 0.5*(xcm[0]*xcm[0]-xcm[1]*xcm[1])*tmp;
          gamma[1] += xcm[0]*xcm[1]*tmp;

          /*  test lines to be uncommented
           PosType tmp = -2.0*prefac/rcm2;
          gamma[0] += 0.5*(xcm[0]*xcm[0]-xcm[1]*xcm[1])*tmp*f2;
          gamma[1] += xcm[0]*xcm[1]*tmp*f2;
          
          KappaType tmp_k[2]={0,0};
          *kappa += units*kappaNSIE(xcm,fratio,rcore,pa)*f1;
          gammaNSIE(tmp_k,xcm,fratio,rcore,pa);
          gamma[0] += units*tmp_k[0]*f1;
          gamma[1] += units*tmp_k[1]*f1;
           */
        }
      }
      else
      {
        PosType xt[2]={0,0},tmp[2]={0,0};
        float units = pow(sigma/lightspeed,2)/Grav/sqrt(fratio); // mass/distance(physical)
        xt[0]=xcm[0];
        xt[1]=xcm[1];
        alphaNSIE(tmp,xt,fratio,rcore,pa);
        
        //alpha[0] = units*tmp[0];  // minus sign removed because already included in alphaNSIE
        //alpha[1] = units*tmp[1];  // Why was the "+=" removed?
        alpha[0] += units*tmp[0];
        alpha[1] += units*tmp[1];
        {
          KappaType tmp[2]={0,0};
          *kappa += units*kappaNSIE(xt,fratio,rcore,pa);
          gammaNSIE(tmp,xt,fratio,rcore,pa);
          gamma[0] += units*tmp[0];
          gamma[1] += units*tmp[1];
        }
=======
         KappaType tmp_k[2]={0,0};
         *kappa += units*kappaNSIE(xcm,fratio,rcore,pa)*f1;
         gammaNSIE(tmp_k,xcm,fratio,rcore,pa);
         gamma[0] += units*tmp_k[0]*f1;
         gamma[1] += units*tmp_k[1]*f1;
         */
>>>>>>> f8ebb8cd
      }
      
    }
    else
    {
      PosType xt[2]={0,0},tmp[2]={0,0};
      xt[0]=xcm[0];
      xt[1]=xcm[1];
      alphaNSIE(tmp,xt,fratio,rcore,pa);
      
      //alpha[0] = units*tmp[0];  // minus sign removed because already included in alphaNSIE
      //alpha[1] = units*tmp[1];  // Why was the "+=" removed?
      alpha[0] += units*tmp[0];//*sqrt(fratio);
      alpha[1] += units*tmp[1];//*sqrt(fratio);
      {
        KappaType tmp[2]={0,0};
        *kappa += units*kappaNSIE(xt,fratio,rcore,pa);///sqrt(fratio);
        gammaNSIE(tmp,xt,fratio,rcore,pa);
        gamma[0] += units*tmp[0];
        gamma[1] += units*tmp[1];
        //if (rcm2 < 1E-9){
         //std::cout << units*kappaNSIE(xt,fratio,rcore,pa) << " " <<  units*tmp[0] << " "  <<  units*tmp[1] << " " << rcm2 <<std::endl;
        //}
      }
<<<<<<< HEAD
=======
    }
    
    
    if(subtract_point)
    {
      PosType fac = screening*mass/rcm2/pi;
      alpha[0] += fac*xcm[0];
      alpha[1] += fac*xcm[1];
      
      {
        fac = 2.0*fac/rcm2;
        
        gamma[0] += 0.5*(xcm[0]*xcm[0]-xcm[1]*xcm[1])*fac;
        gamma[1] += xcm[0]*xcm[1]*fac;
      }
>>>>>>> f8ebb8cd
    }
    
  }
  else
  {
    // outside of the halo
<<<<<<< HEAD
		if (!subtract_point)
		{
			PosType prefac = mass/rcm2/pi;
			alpha[0] += -1.0*prefac*xcm[0];
			alpha[1] += -1.0*prefac*xcm[1];
=======
    if (subtract_point == false)
    {
      PosType prefac = mass/rcm2/pi;
      alpha[0] += -1.0*prefac*xcm[0];
      alpha[1] += -1.0*prefac*xcm[1];
>>>>>>> f8ebb8cd
      
      {
        PosType tmp = -2.0*prefac/rcm2;
        
        gamma[0] += 0.5*(xcm[0]*xcm[0]-xcm[1]*xcm[1])*tmp;
        gamma[1] += xcm[0]*xcm[1]*tmp;
      }
    }
  }
  
  
  // add stars for microlensing
  if(stars_N > 0 && stars_implanted)
  {
    force_stars(alpha,kappa,gamma,xcm);
  }
  
  return;
}
/**/



const long LensHaloHernquist::NTABLE = 100000;
const PosType LensHaloHernquist::maxrm = 100.0;
int LensHaloHernquist::count = 0;

PosType* LensHaloHernquist::xtable = NULL;
PosType* LensHaloHernquist::ftable = NULL;
PosType* LensHaloHernquist::gtable = NULL;
PosType* LensHaloHernquist::g2table = NULL;
PosType* LensHaloHernquist::htable = NULL;
PosType* LensHaloHernquist::xgtable = NULL;

/*
 LensHaloHernquist::LensHaloHernquist()
 : LensHalo(), gmax(0)
 {
	make_tables();
	gmax = InterpolateFromTable(gtable,xmax);
 }
 */
LensHaloHernquist::LensHaloHernquist(float my_mass,float my_Rsize,PosType my_zlens,float my_rscale,float my_fratio,float my_pa,int my_stars_N, EllipMethod my_ellip_method){
  
  mass=my_mass, Rsize=my_Rsize, zlens=my_zlens, rscale=my_rscale;
  fratio=my_fratio, pa=my_pa, stars_N=my_stars_N;
  stars_implanted = false;
  
  xmax = Rsize/rscale;
  make_tables();
  gmax = InterpolateFromTable(gtable,xmax);
  
  set_slope(1);
  /// If the axis ratio given in the parameter file is set to 1 all ellipticizing routines are skipped.
  if(fratio!=1){
    Rmax = Rmax_to_Rsize_ratio*Rsize;
    //std::cout << getEllipMethod() << " method to ellipticise" << std::endl;
    if(getEllipMethod()==Fourier){
      //std::cout << "Hernquist constructor: slope set to " << get_slope() << std::endl;
      calcModes(fratio, get_slope(), pa, mod); // to ellipticize potential instead of kappa use (fratio, get_slope()-2, pa, mod)
      for(int i=1;i<Nmod;i++){
        if(mod[i]!=0){set_flag_elliptical(true);};
      }
    }else set_flag_elliptical(true);
    if (getEllipMethod()==Pseudo){
      fratio=0.00890632+0.99209115*pow(fratio,0.33697702);
      set_norm_factor();
    }
  }else{
    set_flag_elliptical(false);
    Rmax = Rsize;
  }
}

LensHaloHernquist::LensHaloHernquist(InputParams& params)
{
  assignParams(params);
  make_tables();
  gmax = InterpolateFromTable(gtable,xmax);
  
  set_slope(1);
  /// If the axis ratio given in the parameter file is set to 1 all ellipticizing routines are skipped.
  if(fratio!=1){
    //std::cout << getEllipMethod() << " method to ellipticise" << std::endl;
    if(getEllipMethod()==Fourier){
      std::cout << "Hernquist constructor: slope set to " << get_slope() << std::endl;
      calcModes(fratio, get_slope(), pa, mod); // to ellipticize potential instead of kappa use (fratio, get_slope()-2, pa, mod)
      for(int i=1;i<Nmod;i++){
        if(mod[i]!=0){set_flag_elliptical(true);};
      }
    }else set_flag_elliptical(true);
    if (getEllipMethod()==Pseudo){
      set_norm_factor();
    }
  }else set_flag_elliptical(false);
}

void LensHaloHernquist::make_tables(){
  if(count == 0){
    int i;
    PosType x, dx = maxrm/(PosType)NTABLE;
    
    xtable = new PosType[NTABLE];
    ftable = new PosType[NTABLE];
    gtable = new PosType[NTABLE];
    htable = new PosType[NTABLE];
    g2table = new PosType[NTABLE];
    xgtable = new PosType[NTABLE];
    
    for(i = 0 ; i< NTABLE; i++){
      x = i*dx;
      xtable[i] = x;
      ftable[i] = ffunction(x);
      gtable[i] = gfunction(x);
      htable[i] = hfunction(x);
      g2table[i] = g2function(x);
      if(i==0){xgtable[i]=0;}
      if(i!=0){
        xgtable[i] = alpha_int(x);
      }
    }
  }
  count++;
}



PosType LensHaloHernquist::InterpolateFromTable(PosType *table, PosType y) const{
  int j;
  j=(int)(y/maxrm*NTABLE);
  
  assert(y>=xtable[j] && y<=xtable[j+1]);
  if (j==0)
		{
      if (table==ftable) return ffunction(y);
      if (table==gtable) return gfunction(y);
      if (table==g2table) return g2function(y);
      if (table==htable) return hfunction(y);
      if (table==xgtable) return alpha_int(y);
    }
  return (table[j+1]-table[j])/(xtable[j+1]-xtable[j])*(y-xtable[j]) + table[j];
}

void LensHaloHernquist::assignParams(InputParams& params){
  if(!params.get("main_mass",mass)) error_message1("main_mass",params.filename());
  if(!params.get("main_Rsize",Rsize)) error_message1("main_Rsize",params.filename());
  if(!params.get("main_zlens",zlens)) error_message1("main_zlens",params.filename());
  if(!params.get("main_rscale",rscale)) error_message1("main_rscale",params.filename());
  xmax = Rsize/rscale;
  if(!params.get("main_axis_ratio",fratio)){fratio=1; std::cout << "main_axis_ratio not defined in file " << params.filename() << ", hence set to 1." << std::endl;};
  if(!params.get("main_pos_angle",pa)){pa=0; std::cout << "main_pos_angle not defined in file " << params.filename() << ", hence set to 0." << std::endl;};
  if(!params.get("main_ellip_method",main_ellip_method)){if(fratio!=1){main_ellip_method=Pseudo;std::cout << "main_ellip_method is not defined in file " << params.filename() << ", hence set to Pseudo." << endl;};};
  if(!params.get("main_stars_N",stars_N)) error_message1("main_stars_N",params.filename());
  else if(stars_N){
    assignParams_stars(params);
    
    std::cout << "Rsize " << Rsize <<std::endl;
  }
  
}

LensHaloHernquist::~LensHaloHernquist(){
  --count;
  if(count == 0){
    delete[] xtable;
    delete[] gtable;
    delete[] ftable;
    delete[] htable;
    delete[] g2table;
    delete[] xgtable;
  }
}

const long LensHaloJaffe::NTABLE = 100000;
const PosType LensHaloJaffe::maxrm = 100.0;
int LensHaloJaffe::count = 0;

PosType* LensHaloJaffe::xtable = NULL;
PosType* LensHaloJaffe::ftable = NULL;
PosType* LensHaloJaffe::gtable = NULL;
PosType* LensHaloJaffe::g2table = NULL;
PosType* LensHaloJaffe::xgtable = NULL;


//PosType* LensHaloJaffe::htable = NULL;
/*
 LensHaloJaffe::LensHaloJaffe()
 : LensHalo(), gmax(0)
 {
	make_tables();
	gmax = InterpolateFromTable(gtable,xmax);
 }
 */
LensHaloJaffe::LensHaloJaffe(float my_mass,float my_Rsize,PosType my_zlens,float my_rscale,float my_fratio,float my_pa,int my_stars_N, EllipMethod my_ellip_method){
  
  mass=my_mass, Rsize=my_Rsize, zlens=my_zlens, rscale=my_rscale;
  fratio=my_fratio, pa=my_pa, stars_N=my_stars_N;
  stars_implanted = false;
  xmax = Rsize/rscale;
  make_tables();
  gmax = InterpolateFromTable(gtable,xmax);
  
  set_slope(1);
  if(fratio!=1){
    Rmax = Rmax_to_Rsize_ratio*Rsize;
    //std::cout << getEllipMethod() << " method to ellipticise" << std::endl;
    if(getEllipMethod()==Fourier){
      //std::cout << "Jaffe constructor: slope set to " << get_slope() << std::endl;
      calcModes(fratio, get_slope(), pa, mod);
      for(int i=1;i<Nmod;i++){
        if(mod[i]!=0){set_flag_elliptical(true);};
      }
    }else set_flag_elliptical(true);
    if (getEllipMethod()==Pseudo){
      fratio=0.00890632+0.99209115*pow(fratio,0.33697702);
      set_norm_factor();
    }
  }else{
    set_flag_elliptical(false);
    Rmax = Rsize;
  }
}

LensHaloJaffe::LensHaloJaffe(InputParams& params)
{
  assignParams(params);
  make_tables();
  gmax = InterpolateFromTable(gtable,xmax);
  
  set_slope(1);
  
  /// If the axis ratio given in the parameter file is set to 1 all ellipticizing routines are skipped.
  if(fratio!=1){
    //std::cout << getEllipMethod() << " method to ellipticise" << std::endl;
    if(getEllipMethod()==Fourier){
      std::cout << "Jaffe constructor: slope set to " << get_slope() << std::endl;
      calcModes(fratio, get_slope(), pa, mod);
      for(int i=1;i<Nmod;i++){
        if(mod[i]!=0){set_flag_elliptical(true);};
      }
    }else set_flag_elliptical(true);
    if (getEllipMethod()==Pseudo){
      set_norm_factor();
    }
  }else set_flag_elliptical(false);
}

void LensHaloJaffe::make_tables(){
  if(count == 0){
    int i;
    PosType x, dx = maxrm/(PosType)NTABLE;
    
    xtable = new PosType[NTABLE];
    ftable = new PosType[NTABLE];
    gtable = new PosType[NTABLE];
    g2table = new PosType[NTABLE];
    xgtable = new PosType[NTABLE];
    
    for(i = 0 ; i< NTABLE; i++){
      x = i*dx;
      xtable[i] = x;
      ftable[i] = ffunction(x);
      gtable[i] = gfunction(x);
      g2table[i] = g2function(x);
      if(i==0){xgtable[i]=0;}
      if(i!=0){
        xgtable[i] = alpha_int(x);
      }
    }
  }
  count++;
}

PosType LensHaloJaffe::InterpolateFromTable(PosType *table, PosType y) const{
  int j;
  j=(int)(y/maxrm*NTABLE);
  
  assert(y>=xtable[j] && y<=xtable[j+1]);
  if (j==0)
		{
      if (table==ftable) return ffunction(y);
      if (table==gtable) return gfunction(y);
      if (table==g2table) return g2function(y);
      if (table==xgtable) return alpha_int(y);
    }
  return (table[j+1]-table[j])/(xtable[j+1]-xtable[j])*(y-xtable[j]) + table[j];
}

void LensHaloJaffe::assignParams(InputParams& params){
  if(!params.get("main_mass",mass)) error_message1("main_mass",params.filename());
  if(!params.get("main_Rsize",Rsize)) error_message1("main_Rsize",params.filename());
  if(!params.get("main_zlens",zlens)) error_message1("main_zlens",params.filename());
  if(!params.get("main_rscale",rscale)) error_message1("main_rscale",params.filename());
  xmax = Rsize/rscale;
  if(!params.get("main_axis_ratio",fratio)){fratio=1; std::cout << "main_axis_ratio not defined in file " << params.filename() << ", hence set to 1." << std::endl;};
  if(!params.get("main_pos_angle",pa)){pa=0; std::cout << "main_pos_angle not defined in file " << params.filename() << ", hence set to 0." << std::endl;};
  
  if(!params.get("main_ellip_method",main_ellip_method)){if(fratio!=1){main_ellip_method=Pseudo;std::cout << "main_ellip_method is not defined in file " << params.filename() << ", hence set to Pseudo." << endl;};};
  
  if(!params.get("main_stars_N",stars_N)) error_message1("main_stars_N",params.filename());
  else if(stars_N){
    assignParams_stars(params);
  }
  
}

LensHaloJaffe::~LensHaloJaffe(){
  --count;
  if(count == 0){
    delete[] xtable;
    delete[] gtable;
    delete[] ftable;
    delete[] g2table;
    delete[] xgtable;
  }
}





LensHaloDummy::LensHaloDummy()
: LensHalo()
{
  //	mass = 0.;
}

LensHaloDummy::LensHaloDummy(float my_mass,float my_Rsize,PosType my_zlens,float my_rscale, int my_stars_N){
  mass=my_mass, Rsize=my_Rsize, zlens=my_zlens, rscale=my_rscale;
  stars_N=my_stars_N;
  stars_implanted = false;
  posHalo[0] = posHalo[1] = 0.0;
}

LensHaloDummy::LensHaloDummy(InputParams& params)
: LensHalo()
{
  assignParams(params);
  //	mass = 0.;
}

void LensHaloDummy::initFromMassFunc(float my_mass, float my_Rsize, float my_rscale, PosType my_slope, long *seed){
  mass = 1.e-10;
  Rsize = my_Rsize;
  rscale = my_rscale;
  xmax = Rsize/rscale;
  Rmax = Rsize;
}


void LensHaloDummy::force_halo(PosType *alpha
                               ,KappaType *kappa
                               ,KappaType *gamma
                               ,KappaType *phi
                               ,PosType const *xcm
                               ,bool subtract_point
                               ,PosType screening   /// the factor by which to scale the mass for screening of the point mass subtraction
)
{
  PosType rcm2 = xcm[0]*xcm[0] + xcm[1]*xcm[1];
  PosType prefac = mass/rcm2/pi;
  PosType tmp = subtract_point*prefac;
  alpha[0] += tmp*xcm[0];
  alpha[1] += tmp*xcm[1];
  
  // intersecting, subtract the point particle
  if(subtract_point)
  {
    PosType x = screening*sqrt(rcm2)/rscale;
    
    // can turn off kappa and gamma calculations to save times
    {
      *kappa += kappa_h(x)*prefac;
      
      tmp = (gamma_h(x) + 2.0*subtract_point)*prefac/rcm2;
      
      gamma[0] += 0.5*(xcm[0]*xcm[0]-xcm[1]*xcm[1])*tmp;
      gamma[1] += xcm[0]*xcm[1]*tmp;
      
      *phi += phi_h(x);
    }
  }
  
  // add stars for microlensing
  if(stars_N > 0 && stars_implanted)
  {
    force_stars(alpha,kappa,gamma,xcm);
  }
  
}

void LensHaloDummy::assignParams(InputParams& params)
{
  if(!params.get("main_zlens",zlens)) error_message1("main_zlens",params.filename());
  
  if(params.get("main_ellip_method",main_ellip_method)){std::cout << "main_ellip_method is NOT needed in file " << params.filename() << ". LensHaloDummy does not require ellipticity!" << endl;};
}

std::size_t LensHalo::Nparams() const
{
  return 0;
}

PosType LensHalo::getParam(std::size_t p) const
{
  switch(p)
  {
    default:
      throw std::invalid_argument("bad parameter index for getParam()");
  }
}

PosType LensHalo::setParam(std::size_t p, PosType val)
{
  switch(p)
  {
    default:
      throw std::invalid_argument("bad parameter index for setParam()");
  }
}

void LensHalo::printCSV(std::ostream&, bool header) const
{
  const std::type_info& type = typeid(*this);
  std::cerr << "LensHalo subclass " << type.name() << " does not implement printCSV()" << std::endl;
  std::exit(1);
}

/// calculates the mass within radius R by integating kappa in theta and R, used only for testing
PosType LensHalo::MassBy2DIntegation(PosType R){
  LensHalo::DMDR dmdr(this);
  
  return Utilities::nintegrate<LensHalo::DMDR,PosType>(dmdr,-12,log(R),1.0e-5);
}
/// calculates the mass within radius R by integating alpha on a ring and using Gauss' law, used only for testing
PosType LensHalo::MassBy1DIntegation(PosType R){
  LensHalo::DMDTHETA dmdtheta(R,this);
  
  return R*Utilities::nintegrate<LensHalo::DMDTHETA,PosType>(dmdtheta, 0, 2*pi, 1.0e-6)/2;
}

/// calculates the average gamma_t for LensHalo::test()
double LensHalo::test_average_gt(PosType R){
  struct test_gt_func f(R,this);
  return Utilities::nintegrate<test_gt_func>(f,0.0,2.*pi,1.0e-3);
}

// returns <kappa> x 2pi on a ring at R
double LensHalo::test_average_kappa(PosType R){
  struct test_kappa_func f(R,this);
  return Utilities::nintegrate<test_kappa_func>(f,0.0,2.*pi,1.0e-3);
}

/// Three tests: 1st - Mass via 1D integration vs mass via 2D integration. 2nd: gamma_t=alpha/r - kappa(R) which can be used for spherical distributions. Deviations are expected for axis ratios <1. For the latter case we use the next test. 3rd: The average along a circular aperture of gamma_t should be equal to <kappa(<R)> minus the average along a circular aperture over kappa. Note that also  alpha/r - kappa is checked for consistency with kappa(<R)-<kappa(R)>. For axis ratios < 1 the factor between the two is expected to be of order O(10%).
bool LensHalo::test(){
  std::cout << "test alpha's consistance with kappa by comparing mass interior to a radius by 1D integration and Gauss' law and by 2D integration" << std::endl << "  The total internal mass is " << mass << std::endl;
  
  std::cout << "R/Rmax     R/Rsize     Mass 1 D         Mass 2 D         (m1 - m2)/m1       m2/m1" << std::endl;
  
  int N=25;
  PosType m1,m2;
  for(int i=1;i<N;++i){
    m1 = MassBy1DIntegation(Rmax*i/(N-4));
    m2 = MassBy2DIntegation(Rmax*i/(N-4));
    std::cout <<  i*1./(N-4) << "      " << Rmax/Rsize*i/(N-4) << "      " << m1 << "       "
    << m2 << "        "<< (m1-m2)/m1 << "      " << m2/m1  << std::endl;
    
  }
  
  
  PosType r;
  
  std::cout << "test gamma_t's consistance with kappa and alpha by comparing gamma_t to alpha/r - kappa along the x-axis" << std::endl
  << "Not expected to be equal for asymmetric cases."<< std::endl;
  std::cout << std::endl <<"R/Rmax         R/Rsize         gamma_t       alpha/r - kappa          alpha/r           kappa        delta/gt "  << std::endl;
  for(int i=1;i<N;++i){
    r = Rmax*i/(N-2);
    
    PosType alpha[2] = {0,0},x[2] = {0,0};
    KappaType kappa = 0,gamma[3] = {0,0,0} ,phi=0;
    
    x[0] = r;
    x[1] = 0;
    
    force_halo(alpha,&kappa,gamma,&phi,x);
    
    std::cout << r/Rmax << "      " << r/Rsize << "       " <<  -gamma[0]  << "         " << -alpha[0]/r - kappa << "         " << -alpha[0]/r << "         " << kappa << "      " <<  (alpha[0]/r + kappa)/gamma[0]   <<std::endl;
  }
  
  
  std::cout << "test average tangential shear's, gamma_t's, consistance with the average convergence at a radius, kappa(r) and average kappa within a radius calculated using alpha and Gauss' law.  gamma_t should be equal to <kappa>_R - kappa(R)" << std::endl;
  std::cout << std::endl <<"R/Rmax         R/Rsize        gamma_t       <kappa>_R-kappa(R)       <kappa>_R            kappa(R)     [<kappa>_R-kappa(R)]/gt  " << std::endl;
  
  
  for(int i=1;i<N;++i){
    r = Rmax*i/(N-2);
    
    //integrate over t
    PosType average_gt, average_kappa;
    average_gt=test_average_gt(r)/2/pi;
    average_kappa=test_average_kappa(r)/2/pi;
    m1 = MassBy1DIntegation(r)/pi/r/r;
    
    
    std::cout << r/Rmax << "       "  << r/Rsize << "       " << -1.0*average_gt << "         " << m1-average_kappa << "         " <<  m1 << "          " <<  average_kappa << "         "  << -1.0*(m1-average_kappa)/average_gt << std::endl;
    
    
    PosType alpha[2] = {0,0},x[2] = {0,0};
    KappaType kappa = 0,gamma[3] = {0,0,0} ,phi=0;
    x[0] = r;
    x[1] = 0;
    force_halo(alpha,&kappa,gamma,&phi,x);
    /*
     assert( abs(-1.0*(m1-average_kappa)/average_gt-1.) < 1e-2 ); // <g_t> = <k(<R)>-<kappa(R)> test
     if(!elliptical_flag){
     assert( abs(abs(-alpha[0]/r)/m1-1.) < 1e-1 ); // alpha/r ~ <kappa(R)>
     assert( abs(abs(alpha[0]/r + kappa)/gamma[0])-1.0 < 1e-2); // g_t = alpha/r - kappa test
     }
     */
    
    // This is a list of possible assertion test that can be made
    //if(!elliptical_flag){
    //std::cout << abs(abs(-alpha[0]/r)/m1-1.)  << std::endl;
    //assert( abs(abs(-alpha[0]/r)/m1-1.) < 1e-1 ); // alpha/r ~ <kappa(R)>
    //std::cout << abs(abs(alpha[0]/r + kappa)/gamma[0])-1.0 << std::endl;
    //assert( abs(abs(alpha[0]/r + kappa)/gamma[0])-1.0 < 1e-2); // g_t = alpha/r - kappa test
    //}
    //std::cout << abs(-1.0*(m1-average_kappa)/average_gt-1.) << std::endl;
    //std::cout << abs( -alpha[0]/r - kappa ) / abs(m1-average_kappa  ) -1.  << std::endl;
    //assert( abs( -alpha[0]/r - kappa ) / abs(m1-average_kappa  ) -1.  < 1 ); // alpha/r ~ <kappa(R)>
    
    
  }
  
  return true;
};

/// The following functions calculate the integrands of the Schramm 1990 method to obtain elliptical halos
PosType LensHalo::DALPHAXDM::operator()(PosType m){
  
  double ap = m*m*a2 + lambda,bp = m*m*b2 + lambda;
  double p2 = x[0]*x[0]/ap/ap/ap/ap + x[1]*x[1]/bp/bp/bp/bp;  // actually the inverse of equation (5) in Schramm 1990
  PosType tmp = m*(isohalo->get_Rsize());
  KappaType kappa=0;
  
  double xiso=tmp/isohalo->rscale;
  //PosType alpha[2]={0,0},tm[2] = {m*(isohalo->get_Rsize()),0};
  //KappaType kappam=0,gamma[2]={0,0},phi;
  
  kappa=isohalo->kappa_h(xiso)/pi/xiso/xiso*isohalo->mass;
  
  //isohalo->force_halo_sym(alpha,&kappam,gamma,&phi,tm);
  //std::cout << "kappa: " << kappa << " " << kappam << " " << kappa/kappam << std::endl;
  assert(kappa >= 0.0);
  std::cout << "output x: " << m << " " << m*kappa/(ap*ap*ap*bp*p2) << std::endl;
  
  return m*kappa/(ap*ap*ap*bp*p2); // integrand of equation (28) in Schramm 1990
}

PosType LensHalo::DALPHAYDM::operator()(PosType m){
  
  double ap = m*m*a2 + lambda,bp = m*m*b2 + lambda;
  double p2 = x[0]*x[0]/ap/ap/ap/ap + x[1]*x[1]/bp/bp/bp/bp;  // actually the inverse of equation (5) in Schramm 1990
  PosType tmp = m*(isohalo->get_Rsize());
  KappaType kappa=0;
  double xiso=tmp/isohalo->rscale;
  //PosType alpha[2]={0,0},tm[2] = {m*(isohalo->get_Rsize()),0};
  //KappaType kappam=0,gamma[2]={0,0},phi;
  
  kappa=isohalo->kappa_h(xiso)/pi/xiso/xiso*isohalo->mass;
  //isohalo->force_halo_sym(alpha,&kappam,gamma,&phi,tm);
  //std::cout << "kappa: " << kappa << " " << kappam << " " << kappa/kappam <<   std::endl;
  assert(kappa >= 0.0);
  return m*kappa/(ap*bp*bp*bp*p2); // integrand of equation (29) in Schramm 1990
}

//bool LensHaloZcompare(LensHalo *lh1,LensHalo *lh2){return (lh1->getZlens() < lh2->getZlens());}
//bool compare(LensHalo *lh1,LensHalo *lh2){return (lh1->getZlens() < lh2->getZlens());}<|MERGE_RESOLUTION|>--- conflicted
+++ resolved
@@ -629,18 +629,11 @@
   
 }
 
-<<<<<<< HEAD
-void LensHaloPowerLaw::initFromMassFunc(float my_mass, float my_Rmax, float my_rscale, PosType my_slope, long *seed){
-	LensHalo::initFromMassFunc(my_mass,my_Rmax,my_rscale,my_slope,seed);
-	beta = my_slope;
-  xmax = my_Rmax/my_rscale;
-=======
 
 void LensHaloPowerLaw::initFromMassFunc(float my_mass, float my_Rsize, float my_rscale, PosType my_slope, long *seed){
   LensHalo::initFromMassFunc(my_mass,my_Rsize,my_rscale,my_slope,seed);
   beta = my_slope;
   xmax = my_Rsize/my_rscale;
->>>>>>> f8ebb8cd
 }
 
 void LensHaloPowerLaw::assignParams(InputParams& params){
@@ -1006,14 +999,6 @@
       }
       */
       *phi += phi_tmp;
-<<<<<<< HEAD
-      
-      if(subtract_point){
-        PosType tmp =  screening*mass_norm_factor*mass/pi/rcm2; // mass_norm_factor
-        alpha[0] +=  tmp*xcm[0];
-        alpha[1] +=  tmp*xcm[1];
-=======
->>>>>>> f8ebb8cd
 
     }
     
@@ -1255,50 +1240,12 @@
          gamma[0] += 0.5*(xcm[0]*xcm[0]-xcm[1]*xcm[1])*tmp*f2;
          gamma[1] += xcm[0]*xcm[1]*tmp*f2;
          
-<<<<<<< HEAD
-          gamma[0] += 0.5*(xcm[0]*xcm[0]-xcm[1]*xcm[1])*tmp;
-          gamma[1] += xcm[0]*xcm[1]*tmp;
-
-          /*  test lines to be uncommented
-           PosType tmp = -2.0*prefac/rcm2;
-          gamma[0] += 0.5*(xcm[0]*xcm[0]-xcm[1]*xcm[1])*tmp*f2;
-          gamma[1] += xcm[0]*xcm[1]*tmp*f2;
-          
-          KappaType tmp_k[2]={0,0};
-          *kappa += units*kappaNSIE(xcm,fratio,rcore,pa)*f1;
-          gammaNSIE(tmp_k,xcm,fratio,rcore,pa);
-          gamma[0] += units*tmp_k[0]*f1;
-          gamma[1] += units*tmp_k[1]*f1;
-           */
-        }
-      }
-      else
-      {
-        PosType xt[2]={0,0},tmp[2]={0,0};
-        float units = pow(sigma/lightspeed,2)/Grav/sqrt(fratio); // mass/distance(physical)
-        xt[0]=xcm[0];
-        xt[1]=xcm[1];
-        alphaNSIE(tmp,xt,fratio,rcore,pa);
-        
-        //alpha[0] = units*tmp[0];  // minus sign removed because already included in alphaNSIE
-        //alpha[1] = units*tmp[1];  // Why was the "+=" removed?
-        alpha[0] += units*tmp[0];
-        alpha[1] += units*tmp[1];
-        {
-          KappaType tmp[2]={0,0};
-          *kappa += units*kappaNSIE(xt,fratio,rcore,pa);
-          gammaNSIE(tmp,xt,fratio,rcore,pa);
-          gamma[0] += units*tmp[0];
-          gamma[1] += units*tmp[1];
-        }
-=======
          KappaType tmp_k[2]={0,0};
          *kappa += units*kappaNSIE(xcm,fratio,rcore,pa)*f1;
          gammaNSIE(tmp_k,xcm,fratio,rcore,pa);
          gamma[0] += units*tmp_k[0]*f1;
          gamma[1] += units*tmp_k[1]*f1;
          */
->>>>>>> f8ebb8cd
       }
       
     }
@@ -1323,8 +1270,6 @@
          //std::cout << units*kappaNSIE(xt,fratio,rcore,pa) << " " <<  units*tmp[0] << " "  <<  units*tmp[1] << " " << rcm2 <<std::endl;
         //}
       }
-<<<<<<< HEAD
-=======
     }
     
     
@@ -1340,26 +1285,17 @@
         gamma[0] += 0.5*(xcm[0]*xcm[0]-xcm[1]*xcm[1])*fac;
         gamma[1] += xcm[0]*xcm[1]*fac;
       }
->>>>>>> f8ebb8cd
     }
     
   }
   else
   {
     // outside of the halo
-<<<<<<< HEAD
-		if (!subtract_point)
-		{
-			PosType prefac = mass/rcm2/pi;
-			alpha[0] += -1.0*prefac*xcm[0];
-			alpha[1] += -1.0*prefac*xcm[1];
-=======
     if (subtract_point == false)
     {
       PosType prefac = mass/rcm2/pi;
       alpha[0] += -1.0*prefac*xcm[0];
       alpha[1] += -1.0*prefac*xcm[1];
->>>>>>> f8ebb8cd
       
       {
         PosType tmp = -2.0*prefac/rcm2;
