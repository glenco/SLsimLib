--- conflicted
+++ resolved
@@ -283,12 +283,8 @@
 
 LensHaloPowerLaw::LensHaloPowerLaw() : LensHalo(){
 	rscale = 1.0;
-<<<<<<< HEAD
-    beta = -2;
-=======
   beta = -2;
   xmax = 1.0;
->>>>>>> 25a1b734
 }
 
 LensHaloPowerLaw::LensHaloPowerLaw(InputParams& params){
