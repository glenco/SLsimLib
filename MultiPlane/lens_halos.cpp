/*
 * lens_halos.cpp
 *
 *  Created on: 06.05.2013
 *      Author: mpetkova
 */

#include "slsimlib.h"

using namespace std;

LensHalo::LensHalo(){
	rscale = 1.0;
	mass = Rmax = xmax = posHalo[0] = posHalo[1] = 0.0;
	stars_implanted = false;
}

LensHalo::LensHalo(InputParams& params){
	assignParams(params);
	stars_implanted = false;
    posHalo[0] = posHalo[1] = 0.0;
}


void LensHalo::initFromMassFunc(float my_mass, float my_Rmax, float my_rscale, PosType my_slope, long *seed){
	mass = my_mass;
	Rmax = my_Rmax;
	rscale = my_rscale;
  xmax = Rmax/rscale;
}

void LensHalo::error_message1(std::string parameter,std::string file){
	ERROR_MESSAGE();
	std::cout << "Parameter " << parameter << " is needed to construct a LensHalo.  It needs to be set in parameter file " << file << "!" << std::endl;
	exit(0);
}

void LensHalo::assignParams(InputParams& params){
	if(!params.get("mass",mass)) error_message1("mass",params.filename());
	if(!params.get("Rmax",Rmax)) error_message1("Rmax",params.filename());
	if(!params.get("z_lens",zlens)) error_message1("z_lens",params.filename());
}

void LensHalo::PrintStars(bool show_stars) const
{
std::cout << std::endl << "Nstars "<<stars_N << std::endl << std::endl;
if(stars_N>0){
	if(star_Nregions > 0)
		std::cout << "stars_Nregions "<<star_Nregions << std::endl;
	std::cout << "stars_massscale "<<star_massscale << std::endl;
	std::cout << "stars_fstars "<<star_fstars << std::endl;
	std::cout << "stars_theta_force "<<star_theta_force << std::endl;
	if(show_stars){
		if(stars_implanted){
		  for(int i=0 ; i < stars_N ; ++i) std::cout << "    x["<<i<<"]="
						    << stars_xp[i][0] << " " << stars_xp[i][1] << std::endl;
		}else std::cout << "stars are not implanted yet" << std::endl;
	}
}
}

void LensHalo::force_stars(
		PosType *alpha     /// mass/Mpc
		,KappaType *kappa
		,KappaType *gamma
		,PosType const *xcm     /// physical position on lens plane
		,bool no_kappa
		)
{
    PosType alpha_tmp[2];
    KappaType gamma_tmp[3], tmp = 0;
    KappaType phi;

    gamma_tmp[0] = gamma_tmp[1] = gamma_tmp[2] = 0.0;
    alpha_tmp[0] = alpha_tmp[1] = 0.0;

 	 substract_stars_disks(xcm,alpha,kappa,gamma);

	 // do stars with tree code
    star_tree->force2D_recur(xcm,alpha_tmp,&tmp,gamma_tmp,&phi,no_kappa);

    alpha[0] -= star_massscale*alpha_tmp[0];
    alpha[1] -= star_massscale*alpha_tmp[1];

    if(!no_kappa){
      *kappa += star_massscale*tmp;
      gamma[0] -= star_massscale*gamma_tmp[0];
      gamma[1] -= star_massscale*gamma_tmp[1];
    }
  
}

LensHalo::~LensHalo()
{
}

const long LensHaloNFW::NTABLE = 10000;
const PosType LensHaloNFW::maxrm = 100.0;
int LensHaloNFW::count = 0;

PosType* LensHaloNFW::xtable = NULL;
PosType* LensHaloNFW::ftable = NULL;
PosType* LensHaloNFW::gtable = NULL;
PosType* LensHaloNFW::g2table = NULL;
PosType* LensHaloNFW::htable = NULL;

LensHaloNFW::LensHaloNFW()
: LensHalo(), gmax(0)
{
	make_tables();
	gmax = InterpolateFromTable(gtable, xmax);
}

LensHaloNFW::LensHaloNFW(InputParams& params)
{
	assignParams(params);
	make_tables();
	gmax = InterpolateFromTable(gtable, xmax);
    
    set_slope(1);
    std::cout << "NFW constructor: " << get_slope() << std::endl;

    calcModes(fratio, 2.0-get_slope(), pa+pi/2, mod);
    for(int i=1;i<Nmod;i++){
        //std::cout << mod[i] << std::endl;
        if(mod[i]!=0){set_flag_elliptical(true);};
    }
    std::cout << "if mods!=0 this must be 1: " << get_flag_elliptical() << std::endl;

}

void LensHaloNFW::make_tables(){
	if(count == 0){
		int i;
		PosType x, dx = maxrm/(PosType)NTABLE;

		xtable = new PosType[NTABLE];
		ftable = new PosType[NTABLE];
		gtable = new PosType[NTABLE];
		g2table = new PosType[NTABLE];
		htable = new PosType[NTABLE];

		for(i = 0 ; i< NTABLE; i++){
			x = i*dx;
			xtable[i] = x;
			ftable[i] = ffunction(x);
			gtable[i] = gfunction(x);
			g2table[i] = g2function(x);
			htable[i] = hfunction(x);
		}
  }
  count++;
}

PosType LensHaloNFW::InterpolateFromTable(PosType *table, PosType y){
	int j;
	j=(int)(y/maxrm*NTABLE);

	assert(y>=xtable[j] && y<=xtable[j+1]);
	if (j==0)
		{
		if (table==ftable) return ffunction(y);
		if (table==gtable) return gfunction(y);
		if (table==g2table) return g2function(y);
		if (table==htable) return hfunction(y);
		}
	return (table[j+1]-table[j])/(xtable[j+1]-xtable[j])*(y-xtable[j]) + table[j];
}


void LensHaloNFW::assignParams(InputParams& params){
	if(!params.get("main_mass",mass)) error_message1("main_mass",params.filename());
	if(!params.get("main_Rmax",Rmax)) error_message1("main_Rmax",params.filename());
	if(!params.get("main_zlens",zlens)) error_message1("main_zlens",params.filename());
	if(!params.get("main_concentration",rscale)) error_message1("main_concentration",params.filename());
    if(!params.get("main_axis_ratio",fratio)){fratio=1; std::cout << "main_axis_ratio not defined in file " << params.filename() << ", hence set to 1." << std::endl;};
    if(!params.get("main_pos_angle",pa)){pa=0; std::cout << "main_pos_angle not defined in file " << params.filename() << ", hence set to 0." << std::endl;};
	rscale = Rmax/rscale; // was the concentration
  xmax = Rmax/rscale;

}

LensHaloNFW::~LensHaloNFW(){
	--count;
	if(count == 0){
		delete[] xtable;
		delete[] gtable;
		delete[] ftable;
		delete[] g2table;
		delete[] htable;
	}
}

/// Sets the profile to match the mass, Vmax and R_halfmass
void LensHaloNFW::initFromFile(float my_mass, long *seed, float vmax, float r_halfmass){

	mass = my_mass;

	NFW_Utility nfw_util;

	// Find the NFW profile with the same mass, Vmax and R_halfmass
	nfw_util.match_nfw(vmax,r_halfmass,mass,&rscale,&Rmax);
	rscale = Rmax/rscale; // Was the concentration
    xmax = Rmax/rscale;
    gmax = InterpolateFromTable(gtable,xmax);
}

void LensHaloNFW::initFromMassFunc(float my_mass, float my_Rmax, float my_rscale, PosType my_slope, long* seed)
{
	LensHalo::initFromMassFunc(my_mass, my_Rmax, my_rscale, my_slope, seed);
    gmax = InterpolateFromTable(gtable,xmax);
}

const long LensHaloPseudoNFW::NTABLE = 10000;
const PosType LensHaloPseudoNFW::maxrm = 100.0;
int LensHaloPseudoNFW::count = 0;

PosType* LensHaloPseudoNFW::xtable = NULL;
PosType* LensHaloPseudoNFW::mhattable = NULL;

LensHaloPseudoNFW::LensHaloPseudoNFW()
: LensHalo()
{
}

LensHaloPseudoNFW::LensHaloPseudoNFW(InputParams& params)
{
	assignParams(params);
	make_tables();
}

/// Auxiliary function for PseudoNFW profile
// previously defined in tables.cpp
PosType LensHaloPseudoNFW::mhat(PosType y, PosType beta){
  if(y==0) y=1e-5;
	if(beta == 1.0) return y - log(1+y);
	if(beta == 2.0) return log(1+y) - y/(1+y);
	if(beta>=3.0) return ( (1 - beta)*y + pow(1+y,beta-1) - 1)/(beta-2)/(beta-1)/pow(1+y,beta-1);

	ERROR_MESSAGE();
	std::cout << "Only beta ==1, ==2 and >=3 are valid" << std::endl;
	exit(1);
	return 0.0;
}


void LensHaloPseudoNFW::make_tables(){
	if(count == 0){
		int i;
		PosType x, dx = maxrm/(PosType)NTABLE;

		xtable = new PosType[NTABLE];
		mhattable = new PosType[NTABLE];

		for(i = 0 ; i< NTABLE; i++){
			x = i*dx;
			xtable[i] = x;
			mhattable[i] = mhat(x,beta);
		}

		count++;
	}
}

PosType LensHaloPseudoNFW::InterpolateFromTable(PosType y){
	int j;
	j=(int)(y/maxrm*NTABLE);

	assert(y>=xtable[j] && y<=xtable[j+1]);
	if (j==0) return mhat(y,beta);
	return (mhattable[j+1]-mhattable[j])/(xtable[j+1]-xtable[j])*(y-xtable[j]) + mhattable[j];
}

void LensHaloPseudoNFW::initFromMassFunc(float my_mass, float my_Rmax, float my_rscale, PosType my_slope, long *seed){
	LensHalo::initFromMassFunc(my_mass,my_Rmax,my_rscale,my_slope,seed);
	beta = my_slope;
  xmax = my_Rmax/my_rscale;
	make_tables();
}

void LensHaloPseudoNFW::assignParams(InputParams& params){
	if(!params.get("main_mass",mass)) error_message1("main_mass",params.filename());
	if(!params.get("main_Rmax",Rmax)) error_message1("main_Rmax",params.filename());
	if(!params.get("main_zlens",zlens)) error_message1("main_zlens",params.filename());
	if(!params.get("main_concentration",rscale)) error_message1("main_concentration",params.filename());
	if(!params.get("main_slope",beta)) error_message1("main_slope",params.filename());
    if(!params.get("main_axis_ratio",fratio)){fratio=1; std::cout << "main_axis_ratio not defined in file " << params.filename() << ", hence set to 1." << std::endl;};
    if(!params.get("main_pos_angle",pa)){pa=0; std::cout << "main_pos_angle not defined in file " << params.filename() << ", hence set to 0." << std::endl;};
	rscale = Rmax/rscale; // was the concentration
  xmax = Rmax/rscale;
}

LensHaloPseudoNFW::~LensHaloPseudoNFW(){
    --count;
    if(count == 0){
    	delete[] xtable;
    	delete[] mhattable;
    }
}


LensHaloPowerLaw::LensHaloPowerLaw() : LensHalo(){
  beta = 1;
  fratio = 1;
  rscale = xmax = 1.0;
}

LensHaloPowerLaw::LensHaloPowerLaw(InputParams& params){
	assignParams(params);
    calcModes(fratio, 2.0-beta, pa, mod);
    for(int i=1;i<Nmod;i++){
        //std::cout << mod[i] << std::endl;
        if(mod[i]!=0){set_flag_elliptical(true);};
    }
    //if(get_flag_elliptical()==false){beta=-beta;}; /// TODO the beta used for calculating kappa,gamma,alpha in the symmetric cases is a factor of -1 different from the asymmetric case
    std::cout << "if mods!=0 this must be 1: " << get_flag_elliptical() << std::endl;
    rscale = xmax = 1.0;
}

void LensHaloPowerLaw::initFromMassFunc(float my_mass, float my_Rmax, float my_rscale, PosType my_slope, long *seed){
	LensHalo::initFromMassFunc(my_mass,my_Rmax,my_rscale,my_slope,seed);
	beta = my_slope;
    xmax = my_Rmax/my_rscale;
}

void LensHaloPowerLaw::assignParams(InputParams& params){
	if(!params.get("main_mass",mass)) error_message1("main_mass",params.filename());
	if(!params.get("main_Rmax",Rmax)) error_message1("main_Rmax",params.filename());
	if(!params.get("main_zlens",zlens)) error_message1("main_zlens",params.filename());
	if(!params.get("main_slope",beta)) error_message1("main_slope, example -1",params.filename());
    if(beta>=2.0) error_message1("main_slope < 2",params.filename());
    if(!params.get("main_axis_ratio",fratio)){fratio=1; std::cout << "main_axis_ratio not defined in file " << params.filename() << ", hence set to 1." << std::endl;};
    if(!params.get("main_pos_angle",pa)){pa=0; std::cout << "main_pos_angle not defined in file " << params.filename() << ", hence set to 0." << std::endl;};


	if(!params.get("main_stars_N",stars_N)) error_message1("main_stars_N",params.filename());
    else if(stars_N){
    	assignParams_stars(params);
    }
}

LensHaloPowerLaw::~LensHaloPowerLaw(){

}


LensHaloSimpleNSIE::LensHaloSimpleNSIE() : LensHalo(){
	sigma = 0.;
	zlens = 0.;
	fratio = 0.;
	pa = 0.;
	rcore = 0.;

}

LensHaloSimpleNSIE::LensHaloSimpleNSIE(InputParams& params){
	sigma = 0.;
	zlens = 0.;
	fratio = 0.;
	pa = 0.;
	rcore = 0.;

	assignParams(params);
}

void LensHaloSimpleNSIE::assignParams(InputParams& params){
	if(!params.get("main_mass",mass)) error_message1("main_mass",params.filename());
	if(!params.get("main_zlens",zlens)) error_message1("main_zlens",params.filename());

	if(!params.get("main_sigma",sigma)) error_message1("main_sigma",params.filename());
	if(!params.get("main_core",rcore)) error_message1("main_core",params.filename());
	if(!params.get("main_axis_ratio",fratio)) error_message1("main_axis_ratio",params.filename());
  else if(fratio > 1){
    ERROR_MESSAGE();
    std::cout << "parameter main_axis_ratio must be < 1 in file " << params.filename() << ". Use main_pos_angle to rotate the halo." << std::endl;
    exit(1);
  }

	if(!params.get("main_pos_angle",pa)) error_message1("main_pos_angle",params.filename());

	Rsize = rmaxNSIE(sigma,mass,fratio,rcore);
	Rmax = MAX(1.0,1.0/fratio)*Rsize;  // redefine

	assert(Rmax >= Rsize);

	if(!params.get("main_stars_N",stars_N)) error_message1("main_stars_N",params.filename());
    else if(stars_N){
    	assignParams_stars(params);
    }

}

LensHaloSimpleNSIE::~LensHaloSimpleNSIE(){

}
void LensHaloSimpleNSIE::initFromMass(float my_mass, long *seed){
	mass = my_mass;
	rcore = 0.0;
	sigma = 126*pow(mass/1.0e10,0.25); // From Tully-Fisher and Bell & de Jong 2001
  //std::cout << "Warning: All galaxies are spherical" << std::endl;
	fratio = (ran2(seed)+1)*0.5;  //TODO: Ben change this!  This is a kluge.
	pa = 2*pi*ran2(seed);  //TODO: This is a kluge.
	Rsize = rmaxNSIE(sigma,mass,fratio,rcore);
	Rmax = MAX(1.0,1.0/fratio)*Rsize;  // redefine

	assert(Rmax >= Rsize);
}

void LensHaloSimpleNSIE::initFromFile(float my_mass, long *seed, float vmax, float r_halfmass){
	initFromMass(my_mass,seed);
}

void LensHaloSimpleNSIE::initFromMassFunc(float my_mass, float my_Rmax, float my_rscale, PosType my_slope, long *seed){
	initFromMass(my_mass,seed);
}

void LensHalo::force_halo(
	PosType *alpha     /// mass/Mpc
    ,KappaType *kappa
    ,KappaType *gamma
    ,KappaType *phi
    ,double const *xcm
    ,bool kappa_off
    ,bool subtract_point /// if true contribution from a point mass is subtracted
    ){
    //std::cout << "In lens_halo.cpp force_halo " << elliptical << std::endl;
    bool IsElliptical=get_flag_elliptical();
	if (IsElliptical==true){
        force_halo_asym(alpha,kappa,gamma,xcm,kappa_off,subtract_point);
    }else{
        force_halo_sym(alpha,kappa,gamma,phi,xcm,kappa_off,subtract_point);
	}
}


void LensHalo::force_halo_sym(
		PosType *alpha     /// mass/Mpc
		,KappaType *kappa
		,KappaType *gamma
        ,KappaType *phi    // PHI BY Fabien
		,PosType const *xcm
		,bool kappa_off
		,bool subtract_point /// if true contribution from a point mass is subtracted
		){

	PosType rcm2 = xcm[0]*xcm[0] + xcm[1]*xcm[1];
	if(rcm2 < 1e-20) rcm2 = 1e-20;

	/// intersecting, subtract the point particle
	if(rcm2 < Rmax*Rmax)
    {
		PosType prefac = mass/rcm2/pi;
		PosType x = sqrt(rcm2)/rscale;
		//PosType xmax = Rmax/rscale;

        //PosType tmp = (alpha_h(x,xmax) + 1.0*subtract_point)*prefac;
		PosType tmp = (alpha_h(x) + 1.0*subtract_point)*prefac;
		alpha[0] += tmp*xcm[0];
        //std::cout << alpha_h(x) << std::endl;
		alpha[1] += tmp*xcm[1];


		// can turn off kappa and gamma calculations to save times
		if(!kappa_off)
        {
			*kappa += kappa_h(x)*prefac;
<<<<<<< HEAD
			if(x<4.185 && x>4.18){
                std::cout << "in force_sym: " <<  x << " " <<  kappa_h(x) << std::endl;
            }
=======
>>>>>>> ffc0ff8f

			tmp = (gamma_h(x) + 2.0*subtract_point) * prefac / rcm2;
			gamma[0] += 0.5*(xcm[0]*xcm[0]-xcm[1]*xcm[1])*tmp;
			gamma[1] += xcm[0]*xcm[1]*tmp;

            // PHI BY Fabien
            *phi += phi_h(x); // Giving the distance x is useless, this functions just does "return 1"... does it make sense ?
		}
	}
	else // the point particle is not subtracted
	{
		if (subtract_point == false)
		{
			PosType prefac = mass/rcm2/pi;
			alpha[0] += -1.0 * prefac * xcm[0];
			alpha[1] += -1.0 * prefac * xcm[1];

			// can turn off kappa and gamma calculations to save times
			if(!kappa_off)
            {
				PosType tmp = -2.0*prefac/rcm2;
                
                // PHI BY Fabien : does not look that kappa is computed here.

				gamma[0] += 0.5*(xcm[0]*xcm[0]-xcm[1]*xcm[1])*tmp;
				gamma[1] += xcm[0]*xcm[1]*tmp;
                
                // PHI BY Fabien
                *phi += 0.0; // I guess this is useless.
			}
		}
	}

    /// add stars for microlensing
    if(stars_N > 0 && stars_implanted)
    {
   	 force_stars(alpha,kappa,gamma,xcm,kappa_off);
    }


	return;
}

void LensHalo::force_halo_asym(
		PosType *alpha     /// mass/Mpc
		,KappaType *kappa
		,KappaType *gamma
		,double const *xcm
		,bool kappa_off
		,bool subtract_point /// if true contribution from a point mass is subtracted
		){
	std::ofstream dfunc;
	dfunc.open( "dfunc.dat", ios::out | ios::app );
            
	double rcm2 = xcm[0]*xcm[0] + xcm[1]*xcm[1];
    

	if(rcm2 < 1e-20) rcm2 = 1e-20;

	/// intersecting, subtract the point particle
	if(rcm2 < Rmax*Rmax){
		double x = sqrt(rcm2)/rscale;
		double theta;
        
        if(xcm[0] == 0.0 && xcm[1] == 0.0) theta = 0.0;
        else theta=atan2(xcm[1],xcm[0]);
        
        double prefac = mass/rcm2/pi; //mass/rscale/rscale/pi;

		//double xmax = Rmax/rscale;
		//double tmp = (alpha_h(x,xmax) + 1.0*subtract_point)*prefac;
        PosType alpha_tmp[2];
        
        alpha_asym(x,theta, alpha_tmp);
		double tmp =  1.0*subtract_point*prefac;
		alpha[0] +=  alpha_tmp[0]*prefac*xcm[0] + tmp*xcm[0];
        alpha[1] +=  alpha_tmp[1]*prefac*xcm[1] + tmp*xcm[1];

		// can turn off kappa and gamma calculations to save times
		if(!kappa_off){
			*kappa += kappa_asym(x,theta)*prefac;
        
			//	dfunc << x << " " << theta << " " << kappa_asym(x,theta) << " " << xcm[0] << " " << xcm[1] << std::endl;
			//}
            //std::cout << x << std::endl;
            PosType gamma_tmp[2];
            gamma_asym(x,theta,gamma_tmp);
			tmp = (2.0*subtract_point)*prefac/rcm2;
			//gamma[0] += 0.5*(xcm[0]*xcm[0]-xcm[1]*xcm[1])*(tmp+gamma_tmp[0]*prefac/rcm2);
            //std::cout << prefac << std::endl;
            gamma[0] += 0.5*(xcm[0]*xcm[0]-xcm[1]*xcm[1])*tmp+gamma_tmp[0]*prefac/rcm2;
            gamma[1] += xcm[0]*xcm[1]*tmp+gamma_tmp[1]*prefac/rcm2;
			//gamma[1] += xcm[0]*xcm[1]*(tmp+gamma_tmp[0]*prefac/rcm2);
            

		}

	}
	else
	{
		if (subtract_point == false)
		{
			double prefac = mass/rcm2/pi;
			alpha[0] += -1.0*prefac*xcm[0];
			alpha[1] += -1.0*prefac*xcm[1];

			// can turn off kappa and gamma calculations to save times
			if(!kappa_off){
				double tmp = -2.0*prefac/rcm2;

				gamma[0] += 0.5*(xcm[0]*xcm[0]-xcm[1]*xcm[1])*tmp;
				gamma[1] += xcm[0]*xcm[1]*tmp;
			}
		}
	}

    // add stars for microlensing
    if(stars_N > 0 && stars_implanted){
   	 force_stars(alpha,kappa,gamma,xcm,kappa_off);
    }


	return;
}



/*

void LensHaloSimpleNSIE::force_halo(
		PosType *alpha
		,KappaType *kappa
		,KappaType *gamma
		,PosType *xcm
		,bool no_kappa
		,bool subtract_point /// if true contribution from a point mass is subtracted
){

	PosType rcm2 = xcm[0]*xcm[0] + xcm[1]*xcm[1];
	if(rcm2 < 1e-20) rcm2 = 1e-20;

  //**** test line

	if(rcm2 < Rmax*Rmax){
		PosType ellipR = ellipticRadiusNSIE(xcm,fratio,pa);
		if(ellipR > Rsize){
			// This is the case when the ray is within the NSIE's circular region of influence but outside its elliptical truncation

			PosType alpha_out[2],alpha_in[2],rin,x_in[2];
			PosType prefac = -1.0*mass/Rmax/pi;
			PosType r = sqrt(rcm2);
			float units = pow(sigma/lightspeed,2)/Grav/sqrt(fratio); // mass/distance(physical)

 			alpha_in[0] = alpha_in[1] = 0;
     
      rin = r*Rsize/ellipR;
     
			alpha_out[0] = prefac*xcm[0]/r;
			alpha_out[1] = prefac*xcm[1]/r;


			x_in[0] = rin*xcm[0]/r;
			x_in[1] = rin*xcm[1]/r;

			alphaNSIE(alpha_in,x_in,fratio,rcore,pa);
			alpha_in[0] *= units;  // minus sign removed because already included in alphaNSIE
			alpha_in[1] *= units;
      
			alpha[0] += (r - rin)*(alpha_out[0] - alpha_in[0])/(Rmax - rin) + alpha_in[0];
			alpha[1] += (r - rin)*(alpha_out[1] - alpha_in[1])/(Rmax - rin) + alpha_in[1];
			//alpha[0] -= (r - rin)*(alpha_out[0] - alpha_in[0])/(Rmax - rin) + alpha_in[0];
			//alpha[1] -= (r - rin)*(alpha_out[1] - alpha_in[1])/(Rmax - rin) + alpha_in[1];
      
			if(!no_kappa){
        // TODO: this makes the kappa and gamma disagree with the alpha as calculated above
				KappaType tmp[2]={0,0};
        PosType xt[2]={0,0};
        float units = pow(sigma/lightspeed,2)/Grav/sqrt(fratio); // mass/distance(physical)
        xt[0]=xcm[0];
        xt[1]=xcm[1];
        
				*kappa += units*kappaNSIE(xt,fratio,rcore,pa);
				gammaNSIE(tmp,xt,fratio,rcore,pa);
				gamma[0] += units*tmp[0];
				gamma[1] += units*tmp[1];
			}

		}else{
			PosType xt[2]={0,0},tmp[2]={0,0};
			float units = pow(sigma/lightspeed,2)/Grav/sqrt(fratio); // mass/distance(physical)
			xt[0]=xcm[0];
			xt[1]=xcm[1];
			alphaNSIE(tmp,xt,fratio,rcore,pa);
      
			//alpha[0] = units*tmp[0];  // minus sign removed because already included in alphaNSIE
			//alpha[1] = units*tmp[1];  // Why was the "+=" removed?
			alpha[0] += units*tmp[0];
			alpha[1] += units*tmp[1];

			if(!no_kappa){
				KappaType tmp[2]={0,0};
				*kappa += units*kappaNSIE(xt,fratio,rcore,pa);
				gammaNSIE(tmp,xt,fratio,rcore,pa);
				gamma[0] += units*tmp[0];
				gamma[1] += units*tmp[1];
			}
		}
	}
	else
	{
		if (subtract_point == false)
		{
			PosType prefac = mass/rcm2/pi;
			alpha[0] += -1.0*prefac*xcm[0];
			alpha[1] += -1.0*prefac*xcm[1];

			// can turn off kappa and gamma calculations to save times
			if(!no_kappa){
				PosType tmp = -2.0*prefac/rcm2;

				gamma[0] += 0.5*(xcm[0]*xcm[0]-xcm[1]*xcm[1])*tmp;
				gamma[1] += xcm[0]*xcm[1]*tmp;
			}
		}
	}


	if(subtract_point){
		PosType fac = mass/rcm2/pi;
		alpha[0] += fac*xcm[0];
		alpha[1] += fac*xcm[1];

		// can turn off kappa and gamma calculations to save times
		if(!no_kappa){
			fac = 2.0*fac/rcm2;

			gamma[0] += 0.5*(xcm[0]*xcm[0]-xcm[1]*xcm[1])*fac;
			gamma[1] += xcm[0]*xcm[1]*fac;
		}

	}

    // add stars for microlensing
    if(stars_N > 0 && stars_implanted){
   	 force_stars(alpha,kappa,gamma,xcm,no_kappa);
    }

       return;
}
*/
void LensHaloSimpleNSIE::force_halo(
                                    PosType *alpha
                                    ,KappaType *kappa
                                    ,KappaType *gamma
                                    ,KappaType *phi      // PHI BY Fabien
                                    ,PosType *xcm
                                    ,bool no_kappa
                                    ,bool subtract_point /// if true contribution from a point mass is subtracted
                                    )
{
  
	PosType rcm2 = xcm[0]*xcm[0] + xcm[1]*xcm[1];
	if(rcm2 < 1e-20) rcm2 = 1e-20;
  
  //**** test line
  
	if(rcm2 < Rmax*Rmax)
    {
		PosType ellipR = ellipticRadiusNSIE(xcm,fratio,pa);
        
		if(rcm2 > Rsize*Rsize)
        {
        // This is the case when the ray is within the NSIE's circular region of influence but outside its elliptical truncation
      
        PosType alpha_iso[2],alpha_ellip[2];
        PosType prefac = -1.0*mass/Rmax/pi;
        PosType r = sqrt(rcm2);
        float units = pow(sigma/lightspeed,2)/Grav/sqrt(fratio); // mass/distance(physical)
      
        double f1 = (Rmax - r)/(Rmax - Rsize),f2 = (r - Rsize)/(Rmax - Rsize);
    
        // SIE solution
        alpha_ellip[0] = alpha_ellip[1] = 0;
        alphaNSIE(alpha_ellip,xcm,fratio,rcore,pa);
        alpha_ellip[0] *= units;
        alpha_ellip[1] *= units;
      
        /*/ SIS solution
        alpha_iso[0] = alpha_iso[1] = 0;
        alphaNSIE(alpha_iso,xcm,1,rcore,pa);
        alpha_iso[0] *= units;
        alpha_iso[1] *= units;
        //*/
      
        // point mass solution
        // PosType tmp = mass/rcm2/pi;
        PosType tmp = mass/Rmax/pi/r;
        alpha_iso[0] = -1.0*tmp*xcm[0];
        alpha_iso[1] = -1.0*tmp*xcm[1];

        alpha[0] += alpha_iso[0]*f2 + alpha_ellip[0]*f1;
        alpha[1] += alpha_iso[1]*f2 + alpha_ellip[1]*f1;
      
            // can turn off kappa and gamma calculations to save times
            if(!no_kappa)
            {
            PosType tmp = -2.0*prefac/rcm2;
        
            gamma[0] += 0.5*(xcm[0]*xcm[0]-xcm[1]*xcm[1])*tmp*f2;
            gamma[1] += xcm[0]*xcm[1]*tmp*f2;

            KappaType tmp_k[2]={0,0};
            *kappa += units*kappaNSIE(xcm,fratio,rcore,pa)*f1;
            gammaNSIE(tmp_k,xcm,fratio,rcore,pa);
            gamma[0] += units*tmp_k[0]*f1;
            gamma[1] += units*tmp_k[1]*f1;
            }
      
        }
        else
        {
        PosType xt[2]={0,0},tmp[2]={0,0};
        float units = pow(sigma/lightspeed,2)/Grav/sqrt(fratio); // mass/distance(physical)
        xt[0]=xcm[0];
        xt[1]=xcm[1];
        alphaNSIE(tmp,xt,fratio,rcore,pa);
      
        //alpha[0] = units*tmp[0];  // minus sign removed because already included in alphaNSIE
        //alpha[1] = units*tmp[1];  // Why was the "+=" removed?
        alpha[0] += units*tmp[0];
        alpha[1] += units*tmp[1];
      
            if(!no_kappa)
            {
            KappaType tmp[2]={0,0};
            *kappa += units*kappaNSIE(xt,fratio,rcore,pa);
            gammaNSIE(tmp,xt,fratio,rcore,pa);
            gamma[0] += units*tmp[0];
            gamma[1] += units*tmp[1];
			}
		}

        
        if(subtract_point)
        {
            PosType fac = mass/rcm2/pi;
            alpha[0] += fac*xcm[0];
            alpha[1] += fac*xcm[1];
      
            // can turn off kappa and gamma calculations to save times
            if(!no_kappa)
            {
                fac = 2.0*fac/rcm2;
                
                gamma[0] += 0.5*(xcm[0]*xcm[0]-xcm[1]*xcm[1])*fac;
                gamma[1] += xcm[0]*xcm[1]*fac;
            }
        }
    
	}
	else
	{
        // outside of the halo
		if (subtract_point == false)
		{
			PosType prefac = mass/rcm2/pi;
			alpha[0] += -1.0*prefac*xcm[0];
			alpha[1] += -1.0*prefac*xcm[1];
      
			// can turn off kappa and gamma calculations to save times
			if(!no_kappa)
            {
				PosType tmp = -2.0*prefac/rcm2;
        
				gamma[0] += 0.5*(xcm[0]*xcm[0]-xcm[1]*xcm[1])*tmp;
				gamma[1] += xcm[0]*xcm[1]*tmp;
			}
		}
	}
  
  
  // add stars for microlensing
  if(stars_N > 0 && stars_implanted)
  {
    force_stars(alpha,kappa,gamma,xcm,no_kappa);
  }
  
  return;
}




const long LensHaloHernquist::NTABLE = 10000;
const PosType LensHaloHernquist::maxrm = 100.0;
int LensHaloHernquist::count = 0;

PosType* LensHaloHernquist::xtable = NULL;
PosType* LensHaloHernquist::ftable = NULL;
PosType* LensHaloHernquist::gtable = NULL;
PosType* LensHaloHernquist::g2table = NULL;
PosType* LensHaloHernquist::htable = NULL;

LensHaloHernquist::LensHaloHernquist()
: LensHalo(), gmax(0)
{
	make_tables();
	gmax = InterpolateFromTable(gtable,xmax);
}

LensHaloHernquist::LensHaloHernquist(InputParams& params)
{
	assignParams(params);
	make_tables();
	gmax = InterpolateFromTable(gtable,xmax);
}

void LensHaloHernquist::make_tables(){
	if(count == 0){
		int i;
		PosType x, dx = maxrm/(PosType)NTABLE;

		xtable = new PosType[NTABLE];
		ftable = new PosType[NTABLE];
		gtable = new PosType[NTABLE];
		htable = new PosType[NTABLE];
		g2table = new PosType[NTABLE];

		for(i = 0 ; i< NTABLE; i++){
			x = i*dx;
			xtable[i] = x;
			ftable[i] = ffunction(x);
			gtable[i] = gfunction(x);
			htable[i] = hfunction(x);
			g2table[i] = g2function(x);

		}
  }
  count++;
}

PosType LensHaloHernquist::InterpolateFromTable(PosType *table, PosType y){
	int j;
	j=(int)(y/maxrm*NTABLE);

	assert(y>=xtable[j] && y<=xtable[j+1]);
	if (j==0)
		{
		if (table==ftable) return ffunction(y);
		if (table==gtable) return gfunction(y);
		if (table==g2table) return g2function(y);
		if (table==htable) return hfunction(y);
		}
	return (table[j+1]-table[j])/(xtable[j+1]-xtable[j])*(y-xtable[j]) + table[j];
}

void LensHaloHernquist::assignParams(InputParams& params){
	if(!params.get("main_mass",mass)) error_message1("main_mass",params.filename());
	if(!params.get("main_Rmax",Rmax)) error_message1("main_Rmax",params.filename());
	if(!params.get("main_zlens",zlens)) error_message1("main_zlens",params.filename());
	if(!params.get("main_rscale",rscale)) error_message1("main_rscale",params.filename());
  xmax = Rmax/rscale;
    if(!params.get("main_axis_ratio",fratio)){fratio=1; std::cout << "main_axis_ratio not defined in file " << params.filename() << ", hence set to 1." << std::endl;};
    if(!params.get("main_pos_angle",pa)){pa=0; std::cout << "main_pos_angle not defined in file " << params.filename() << ", hence set to 0." << std::endl;};
	if(!params.get("main_stars_N",stars_N)) error_message1("main_stars_N",params.filename());
  else if(stars_N){
  	assignParams_stars(params);

  	std::cout << "Rmax " << Rmax <<std::endl;
  }

}

LensHaloHernquist::~LensHaloHernquist(){
	--count;
	if(count == 0){
		delete[] xtable;
		delete[] gtable;
		delete[] ftable;
		delete[] htable;
		delete[] g2table;
	}
}

const long LensHaloJaffe::NTABLE = 10000;
const PosType LensHaloJaffe::maxrm = 100.0;
int LensHaloJaffe::count = 0;

PosType* LensHaloJaffe::xtable = NULL;
PosType* LensHaloJaffe::ftable = NULL;
PosType* LensHaloJaffe::gtable = NULL;
PosType* LensHaloJaffe::g2table = NULL;
//PosType* LensHaloJaffe::htable = NULL;

LensHaloJaffe::LensHaloJaffe()
: LensHalo(), gmax(0)
{
	make_tables();
	gmax = InterpolateFromTable(gtable,xmax);
}

LensHaloJaffe::LensHaloJaffe(InputParams& params)
{
	assignParams(params);
	make_tables();
	gmax = InterpolateFromTable(gtable,xmax);
}

void LensHaloJaffe::make_tables(){
	if(count == 0){
		int i;
		PosType x, dx = maxrm/(PosType)NTABLE;

		xtable = new PosType[NTABLE];
		ftable = new PosType[NTABLE];
		gtable = new PosType[NTABLE];
		g2table = new PosType[NTABLE];
		//htable = new PosType[NTABLE];

		for(i = 0 ; i< NTABLE; i++){
			x = i*dx;
			xtable[i] = x;
			ftable[i] = ffunction(x);
			gtable[i] = gfunction(x);
			g2table[i] = g2function(x);
			//htable[i] = hfunction(x);
		}
  }
  count++;
}

PosType LensHaloJaffe::InterpolateFromTable(PosType *table, PosType y){
	int j;
	j=(int)(y/maxrm*NTABLE);

	assert(y>=xtable[j] && y<=xtable[j+1]);
	if (j==0)
		{
		if (table==ftable) return ffunction(y);
		if (table==gtable) return gfunction(y);
		if (table==g2table) return g2function(y);
//		if (table==htable) return hfunction(y);
		}
	return (table[j+1]-table[j])/(xtable[j+1]-xtable[j])*(y-xtable[j]) + table[j];
}

void LensHaloJaffe::assignParams(InputParams& params){
	if(!params.get("main_mass",mass)) error_message1("main_mass",params.filename());
	if(!params.get("main_Rmax",Rmax)) error_message1("main_Rmax",params.filename());
	if(!params.get("main_zlens",zlens)) error_message1("main_zlens",params.filename());
	if(!params.get("main_rscale",rscale)) error_message1("main_rscale",params.filename());
  xmax = Rmax/rscale;
    if(!params.get("main_axis_ratio",fratio)){fratio=1; std::cout << "main_axis_ratio not defined in file " << params.filename() << ", hence set to 1." << std::endl;};
    if(!params.get("main_pos_angle",pa)){pa=0; std::cout << "main_pos_angle not defined in file " << params.filename() << ", hence set to 0." << std::endl;};
	if(!params.get("main_stars_N",stars_N)) error_message1("main_stars_N",params.filename());
  else if(stars_N){
  	assignParams_stars(params);
  }

}

LensHaloJaffe::~LensHaloJaffe(){
	--count;
	if(count == 0){
		delete[] xtable;
		delete[] gtable;
		delete[] ftable;
		delete[] g2table;
		//delete[] htable;
	}
}





LensHaloDummy::LensHaloDummy()
: LensHalo()
{
//	mass = 0.;
}

LensHaloDummy::LensHaloDummy(InputParams& params)
: LensHalo()
{
	assignParams(params);
//	mass = 0.;
}

void LensHaloDummy::initFromMassFunc(float my_mass, float my_Rmax, float my_rscale, PosType my_slope, long *seed){
	mass = 1.e-10;
	Rmax = my_Rmax;
	rscale = my_rscale;
  xmax = Rmax/rscale;
}


void LensHaloDummy::force_halo(PosType *alpha
                               ,KappaType *kappa
                               ,KappaType *gamma
                               ,KappaType *phi       // PHI BY Fabien
                               ,PosType *xcm
                               ,bool no_kappa
                               ,bool subtract_point)
{
	PosType rcm2 = xcm[0]*xcm[0] + xcm[1]*xcm[1];
	PosType prefac = mass/rcm2/pi;
	PosType tmp = subtract_point*prefac;
	alpha[0] += tmp*xcm[0];
	alpha[1] += tmp*xcm[1];

    // intersecting, subtract the point particle
    if(subtract_point)
    {
        PosType x = sqrt(rcm2)/rscale;

        // can turn off kappa and gamma calculations to save times
        if(!no_kappa)
        {
            *kappa += kappa_h(x)*prefac;

            tmp = (gamma_h(x) + 2.0*subtract_point)*prefac/rcm2;

            gamma[0] += 0.5*(xcm[0]*xcm[0]-xcm[1]*xcm[1])*tmp;
            gamma[1] += xcm[0]*xcm[1]*tmp;
            
            *phi += phi_h(x); // PHI BY Fabien
        }
    }
    
    // add stars for microlensing
    if(stars_N > 0 && stars_implanted)
    {
        force_stars(alpha,kappa,gamma,xcm,no_kappa);
    }

}

void LensHaloDummy::assignParams(InputParams& params)
{
	if(!params.get("main_zlens",zlens)) error_message1("main_zlens",params.filename());
}

std::size_t LensHalo::Nparams() const
{
	return 0;
}

PosType LensHalo::getParam(std::size_t p) const
{
	switch(p)
	{
		default:
			throw std::invalid_argument("bad parameter index for getParam()");
	}
}

PosType LensHalo::setParam(std::size_t p, PosType val)
{
	switch(p)
	{
		default:
			throw std::invalid_argument("bad parameter index for setParam()");
	}
}

void LensHalo::printCSV(std::ostream&, bool header) const
{
	const std::type_info& type = typeid(*this);
	std::cerr << "LensHalo subclass " << type.name() << " does not implement printCSV()" << std::endl;
	std::exit(1);
}<|MERGE_RESOLUTION|>--- conflicted
+++ resolved
@@ -464,12 +464,6 @@
 		if(!kappa_off)
         {
 			*kappa += kappa_h(x)*prefac;
-<<<<<<< HEAD
-			if(x<4.185 && x>4.18){
-                std::cout << "in force_sym: " <<  x << " " <<  kappa_h(x) << std::endl;
-            }
-=======
->>>>>>> ffc0ff8f
 
 			tmp = (gamma_h(x) + 2.0*subtract_point) * prefac / rcm2;
 			gamma[0] += 0.5*(xcm[0]*xcm[0]-xcm[1]*xcm[1])*tmp;
