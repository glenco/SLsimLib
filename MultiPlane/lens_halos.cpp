--- conflicted
+++ resolved
@@ -1398,12 +1398,8 @@
                 ,std::complex<double> &g
                 ,KappaType &sigma) const {
 
-
-<<<<<<< HEAD
-=======
-
->>>>>>> b52fe820
   std::complex<double> zz = z / ss / sqrt(q_prime);
+
   zz.real(abs(zz.real()));
   zz.imag(abs(zz.imag()));
 
