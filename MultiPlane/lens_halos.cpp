--- conflicted
+++ resolved
@@ -69,6 +69,7 @@
 {
     PosType alpha_tmp[2];
     KappaType gamma_tmp[3], tmp = 0;
+    KappaType phi;
 
     gamma_tmp[0] = gamma_tmp[1] = gamma_tmp[2] = 0.0;
     alpha_tmp[0] = alpha_tmp[1] = 0.0;
@@ -76,7 +77,7 @@
  	 substract_stars_disks(xcm,alpha,kappa,gamma);
 
 	 // do stars with tree code
-    star_tree->force2D_recur(xcm,alpha_tmp,&tmp,gamma_tmp,no_kappa);
+    star_tree->force2D_recur(xcm,alpha_tmp,&tmp,gamma_tmp,&phi,no_kappa);
 
     alpha[0] -= star_massscale*alpha_tmp[0];
     alpha[1] -= star_massscale*alpha_tmp[1];
@@ -413,6 +414,7 @@
 	PosType *alpha     /// mass/Mpc
     ,KappaType *kappa
     ,KappaType *gamma
+    ,KappaType *phi
     ,double const *xcm
     ,bool kappa_off
     ,bool subtract_point /// if true contribution from a point mass is subtracted
@@ -422,7 +424,7 @@
 	if (IsElliptical==true){
         force_halo_asym(alpha,kappa,gamma,xcm,kappa_off,subtract_point);
     }else{
-        force_halo_sym(alpha,kappa,gamma,xcm,kappa_off,subtract_point);
+        force_halo_sym(alpha,kappa,gamma,phi,xcm,kappa_off,subtract_point);
 	}
 }
 
@@ -431,12 +433,8 @@
 		PosType *alpha     /// mass/Mpc
 		,KappaType *kappa
 		,KappaType *gamma
-<<<<<<< HEAD
+        ,KappaType *phi    // PHI BY Fabien
 		,PosType const *xcm
-=======
-        ,KappaType *phi    // PHI BY Fabien
-		,PosType *xcm
->>>>>>> 517cf17c
 		,bool kappa_off
 		,bool subtract_point /// if true contribution from a point mass is subtracted
 		){
@@ -456,35 +454,26 @@
 		alpha[0] += tmp*xcm[0];
         //std::cout << alpha_h(x) << std::endl;
 		alpha[1] += tmp*xcm[1];
-<<<<<<< HEAD
-        // can turn off kappa and gamma calculations to save times
-		if(!kappa_off){
-=======
+
+
+
 
 		// can turn off kappa and gamma calculations to save times
 		if(!kappa_off)
         {
->>>>>>> 517cf17c
 			*kappa += kappa_h(x)*prefac;
 			if(x<4.185 && x>4.18){
                 std::cout << "in force_sym: " <<  x << " " <<  kappa_h(x) << std::endl;
             }
 
-<<<<<<< HEAD
-			tmp = (gamma_h(x) + 2.0*subtract_point)*prefac/rcm2;
-            //std::cout << gamma_h(x) << std::endl;
+
+
+			tmp = (gamma_h(x) + 2.0*subtract_point) * prefac / rcm2;
 			gamma[0] += 0.5*(xcm[0]*xcm[0]-xcm[1]*xcm[1])*tmp;
 			gamma[1] += xcm[0]*xcm[1]*tmp;
-            
-=======
-			tmp = (gamma_h(x) + 2.0*subtract_point) * prefac / rcm2;
-
-			gamma[0] += 0.5*(xcm[0]*xcm[0]-xcm[1]*xcm[1])*tmp;
-			gamma[1] += xcm[0]*xcm[1]*tmp;
-            
+
             // PHI BY Fabien
-            *phi += phi_h(x); // Giving the distance x is useless, this functions just does "return 1"... does it make sense ?
->>>>>>> 517cf17c
+            //*phi += phi_h(x); // Giving the distance x is useless, this functions just does "return 1"... does it make sense ?
 		}
 	}
 	else // the point particle is not subtracted
@@ -521,7 +510,6 @@
 	return;
 }
 
-<<<<<<< HEAD
 void LensHalo::force_halo_asym(
 		PosType *alpha     /// mass/Mpc
 		,KappaType *kappa
@@ -608,8 +596,6 @@
 	return;
 }
 
-=======
->>>>>>> 517cf17c
 
 
 /*
