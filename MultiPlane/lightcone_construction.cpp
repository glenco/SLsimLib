//
//  lightcone_construction.cpp
//  GLAMER
//
//  Created by Ben Metcalf on 26/10/16.
//
//

//#include <mutex>
//#include <thread>

#include <boost/iostreams/device/mapped_file.hpp> // for mmap
#include <boost/iostreams/stream.hpp>             // for stream
#include <deque>

#include "particle_halo.h"
#include "MOKAlens.h"
#include "lightcone_construction.h"

namespace LightCones{
    
  
  LightCone::LightCone(
                       double angular_radius    /// angular radius of lightcone in radians
  ):
  r_theta(angular_radius)
  {
    sin_theta_sqrt = pow(sin(r_theta),2);
  };
  
  /** \brief Read in a lightcone data file and render them into NFW halos
   *
   *   filename file should be the output of LightCone::WriteLightCone() to
   *   be in the right format.
   */
  void ReadLightConeNFW(
                        std::string filename   /// name of file to read
                        ,COSMOLOGY &cosmo      /// cosmology for changing distance to redshift
                        ,std::vector<LensHalo* > &lensVec  /// output LensHalos
                        ,PosType &theta_max   /// largest angular seporation from theta=0,phi=0
  ){
    
    Utilities::delete_container(lensVec);
    
    std::ifstream file(filename.c_str());
    if(!file){
      std::cout << "Can't open file " << filename << std::endl;
      ERROR_MESSAGE();
      throw std::runtime_error(" Cannot open file.");
    }
    
    
    // make lookup table for sigm(m)
    Utilities::LogLookUpTable<double> tophat(
                                             std::bind(&COSMOLOGY::TopHatVarianceM,cosmo,std::placeholders::_1,0)
                                             ,1.0e6,1.0e16,1000);
    
    std::string myline;
    
    while(file.peek() == '#') file.ignore(10000,'\n');
    
    const int ncolumns = 7;
    void *addr[ncolumns];
    size_t haloid;
    double mass,Rvir,Rscale;
    Utilities::Geometry::SphericalPoint sph_point,sph_center(0,0,0);
    Point_3d tmp_point;
    
    addr[0] = &haloid;
    addr[1] = &(tmp_point.x[0]);
    addr[2] = &(tmp_point.x[1]);
    addr[3] = &(tmp_point.x[2]);
    addr[4] = &mass;
    addr[5] = &Rvir;
    addr[6] = &Rscale;
    
    size_t myint;
    std::string strg;
    std::string delim=",";
    double myPosType;
    double z;
    
    //double mass_range[2],z_range[2],rvir_range[2],theta_range[2];
    //mass_range[0] = z_range[0] = rvir_range[0] = theta_range[0] = HUGE_VALF;
    //mass_range[1] = z_range[1] = rvir_range[1] = theta_range[1] = 0.0;
    
    Utilities::Range<double> mass_range(HUGE_VALF,0),z_range(HUGE_VALF,0),rvir_range(HUGE_VALF,0),theta_range(HUGE_VALF,0);
    
    // skip first line
    std::getline(file,myline);
    
    std::stringstream buffer;
    
    // read a line of data
    while(std::getline(file,myline)){
      
      if(myline[0] == '#')
        break;
      for(int l=0;l<ncolumns; l++){
        int pos = myline.find(delim);
        strg.assign(myline,0,pos);
        buffer << strg;
        if(l == 0){
          buffer >> myint;
          *((size_t *)addr[l]) = myint;
        }else{
          buffer >> myPosType;
          *((PosType *)addr[l]) = myPosType;
        }
        myline.erase(0,pos+1);
        strg.clear();
        buffer.clear();
        buffer.str(std::string());
      }
      
      // convert to shereical coordinates and redshift
      sph_point = tmp_point;
      z = cosmo.invCoorDist(sph_point.r);
      
      //std::cout << tmp_point << std::endl << sph_point << std::endl;
      
      
      double nu;
      tophat(mass,nu);  // look up sigm(M)^2
      nu = cosmo.delta_c()/sqrt(nu)/cosmo.Dgrowth(z);
      
      //mass *= 0.82*(1+0.63*exp(-nu/3.52));
      
      //***** read in data from light cone file
      LensHaloNFW * halo = new LensHaloNFW(mass,Rvir/1.0e3,z,Rvir/Rscale,1,0,0);
      
      // Formula for splash redius from More,Diemer & Kravtsov, 2014
      //halo->extendRadius(0.81*(1+0.97*exp(-nu/2.44)));
      
      //halo->LensHalo::set_Rsize(Rvir*0.81*(1+0.97*exp(-nu/2.44)));
      
      lensVec.push_back( halo );
      lensVec.back()->setTheta(sph_point.phi,sph_point.theta);
      
      theta_range.update(sph_center.AngleSeporation(sph_point));
      mass_range.update(mass);
      z_range.update(z);
      rvir_range.update(Rvir);
    }
    theta_max = theta_range.max();
    
    file.close();
    std::cout << mass_range.min() << " <= mass <= " << mass_range.max() << std::endl;
    std::cout << z_range.min() << " <= z <= " << z_range.max() << std::endl;
    std::cout << rvir_range.min() << " <= Rvir <= " << rvir_range.max() << std::endl;
  }
  
  /** \brief Read in a lightcone data file and render them into LensHaloParticles
   *
   *   filename file should be the output of LightCone::WriteLightCone() to
   *   be in the right format.
   */
  using Utilities::Geometry::SphericalPoint;
  
  /** \brief Reads particle data in from a csv file and puts them on multiple planes using tree force solver.
   
   The data file must be in csv format with a header.  The first three columns must be labeled
   "x,y,z". These coordinates should be in comoving Mpc (no h factor).  The file can have additional columns "mass" and "size" to give each particle a different size or mass.  If both are present "mass" must come after "z".  There can be no other columns.  "size" values should be in physical Mpc.
   
   If there is no "size" size column the input "particle_size" will be assigned to all particles.  If "angulare_size" is set to true, "particle_size" is interpreted as an
   angular size and thus will be a different physical size on different planes.  It is
   ignored when a "size" column is present.
   */
  void ReadLightConeParticles(
                              std::string filename   /// name of file to read
                              ,COSMOLOGY &cosmo      /// cosmology for changing distance to redshift
                              ,std::vector<LensHaloParticles *> &lensVec  /// output LensHalos
                              ,int Nplanes           /// number of planes to create
                              ,float particle_mass   /// these will be used only if they are not in the input file, solar masses
                              ,float particle_size   /// these will be used only if they are not in the input file, physical Mpc or radians see angular_size parameter.
                              ,bool angular_sizes  /// if yes partical_size will be interpreted as an angular size in radians
                              ,bool verbose
                              ){
    std::ifstream file(filename.c_str());
    if(!file){
      std::cerr << "Can't open file " << filename << std::endl;
      ERROR_MESSAGE();
      throw std::runtime_error(" Cannot open file.");
    }
    
    SphericalPoint center;
    
    bool multimass;
    bool multisize;
    
    std::deque<float> particle_masses;
    std::deque<float> particle_sizes;
    
    Utilities::delete_container(lensVec);
    //lensVec.clear();
    
    std::string myline;
    
    // skip first line
    std::string delim =",";
    size_t i=0;
    
    //boost::iostreams::mapped_file_source mmap(filename);
    // boost::iostreams::stream<boost::iostreams::mapped_file_source> is(mmap, std::ios::binary);
    
    //double z_range[2],theta_range[2];
    //z_range[0] = theta_range[0] = HUGE_VALF;
    //z_range[1] = theta_range[1] = 0.0;
    
    std::deque<SphericalPoint> particles;
    //particles.reserve(1000000);
    Point_3d point;
    Utilities::Range<double> theta_range(HUGE_VALF,-1);
    
    /// header line
    getline(file,myline);
    if(verbose) std::cout << myline << std::endl;
    if(myline[0] != 'x'){
      std::cerr << "File " << filename << " is in an unexpected format." << std::endl;
      throw std::runtime_error(" Cannot open file.");
    }
    
    
    int pos = myline.find("mass");
    if(pos == std::string::npos){
      particle_masses.push_back(particle_mass);
      multimass = false;
    }else{
      multimass = true;
    }
    
    int pos1 = pos;
    pos = myline.find("size");
    if(pos1 > pos && pos1 != std::string::npos){
      std::cout << myline << std::endl;
      std::cerr << "File " << filename << " is in an unexpected format. Particle mass must come before particles size."<< std::endl;
      throw std::runtime_error(" Cannot open file.");
    }
    if(pos == myline.npos){
      particle_sizes.push_back(particle_size);
      multisize = false;
    }else{
      multisize = true;
    }
    
    while (getline(file,myline) ) {
      
      if(verbose) std::cout << myline << std::endl;
      
      int pos1 = 0;
      int pos = myline.find(delim);
      
      point[0] = std::stod(myline.substr(pos1,pos));
      
      //std::cout << xp[i][0] << std::endl;
      
      pos1 = pos + 1;
      pos = myline.find(delim,pos1);
      
      point[1] = std::stod(myline.substr(pos1,pos));
      
      pos1 = pos + 1;
      pos = myline.find(delim,pos1);
      //std::cout << xp[i][1] << std::endl;
      point[2] =std::stod(myline.substr(pos1,pos));
      //std::cout << point << std::endl;
      
      particles.push_back(point);
      theta_range.update(center.AngleSeporation(particles.back()));
      
      //std::cout << myline.length() << std::endl;
      
      if(multimass){
        if(pos != std::string::npos){
          pos1 = pos + 1;
          pos = myline.find(delim,pos1);
          //std::cout << xp[i][1] << std::endl;
          particle_masses.push_back(std::stof(myline.substr(pos1,pos)));
        }else{
          particle_masses.push_back(0.0);
        }
        std::cout << particle_masses.back() << std::endl;
      }
      if(multisize){
        if(pos != std::string::npos){
          pos1 = pos + 1;
          pos = myline.find(delim,pos1);
          //std::cout << xp[i][1] << std::endl;
          particle_sizes.push_back(std::stof(myline.substr(pos1,pos)));
        }else{
          particle_sizes.push_back(0.0);
        }
        std::cout << particle_sizes.back() << std::endl;
      }
      
      ++i;
    }
    
    size_t Npoints = particles.size();
    
    file.close();
    
    // sort by distance
    if(!multisize && !multimass){
      std::sort(particles.begin(),particles.end()
                ,[](SphericalPoint &p1,SphericalPoint &p2){return p1.r < p2.r;});
      
    }else{
      std::vector<size_t> index(particles.size());
      
      std::sort(index.begin(),index.end()
                ,[&particles](size_t i,size_t j){return particles[i].r < particles[j].r;});
      
      {
        Utilities::apply_permutation_in_place(particles,index);
      }
      
      assert(particles[0].r < particles.back().r);
      
      if(multimass){
        assert(Npoints == particle_masses.size());
        Utilities::apply_permutation_in_place(particle_masses,index);
      }
      
      if(multisize){
        Utilities::apply_permutation_in_place(particle_sizes,index);
      }
      
    }
    
    assert(particles[0].r <= particles.back().r);
    std::cout << particles.size() << " particles read in from cone."
    << std::endl;
    
    std::vector<double> D_planes(Nplanes);
    
    //double vol = pi*theta_range.max()*theta_range.max()*(pow(particles.back().r,3) - pow(particles[0].r,3))/3;
    //double psize = pow(vol/particles.size(),1.0/3.0);
    
    // break up into slices redshift bins
    for(int i = 0 ; i < Nplanes ; ++i ) D_planes[i] = (2*i+1)*(particles.back().r - particles[0].r)/Nplanes/2 + particles[0].r;
    
    //Utilities::RandomNumbers_NR ran(1234);
    PosType **xp;
    std::deque<SphericalPoint>::iterator it2;
    size_t i1 = 0;
    for(int i = 0 ; i < Nplanes ; ++i ){
      it2 = std::lower_bound(particles.begin(),particles.end()
                             ,(i+1)*particles.back().r*1.001/Nplanes
                             ,[](SphericalPoint &p,double v){return p.r < v;});
      
      double z = cosmo.invCoorDist(D_planes[i]);
      double Dl = D_planes[i]/(1+z);
      double total_mass = 0.0;
      
      // project onto planes
      size_t Np_on_plane = it2 - particles.begin();
      
      if(verbose) std::cout << "Number of particles on plane " << i << " : " << Np_on_plane
        << " z = " << z << std::endl;
      
      xp = Utilities::PosTypeMatrix(Np_on_plane,2);
      size_t j = i1;
      for(size_t ii = 0 ; ii < Np_on_plane ; ++ii,++j){
        //for(auto it = it1 ; it != it2 + 1 ; ++it){
        //xp[i][0] = (*it).theta*Dl;
        //xp[i][1] = (*it).phi*Dl;
        xp[ii][0] = particles.front().theta*Dl;
        xp[ii][1] = particles.front().phi*Dl;
        
        /// test lines for randomizing positions
        //double tmp = theta_range.max()*sqrt(ran()),tmp_t = 2*pi*ran();
        //xp[i][0] = tmp*cos(tmp_t)*Dl;
        //xp[i][1] = tmp*sin(tmp_t)*Dl;
        
        total_mass += particle_masses[j*multimass];
        particles.pop_front();
      }
      
      double sigma_back = total_mass/pi/Dl/Dl/theta_range.max()/theta_range.max();
      
      // transfer the sizes and masses to a vector
      
      std::vector<float> sizes(Np_on_plane*multisize + !multisize);
      if(multisize){
        for(size_t i=0 ; i < Np_on_plane ; ++i){
          sizes[i] = particle_sizes.front();
          particle_sizes.pop_front();
        }
      }else{
        sizes[0] = particle_size;
        if(angular_sizes) sizes[0] *= Dl;
      }
      
      std::vector<float> masses(Np_on_plane*multimass + !multimass);
      if(multisize){
        for(size_t i=0 ; i < Np_on_plane ; ++i){
          masses[i] = particle_masses.front();
          particle_masses.pop_front();
        }
      }else{
        masses[0] = particle_mass;
      }
      
      lensVec.push_back(new LensHaloParticles(xp,Np_on_plane,sizes,masses,z,cosmo,sigma_back));
      
      i1 += Np_on_plane;
    }
    
    assert(i1 == Npoints);
  }
  
  /** \brief Reads particle data in from a csv file and puts them on multiple planes using FFT force solver.
   
   The data file must be in csv format with a header.  The first three columns must be labeled
   "x,y,z". These coordinates should be in comoving Mpc (no h factor).  The file can have additional columns "mass" and "size" to give each particle a different mass.  In the current implementation "size" is not used.  If both are present "mass" must come after "z".  There can be no other columns.
   
   If "angulare_resolution" is the angular resolution of the mass maps which, in the current implementation, is the same on all planes.
   */
  void ReadLightConeParticles(
                              std::string filename   /// name of file to read
                              ,COSMOLOGY &cosmo      /// cosmology for changing distance to redshift
                              ,std::vector<LensHaloMassMap *> &lensVec  /// output LensHalos
                              ,int Nplanes           /// number of planes to create
                              ,float particle_mass   /// these will be used only if they are not in the input file, solar masses
                              ,float angular_resolution  /// angular resolution of mass maps in redians
                              ,bool verbose
                              ){
    std::ifstream file(filename.c_str());
    if(!file){
      std::cerr << "Can't open file " << filename << std::endl;
      ERROR_MESSAGE();
      throw std::runtime_error(" Cannot open file.");
    }
    
    SphericalPoint center;
    
    bool multimass;
    
    std::deque<float> particle_masses;
    
    Utilities::delete_container(lensVec);
    //lensVec.clear();
    
    std::string myline;
    
    // skip first line
    std::string delim =",";
    size_t i=0;
    
    //boost::iostreams::mapped_file_source mmap(filename);
    // boost::iostreams::stream<boost::iostreams::mapped_file_source> is(mmap, std::ios::binary);
    
    //double z_range[2],theta_range[2];
    //z_range[0] = theta_range[0] = HUGE_VALF;
    //z_range[1] = theta_range[1] = 0.0;
    
    std::deque<SphericalPoint> particles;
    //particles.reserve(1000000);
    Point_3d point;
    Utilities::Range<double> theta_range(HUGE_VALF,-1);
    
    /// header line
    getline(file,myline);
    if(verbose) std::cout << myline << std::endl;
    if(myline[0] != 'x'){
      std::cerr << "File " << filename << " is in an unexpected format." << std::endl;
      throw std::runtime_error(" Cannot open file.");
    }
    
    
    int pos = myline.find("mass");
    if(pos == std::string::npos){
      particle_masses.push_back(particle_mass);
      multimass = false;
    }else{
      multimass = true;
    }
    
    int pos1 = pos;
    pos = myline.find("size");
    if(pos1 > pos && pos1 != std::string::npos){
      std::cout << myline << std::endl;
      std::cerr << "File " << filename << " is in an unexpected format. Particle mass must come before particles size."<< std::endl;
      throw std::runtime_error(" Cannot open file.");
    }
    
    while (getline(file,myline) ) {
      
      if(verbose) std::cout << myline << std::endl;
      
      int pos1 = 0;
      int pos = myline.find(delim);
      
      point[0] = std::stod(myline.substr(pos1,pos));
      
      //std::cout << xp[i][0] << std::endl;
      
      pos1 = pos + 1;
      pos = myline.find(delim,pos1);
      
      point[1] = std::stod(myline.substr(pos1,pos));
      
      pos1 = pos + 1;
      pos = myline.find(delim,pos1);
      //std::cout << xp[i][1] << std::endl;
      point[2] =std::stod(myline.substr(pos1,pos));
      //std::cout << point << std::endl;
      
      particles.push_back(point);
      theta_range.update(center.AngleSeporation(particles.back()));
      
      //std::cout << myline.length() << std::endl;
      
      if(multimass){
        if(pos != std::string::npos){
          pos1 = pos + 1;
          pos = myline.find(delim,pos1);
          //std::cout << xp[i][1] << std::endl;
          particle_masses.push_back(std::stof(myline.substr(pos1,pos)));
        }else{
          particle_masses.push_back(0.0);
        }
        std::cout << particle_masses.back() << std::endl;
      }
      
      ++i;
    }
    
    size_t Npoints = particles.size();
    
    file.close();
    
    // sort by distance
    if(!multimass){
      std::sort(particles.begin(),particles.end()
                ,[](SphericalPoint &p1,SphericalPoint &p2){return p1.r < p2.r;});
      
    }else{
      std::vector<size_t> index(particles.size());
      
      std::sort(index.begin(),index.end()
                ,[&particles](size_t i,size_t j){return particles[i].r < particles[j].r;});
      
      {
        Utilities::apply_permutation_in_place(particles,index);
      }
      
      assert(particles[0].r < particles.back().r);
      
      if(multimass){
        assert(Npoints == particle_masses.size());
        Utilities::apply_permutation_in_place(particle_masses,index);
      }
      
    }
    
    assert(particles[0].r <= particles.back().r);
    std::cout << particles.size() << " particles read in from cone."
    << std::endl;
    
    std::vector<double> D_planes(Nplanes);
    
    //double vol = pi*theta_range.max()*theta_range.max()*(pow(particles.back().r,3) - pow(particles[0].r,3))/3;
    //double psize = pow(vol/particles.size(),1.0/3.0);
    
    // break up into slices redshift bins
    for(int i = 0 ; i < Nplanes ; ++i ) D_planes[i] = (2*i+1)*(particles.back().r - particles[0].r)/Nplanes/2 + particles[0].r;
    
    //Utilities::RandomNumbers_NR ran(1234);
    //PosType **xp;
    std::deque<SphericalPoint>::iterator it2;
    size_t i1 = 0;
    
    Point_2d center_cart;
    
    PixelMap massmap(center_cart.x,(size_t)(sqrt(2)*theta_range.max()/angular_resolution)
                     ,(size_t)(sqrt(2)*theta_range.max()/angular_resolution),angular_resolution);
    //PixelMap massmap(center_cart.x,(size_t)(2*theta_range.max()/angular_resolution)
    //                 ,(size_t)(2*theta_range.max()/angular_resolution),angular_resolution);
    
    size_t count = 0;
    for(int i = 0 ; i < Nplanes ; ++i ){
      
      it2 = std::lower_bound(particles.begin(),particles.end()
                             ,(i+1)*particles.back().r*1.001/Nplanes
                             ,[](SphericalPoint &p,double v){return p.r < v;});
      
      double z = cosmo.invCoorDist(D_planes[i]);
      //double Dl = D_planes[i]/(1+z);
      double total_mass = 0.0;
      
      // project onto planes
      size_t Np_on_plane = it2 - particles.begin();
      
      if(verbose) std::cout << "Number of particles on plane " << i << " : " << Np_on_plane
        << " z = " << z << std::endl;
      
      //xp = Utilities::PosTypeMatrix(Np_on_plane,2);
      size_t j = i1;
      long index = -1;
      for(int ii = 0 ; ii < Np_on_plane ; ++ii,++j){
        //for(auto it = it1 ; it != it2 + 1 ; ++it){
        //xp[i][0] = (*it).theta*Dl;
        //xp[i][1] = (*it).phi*Dl;
        //xp[i][0] = particles.front().theta*Dl;
        //xp[i][1] = particles.front().phi*Dl;
        
        index = massmap.find_index(particles.front().theta,particles.front().phi);
        
        if(index != -1){
          massmap[index] += particle_masses[j*multimass];
          total_mass += particle_masses[j*multimass];
          
          //std::cout << " index " << index << "  " << particles.front().theta
          //  << " " << particles.front().phi << std::endl;
          ++count;
        }
        /// test lines for randomizing positions
        //double tmp = theta_range.max()*sqrt(ran()),tmp_t = 2*pi*ran();
        //xp[i][0] = tmp*cos(tmp_t)*Dl;
        //xp[i][1] = tmp*sin(tmp_t)*Dl;
        
        particles.pop_front();
      }
      
      //double sigma_back = total_mass/pi/Dl/Dl/theta_range.max()/theta_range.max();
      
      //std::cout << " total mass " << massmap.ave()*massmap.size() << std::endl;
      //massmap.printFITS("!test_map.fits");
      lensVec.push_back(new LensHaloMassMap(massmap,1.0,z,1.0,true,cosmo));
      
      /*{
       size_t tmp = lensVec.back()->map->nx*lensVec.back()->map->ny;
       double temp =0;
       for(size_t i=0;i<tmp ; ++i){
       std::cout <<
       lensVec.back()->map->convergence[i] << "," <<
       lensVec.back()->map->gamma1[i] << "," <<
       std::endl;
       temp += lensVec.back()->map->convergence[i];
       }
       std::cout << " total " << temp << std::endl;
       }*/
      
      i1 += Np_on_plane;
      
      massmap.Clean();
    }
    
    //std::cout << "fraction of particles on map : "  << count*1.0/Npoints << std::endl;
    
    assert(i1 == Npoints);
  }
  
  void WriteLightCone(std::string filename,std::vector<DataRockStar> &vec){
    
    std::ofstream file(filename);
    file << "ID,x,y,z,mass,Rvir(kpc),Rscale(kpc),Vmax(km/s)" << std::endl;
    
    for(auto h : vec){
      file << h.id << "," << h.x[0] << "," << h.x[1] << "," << h.x[2] << "," << h.mass
      << "," << h.Rvir << "," << h.Rscale << "," << h.Vmax << std::endl;
    }
    
    file.close();
  }
  
  void WriteLightCone(std::string filename,std::vector<Point_3d> &vec){
    
    std::ofstream file(filename);
    file << "x,y,z" << std::endl;
    
    for(auto h : vec){
      file << h[0] << "," << h[1] << "," << h[2] << std::endl;
    }
    
    file.close();
  }
  
  void MultiLightCone::ReadBoxRockStar(std::string filename
                                       ,double rlow,double rhigh
                                       ,std::vector<std::vector<DataRockStar> > &conehalos
                                       ,bool periodic_boundaries
                                       ,bool allow_subhalos){
    
    
    std::cout <<" Opening " << filename << std::endl;
    std::ifstream file(filename.c_str());
    if(!file){
      std::cout << "Can't open file " << filename << std::endl;
      ERROR_MESSAGE();
      throw std::runtime_error(" Cannot open file.");
    }
    if(conehalos.size() != cones.size() ){
      if(conehalos.size() ==0 ){
        conehalos.resize(cones.size());
      }else{
        std::cerr << " conhalos vector passed into MultiLightCone::ReadBoxRockStar does does not mathch the size expected." << std::endl;
        throw std::invalid_argument("conehalos wrong size.");
      }
    }
    
    for(auto c : conehalos ) std::cout << c.size() << " halos already in cone." << std::endl;
    
    if(rlow > rhigh) std::swap(rlow,rhigh);
    if(rlow == rhigh) return;
    if(rlow < 0) rlow = 0.0;
    
    std::string myline;
    
    const size_t blocksize = 500000;
    std::vector<DataRockStar> boxhalos;
    boxhalos.reserve(blocksize);
    
    //const int ncolumns = 11;
    const int ncolumns = 42;
    
    void *addr[ncolumns];
    DataRockStar halo;
    double tmp;
    double parent_id;
    double m200c,m200b,Mvir_all,rs_klypin;
    for(int i=0 ; i < ncolumns ;++i) addr[i] = &tmp;
    
    addr[0] = &(halo.id);
    
    addr[2] = &(halo.mass);
    addr[3] = &(halo.Vmax);
    
    addr[5] = &(halo.Rvir);
    addr[6] = &(halo.Rscale);
    
    addr[8] = &(halo.x[0]);
    addr[9] = &(halo.x[1]);
    addr[10] = &(halo.x[2]);
    
    addr[18] = &rs_klypin;
    addr[19] = &Mvir_all;
    addr[20] = &m200b;
    addr[21] = &m200c;
    
    addr[41] = &parent_id;
    
    unsigned int mysize_t;
    int myint;
    std::string strg;
    std::string delim=" ";
    double mydouble;
    double h,scale_factor,Omega;
    double BoxLength =0;
    double totalmass = 0.0;
    
    std::stringstream buffer;
    int i_block = 0;
    
    do{
      boxhalos.clear();
      
      while ( boxhalos.size() < blocksize && getline(file,myline)) {
        if(myline[0] == '#'){
          int pos;
          
          pos = myline.find("a = ");
          if(pos != -1){
            myline.erase(0,pos+4);
            buffer << myline;
            buffer >> scale_factor;
            buffer.clear();
          }
          pos = myline.find("Om = ");
          if(pos != -1){
            myline.erase(0,pos+5);
            buffer << myline.substr(0,6);
            buffer >> Omega;
          }
          pos = myline.find("h = ");
          if(pos != -1){
            myline.erase(0,pos+4);
            buffer << myline;
            buffer >> h;
            buffer.clear();
          }
          pos = myline.find("Box size: ");
          if(pos != -1){
            myline.erase(0,pos+10);
            myline.erase(9,1000);
            buffer << myline;
            buffer >> BoxLength;
            buffer.clear();
            BoxLength /= h;
          }
          
          continue;
        }
        
        for(int l=0;l<ncolumns; l++){
          int pos = myline.find(delim);
          strg.assign(myline,0,pos);
          buffer << strg;
          
          //std::cout << l << "  " << strg << std::endl;
          if(l == 0){
            buffer >> mysize_t;
            *((unsigned int *)addr[l]) = mysize_t;
          }else if(l == 1 ){
            buffer >> myint;
            *((int *)addr[l]) = myint;
          }else{
            buffer >> mydouble;
            *((double *)addr[l]) = mydouble;
          }
          myline.erase(0,pos+1);
          strg.clear();
          buffer.clear();
          buffer.str(std::string());
        }
        
        //std::cout << halo.id << " " << halo.x << std::endl;
        
        halo.x /= h;
        halo.mass /= h;
        halo.Rscale *= scale_factor/h;
        halo.Rvir *= scale_factor/h;
        
        totalmass += halo.mass;
        
        if(parent_id == -1 || allow_subhalos )boxhalos.push_back(halo);
        
      }
      
      if(boxhalos.size() > 0){
        int nthreads = Utilities::GetNThreads();
        int chunk_size;
        do{
          chunk_size =  boxhalos.size()/nthreads;
          if(chunk_size == 0) nthreads /= 2;
        }while(chunk_size == 0);
        
        int remainder =  boxhalos.size()%chunk_size;
        
        
        for(int j=0; j< cones.size() ; ++j ){
          
          std::vector<std::thread> thr(nthreads);
          Utilities::LockableContainer<std::vector<DataRockStar> > halos;
          halos.swap(conehalos[j]);
          
          assert(nthreads*chunk_size + remainder == boxhalos.size() );
          for(int ii =0; ii< nthreads ; ++ii){
            
            //std::cout << ii*chunk_size << " " << n << std::endl;
            
            thr[ii] = std::thread(&LightCone::select<DataRockStar>,cones[j]
                                  ,xos[j],vs[j],BoxLength,rlow,rhigh
                                  ,boxhalos.data() + ii*chunk_size
                                  ,boxhalos.data() + (ii+1)*chunk_size + (ii==nthreads-1)*remainder
                                  //,std::ref(conehalos[j])
                                  ,std::ref( halos )
                                  ,periodic_boundaries );
          }
          for(int ii = 0; ii < nthreads ;++ii){ if(thr[ii].joinable() ) thr[ii].join();}
          halos.swap(conehalos[j]);
        }
        
        
        /*for(int i =0 ; i < cones.size() ;++i){
         cones[i].select<LightCone::DataRockStar>(xos[i],vs[i],BoxLength,rlow,rhigh
         ,boxhalos.data()
         ,boxhalos.data() + boxhalos.size()
         ,conehalos[i],periodic_boundaries);
         }*/
        i_block += boxhalos.size();
        
        if(boxhalos.size() > 0 && i_block % 10000000 == 0 ){
          std::cout << i_block << " halos from " << filename << ", total in cones currently: "
          << std::endl;
          for(auto c : conehalos) std::cout << "    " << c.size() << "...." << std::endl;
        }
      }
    }while(boxhalos.size() > 0);
    std::cout << "done" << std::endl;
    std::cout << "Total mass in halos: " << totalmass << " Msun." << std::endl
    << "Mass density in halos: " << totalmass/BoxLength/BoxLength/BoxLength
    << " Msun/Mpc^3 comoving." << std::endl;
    
    
    
    file.close();
  }
  
  void MultiLightCone::ReadBoxXYZ(std::string filename
                                  ,double rlow,double rhigh
                                  ,std::vector<std::vector<Point_3d> > &conehalos
                                  ,double hubble
                                  ,double BoxLength
                                  ,bool periodic_boundaries
                                  ){
    
    
    std::cout <<" Opening " << filename << std::endl;
    std::ifstream file(filename.c_str());
    if(!file){
      std::cout << "Can't open file " << filename << std::endl;
      ERROR_MESSAGE();
      throw std::runtime_error(" Cannot open file.");
    }
    if(conehalos.size() != cones.size() ){
      if(conehalos.size() ==0 ){
        conehalos.resize(cones.size());
      }else{
        std::cerr << " conhalos vector passed into MultiLightCone::ReadBoxXYZ does does not mathch the size expected." << std::endl;
        throw std::invalid_argument("conehalos wrong size.");
      }
    }
    
    for(auto c : conehalos ) std::cout << c.size() << " halos already in cone." << std::endl;
    
    if(rlow > rhigh) std::swap(rlow,rhigh);
    if(rlow == rhigh) return;
    if(rlow < 0) rlow = 0.0;
    
    std::string myline;
    
    const size_t blocksize = 500000;
    std::vector<Point_3d> boxhalos;
    boxhalos.reserve(blocksize);
    
    const int ncolumns = 3;
    
    Point_3d halo;
    std::string strg;
    std::string delim = " ";
    
    std::stringstream buffer;
    int i_block = 0;
    
    do{
      boxhalos.clear();
      
      while ( boxhalos.size() < blocksize
             && getline(file,myline)) {
        
        int pos = myline.find_first_not_of(delim);
        myline.erase(0,pos);
        
        for(int l=0;l<ncolumns; l++){
          pos = myline.find(delim);
          strg.assign(myline,0,pos);
          buffer << strg;
          
          //std::cout << l << "  " << strg << std::endl;
          buffer >> halo[l];
          //std::cout << halo << std::endl;
          
          myline.erase(0,pos+1);
          pos = myline.find_first_not_of(delim);
          myline.erase(0,pos);
          
          strg.clear();
          buffer.clear();
          buffer.str(std::string());
        }
        
        halo /= hubble;
        
        boxhalos.push_back(halo);
      }
      
      if(boxhalos.size() > 0){
        int nthreads = Utilities::GetNThreads();
        int chunk_size;
        do{
          chunk_size =  boxhalos.size()/nthreads;
          if(chunk_size == 0) nthreads /= 2;
        }while(chunk_size == 0);
        
        int remainder =  boxhalos.size()%chunk_size;
        
        
        for(int j=0; j< cones.size() ; ++j ){
          
          std::vector<std::thread> thr(nthreads);
          Utilities::LockableContainer<std::vector<Point_3d> > halos;
          halos.swap(conehalos[j]);
          
          assert(nthreads*chunk_size + remainder == boxhalos.size() );
          for(int ii =0; ii< nthreads ; ++ii){
            
            //std::cout << ii*chunk_size << " " << n << std::endl;
            
            thr[ii] = std::thread(&LightCone::select<Point_3d>,cones[j]
                                  ,xos[j],vs[j],BoxLength,rlow,rhigh
                                  ,boxhalos.data() + ii*chunk_size
                                  ,boxhalos.data() + (ii+1)*chunk_size + (ii==nthreads-1)*remainder
                                  //,std::ref(conehalos[j])
                                  ,std::ref( halos )
                                  ,periodic_boundaries );
          }
          for(int ii = 0; ii < nthreads ;++ii){ if(thr[ii].joinable() ) thr[ii].join();}
          halos.swap(conehalos[j]);
        }
        
        i_block += boxhalos.size();
        
        if(boxhalos.size() > 0 && i_block % 10000000 == 0 ){
          std::cout << i_block << " halos from " << filename << ", total in cones currently: "
          << std::endl;
          for(auto c : conehalos) std::cout << "    " << c.size() << "...." << std::endl;
        }
      }
    }while(boxhalos.size() > 0);
    
    std::cout << "done" << std::endl;
    
    file.close();
  }
  
  
<<<<<<< HEAD
  /** \brief class for generating positions in proportion to mass in an NFW profiles
   */
    NFWgenerator::NFWgenerator(Utilities::RandomNumbers_NR &ran_in,double max_cons)
    :ran(ran_in)
    {
      X.resize(N);
      F.resize(N);
      X[0] = F[0] = 0.0;
      dx = max_cons/(N-1);
      for(int i=1;i<N;++i){
        X[i] = i*dx;
        F[i] = log(1+X[i]) - X[i]/(1+X[i]) ;
      }
    }
    
    /// returns a vector of points drawn from a spherical halo
    void  NFWgenerator::drawSpherical(std::vector<Point_3d> &points  /// output points
                       ,double cons                   /// concentration
                       ,double Rvir                   /// maximum elliptical radius
    ){
      double Fmax = log(1+cons) - cons/(1+cons);
      double rs = Rvir/cons;
      for(auto p : points){
        double f = Fmax*ran();
        size_t i = Utilities::locate(F,f);
        double x = X[i] + dx*(f - F[i])/(F[i+1] - F[i]);
        
        p[0] = ran.gauss();
        p[1] = ran.gauss();
        p[2] = ran.gauss();
        
        p *= x*rs/p.length();
      }
=======
  void FastLightCones(
                      const COSMOLOGY &cosmo
                      ,const std::vector<double> &zsources
                      ,std::vector<std::vector<PixelMap> > &maps
                      ,double range
                      ,double angular_resolution
                      ,std::vector<Point_3d> &observers
                      ,std::vector<Point_3d> &directions
                      ,const std::vector<std::string> &snap_filenames
                      ,const std::vector<float> &snap_redshifts
                      ,double BoxLength
                      ,double particle_mass
                      ,bool verbose
                      ,bool addtocone
  ){
    
    //const std::string delim = " ";
    
    assert(cosmo.getOmega_matter() + cosmo.getOmega_lambda() == 1.0);
    // set coordinate distances for planes
    
    int Nmaps = zsources.size();    // number of source planes per cone
    int Ncones = observers.size();  // number of cones
    
    if(directions.size() != observers.size()){
      std::cerr << "Size of direction and observers must match." << std::endl;
      throw std::invalid_argument("");
    }
    
    double zs_max=0;
    for(auto z: zsources) zs_max = (z > zs_max) ? z : zs_max;
    
    Point_2d center;
    
    if(!addtocone){
      // allocate mamory for all maps
      maps.clear();
      maps.resize(Ncones);
      for(auto &map_v : maps){  // loop through cones
        map_v.reserve(Nmaps);
        for(int i=0;i<Nmaps;++i){
          map_v.emplace_back(center.x
                             ,(size_t)(range/angular_resolution)
                             ,(size_t)(range/angular_resolution)
                             ,angular_resolution);
        }
      }
    }else{
      /// check the sizes
      if(maps.size() != Ncones){
        std::cerr << "FastLightCones: You must have enough maps allocated or use addtocones = false " << std::endl;
        throw std::invalid_argument("Too few maps.");
      }
      for(auto &map_v : maps){  // loop through cones
        if(map_v.size() != Nmaps){
          std::cerr << "FastLightCones: You must have enough maps allocated or use addtocones = false " << std::endl;
          throw std::invalid_argument("Too few maps");
        }
      }
    }
    
    // find unique redshifts
    std::vector<double> z_unique(1,snap_redshifts[0]);
    for(auto z : snap_redshifts) if(z != z_unique.back() ) z_unique.push_back(z);
    std::sort(z_unique.begin(),z_unique.end());
    
    // find redshift ranges for each snapshot
    // shift the redshifts to between the snapshots
    std::vector<double> abins(z_unique.size() + 1);
    abins[0] = 1.0;
    for(int i=1;i<z_unique.size();++i){
      abins[i] = ( 1/(1+z_unique[i]) + 1/(1+z_unique[i-1]) )/2 ;
>>>>>>> ccc5db4e
    }
    
    ///  STILL UNDER CONSTRUCTION returns a vector of points drawn from a triaxial halo,
    void  NFWgenerator::drawTriAxial(std::vector<Point_3d> &points  /// output points
                      ,double cons                   /// concentration
                      ,double Rvir                   /// maximum elliptical radius
                      ,double f1                     /// axis ratio 1 to 3
                      ,double f2                     /// axis ratio 2 to 3
                      ,SphericalPoint v              /// direction of axis 3
    ){
      
      double a3 = 1.0/pow(f1*f2,1.0/3.0);
      double a1 = f1*a3,a2 = f2*a3;
      Quaternion rot = Quaternion::q_z_rotation( v.phi )*Quaternion::q_y_rotation( v.theta );
      
      double Fmax = log(1+cons) - cons/(1+cons);
      double rs = Rvir/cons;
      for(auto p : points){
        
        p[0] = ran.gauss();
        p[1] = ran.gauss();
        p[2] = ran.gauss();
        
        double f = Fmax*ran();
        size_t i = Utilities::locate(F,f);
        double x = X[i] + dx*(f - F[i])/(F[i+1] - F[i]);
        
        p *= x*rs/p.length();
        
        p[0] *= a1;
        p[1] *= a2;
        p[2] *= a3;
        
        p = rot.Rotate(p);
      }
    }
  
  void ASCII_XV::fastplanes_parallel(
                                       Point_3d *begin
                                       ,Point_3d *end
                                       ,const COSMOLOGY &cosmo
                                       ,std::vector<std::vector<Point_3d> > &boxes
                                       ,std::vector<Point_3d> &observers
                                       ,std::vector<Quaternion> &rotationQs
                                       ,std::vector<double> &dsources
                                       ,std::vector<std::vector<PixelMap> > &maps
                                       ,double dmin
                                       ,double dmax
                                       ,double BoxLength
                                       ,std::mutex &moo
                                       ){
    // loop lines / read
    
<<<<<<< HEAD
    int Ncones = maps.size();
    int Nmaps = maps[0].size();
=======
    //const int blocksize = 1000000;  ????
    const int blocksize = 1000000;
    std::vector<Point_3d> points(blocksize);
>>>>>>> ccc5db4e
    
    for(Point_3d *phalo = begin ; phalo != end ; ++phalo){
      
      *phalo /= cosmo.gethubble();
      
<<<<<<< HEAD
      // loop cones
      for(int icone=0;icone<Ncones;++icone){
=======
      // find the box range for each cone
      
      std::vector<std::vector<Point_3d> > boxes(Ncones);
      
      for(int icone=0;icone<Ncones;++icone){
        
        Point_3d max_box,min_box;
        for(int i=0;i<3;++i){
          
         {  // dumb bax range the contains total sphere of radius dmax
            max_box[i] = (int)( (observers[icone][i] + dmax)/BoxLength );
            if(observers[icone][i] < dmax){
              min_box[i] = (int)( (observers[icone][i] - dmax)/BoxLength ) - 1;
            }else{
              min_box[i] = 0;
            }
          }
        }
        
          Point_3d n;
          Utilities::Geometry::Cone cone(observers[icone],directions[icone],range/sqrt(2));
          for(n[0] = min_box[0] ; n[0] <= max_box[0] ; ++n[0]){
            for(n[1] = min_box[1] ; n[1] <= max_box[1] ; ++n[1]){
              for(n[2] = min_box[2] ; n[2] <= max_box[2] ; ++n[2]){
                
                Point_3d p1(BoxLength*n[0],BoxLength*n[1],BoxLength*n[2]);
                Point_3d p2(BoxLength*(n[0]+1),BoxLength*(n[1]+1),BoxLength*(n[2]+1));
                
                if( cone.intersect_box(p1,p2) ){
                  
                  // require that at least one corner is outside the sphere R=dmin around observer
                  p1 = p1 - observers[icone];
                  p2 = p2 - observers[icone];
                  if(p1.length() > dmin || p2.length() > dmin ||
                     (p1 + Point_3d(BoxLength,0,0)).length() > dmin ||
                     (p1 + Point_3d(0,BoxLength,0)).length() > dmin ||
                     (p1 + Point_3d(0,0,BoxLength)).length() > dmin ||
                     (p1 + Point_3d(0,BoxLength,BoxLength)).length() > dmin ||
                     (p1 + Point_3d(BoxLength,0,BoxLength)).length() > dmin ||
                     (p1 + Point_3d(BoxLength,BoxLength,0)).length() > dmin
                     )  boxes[icone].push_back(n);
                }
              }
            }
          }
        
          
          /*double cos1,cos2;
          {
            double theta1,theta2;
            theta1 = acos(fabs(directions[icone][i])) - range/sqrt(2.);
            theta2 = pi - acos(fabs(directions[icone][i])) + range/sqrt(2.);
            
            if(theta1 > 0.0){
              cos1 = cos(theta1);
            }else cos1 = 1.0;
            
            if(theta2 > pi/2){
              cos2 = 0.0;
            }else if(theta2 < 0.0){
              cos2 = 1.0;
            }else{
              cos2 = cos(theta2);
            }
          }
          
          if(directions[icone][i] < 0.0) std::swap(cos1,cos2);
          
          max_box[icone][i] = (int)((observers[icone][i] + cos1*dmax)/BoxLength);
          double d2 = ((observers[icone][i] - cos2*dmax)/BoxLength);
          if(d2 > 0) min_box[icone][i] = 0;
          else min_box[icone][i] = (int)(d2) - 1;
         */
        
      }
      
      //open file
      if(verbose) std::cout <<" Opening " << snap_filenames[i_file] << std::endl;
      FILE *pFile = fopen(snap_filenames[i_file].c_str(),"r");
      if(pFile == nullptr){
        std::cout << "Can't open file " << snap_filenames[i_file] << std::endl;
        ERROR_MESSAGE();
        throw std::runtime_error(" Cannot open file.");
      }
      points.resize(blocksize);
      size_t Nlines = 0,Nblocks=0;
      while(!feof(pFile)){  // loop through blocks
>>>>>>> ccc5db4e
        
        // loop through repitions of box ??? this could be done better
        for(auto dn : boxes[icone]){

<<<<<<< HEAD
        //for(dn[0] = min_box[icone][0] ; dn[0] <= max_box[icone][0] ; ++dn[0]){
          //for(dn[1] = min_box[icone][1] ; dn[1] <= max_box[icone][1] ; ++dn[1]){
            //for(dn[2] = min_box[icone][2] ; dn[2] <= max_box[icone][2] ; ++dn[2]){
              
              Point_3d x = *phalo - observers[icone] + dn*BoxLength;
              double r = x.length();
              if( r > dmin && r < dmax ){
                // rotate to cone frame - direction[i] is the x-axis
                x = rotationQs[icone].Rotate(x);
                SphericalPoint sp(x);
                
                // find pixel
                long image_index = maps[icone][0].find_index(sp.theta,sp.phi);
                
                if(image_index != -1){
                  for(int isource = 0 ; isource < Nmaps ; ++isource){
                    if(dsources[isource] > sp.r  ){
                      std::lock_guard<std::mutex> lock(moo);
                      // add mass or distribute mass to pixels
                      maps[icone][isource][image_index] += (dsources[isource] - sp.r)/sp.r;  // this is assuming flat ???
                    }
                  }
                }
              }
            }//}}
      }
      
=======
          std::vector<std::thread> thr(nthreads);
          for(int ii =0; ii< nthreads ; ++ii){
            
            //std::cout << ii*chunk_size << " " << n << std::endl;
            
            thr[ii] = std::thread(_fastplanes_parallel_
                                  ,points.data() + ii*chunk_size
                                  ,points.data() + (ii+1)*chunk_size + (ii==nthreads-1)*remainder
                                  ,cosmo,std::ref(boxes)
                                  ,std::ref(observers),std::ref(rotationQs)
                                  ,std::ref(dsources),std::ref(maps)
                                  ,dmin,dmax,BoxLength);
          }
          for(int ii = 0; ii < nthreads ;++ii){ if(thr[ii].joinable() ) thr[ii].join();}
        }
        
        /*
        _fastplanes_parallel_(points.data(),points.data() + points.size()
                       ,cosmo,max_box,min_box
                       ,observers,rotationQs
                       ,dsources,maps
                       ,dmin,dmax,BoxLength);
         */
        /*
        // loop lines / read
        for(auto &halo : points){
          
          halo /= cosmo.gethubble();
          
          //std::cout << halo << std::endl;
          
          // loop cones
          for(int icone=0;icone<Ncones;++icone){
            
            // loop through repitions of box ??? this could be done better
            Point_3d dn;
            for(dn[0] = min_box[icone][0] ; dn[0] <= max_box[icone][0] ; ++dn[0]){
              for(dn[1] = min_box[icone][1] ; dn[1] <= max_box[icone][1] ; ++dn[1]){
                for(dn[2] = min_box[icone][2] ; dn[2] <= max_box[icone][2] ; ++dn[2]){
                  
                  Point_3d x = halo - observers[icone] + dn*BoxLength;
                  double r = x.length();
                  if( r > dmin && r < dmax ){
                    // rotate to cone frame - direction[i] is the x-axis
                    x = rotationQs[icone].Rotate(x);
                    SphericalPoint sp(x);
                    
                    // find pixel
                    long image_index = maps[icone][0].find_index(sp.theta,sp.phi);
                    
                    if(image_index != -1){
                      for(int isource = 0 ; isource < Nmaps ; ++isource){
                        if(dsources[isource] > sp.r  ){
                          // add mass or distribute mass to pixels
                          maps[icone][isource][image_index] += (dsources[isource] - sp.r)/sp.r;  /// this is assuming flat ???
                        }
                      }
                    }
                  }
                }}}
          }
          
          Nlines += blocksize;
          if(Nlines%1000000 == 0) std::cout << "=" << std::flush ;
          if(Nlines%10000000 == 0) std::cout << std::endl;
          if(Nlines%100000000 == 0) std::cout << std::endl;
        }
        */
        
        Nlines += blocksize;
        std::cout << "=" << std::flush;
        ++Nblocks;
        //if(Nlines%1000000 == 0) std::cout << "=" << std::flush ;
        if(Nblocks%10 == 0) std::cout << " " << std::flush;
        if(Nblocks%50 == 0) std::cout << std::endl;
        if(Nblocks%100 == 0) std::cout << std::endl;
        //std::cout << std::endl;
      }
      fclose(pFile);
      std::cout << std::endl;
>>>>>>> ccc5db4e
    }
    
  }
  
  
  void ASCII_XM::fastplanes_parallel(
                                       LightCones::DatumXM *begin
                                       ,LightCones::DatumXM *end
                                       ,const COSMOLOGY &cosmo
                                       ,std::vector<std::vector<Point_3d> > &boxes
                                       ,std::vector<Point_3d> &observers
                                       ,std::vector<Quaternion> &rotationQs
                                       ,std::vector<double> &dsources
                                       ,std::vector<std::vector<PixelMap> > &maps
                                       ,double dmin
                                       ,double dmax
                                       ,double BoxLength
                                       ,std::mutex &moo
                                       ){
    // loop lines / read
    
    int Ncones = maps.size();
    int Nmaps = maps[0].size();
    
    for(auto *phalo = begin ; phalo != end ; ++phalo){
      
      phalo->x /= cosmo.gethubble();
      
      // loop cones
      for(int icone=0;icone<Ncones;++icone){
        
        // loop through repitions of box ??? this could be done better
        //Point_3d dn;
        for(auto dn : boxes[icone]){

        //for(dn[0] = min_box[icone][0] ; dn[0] <= max_box[icone][0] ; ++dn[0]){
          //for(dn[1] = min_box[icone][1] ; dn[1] <= max_box[icone][1] ; ++dn[1]){
            //for(dn[2] = min_box[icone][2] ; dn[2] <= max_box[icone][2] ; ++dn[2]){
              
              Point_3d x = phalo->x - observers[icone] + dn*BoxLength;
              double r = x.length();
              if( r > dmin && r < dmax ){
                // rotate to cone frame - direction[i] is the x-axis
                x = rotationQs[icone].Rotate(x);
                SphericalPoint sp(x);
                
                // find pixel
                long image_index = maps[icone][0].find_index(sp.theta,sp.phi);
                
                if(image_index != -1){
                  for(int isource = 0 ; isource < Nmaps ; ++isource){
                    if(dsources[isource] > sp.r  ){
                      std::lock_guard<std::mutex> lock(moo);
                      // add mass or distribute mass to pixels
                      maps[icone][isource][image_index]
                      += phalo->mass*(dsources[isource] - sp.r)/sp.r;  // this is assuming flat ???
                    }
                  }
                }
              }
            }//}}
      }
    }
  }
  
  
<<<<<<< HEAD
  /*void ASCII_XMR::fastplanes_parallel(
                                        LightCones::DatumXMR *begin
                                        ,LightCones::DatumXMR *end
                                        ,const COSMOLOGY &cosmo
                                        ,std::vector<Point_3d> &max_box
                                        ,std::vector<Point_3d> &min_box
                                        ,std::vector<Point_3d> &observers
                                        ,std::vector<Quaternion> &rotationQs
                                        ,std::vector<double> &dsources
                                        ,std::vector<std::vector<PixelMap> > &maps
                                        ,double dmin
                                        ,double dmax
                                        ,double BoxLength
                                        ,std::mutex &moo
                                        ){
=======
  void _fastplanes_parallel_(Point_3d *begin,Point_3d *end
                 ,const COSMOLOGY &cosmo
                 ,std::vector<std::vector<Point_3d> > &boxes
                 ,std::vector<Point_3d> &observers
                 ,std::vector<Quaternion> &rotationQs
                 ,std::vector<double> &dsources
                 ,std::vector<std::vector<PixelMap> > &maps
                 ,double dmin
                 ,double dmax
                 ,double BoxLength
){
>>>>>>> ccc5db4e
    // loop lines / read
    
    int Ncones = maps.size();
    int Nmaps = maps[0].size();
    const double resolution = maps[0][0].getResolution();
    Point_2d p1 = maps[0][0].getLowerLeft();
    const size_t Nx = maps[0][0].getNx();
    const size_t Ny = maps[0][0].getNy();
    
    for(auto *phalo = begin ; phalo != end ; ++phalo){
      
      phalo->x /= cosmo.gethubble();
      
      // loop cones
      for(int icone=0;icone<Ncones;++icone){
        
        for(auto dn : boxes[icone]){
        // loop through repitions of box ??? this could be done better
        //Point_3d dn;
        //for(dn[0] = min_box[icone][0] ; dn[0] <= max_box[icone][0] ; ++dn[0]){
          //for(dn[1] = min_box[icone][1] ; dn[1] <= max_box[icone][1] ; ++dn[1]){
            //for(dn[2] = min_box[icone][2] ; dn[2] <= max_box[icone][2] ; ++dn[2]){
              
              Point_3d x = phalo->x - observers[icone] + dn*BoxLength;
              double r = x.length();
              if( r > dmin && r < dmax ){
                // rotate to cone frame - direction[i] is the x-axis
                x = rotationQs[icone].Rotate(x);
                SphericalPoint sp(x);
                
                double dx = (sp.theta - p1[0])/resolution ;
                double dy = (sp.phi   - p1[1])/resolution ;
                double size = phalo->r/resolution;
                
                if(dx + size > 0 && dx - size < Nx &&
                   dy + size > 0 && dy - size < Ny){
                  
                  
                  long ix = (long)(dx);
                  long iy = (long)(dy);
                  
                  long image_index = ix + Nx*iy;
                  
                  dx -= ix;
                  dy -= iy;
                  
                  
                  if( dx < size || (1 - dx) < size ||
                     dy < size || (1 - dy) < size ){  /// halo needs to be resolved
                    
                  }
                  
                  for(int isource = 0 ; isource < Nmaps ; ++isource){
                    if(dsources[isource] > sp.r  ){
                      std::lock_guard<std::mutex> lock(moo);
                      // add mass or distribute mass to pixels
                      maps[icone][isource][image_index]
                      += phalo->mass*(dsources[isource] - sp.r)/sp.r;  // this is assuming flat ???
                    }
                  }
                  
                  
                }
              }
            }//}}
      }
    }
<<<<<<< HEAD
  }*/

}
=======
    
  }
    
 }
>>>>>>> ccc5db4e
<|MERGE_RESOLUTION|>--- conflicted
+++ resolved
@@ -1016,8 +1016,6 @@
     file.close();
   }
   
-  
-<<<<<<< HEAD
   /** \brief class for generating positions in proportion to mass in an NFW profiles
    */
     NFWgenerator::NFWgenerator(Utilities::RandomNumbers_NR &ran_in,double max_cons)
@@ -1051,80 +1049,6 @@
         
         p *= x*rs/p.length();
       }
-=======
-  void FastLightCones(
-                      const COSMOLOGY &cosmo
-                      ,const std::vector<double> &zsources
-                      ,std::vector<std::vector<PixelMap> > &maps
-                      ,double range
-                      ,double angular_resolution
-                      ,std::vector<Point_3d> &observers
-                      ,std::vector<Point_3d> &directions
-                      ,const std::vector<std::string> &snap_filenames
-                      ,const std::vector<float> &snap_redshifts
-                      ,double BoxLength
-                      ,double particle_mass
-                      ,bool verbose
-                      ,bool addtocone
-  ){
-    
-    //const std::string delim = " ";
-    
-    assert(cosmo.getOmega_matter() + cosmo.getOmega_lambda() == 1.0);
-    // set coordinate distances for planes
-    
-    int Nmaps = zsources.size();    // number of source planes per cone
-    int Ncones = observers.size();  // number of cones
-    
-    if(directions.size() != observers.size()){
-      std::cerr << "Size of direction and observers must match." << std::endl;
-      throw std::invalid_argument("");
-    }
-    
-    double zs_max=0;
-    for(auto z: zsources) zs_max = (z > zs_max) ? z : zs_max;
-    
-    Point_2d center;
-    
-    if(!addtocone){
-      // allocate mamory for all maps
-      maps.clear();
-      maps.resize(Ncones);
-      for(auto &map_v : maps){  // loop through cones
-        map_v.reserve(Nmaps);
-        for(int i=0;i<Nmaps;++i){
-          map_v.emplace_back(center.x
-                             ,(size_t)(range/angular_resolution)
-                             ,(size_t)(range/angular_resolution)
-                             ,angular_resolution);
-        }
-      }
-    }else{
-      /// check the sizes
-      if(maps.size() != Ncones){
-        std::cerr << "FastLightCones: You must have enough maps allocated or use addtocones = false " << std::endl;
-        throw std::invalid_argument("Too few maps.");
-      }
-      for(auto &map_v : maps){  // loop through cones
-        if(map_v.size() != Nmaps){
-          std::cerr << "FastLightCones: You must have enough maps allocated or use addtocones = false " << std::endl;
-          throw std::invalid_argument("Too few maps");
-        }
-      }
-    }
-    
-    // find unique redshifts
-    std::vector<double> z_unique(1,snap_redshifts[0]);
-    for(auto z : snap_redshifts) if(z != z_unique.back() ) z_unique.push_back(z);
-    std::sort(z_unique.begin(),z_unique.end());
-    
-    // find redshift ranges for each snapshot
-    // shift the redshifts to between the snapshots
-    std::vector<double> abins(z_unique.size() + 1);
-    abins[0] = 1.0;
-    for(int i=1;i<z_unique.size();++i){
-      abins[i] = ( 1/(1+z_unique[i]) + 1/(1+z_unique[i-1]) )/2 ;
->>>>>>> ccc5db4e
     }
     
     ///  STILL UNDER CONSTRUCTION returns a vector of points drawn from a triaxial halo,
@@ -1177,117 +1101,20 @@
                                        ,std::mutex &moo
                                        ){
     // loop lines / read
-    
-<<<<<<< HEAD
     int Ncones = maps.size();
     int Nmaps = maps[0].size();
-=======
-    //const int blocksize = 1000000;  ????
-    const int blocksize = 1000000;
-    std::vector<Point_3d> points(blocksize);
->>>>>>> ccc5db4e
+
     
     for(Point_3d *phalo = begin ; phalo != end ; ++phalo){
       
       *phalo /= cosmo.gethubble();
       
-<<<<<<< HEAD
       // loop cones
       for(int icone=0;icone<Ncones;++icone){
-=======
-      // find the box range for each cone
-      
-      std::vector<std::vector<Point_3d> > boxes(Ncones);
-      
-      for(int icone=0;icone<Ncones;++icone){
-        
-        Point_3d max_box,min_box;
-        for(int i=0;i<3;++i){
-          
-         {  // dumb bax range the contains total sphere of radius dmax
-            max_box[i] = (int)( (observers[icone][i] + dmax)/BoxLength );
-            if(observers[icone][i] < dmax){
-              min_box[i] = (int)( (observers[icone][i] - dmax)/BoxLength ) - 1;
-            }else{
-              min_box[i] = 0;
-            }
-          }
-        }
-        
-          Point_3d n;
-          Utilities::Geometry::Cone cone(observers[icone],directions[icone],range/sqrt(2));
-          for(n[0] = min_box[0] ; n[0] <= max_box[0] ; ++n[0]){
-            for(n[1] = min_box[1] ; n[1] <= max_box[1] ; ++n[1]){
-              for(n[2] = min_box[2] ; n[2] <= max_box[2] ; ++n[2]){
-                
-                Point_3d p1(BoxLength*n[0],BoxLength*n[1],BoxLength*n[2]);
-                Point_3d p2(BoxLength*(n[0]+1),BoxLength*(n[1]+1),BoxLength*(n[2]+1));
-                
-                if( cone.intersect_box(p1,p2) ){
-                  
-                  // require that at least one corner is outside the sphere R=dmin around observer
-                  p1 = p1 - observers[icone];
-                  p2 = p2 - observers[icone];
-                  if(p1.length() > dmin || p2.length() > dmin ||
-                     (p1 + Point_3d(BoxLength,0,0)).length() > dmin ||
-                     (p1 + Point_3d(0,BoxLength,0)).length() > dmin ||
-                     (p1 + Point_3d(0,0,BoxLength)).length() > dmin ||
-                     (p1 + Point_3d(0,BoxLength,BoxLength)).length() > dmin ||
-                     (p1 + Point_3d(BoxLength,0,BoxLength)).length() > dmin ||
-                     (p1 + Point_3d(BoxLength,BoxLength,0)).length() > dmin
-                     )  boxes[icone].push_back(n);
-                }
-              }
-            }
-          }
-        
-          
-          /*double cos1,cos2;
-          {
-            double theta1,theta2;
-            theta1 = acos(fabs(directions[icone][i])) - range/sqrt(2.);
-            theta2 = pi - acos(fabs(directions[icone][i])) + range/sqrt(2.);
-            
-            if(theta1 > 0.0){
-              cos1 = cos(theta1);
-            }else cos1 = 1.0;
-            
-            if(theta2 > pi/2){
-              cos2 = 0.0;
-            }else if(theta2 < 0.0){
-              cos2 = 1.0;
-            }else{
-              cos2 = cos(theta2);
-            }
-          }
-          
-          if(directions[icone][i] < 0.0) std::swap(cos1,cos2);
-          
-          max_box[icone][i] = (int)((observers[icone][i] + cos1*dmax)/BoxLength);
-          double d2 = ((observers[icone][i] - cos2*dmax)/BoxLength);
-          if(d2 > 0) min_box[icone][i] = 0;
-          else min_box[icone][i] = (int)(d2) - 1;
-         */
-        
-      }
-      
-      //open file
-      if(verbose) std::cout <<" Opening " << snap_filenames[i_file] << std::endl;
-      FILE *pFile = fopen(snap_filenames[i_file].c_str(),"r");
-      if(pFile == nullptr){
-        std::cout << "Can't open file " << snap_filenames[i_file] << std::endl;
-        ERROR_MESSAGE();
-        throw std::runtime_error(" Cannot open file.");
-      }
-      points.resize(blocksize);
-      size_t Nlines = 0,Nblocks=0;
-      while(!feof(pFile)){  // loop through blocks
->>>>>>> ccc5db4e
         
         // loop through repitions of box ??? this could be done better
         for(auto dn : boxes[icone]){
 
-<<<<<<< HEAD
         //for(dn[0] = min_box[icone][0] ; dn[0] <= max_box[icone][0] ; ++dn[0]){
           //for(dn[1] = min_box[icone][1] ; dn[1] <= max_box[icone][1] ; ++dn[1]){
             //for(dn[2] = min_box[icone][2] ; dn[2] <= max_box[icone][2] ; ++dn[2]){
@@ -1315,88 +1142,6 @@
             }//}}
       }
       
-=======
-          std::vector<std::thread> thr(nthreads);
-          for(int ii =0; ii< nthreads ; ++ii){
-            
-            //std::cout << ii*chunk_size << " " << n << std::endl;
-            
-            thr[ii] = std::thread(_fastplanes_parallel_
-                                  ,points.data() + ii*chunk_size
-                                  ,points.data() + (ii+1)*chunk_size + (ii==nthreads-1)*remainder
-                                  ,cosmo,std::ref(boxes)
-                                  ,std::ref(observers),std::ref(rotationQs)
-                                  ,std::ref(dsources),std::ref(maps)
-                                  ,dmin,dmax,BoxLength);
-          }
-          for(int ii = 0; ii < nthreads ;++ii){ if(thr[ii].joinable() ) thr[ii].join();}
-        }
-        
-        /*
-        _fastplanes_parallel_(points.data(),points.data() + points.size()
-                       ,cosmo,max_box,min_box
-                       ,observers,rotationQs
-                       ,dsources,maps
-                       ,dmin,dmax,BoxLength);
-         */
-        /*
-        // loop lines / read
-        for(auto &halo : points){
-          
-          halo /= cosmo.gethubble();
-          
-          //std::cout << halo << std::endl;
-          
-          // loop cones
-          for(int icone=0;icone<Ncones;++icone){
-            
-            // loop through repitions of box ??? this could be done better
-            Point_3d dn;
-            for(dn[0] = min_box[icone][0] ; dn[0] <= max_box[icone][0] ; ++dn[0]){
-              for(dn[1] = min_box[icone][1] ; dn[1] <= max_box[icone][1] ; ++dn[1]){
-                for(dn[2] = min_box[icone][2] ; dn[2] <= max_box[icone][2] ; ++dn[2]){
-                  
-                  Point_3d x = halo - observers[icone] + dn*BoxLength;
-                  double r = x.length();
-                  if( r > dmin && r < dmax ){
-                    // rotate to cone frame - direction[i] is the x-axis
-                    x = rotationQs[icone].Rotate(x);
-                    SphericalPoint sp(x);
-                    
-                    // find pixel
-                    long image_index = maps[icone][0].find_index(sp.theta,sp.phi);
-                    
-                    if(image_index != -1){
-                      for(int isource = 0 ; isource < Nmaps ; ++isource){
-                        if(dsources[isource] > sp.r  ){
-                          // add mass or distribute mass to pixels
-                          maps[icone][isource][image_index] += (dsources[isource] - sp.r)/sp.r;  /// this is assuming flat ???
-                        }
-                      }
-                    }
-                  }
-                }}}
-          }
-          
-          Nlines += blocksize;
-          if(Nlines%1000000 == 0) std::cout << "=" << std::flush ;
-          if(Nlines%10000000 == 0) std::cout << std::endl;
-          if(Nlines%100000000 == 0) std::cout << std::endl;
-        }
-        */
-        
-        Nlines += blocksize;
-        std::cout << "=" << std::flush;
-        ++Nblocks;
-        //if(Nlines%1000000 == 0) std::cout << "=" << std::flush ;
-        if(Nblocks%10 == 0) std::cout << " " << std::flush;
-        if(Nblocks%50 == 0) std::cout << std::endl;
-        if(Nblocks%100 == 0) std::cout << std::endl;
-        //std::cout << std::endl;
-      }
-      fclose(pFile);
-      std::cout << std::endl;
->>>>>>> ccc5db4e
     }
     
   }
@@ -1463,7 +1208,7 @@
   }
   
   
-<<<<<<< HEAD
+
   /*void ASCII_XMR::fastplanes_parallel(
                                         LightCones::DatumXMR *begin
                                         ,LightCones::DatumXMR *end
@@ -1479,20 +1224,7 @@
                                         ,double BoxLength
                                         ,std::mutex &moo
                                         ){
-=======
-  void _fastplanes_parallel_(Point_3d *begin,Point_3d *end
-                 ,const COSMOLOGY &cosmo
-                 ,std::vector<std::vector<Point_3d> > &boxes
-                 ,std::vector<Point_3d> &observers
-                 ,std::vector<Quaternion> &rotationQs
-                 ,std::vector<double> &dsources
-                 ,std::vector<std::vector<PixelMap> > &maps
-                 ,double dmin
-                 ,double dmax
-                 ,double BoxLength
-){
->>>>>>> ccc5db4e
-    // loop lines / read
+   // loop lines / read
     
     int Ncones = maps.size();
     int Nmaps = maps[0].size();
@@ -1559,13 +1291,6 @@
             }//}}
       }
     }
-<<<<<<< HEAD
   }*/
 
 }
-=======
-    
-  }
-    
- }
->>>>>>> ccc5db4e
