//
//  lightcone_construction.cpp
//  GLAMER
//
//  Created by Ben Metcalf on 26/10/16.
//
//

//#include <mutex>
//#include <thread>

#include <boost/iostreams/device/mapped_file.hpp> // for mmap
#include <boost/iostreams/stream.hpp>             // for stream
#include <deque>

#include "particle_halo.h"
#include "lightcone_construction.h"


LightCone::LightCone(
                     double angular_radius    /// angular radius of lightcone in radians
):
r_theta(angular_radius)
{
  sin_theta_sqrt = pow(sin(r_theta),2);
};

/** \brief Read in a lightcone data file and render them into NFW halos
 *
 *   filename file should be the output of LightCone::WriteLightCone() to
 *   be in the right format.
 */
void LightCone::ReadLightConeNFW(
                                 std::string filename   /// name of file to read
                                 ,COSMOLOGY &cosmo      /// cosmology for changing distance to redshift
                                 ,std::vector<LensHalo* > &lensVec  /// output LensHalos
                                 ,PosType &theta_max   /// largest angular seporation from theta=0,phi=0
){
  
  Utilities::delete_container(lensVec);
  
  std::ifstream file(filename.c_str());
  if(!file){
    std::cout << "Can't open file " << filename << std::endl;
    ERROR_MESSAGE();
    throw std::runtime_error(" Cannot open file.");
  }
  
  
  // make lookup table for sigm(m)
  Utilities::LogLookUpTable<double> tophat(
                                           std::bind(&COSMOLOGY::TopHatVarianceM,cosmo,std::placeholders::_1,0)
                                           ,1.0e6,1.0e16,1000);
  
  std::string myline;
  
  while(file.peek() == '#') file.ignore(10000,'\n');
  
  const int ncolumns = 7;
  void *addr[ncolumns];
  size_t haloid;
  double mass,Rvir,Rscale;
  Utilities::Geometry::SphericalPoint sph_point,sph_center(0,0,0);
  Point_3d tmp_point;
  
  addr[0] = &haloid;
  addr[1] = &(tmp_point.x[0]);
  addr[2] = &(tmp_point.x[1]);
  addr[3] = &(tmp_point.x[2]);
  addr[4] = &mass;
  addr[5] = &Rvir;
  addr[6] = &Rscale;
  
  size_t myint;
  std::string strg;
  std::string delim=",";
  double myPosType;
  double z;
  
  //double mass_range[2],z_range[2],rvir_range[2],theta_range[2];
  //mass_range[0] = z_range[0] = rvir_range[0] = theta_range[0] = HUGE_VALF;
  //mass_range[1] = z_range[1] = rvir_range[1] = theta_range[1] = 0.0;
  
  Utilities::Range<double> mass_range(HUGE_VALF,0),z_range(HUGE_VALF,0),rvir_range(HUGE_VALF,0),theta_range(HUGE_VALF,0);
  
  // skip first line
  std::getline(file,myline);
  
  std::stringstream buffer;
  
  // read a line of data
  while(std::getline(file,myline)){
    
    if(myline[0] == '#')
      break;
    for(int l=0;l<ncolumns; l++){
      int pos = myline.find(delim);
      strg.assign(myline,0,pos);
      buffer << strg;
      if(l == 0){
        buffer >> myint;
        *((size_t *)addr[l]) = myint;
      }else{
        buffer >> myPosType;
        *((PosType *)addr[l]) = myPosType;
      }
      myline.erase(0,pos+1);
      strg.clear();
      buffer.clear();
      buffer.str(std::string());
    }
    
    // convert to shereical coordinates and redshift
    sph_point = tmp_point;
    z = cosmo.invCoorDist(sph_point.r);
    
    //std::cout << tmp_point << std::endl << sph_point << std::endl;
    
    
    double nu;
    tophat(mass,nu);  // look up sigm(M)^2
    nu = cosmo.delta_c()/sqrt(nu)/cosmo.Dgrowth(z);
    
    //mass *= 0.82*(1+0.63*exp(-nu/3.52));
    
    //***** read in data from light cone file
    LensHaloNFW * halo = new LensHaloNFW(mass,Rvir/1.0e3,z,Rvir/Rscale,1,0,0);
    
    // Formula for splash redius from More,Diemer & Kravtsov, 2014
    //halo->extendRadius(0.81*(1+0.97*exp(-nu/2.44)));
    
    //halo->LensHalo::set_Rsize(Rvir*0.81*(1+0.97*exp(-nu/2.44)));
    
    lensVec.push_back( halo );
    lensVec.back()->setTheta(sph_point.phi,sph_point.theta);
    
    theta_range.update(sph_center.AngleSeporation(sph_point));
    mass_range.update(mass);
    z_range.update(z);
    rvir_range.update(Rvir);
  }
  theta_max = theta_range.max();
  
  file.close();
  std::cout << mass_range.min() << " <= mass <= " << mass_range.max() << std::endl;
  std::cout << z_range.min() << " <= z <= " << z_range.max() << std::endl;
  std::cout << rvir_range.min() << " <= Rvir <= " << rvir_range.max() << std::endl;
}

/** \brief Read in a lightcone data file and render them into LensHaloParticles
 *
 *   filename file should be the output of LightCone::WriteLightCone() to
 *   be in the right format.
 */
using Utilities::Geometry::SphericalPoint;

/** \brief Reads particle data in from a csv file and puts them on multiple planes.
 
 The data file must be in csv format with a header.  The first three columns must be labeled 
 "x,y,z". These coordinates should be in comoving Mpc (no h factor).  The file can have additional columns "mass" and "size" to give each particle a different size or mass.  If both are present "mass" must come after "z".  There can be no other columns.  "size" values should be in physical Mpc.
 
 If there is no "size" size column the input "particle_size" will be assigned to all particles.  If "angulare_size" is set to true, "particle_size" is interpreted as an 
 angular size and thus will be a different physical size on different planes.  It is 
 ignored when a "size" column is present.
 */
void LightCone::ReadLightConeParticles(
                                       std::string filename   /// name of file to read
                                       ,COSMOLOGY &cosmo      /// cosmology for changing distance to redshift
                                       ,std::vector<LensHaloParticles *> &lensVec  /// output LensHalos
                                       ,int Nplanes           /// number of planes to create
                                       ,float particle_mass   /// these will be used only if they are not in the input file, solar masses
                                       ,float particle_size   /// these will be used only if they are not in the input file, physical Mpc or radians see angular_size parameter.
                                       ,bool angular_sizes  /// if yes partical_size will be interpreted as an angular size in radians
                                       ,bool verbose
){
  std::ifstream file(filename.c_str());
  if(!file){
    std::cerr << "Can't open file " << filename << std::endl;
    ERROR_MESSAGE();
    throw std::runtime_error(" Cannot open file.");
  }
  
  SphericalPoint center;
  
  bool multimass;
  bool multisize;
  
  std::deque<float> particle_masses;
  std::deque<float> particle_sizes;
  
  Utilities::delete_container(lensVec);
  //lensVec.clear();

  std::string myline;
  
  // skip first line
  std::string delim =",";
  size_t i=0;
  
  //boost::iostreams::mapped_file_source mmap(filename);
  // boost::iostreams::stream<boost::iostreams::mapped_file_source> is(mmap, std::ios::binary);
  
  //double z_range[2],theta_range[2];
  //z_range[0] = theta_range[0] = HUGE_VALF;
  //z_range[1] = theta_range[1] = 0.0;
  
  std::deque<SphericalPoint> particles;
  //particles.reserve(1000000);
  Point_3d point;
  Utilities::Range<double> theta_range(HUGE_VALF,-1);
  
  /// header line
  getline(file,myline);
  if(verbose) std::cout << myline << std::endl;
  if(myline[0] != 'x'){
    std::cerr << "File " << filename << " is in an unexpected format." << std::endl;
    throw std::runtime_error(" Cannot open file.");
  }

  
  int pos = myline.find("mass");
  if(pos == std::string::npos){
    particle_masses.push_back(particle_mass);
    multimass = false;
  }else{
    multimass = true;
  }
  
  int pos1 = pos;
  pos = myline.find("size");
  if(pos1 > pos && pos1 != std::string::npos){
    std::cout << myline << std::endl;
    std::cerr << "File " << filename << " is in an unexpected format. Particle mass must come before particles size."<< std::endl;
    throw std::runtime_error(" Cannot open file.");
  }
  if(pos == myline.npos){
    particle_sizes.push_back(particle_size);
    multisize = false;
  }else{
    multisize = true;
  }
  
<<<<<<< HEAD
  while (getline(file,myline) ) { 
=======
  while (getline(file,myline) ) {
>>>>>>> ebd31cb2
    
    if(verbose) std::cout << myline << std::endl;
    
    int pos1 = 0;
    int pos = myline.find(delim);
    
    point[0] = std::stod(myline.substr(pos1,pos));
    
    //std::cout << xp[i][0] << std::endl;
    
    pos1 = pos + 1;
    pos = myline.find(delim,pos1);
    
    point[1] = std::stod(myline.substr(pos1,pos));
    
    pos1 = pos + 1;
    pos = myline.find(delim,pos1);
    //std::cout << xp[i][1] << std::endl;
    point[2] =std::stod(myline.substr(pos1,pos));
    //std::cout << point << std::endl;
    
    particles.push_back(point);
    theta_range.update(center.AngleSeporation(particles.back()));
    
    //std::cout << myline.length() << std::endl;
    
    if(multimass){
      if(pos != std::string::npos){
        pos1 = pos + 1;
        pos = myline.find(delim,pos1);
        //std::cout << xp[i][1] << std::endl;
        particle_masses.push_back(std::stof(myline.substr(pos1,pos)));
      }else{
        particle_masses.push_back(0.0);
      }
      std::cout << particle_masses.back() << std::endl;
    }
    if(multisize){
      if(pos != std::string::npos){
        pos1 = pos + 1;
        pos = myline.find(delim,pos1);
        //std::cout << xp[i][1] << std::endl;
        particle_sizes.push_back(std::stof(myline.substr(pos1,pos)));
      }else{
        particle_sizes.push_back(0.0);
      }
      std::cout << particle_sizes.back() << std::endl;
  }
    
    ++i;
  }
  
  size_t Npoints = particles.size();
  
  file.close();
  
  // sort by distance
  if(!multisize && !multimass){
    std::sort(particles.begin(),particles.end()
              ,[](SphericalPoint &p1,SphericalPoint &p2){return p1.r < p2.r;});
    
  }else{
    std::vector<size_t> index(particles.size());
    
    std::sort(index.begin(),index.end()
              ,[&particles](size_t i,size_t j){return particles[i].r < particles[j].r;});
    
    {
      Utilities::apply_permutation_in_place(particles,index);
    }
    
    assert(particles[0].r < particles.back().r);
    
    if(multimass){
      assert(Npoints == particle_masses.size());
      Utilities::apply_permutation_in_place(particle_masses,index);
    }
    
    if(multisize){
      Utilities::apply_permutation_in_place(particle_sizes,index);
    }
    
  }
  
  assert(particles[0].r <= particles.back().r);
  std::cout << particles.size() << " particles read in from cone."
    << std::endl;
    
  std::vector<double> D_planes(Nplanes);
  
  //double vol = pi*theta_range.max()*theta_range.max()*(pow(particles.back().r,3) - pow(particles[0].r,3))/3;
  //double psize = pow(vol/particles.size(),1.0/3.0);
  
  // break up into slices redshift bins
  for(int i = 0 ; i < Nplanes ; ++i ) D_planes[i] = (2*i+1)*(particles.back().r - particles[0].r)/Nplanes/2 + particles[0].r;
  
<<<<<<< HEAD
  std::deque<SphericalPoint>::iterator it1 = particles.begin(),it2;
  size_t i1 =0;
=======
  PosType **xp;
  std::deque<SphericalPoint>::iterator it2;
  size_t i1 = 0;
>>>>>>> ebd31cb2
  for(int i = 0 ; i < Nplanes ; ++i ){
    it2 = std::lower_bound(particles.begin(),particles.end()
                           ,(i+1)*particles.back().r*1.001/Nplanes
                           ,[](SphericalPoint &p,double v){return p.r < v;});
<<<<<<< HEAD
    
    assert(it2-it1 >= 0);
=======
>>>>>>> ebd31cb2

    double z = cosmo.invCoorDist(D_planes[i]);
    double Dl = D_planes[i]/(1+z);
    double total_mass = 0.0;
    
    // project onto planes
    size_t Np_on_plane = it2 - particles.begin();
    
    if(verbose) std::cout << "Number of particles on plane " << i << " : " << Np_on_plane
    << " z = " << z << std::endl;
    
    xp = Utilities::PosTypeMatrix(Np_on_plane,2);
    size_t j = i1;
    for(size_t i = 0 ; i < Np_on_plane ; ++i){
      //for(auto it = it1 ; it != it2 + 1 ; ++it){
      //xp[i][0] = (*it).theta*Dl;
      //xp[i][1] = (*it).phi*Dl;
      xp[i][0] = particles.front().theta*Dl;
      xp[i][1] = particles.front().phi*Dl;
      total_mass += particle_masses[j*multimass];
      particles.pop_front();
    }
    
    double sigma_back = total_mass/pi/Dl/Dl/theta_range.max()/theta_range.max();
    
    // transfer the sizes and masses to a vector
    
    std::vector<float> sizes(Np_on_plane*multisize + !multisize);
    if(multisize){
      for(size_t i=0 ; i < Np_on_plane ; ++i){
        sizes[i] = particle_sizes.front();
        particle_sizes.pop_front();
      }
    }else{
      sizes[0] = particle_size;
      if(angular_sizes) sizes[0] *= Dl;
    }
    
    std::vector<float> masses(Np_on_plane*multimass + !multimass);
    if(multisize){
      for(size_t i=0 ; i < Np_on_plane ; ++i){
        masses[i] = particle_masses.front();
        particle_masses.pop_front();
      }
    }else{
      masses[0] = particle_mass;
    }
    
    lensVec.push_back(new LensHaloParticles(xp,Np_on_plane,sizes,masses,z,cosmo,multimass,sigma_back));
    
<<<<<<< HEAD
    it1 = it2;
=======
>>>>>>> ebd31cb2
    i1 += Np_on_plane;
  }
  
  assert(i1 == Npoints);
}


void LightCone::WriteLightCone(std::string filename,std::vector<DataRockStar> &vec){
  
  std::ofstream file(filename);
  file << "ID,x,y,z,mass,Rvir(kpc),Rscale(kpc),Vmax(km/s)" << std::endl;
  
  for(auto h : vec){
    file << h.id << "," << h.x[0] << "," << h.x[1] << "," << h.x[2] << "," << h.mass
    << "," << h.Rvir << "," << h.Rscale << "," << h.Vmax << std::endl;
  }
  
  file.close();
}

void LightCone::WriteLightCone(std::string filename,std::vector<Point_3d> &vec){
  
  std::ofstream file(filename);
  file << "x,y,z" << std::endl;
  
  for(auto h : vec){
    file << h[0] << "," << h[1] << "," << h[2] << std::endl;
  }
  
  file.close();
}

void MultiLightCone::ReadBoxRockStar(std::string filename
                                     ,double rlow,double rhigh
                                     ,std::vector<std::vector<LightCone::DataRockStar> > &conehalos
                                     ,bool periodic_boundaries
                                     ,bool allow_subhalos){
  
  
  std::cout <<" Opening " << filename << std::endl;
  std::ifstream file(filename.c_str());
  if(!file){
    std::cout << "Can't open file " << filename << std::endl;
    ERROR_MESSAGE();
    throw std::runtime_error(" Cannot open file.");
  }
  if(conehalos.size() != cones.size() ){
    if(conehalos.size() ==0 ){
      conehalos.resize(cones.size());
    }else{
      std::cerr << " conhalos vector passed into MultiLightCone::ReadBoxRockStar does does not mathch the size expected." << std::endl;
      throw std::invalid_argument("conehalos wrong size.");
    }
  }
  
  for(auto c : conehalos ) std::cout << c.size() << " halos already in cone." << std::endl;
  
  if(rlow > rhigh) std::swap(rlow,rhigh);
  if(rlow == rhigh) return;
  if(rlow < 0) rlow = 0.0;
  
  std::string myline;
  
  const size_t blocksize = 500000;
  std::vector<LightCone::DataRockStar> boxhalos;
  boxhalos.reserve(blocksize);
  
  //const int ncolumns = 11;
  const int ncolumns = 42;
  
  void *addr[ncolumns];
  LightCone::DataRockStar halo;
  double tmp;
  double parent_id;
  double m200c,m200b,Mvir_all,rs_klypin;
  for(int i=0 ; i < ncolumns ;++i) addr[i] = &tmp;
  
  addr[0] = &(halo.id);
  
  addr[2] = &(halo.mass);
  addr[3] = &(halo.Vmax);
  
  addr[5] = &(halo.Rvir);
  addr[6] = &(halo.Rscale);
  
  addr[8] = &(halo.x[0]);
  addr[9] = &(halo.x[1]);
  addr[10] = &(halo.x[2]);
  
  addr[18] = &rs_klypin;
  addr[19] = &Mvir_all;
  addr[20] = &m200b;
  addr[21] = &m200c;
  
  addr[41] = &parent_id;
  
  unsigned int mysize_t;
  int myint;
  std::string strg;
  std::string delim=" ";
  double mydouble;
  double h,scale_factor,Omega;
  double BoxLength =0;
  double totalmass = 0.0;
  
  std::stringstream buffer;
  int i_block = 0;
  
  do{
    boxhalos.clear();
    
    while ( boxhalos.size() < blocksize && getline(file,myline)) {
      if(myline[0] == '#'){
        int pos;
        
        pos = myline.find("a = ");
        if(pos != -1){
          myline.erase(0,pos+4);
          buffer << myline;
          buffer >> scale_factor;
          buffer.clear();
        }
        pos = myline.find("Om = ");
        if(pos != -1){
          myline.erase(0,pos+5);
          buffer << myline.substr(0,6);
          buffer >> Omega;
        }
        pos = myline.find("h = ");
        if(pos != -1){
          myline.erase(0,pos+4);
          buffer << myline;
          buffer >> h;
          buffer.clear();
        }
        pos = myline.find("Box size: ");
        if(pos != -1){
          myline.erase(0,pos+10);
          myline.erase(9,1000);
          buffer << myline;
          buffer >> BoxLength;
          buffer.clear();
          BoxLength /= h;
        }
        
        continue;
      }
      
      for(int l=0;l<ncolumns; l++){
        int pos = myline.find(delim);
        strg.assign(myline,0,pos);
        buffer << strg;
        
        //std::cout << l << "  " << strg << std::endl;
        if(l == 0){
          buffer >> mysize_t;
          *((unsigned int *)addr[l]) = mysize_t;
        }else if(l == 1 ){
          buffer >> myint;
          *((int *)addr[l]) = myint;
        }else{
          buffer >> mydouble;
          *((double *)addr[l]) = mydouble;
        }
        myline.erase(0,pos+1);
        strg.clear();
        buffer.clear();
        buffer.str(std::string());
      }
      
      //std::cout << halo.id << " " << halo.x << std::endl;
      
      halo.x /= h;
      halo.mass /= h;
      halo.Rscale *= scale_factor/h;
      halo.Rvir *= scale_factor/h;
      
      totalmass += halo.mass;
      
      if(parent_id == -1 || allow_subhalos )boxhalos.push_back(halo);
      
    }
    
    if(boxhalos.size() > 0){
      int nthreads = Utilities::GetNThreads();
      int chunk_size;
      do{
        chunk_size =  boxhalos.size()/nthreads;
        if(chunk_size == 0) nthreads /= 2;
      }while(chunk_size == 0);
      
      int remainder =  boxhalos.size()%chunk_size;
      
      
      for(int j=0; j< cones.size() ; ++j ){
        
        std::vector<std::thread> thr(nthreads);
        Utilities::LockableContainer<std::vector<LightCone::DataRockStar> > halos;
        halos.swap(conehalos[j]);
        
        assert(nthreads*chunk_size + remainder == boxhalos.size() );
        for(int ii =0; ii< nthreads ; ++ii){
          
          //std::cout << ii*chunk_size << " " << n << std::endl;
          
          thr[ii] = std::thread(&LightCone::select<LightCone::DataRockStar>,cones[j]
                                ,xos[j],vs[j],BoxLength,rlow,rhigh
                                ,boxhalos.data() + ii*chunk_size
                                ,boxhalos.data() + (ii+1)*chunk_size + (ii==nthreads-1)*remainder
                                //,std::ref(conehalos[j])
                                ,std::ref( halos )
                                ,periodic_boundaries );
        }
        for(int ii = 0; ii < nthreads ;++ii){ if(thr[ii].joinable() ) thr[ii].join();}
        halos.swap(conehalos[j]);
      }
      
      
      /*for(int i =0 ; i < cones.size() ;++i){
       cones[i].select<LightCone::DataRockStar>(xos[i],vs[i],BoxLength,rlow,rhigh
       ,boxhalos.data()
       ,boxhalos.data() + boxhalos.size()
       ,conehalos[i],periodic_boundaries);
       }*/
      i_block += boxhalos.size();
      
      if(boxhalos.size() > 0 && i_block % 10000000 == 0 ){
        std::cout << i_block << " halos from " << filename << ", total in cones currently: "
        << std::endl;
        for(auto c : conehalos) std::cout << "    " << c.size() << "...." << std::endl;
      }
    }
  }while(boxhalos.size() > 0);
  std::cout << "done" << std::endl;
  std::cout << "Total mass in halos: " << totalmass << " Msun." << std::endl
  << "Mass density in halos: " << totalmass/BoxLength/BoxLength/BoxLength
  << " Msun/Mpc^3 comoving." << std::endl;
  
  
  
  file.close();
}

void MultiLightCone::ReadBoxXYZ(std::string filename
                                ,double rlow,double rhigh
                                ,std::vector<std::vector<Point_3d> > &conehalos
                                ,double hubble
                                ,double BoxLength
                                ,bool periodic_boundaries
                                ){
  
  
  std::cout <<" Opening " << filename << std::endl;
  std::ifstream file(filename.c_str());
  if(!file){
    std::cout << "Can't open file " << filename << std::endl;
    ERROR_MESSAGE();
    throw std::runtime_error(" Cannot open file.");
  }
  if(conehalos.size() != cones.size() ){
    if(conehalos.size() ==0 ){
      conehalos.resize(cones.size());
    }else{
      std::cerr << " conhalos vector passed into MultiLightCone::ReadBoxXYZ does does not mathch the size expected." << std::endl;
      throw std::invalid_argument("conehalos wrong size.");
    }
  }
  
  for(auto c : conehalos ) std::cout << c.size() << " halos already in cone." << std::endl;
  
  if(rlow > rhigh) std::swap(rlow,rhigh);
  if(rlow == rhigh) return;
  if(rlow < 0) rlow = 0.0;
  
  std::string myline;
  
  const size_t blocksize = 500000;
  std::vector<Point_3d> boxhalos;
  boxhalos.reserve(blocksize);
  
  const int ncolumns = 3;
  
  Point_3d halo;
  std::string strg;
  std::string delim = " ";
  
  std::stringstream buffer;
  int i_block = 0;
  
  do{
    boxhalos.clear();
    
    while ( boxhalos.size() < blocksize
           && getline(file,myline)) {
      
      int pos = myline.find_first_not_of(delim);
      myline.erase(0,pos);
      
      for(int l=0;l<ncolumns; l++){
        pos = myline.find(delim);
        strg.assign(myline,0,pos);
        buffer << strg;
        
        //std::cout << l << "  " << strg << std::endl;
        buffer >> halo[l];
        //std::cout << halo << std::endl;
        
        myline.erase(0,pos+1);
        pos = myline.find_first_not_of(delim);
        myline.erase(0,pos);
        
        strg.clear();
        buffer.clear();
        buffer.str(std::string());
      }
      
      halo /= hubble;
      
      boxhalos.push_back(halo);
    }
    
    if(boxhalos.size() > 0){
      int nthreads = Utilities::GetNThreads();
      int chunk_size;
      do{
        chunk_size =  boxhalos.size()/nthreads;
        if(chunk_size == 0) nthreads /= 2;
      }while(chunk_size == 0);
      
      int remainder =  boxhalos.size()%chunk_size;
      
      
      for(int j=0; j< cones.size() ; ++j ){
        
        std::vector<std::thread> thr(nthreads);
        Utilities::LockableContainer<std::vector<Point_3d> > halos;
        halos.swap(conehalos[j]);
        
        assert(nthreads*chunk_size + remainder == boxhalos.size() );
        for(int ii =0; ii< nthreads ; ++ii){
          
          //std::cout << ii*chunk_size << " " << n << std::endl;
          
          thr[ii] = std::thread(&LightCone::select<Point_3d>,cones[j]
                                ,xos[j],vs[j],BoxLength,rlow,rhigh
                                ,boxhalos.data() + ii*chunk_size
                                ,boxhalos.data() + (ii+1)*chunk_size + (ii==nthreads-1)*remainder
                                //,std::ref(conehalos[j])
                                ,std::ref( halos )
                                ,periodic_boundaries );
        }
        for(int ii = 0; ii < nthreads ;++ii){ if(thr[ii].joinable() ) thr[ii].join();}
        halos.swap(conehalos[j]);
      }
      
      i_block += boxhalos.size();
      
      if(boxhalos.size() > 0 && i_block % 10000000 == 0 ){
        std::cout << i_block << " halos from " << filename << ", total in cones currently: "
        << std::endl;
        for(auto c : conehalos) std::cout << "    " << c.size() << "...." << std::endl;
      }
    }
  }while(boxhalos.size() > 0);
  
  std::cout << "done" << std::endl;
  
  file.close();
}

<|MERGE_RESOLUTION|>--- conflicted
+++ resolved
@@ -240,11 +240,7 @@
     multisize = true;
   }
   
-<<<<<<< HEAD
-  while (getline(file,myline) ) { 
-=======
   while (getline(file,myline) ) {
->>>>>>> ebd31cb2
     
     if(verbose) std::cout << myline << std::endl;
     
@@ -341,23 +337,13 @@
   // break up into slices redshift bins
   for(int i = 0 ; i < Nplanes ; ++i ) D_planes[i] = (2*i+1)*(particles.back().r - particles[0].r)/Nplanes/2 + particles[0].r;
   
-<<<<<<< HEAD
-  std::deque<SphericalPoint>::iterator it1 = particles.begin(),it2;
-  size_t i1 =0;
-=======
   PosType **xp;
   std::deque<SphericalPoint>::iterator it2;
   size_t i1 = 0;
->>>>>>> ebd31cb2
   for(int i = 0 ; i < Nplanes ; ++i ){
     it2 = std::lower_bound(particles.begin(),particles.end()
                            ,(i+1)*particles.back().r*1.001/Nplanes
                            ,[](SphericalPoint &p,double v){return p.r < v;});
-<<<<<<< HEAD
-    
-    assert(it2-it1 >= 0);
-=======
->>>>>>> ebd31cb2
 
     double z = cosmo.invCoorDist(D_planes[i]);
     double Dl = D_planes[i]/(1+z);
@@ -407,11 +393,7 @@
     }
     
     lensVec.push_back(new LensHaloParticles(xp,Np_on_plane,sizes,masses,z,cosmo,multimass,sigma_back));
-    
-<<<<<<< HEAD
-    it1 = it2;
-=======
->>>>>>> ebd31cb2
+
     i1 += Np_on_plane;
   }
   
