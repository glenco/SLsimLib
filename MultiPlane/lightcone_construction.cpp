--- conflicted
+++ resolved
@@ -1195,9 +1195,6 @@
             
             double dx = (sp.theta - p1[0])/resolution ;
             double dy = (sp.phi   - p1[1])/resolution ;
-<<<<<<< HEAD
-            double size = phalo->r/resolution/sp.r;
-=======
             //*****************************************
             long jjmin = (long)MAX(dy-size,0);
             long jjmax = (long)MIN(dy+size,Nym1);
@@ -1205,7 +1202,6 @@
             long iimin = (long)MAX(dx-size,0);
             long iimax = (long)MIN(dx+size,Nxm1);
             if(iimin > iimax) continue;
->>>>>>> a0f072e5
             
             double area = pi*size*size;
             size /= 2;
@@ -1217,27 +1213,6 @@
                 double q = sqrt( (ii - dx)*(ii - dx) + (jj - dy)*(jj - dy) )/size;
                 double m = Profiles::Bspline<2>(q)*phalo->mass/area;
                 
-<<<<<<< HEAD
-                Point_3d p;
-                for(size_t ii = 0 ; ii < Nsub ; ++ii){
-                  
-                  r = pgen.drawR()*phalo->r;
-                  p[0] = r*(2*ran() - 1);
-                  p[1] = r*sqrt(1 - p[0]*p[0])*cos(2*pi*ran());
-                  
-                  SphericalPoint sp(p + x);
-                  subindex[ii] = maps[icone][0].find_index(sp.theta,sp.phi);
-                }
-
-                for(int isource = 0 ; isource < Nmaps ; ++isource){
-                  if(dsources[isource] > sp.r  ){
-                    
-                    std::lock_guard<std::mutex> lock(moo);
-                    // add mass or distribute mass to pixels
-                    for(long ii : subindex){
-                      if(ii != -1) maps[icone][isource][ii]
-                      += phalo->mass*(dsources[isource] - sp.r)/sp.r/Nsub;  // this is assuming flat ???
-=======
                 {
                   //std::lock_guard<std::mutex> lock(moo);
                   
@@ -1246,7 +1221,6 @@
                       // add mass or distribute mass to pixels
                       maps[icone][isource][index]
                       += m*(dsources[isource] - sp.r)/sp.r;  // this is assuming flat ???
->>>>>>> a0f072e5
                     }
                   }
                   
@@ -1429,206 +1403,6 @@
     }
   }
 
-<<<<<<< HEAD
-  void ASCII_XMRRT::fastplanes_parallel2(
-                                        LightCones::DatumXMRmRs *begin
-                                        ,LightCones::DatumXMRmRs *end
-                                        ,const COSMOLOGY &cosmo
-                                        ,std::vector<std::vector<Point_3d> > &boxes
-                                        ,std::vector<Point_3d> &observers
-                                        ,std::vector<Quaternion> &rotationQs
-                                        ,std::vector<double> &dsources
-                                        ,std::vector<std::vector<PixelMap> > &maps
-                                        ,double dmin
-                                        ,double dmax
-                                        ,double BoxLength
-                                        ,std::mutex &moo
-                                        ){
-=======
-/*  void ASCII_XMRRT::fastplanes_parallel(
-                                      LightCones::DatumXMRmRs *begin
-                                      ,LightCones::DatumXMRmRs *end
-                                      ,const COSMOLOGY &cosmo
-                                      ,std::vector<std::vector<Point_3d> > &boxes
-                                      ,std::vector<Point_3d> &observers
-                                      ,std::vector<Quaternion> &rotationQs
-                                      ,std::vector<double> &dsources
-                                      ,std::vector<std::vector<PixelMap> > &maps
-                                      ,double dmin
-                                      ,double dmax
-                                      ,double BoxLength
-                                      ){
->>>>>>> a0f072e5
-    // loop lines / read
-    
-    int Ncones = maps.size();
-    int Nmaps = maps[0].size();
-    const double resolution = maps[0][0].getResolution();
-    const double resolution2 = resolution*resolution;
-    Point_2d p1 = maps[0][0].getLowerLeft();
-    const size_t Nx = maps[0][0].getNx();
-    const size_t Ny = maps[0][0].getNy();
-    const size_t Nxm1 = maps[0][0].getNx() - 1;
-    const size_t Nym1 = maps[0][0].getNy() - 1;
-    
-    NFW2d nfwprof;
-    
-    const int Nsub = 500;  /// ????
-    std::vector<long> subindex(Nsub);
-    Utilities::RandomNumbers_NR ran(10287); /// ???
-    NFWgenerator pgen(ran,20);
-    std::vector<Point_3d> ps(Nsub);
-    
-    
-    for(auto *phalo = begin ; phalo != end ; ++phalo){
-      
-      //phalo->x /= cosmo.gethubble();
-      
-      // loop cones
-      for(int icone=0;icone<Ncones;++icone){
-        
-        for(auto dn : boxes[icone]){
-          // loop through repitions of box ??? this could be done better
-          
-          Point_3d x = phalo->x - observers[icone] + dn*BoxLength;
-          double r = x.length();
-          if( r > dmin && r < dmax ){
-            // rotate to cone frame - direction[i] is the x-axis
-            x = rotationQs[icone].Rotate(x);
-            if(x[0] < 0 ) continue;
-
-            SphericalPoint sp(x);
-            
-            double dx = (sp.theta - p1[0])/resolution ;
-            double dy = (sp.phi   - p1[1])/resolution ;
-            double size = phalo->r_max/resolution/sp.r;
-            
-            size_t ixmin = (size_t)(MAX(dx - size,0));
-            size_t iymin = (size_t)(MAX(dy - size,0));
-            size_t ixmax = (size_t)(MIN(dx + size,Nxm1));
-            size_t iymax = (size_t)(MIN(dy + size,Nym1));
-            
-            for(size_t i = ixmin ; i <= ixmax ; ++i){
-              for(size_t j = iymin ; i <= iymax ; ++i){
-                double r = sp.r*resolution*sqrt( (i - dx)*(i - dx) + (j - dy)*(j - dy) );
-                double mass =  nfwprof(r/phalo->r_scale) * resolution2 * sp.r * sp.r;
-                
-                
-              }
-            }
-            
-            if(dx + size > 0 && dx - size < Nx &&
-               dy + size > 0 && dy - size < Ny){
-              
-              long image_index = (long)(dx) + Nx*(long)(dy);
-              
-              if(dx < 0 || dy < 0 ){
-                dx = 0;
-              }else{
-                long ix = (long)(dx);
-                long iy = (long)(dy);
-                
-                //long image_index = ix + Nx*iy;
-                
-                dx -= ix;
-                dy -= iy;
-              }
-              
-              if( dx < size || (1 - dx) < size ||
-                 dy < size || (1 - dy) < size ){  /// halo needs to be resolved
-                
-                // subdivide halo
-                
-                pgen.drawSpherical(ps,phalo->r_max/phalo->r_scale, phalo->r_max);
-                for(size_t ii = 0 ; ii < Nsub ; ++ii){
-                  SphericalPoint sp(ps[ii] + x);
-                  subindex[ii] = maps[icone][0].find_index(sp.theta,sp.phi);
-                }
-                
-                for(int isource = 0 ; isource < Nmaps ; ++isource){
-                  if(dsources[isource] > sp.r  ){
-                    
-                    //std::lock_guard<std::mutex> lock(moo);
-                    // add mass or distribute mass to pixels
-                    for(long ii : subindex){
-                      if(ii != -1) maps[icone][isource][ii]
-                        += phalo->mass*(dsources[isource] - sp.r)/sp.r/Nsub;  // this is assuming flat ???
-                    }
-                  }
-                }
-                
-              }else{
-                
-                for(int isource = 0 ; isource < Nmaps ; ++isource){
-                  if(dsources[isource] > sp.r  ){
-                    //std::lock_guard<std::mutex> lock(moo);
-                    // add mass or distribute mass to pixels
-                    maps[icone][isource][image_index]
-                    += phalo->mass*(dsources[isource] - sp.r)/sp.r;  // this is assuming flat ???
-                  }
-                }
-              }
-              
-            }
-          }
-        }
-      }
-    }
-  }
-<<<<<<< HEAD
-
-  BsplineGEN::BsplineGEN(long seed):ran(seed){
-    X.resize(N);
-    F.resize(N);
-    X[0] = F[0] = 0.0;
-    dx = 2.0/(N-1);
-    for(int i=1;i<N;++i){
-      X[i] = i*dx;
-      F[i] = mass_frac(X[i]);
-    }
-  }
-  
-  void BsplineGEN::draw(std::vector<Point_3d> &v){
-    
-    for(auto &p : v) draw(p);
-  };
-  
-  void BsplineGEN::draw(Point_3d &p){
-    
-    double f = ran();
-    size_t i = Utilities::locate(F,f);
-    double x = X[i] + dx*(f - F[i])/(F[i+1] - F[i]);
-    
-    double theta = 2*pi*ran();
-    double z = 2*ran() - 1;
-    double t = sqrt(1-z*z);
-    p[0] = t*cos(theta);
-    p[1] = t*sin(theta);
-    p[2] = z;
-    
-    p *= x;
-  };
-  
-  double BsplineGEN::drawR(){
-    double f = ran();
-    size_t i = Utilities::locate(F,f);
-    return X[i] + dx*(f - F[i])/(F[i+1] - F[i]);
-  };
-  
-  
-  double BsplineGEN::mass_frac(double q){
-    
-    if(q > 2) return 1.0;
-    PosType q2=q*q,q3=q2*q;
-    
-    if(q > 1) return -0.0666667 + q3*( 8./3. - 3.*q + 6.*q2/5. - q3/6.);
-    
-    return 4*q3*(0.333333 - 0.3*q2 + 0.125*q3);
-  };
-=======
-*/
->>>>>>> a0f072e5
-
   void random_observers(std::vector<Point_3d> &observers
                         ,std::vector<Point_3d> &directions
                         ,int Ncones
