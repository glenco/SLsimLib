--- conflicted
+++ resolved
@@ -310,13 +310,8 @@
     throw std::runtime_error(" Cannot open file.");
   }
   if(conehalos.size() != cones.size() ){
-<<<<<<< HEAD
-    if(cones.size() ==0 ){
-      cones.resize(conehalos.size());
-=======
     if(conehalos.size() ==0 ){
       conehalos.resize(cones.size());
->>>>>>> 40ec35d0
     }else{
       std::cerr << " conhalos vector passed into MultiLightCone::ReadBoxRockStar does does not mathch the size expected." << std::endl;
       throw std::invalid_argument("conehalos wrong size.");
