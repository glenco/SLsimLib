/*
 * fits.cpp
 *
 *  Created on: Jun 19, 2012
 *      Author: mpetkova
 */

#include "MOKAlens.h"
#include <fstream>

#ifdef ENABLE_FITS
#include <CCfits/CCfits>
using namespace CCfits;

#endif

#ifdef ENABLE_FFTW
#include "fftw3.h"
#endif

// carlo test begin
/*
 int getiMIN(int a, int b){
 return (a) < (b) ? (a):(b);
 }
 
 int getiMAX(int a, int b){
 return (a) > (b) ? (a):(b);
 }
 
 double getMapVal(std::valarray<double> &map,int npix,double x,double y, std:: vector<double> &xi,std:: vector<double> &yi){
 size_t i=locate (xi,x);
 i=getiMIN( getiMAX( i, 0 ), npix-2 );
 size_t j=locate (yi,y);
 j=getiMIN( getiMAX( j, 0 ), npix-2 );
 size_t tnpix = npix;
 double fQ11 = map[i+tnpix*j];
 double fQ21;
 if(i<npix-1) fQ21 = map[(i+1)+tnpix*j];
 else fQ21 = 0;
 double fQ12;
 if(j<npix-1) fQ12 = map[i+tnpix*(j+1)];
 else fQ12 = 0;
 double fQ22;
 if(i<npix-1 && j<npix-1) fQ22 = map[(i+1)+tnpix*(j+1)];
 else fQ22 = 0;
 double fxy;
 //if(i<npix-1 && j<npix-1){
 fxy = fQ11*(xi[i+1]-x)*(yi[j+1]-y)/((xi[i+1]-xi[i])*(yi[j+1]-yi[j])) +
 fQ21*(x-xi[i])*(yi[j+1]-y)/((xi[i+1]-xi[i])*(yi[j+1]-yi[j])) +
 fQ12*(xi[i+1]-x)*(y-yi[j])/((xi[i+1]-xi[i])*(yi[j+1]-yi[j])) +
 fQ22*(x-xi[i])*(y-yi[j])/((xi[i+1]-xi[i])*(yi[j+1]-yi[j]));
 //}
 
 
 if(fxy!=fxy){
 std:: cout << x << "  " << y  << std:: endl;
 std:: cout << i << "  " << j << "  " << npix << std:: endl;
 std:: cout << "x = " << xi[i] << "  " << xi[i+1] << std:: endl;
 std:: cout << "y = " << yi[j] << "  " << yi[j+1] << std:: endl;
 std:: cout << fQ11 << "  " << fQ21 << "  " << fQ12 << "  " << fQ22 << std:: endl;
 }
 return fxy;
 }
 */
// carlo test end

void LensHaloMassMap::getDims(){
#ifdef ENABLE_FITS
  try{
    std::auto_ptr<FITS> ff(new FITS (MOKA_input_file, Read));
    
    PHDU *h0=&ff->pHDU();
    
    map.nx = h0->axis(0);
    map.ny = h0->axis(1);
    std:: cout << "nx           ny " << std:: endl;
    std:: cout << map.nx << "   " << map.ny << std:: endl;
  }
  catch(FITS::CantOpen){
    std::cout << "can not open " << MOKA_input_file << std::endl;
    exit(1);
  }
#else
  std::cout << "Please enable the preprocessor flag ENABLE_FITS !" << std::endl;
  exit(1);
#endif
}

/**
 * \brief reads in the fits file for the MOKA or mass map and saves it in the structure map
 */

void LensHaloMassMap::readMap(){
  map.read(MOKA_input_file,zeromean,cosmo);
  if(map.alpha1_bar.size() == 0){
    map.PreProcessFFTWMap(zerosize);
  }
}


void MOKAmap::read(std::string MOKA_input_file,bool zeromean,const COSMOLOGY &cosmo){
  
  std:: cout << " reading lens density map file: " << MOKA_input_file << std:: endl;
  std::auto_ptr<FITS> ff(new FITS (MOKA_input_file, Read));
  
  PHDU *h0=&ff->pHDU();
  
  h0->readAllKeys();
  
  assert(h0->axes() >= 2);
  
  nx = h0->axis(0);
  ny = h0->axis(1);
  
  size_t size = nx*ny;
  
  surface_density.resize(size);

  // try to read MVIR, if it exists is a MOKA map
  bool moka;
  try {
<<<<<<< HEAD
    h0->readKey ("MVIR",m);
=======
    h0->readKey ("MVIR",map.m);
>>>>>>> 32a2274a
    moka=true;
  }
  catch(CCfits::HDU::NoSuchKeyword) {
    moka=false;
  }
  
  // principal HDU is read
<<<<<<< HEAD
  h0->read(surface_density);
=======
  h0->read(map.convergence);
>>>>>>> 32a2274a
  
  if(moka){
    // check if other quantities exist if not it has to compute them
    int nhdu = h0->axis(2);
    
    if(nhdu==1){
      alpha1_bar.resize(0);
      //std:: cout << "  preProcessing Map MOKA fits file has only KAPPA map" << std:: endl;
      //PreProcessFFTWMap(zerosize);
    }
    
    if(nhdu != 1){  // file contains other lensing quantities
      alpha1_bar.resize(size);
      alpha2_bar.resize(size);
      gamma1_bar.resize(size);
      gamma2_bar.resize(size);
      //gamma3_bar.resize(size);
      phi_bar.resize(size);

      ExtHDU &h1=ff->extension(1);
<<<<<<< HEAD
      h1.read(alpha1_bar);
      ExtHDU &h2=ff->extension(2);
      h2.read(alpha2_bar);
      ExtHDU &h3=ff->extension(3);
      h3.read(gamma1_bar);
      ExtHDU &h4=ff->extension(4);
      h4.read(gamma2_bar);
=======
      h1.read(map.alpha1);
      ExtHDU &h2=ff->extension(2);
      h2.read(map.alpha2);
      ExtHDU &h3=ff->extension(3);
      h3.read(map.gamma1);
      ExtHDU &h4=ff->extension(4);
      h4.read(map.gamma2);
>>>>>>> 32a2274a
      std::cout << *h0 << h1 << h2 << h3  << h4 << std::endl;
    }
    try{
      /* these are always present in each fits file created by MOKA */
<<<<<<< HEAD
      h0->readKey ("SIDEL",boxlarcsec);
      h0->readKey ("SIDEL2",boxlMpc);  // recall you that MOKA Mpc/h
      h0->readKey ("ZLENS",zlens);
      h0->readKey ("ZSOURCE",zsource);
      h0->readKey ("OMEGA",omegam);
      h0->readKey ("LAMBDA",omegal);
      h0->readKey ("H",h);
      h0->readKey ("W",wq);
      h0->readKey ("MSTAR",mstar);
      // h0->readKey ("MVIR",m);
      h0->readKey ("CONCENTRATION",c);
      h0->readKey ("DL",Dlens);
      h0->readKey ("DLS",DLS);
      h0->readKey ("DS",DS);
=======
      h0->readKey ("SIDEL",map.boxlarcsec);
      h0->readKey ("SIDEL2",map.boxlMpc);  // recall you that MOKA Mpc/h
      h0->readKey ("ZLENS",map.zlens);
      h0->readKey ("ZSOURCE",map.zsource);
      h0->readKey ("OMEGA",map.omegam);
      h0->readKey ("LAMBDA",map.omegal);
      h0->readKey ("H",map.h);
      h0->readKey ("W",map.wq);
      h0->readKey ("MSTAR",map.mstar);
      // h0->readKey ("MVIR",map.m);
      h0->readKey ("CONCENTRATION",map.c);
      h0->readKey ("DL",map.Dlens);
      h0->readKey ("DLS",map.DLS);
      h0->readKey ("DS",map.DS);
>>>>>>> 32a2274a
    }
    catch(CCfits::HDU::NoSuchKeyword){
      std::cerr << "MOKA fits map must have header keywords:" << std::endl
      << " SIDEL - length on a side in Mpc/h" << std::endl
      << " SIDEL2 - length on other side in Mpc/h" << std::endl
      << " ZLENS - redshift of lens" << std::endl
      << " ZSOURCE - redshift of source" << std::endl
      << " OMEGA - Omega matter" << std::endl
      << " LAMBDA - Omega lambda" << std::endl
      << " H - hubble constant" << std::endl
      << " W - " << std::endl
      << " MSTAR - MSTAR" << std::endl
      << " CONCENTRATION - " << std::endl
      << " DL - " << std::endl
      << " DLS - " << std::endl
      << " DS - " << std::endl
      << " W - " << std::endl;
      exit(1);
    }
    
  }else{  // Pixelized mass map
    
<<<<<<< HEAD
    int npixels = nx;
    // cut a square!
    // if(ny<nx) npixels = ny;
    // std:: valarray<double> mapbut(nx*ny);
    // for(int i=0;i<nx;i++) for(int j=0;j<ny;j++){
    //    mapbut[i+nx*j] = convergence[i+nx*j];
    //  }
    // convergence.resize(npixels*npixels);
    // keep it like it is, even if it is a rectangle
    if(ny!=nx){
=======
    int npixels = map.nx;
    // cut a square!
    // if(map.ny<map.nx) npixels = map.ny;
    // std:: valarray<double> mapbut(map.nx*map.ny);
    // for(int i=0;i<map.nx;i++) for(int j=0;j<map.ny;j++){
    //    mapbut[i+map.nx*j] = map.convergence[i+map.nx*j];
    //  }
    // map.convergence.resize(npixels*npixels);
    // keep it like it is, even if it is a rectangle
    if(map.ny!=map.nx){
>>>>>>> 32a2274a
      std:: cout << " " << std:: endl;
      std:: cout << " the plane maps are rectangles! " << std:: endl;
      std:: cout << " " << std:: endl;
    }
    // FITS file must contain the following keywords:
    /*
     ZLENS or REDSHIFT                                 double
     PHYSICALSIZE                                      double
     */
    
    {
      double d1, d2;
      
      // for(int i=0;i<ni;i++) std:: cout << zi[i] << "  " << dli[i] << std:: endl;
      // std:: cout << dli[ni-1] << std:: endl;
      // exit(1);
      try{
        h0->readKey("WLOW",d1);
        d1=d1/cosmo.gethubble();
      }
      catch(CCfits::HDU::NoSuchKeyword){
        try{
          h0->readKey("DLLOW",d1);
        }
        catch(CCfits::HDU::NoSuchKeyword){
          d1 = d2 = 0;
        }
        
        try{
          h0->readKey("WUP",d2);
          d2=d2/cosmo.gethubble();
        }
        catch(CCfits::HDU::NoSuchKeyword){
          try{
            h0->readKey("DLUP",d2);
          }
          catch(CCfits::HDU::NoSuchKeyword){
            d1 = d2 = 0;
          }
        }
        if(d2 != 0 ){
<<<<<<< HEAD
          zlens = cosmo.invComovingDist(( d1 + d2 )*0.5);
=======
          /*double dll = ( d1 + d2 )*0.5; // comoving dists
          
          std:: vector<double> zi;
          int ni=2048;
          std:: vector<double> dli(ni);
          Utilities::fill_linear(zi,ni,0.,5.); // max redshift should be around 2.5!
          for(int i=0;i<ni;i++) dli[i] = cosmo.angDist(zi[i])*(1+zi[i]);
          
          if(dli[ni-1] < dll){
            std::cerr << "ERROR: redshift table in LensHaloMassMap::readMap() does not extend to high enough redshift" << std::endl;
            throw std::runtime_error("small redshift table");
          }
          
          // set the redshift of the plane half distance between
          // d1 and d2
          map.zlens = Utilities::InterpolateYvec(dli,zi,dll);
          */
          
          map.zlens = cosmo.invComovingDist(( d1 + d2 )*0.5);
>>>>>>> 32a2274a
          
        }else{
          
          // if angular size distances are not set use ZLENS or REDSHIFT
          
          try {
<<<<<<< HEAD
            h0->readKey("ZLENS",zlens);
          }
          catch(CCfits::HDU::NoSuchKeyword) {
            try {
              h0->readKey("REDSHIFT",zlens);
=======
            h0->readKey("ZLENS",map.zlens);
          }
          catch(CCfits::HDU::NoSuchKeyword) {
            try {
              h0->readKey("REDSHIFT",map.zlens);
>>>>>>> 32a2274a
            }
            catch(CCfits::HDU::NoSuchKeyword){
              std::cout << "unable to read fits mass map header keywords" << std::endl <<  "  either DLUP and DLLOW need to be set or ZLENS or REDSHIFT" << std::endl;
              exit(1);
            }
            
            
          }
          
        }
        
      }
    }
<<<<<<< HEAD
    if(zlens <= 0.0){
      std::cerr << "Pixel map lens planes cannot have zero or negative redshifts!" << std::endl;
      throw std::runtime_error("Invalid header");
    }
    Dlens = cosmo.angDist(0.,zlens);  // physical
    double inarcsec  = 180./M_PI/Dlens*60.*60.;
    double pixLMpc,pixelunit;
    try{
      // physical size in degrees
      h0->readKey("PHYSICALSIZE",boxlarcsec);
      boxlarcsec=boxlarcsec*60.*60.;
      pixLMpc = boxlarcsec/npixels/inarcsec;
      boxlMpc = pixLMpc*npixels;
=======
    if(map.zlens <= 0.0){
      std::cerr << "Pixel map lens planes cannot have zero or negative redshifts!" << std::endl;
      throw std::runtime_error("Invalid header");
    }
    map.Dlens = cosmo.angDist(0.,map.zlens);  // physical
    double inarcsec  = 180./M_PI/map.Dlens*60.*60.;
    double pixLMpc,pixelunit;
    try{
      // physical size in degrees
      h0->readKey("PHYSICALSIZE",map.boxlarcsec);
      map.boxlarcsec=map.boxlarcsec*60.*60.;
      pixLMpc = map.boxlarcsec/npixels/inarcsec;
      map.boxlMpc = pixLMpc*npixels;
>>>>>>> 32a2274a
    }
    catch(CCfits::HDU::NoSuchKeyword) {
      try{
        // physical size in degrees
<<<<<<< HEAD
        h0->readKey("PHYSICAL",boxlarcsec);
        boxlarcsec=boxlarcsec*60.*60.;
        pixLMpc = boxlarcsec/npixels/inarcsec;
        boxlMpc = pixLMpc*npixels;
=======
        h0->readKey("PHYSICAL",map.boxlarcsec);
        map.boxlarcsec=map.boxlarcsec*60.*60.;
        pixLMpc = map.boxlarcsec/npixels/inarcsec;
        map.boxlMpc = pixLMpc*npixels;
>>>>>>> 32a2274a
      }
      catch(CCfits::HDU::NoSuchKeyword) {
        std::cerr << "fits mass map must have header keywords:" << std::endl
        << " REDSHIFT - redshift of map plane" << std::endl
        //<< " DLOW - ?? Mpc/h" << std::endl
        //<< " DLUP - ?? Mpc/h" << std::endl
        << " PHYSICALSIZE - size of map in the x-direction (degrees)" << std::endl
        << " PIXELUNIT - pixel units in solar masses" << std::endl;
        
        std::cout << " unable to read map PIXELUNITS" << std::endl;
        exit(1);
        
      }
      
    }
    
    
    try {
      h0->readKey("PIXELUNIT",pixelunit);
      pixelunit=pixelunit/pixLMpc/pixLMpc;
    }
    catch(CCfits::HDU::NoSuchKeyword) {
      
      try {
        h0->readKey("PIXELUNI",pixelunit);
        pixelunit=pixelunit/pixLMpc/pixLMpc;
      }
      catch(CCfits::HDU::NoSuchKeyword) {
        std::cerr << "fits mass map must have header keywords:" << std::endl
        << " REDSHIFT - redshift of map plane" << std::endl
        //<< " DLOW - ?? Mpc/h" << std::endl
        //<< " DLUP - ?? Mpc/h" << std::endl
        << " PHYSICALSIZE - size of map in the x-direction (degrees)" << std::endl
        << " PIXELUNIT - pixel units in solar masses" << std::endl;
        
        std::cout << " unable to read map PIXELUNITS" << std::endl;
        exit(1);
      }
    }
<<<<<<< HEAD
    
    for(int i=0;i<nx;i++) for(int j=0;j<ny;j++){
      surface_density[i+nx*j] *= pixelunit;
=======
    /*catch(CCfits::HDU::NoSuchKeyword) {
     
     std::cerr << "fits mass map should have header keywords:" << std::endl
     << " REDSHIFT - redshift of map plane" << std::endl
     //<< " DLOW - ?? Mpc/h" << std::endl
     //<< " DLUP - ?? Mpc/h" << std::endl
     << " PHYSICALSIZE - size of map in the x-direction (degrees)" << std::endl
     << " PIXELUNIT - pixel units in solar masses" << std::endl;
     
     std::cout << "unable to read map PHYSICALSIZE" << std::endl;
     std::cout << "assuming is the MultiDark file" << std::endl;
     map.boxlarcsec = 8.7*60.*60.;    // W1 x-field of view
     // map.boxlarcsec = 5.5*60.*60.;    // W4 x-field of view
     pixLMpc = map.boxlarcsec/npixels/inarcsec;
     map.boxlMpc = pixLMpc*npixels;
     pixelunit = 1.e+10/cosmo.gethubble()/pixLMpc/pixLMpc; // by hand
     }*/
    
    
    
    // made square // need to be
    // 1. take the part located in the left side
    //for(int i=0;i<npixels;i++) for(int j=0;j<npixels;j++){
    //    map.convergence[i+npixels*j] = mapbut[i+map.nx*j]*pixelunit;
    //    avkappa += map.convergence[i+npixels*j];
    //  }
    // 2. take the part located in the right side
    // for(int i=0;i<npixels;i++) for(int j=0;j<npixels;j++){
    //    map.convergence[i+npixels*j] = mapbut[(map.nx-npixels+i)+map.nx*j]*pixelunit;
    //    avkappa += map.convergence[i+npixels*j];
    //  }
    // avkappa /= (npixels*npixels);
    
    for(int i=0;i<map.nx;i++) for(int j=0;j<map.ny;j++){
      map.convergence[i+map.nx*j] *= pixelunit;
>>>>>>> 32a2274a
    }
    
    if(zeromean){
      double ave_sigma = 0;
      
<<<<<<< HEAD
      for(int i=0;i<nx;i++) for(int j=0;j<ny;j++){
        ave_sigma += surface_density[i+nx*j];
      }
      ave_sigma /= (nx*ny);
      
      for(int i=0;i<nx;i++) for(int j=0;j<ny;j++){
        surface_density[i+nx*j] -= ave_sigma;
=======
      for(int i=0;i<map.nx;i++) for(int j=0;j<map.ny;j++){
        avkappa += map.convergence[i+map.nx*j];
      }
      avkappa /= (map.nx*map.ny);
      
      for(int i=0;i<map.nx;i++) for(int j=0;j<map.ny;j++){
        map.convergence[i+map.nx*j] = (map.convergence[i+map.nx*j] - avkappa);
>>>>>>> 32a2274a
      }
    }
    
    // kappa is not divided by the critical surface density
    // they don't need to be preprocessed by fact
    // create alpha and gamma arrays by FFT
<<<<<<< HEAD
    // valid only to force the map to be square nx = ny = npixels;
=======
    // valid only to force the map to be square map.nx = map.ny = npixels;
#ifdef ENABLE_FFTW
>>>>>>> 32a2274a
    //std:: cout << "  preProcessing Map " << std:: endl;
    // reducing the size of the maps
    // carlo test begin
    /*
     int nl = 2048;
     std:: cout << " resizing the map to " << nl << std:: endl;
     std:: vector<double> xh,xl;
     fill_linear(xh,npixels,0.,1.);
     fill_linear(xl,nl,0.,1.);
     std:: valarray<float> kl(nl*nl);
     for(int i=0;i<nl;i++) for(int j=0;j<nl;j++){
     double xi = xl[i];
     double yi = xl[j];
<<<<<<< HEAD
     double ki = getMapVal(convergence,npixels,xi,yi,xh,xh);
=======
     double ki = getMapVal(map.convergence,npixels,xi,yi,xh,xh);
>>>>>>> 32a2274a
     kl[i+nl*j] = ki;
     if(ki!=ki){
     std:: cout << xi << "  " << yi << "  " << ki << std:: endl;
     exit(1);
     }
     }
     std:: cout << "  done " << std:: endl;
<<<<<<< HEAD
     nx = ny = nl;
     convergence.resize(nl*nl);
     std:: cout << "  remapping " << std:: endl;
     for(int i=0;i<nl;i++) for(int j=0;j<nl;j++){
     convergence[i+nl*j] = kl[i+nl*j];
=======
     map.nx = map.ny = nl;
     map.convergence.resize(nl*nl);
     std:: cout << "  remapping " << std:: endl;
     for(int i=0;i<nl;i++) for(int j=0;j<nl;j++){
     map.convergence[i+nl*j] = kl[i+nl*j];
>>>>>>> 32a2274a
     }
     */
    // carlo test end
    //PreProcessFFTWMap(zerosize);
  }
  
<<<<<<< HEAD
  // std:: cout << boxlMpc << "  " << boxlarcsec << std:: endl;
  
  for(size_t i=0;i<surface_density.size();++i){
    assert(surface_density[i] == surface_density[i]);
=======
  // std:: cout << map.boxlMpc << "  " << map.boxlarcsec << std:: endl;
  
  for(size_t i=0;i<map.convergence.size();++i){
    assert(map.convergence[i] == map.convergence[i]);
>>>>>>> 32a2274a
  }
}


/**
 * \brief write the fits file of the new MOKA map from the structure map
 */
void LensHaloMassMap::writeImage(std::string filename){
  map.write(filename);
}
void MOKAmap::write(std::string filename){
#ifdef ENABLE_FITS
  long naxis=2;
<<<<<<< HEAD
  long naxes[2]={nx,ny};
=======
  long naxes[2]={map.nx,map.ny};
>>>>>>> 32a2274a
  
  std::auto_ptr<FITS> fout(0);
  
  try{
    fout.reset(new FITS(filename,FLOAT_IMG,naxis,naxes));
  }
  catch(FITS::CantCreate){
    std::cout << "Unable to open fits file " << filename << std::endl;
    ERROR_MESSAGE();
    exit(1);
  }
  
  std::vector<long> naxex(2);
<<<<<<< HEAD
  naxex[0]=nx;
  naxex[1]=ny;
  
  PHDU *phout=&fout->pHDU();
  
  phout->write( 1,nx*ny,surface_density );
  
  phout->addKey ("SIDEL",boxlarcsec,"arcsec");
  phout->addKey ("SIDEL2",boxlMpc,"Mpc/h");
  phout->addKey ("ZLENS",zlens,"lens redshift");
  phout->addKey ("ZSOURCE",zsource, "source redshift");
  phout->addKey ("OMEGA",omegam,"omega matter");
  phout->addKey ("LAMBDA",omegal,"omega lamda");
  phout->addKey ("H",h,"hubble/100");
  phout->addKey ("W",wq,"dark energy equation of state parameter");
  phout->addKey ("MSTAR",mstar,"stellar mass of the BCG in Msun/h");
  phout->addKey ("MVIR",m,"virial mass of the halo in Msun/h");
  phout->addKey ("CONCENTRATION",c,"NFW concentration");
  phout->addKey ("DL",Dlens,"Mpc/h");
  phout->addKey ("DLS",DLS,"Mpc/h");
  phout->addKey ("DS",DS,"Mpc/h");
  
  ExtHDU *eh1=fout->addImage("gamma1", FLOAT_IMG, naxex);
  eh1->write(1,nx*ny,gamma1_bar);
  ExtHDU *eh2=fout->addImage("gamma2", FLOAT_IMG, naxex);
  eh2->write(1,nx*ny,gamma2_bar);
  //ExtHDU *eh3=fout->addImage("gamma3", FLOAT_IMG, naxex);
  //eh3->write(1,nx*ny,gamma3_bar);
=======
  naxex[0]=map.nx;
  naxex[1]=map.ny;
  
  PHDU *phout=&fout->pHDU();
  
  phout->write( 1,map.nx*map.ny,map.convergence );
  
  phout->addKey ("SIDEL",map.boxlarcsec,"arcsec");
  phout->addKey ("SIDEL2",map.boxlMpc,"Mpc/h");
  phout->addKey ("ZLENS",map.zlens,"lens redshift");
  phout->addKey ("ZSOURCE",map.zsource, "source redshift");
  phout->addKey ("OMEGA",map.omegam,"omega matter");
  phout->addKey ("LAMBDA",map.omegal,"omega lamda");
  phout->addKey ("H",map.h,"hubble/100");
  phout->addKey ("W",map.wq,"dark energy equation of state parameter");
  phout->addKey ("MSTAR",map.mstar,"stellar mass of the BCG in Msun/h");
  phout->addKey ("MVIR",map.m,"virial mass of the halo in Msun/h");
  phout->addKey ("CONCENTRATION",map.c,"NFW concentration");
  phout->addKey ("DL",map.Dlens,"Mpc/h");
  phout->addKey ("DLS",map.DLS,"Mpc/h");
  phout->addKey ("DS",map.DS,"Mpc/h");
  
  ExtHDU *eh1=fout->addImage("gamma1", FLOAT_IMG, naxex);
  eh1->write(1,map.nx*map.ny,map.gamma1);
  ExtHDU *eh2=fout->addImage("gamma2", FLOAT_IMG, naxex);
  eh2->write(1,map.nx*map.ny,map.gamma2);
  ExtHDU *eh3=fout->addImage("gamma3", FLOAT_IMG, naxex);
  eh3->write(1,map.nx*map.ny,map.gamma3);
>>>>>>> 32a2274a
  
  std::cout << *phout << std::endl;
#else
  std::cout << "Please enable the preprocessor flag ENABLE_FITS !" << std::endl;
  exit(1);
#endif
}

/**
 * routine used by fof to link nearby grid cell points
 */
void make_friendship(int ii,int ji,int np,std:: vector<int> &friends, std:: vector<double> &pointdist){
  for(int jj=0;jj<np;jj++){
    if(friends[ji+np*jj]!=0){
      if(friends[ji+np*jj]<0){
        friends[ii+np*jj]=-(ii+1);
      }
      else{
        friends[ii+np*jj]=(ii+1);
      }
      friends[ji+np*jj]=0;
    }
  }
  friends[ii+np*ji]=-(ii+1);
}

/*
 * given a a set of grid points xci and yci and an interpixeld distance l return the id of the
 * fof group nearest to the centre
 */

int fof(double l,std:: vector<double> xci, std:: vector<double> yci, std:: vector<int> &groupid){
  int np = xci.size();
  std:: vector<int> friends(np*np);
  std:: vector<double> pointdist(np*np);
  for(int ii = 0;ii<np; ii++) for(int ji = 0;ji<np; ji++){
    pointdist[ii+np*ji] = sqrt( pow(xci[ii] - xci[ji],2) + pow(yci[ii] - yci[ji],2));
    groupid[ii] = 0;
    friends[ii+np*ji]=0;
  }
  for(int ii=0;ii<np;ii++) for(int ji = 0;ji<np; ji++){
    if(pointdist[ii+np*ji]<=1.5*l) friends[ii+np*ji] = ii+1;
  }
  for(int ii=0;ii<np;ii++){
    int r = 0;
    while(r==0){
      r=1;
      for(int ji=0;ji<np;ji++){
        if(friends[ii+np*ji]>0){
          if(ii!=ji){
            make_friendship(ii,ji,np,friends,pointdist);
            r=0;
          }
        }
      }
    }
  }
  for(int ii=0;ii<np;ii++){
    int p=0;
    for(int ji=0;ji<np;ji++){
      if(friends[ji+np*ii]!=0) p++;
      if(p==2){
        std:: cout << ji << "  " << ii << ":  "  << friends[ji+np*ii] << "  " << friends[ii+np*ji] << std:: endl;
        exit(1);
      }
    }
  }
  // count the particles in each group
  int kt = 0;
  int ng= 0;
  std:: vector<double> distcentre;
  std:: vector<int> idgroup;
  for(int ii=0;ii<np;ii++){
    int k = 0;
    double xcm=0;
    double ycm=0;
    for(int ji=0;ji<np;ji++){
      if(friends[ii+np*ji]!=0){
        k++;
        groupid[ji]=ii+1;
        xcm += xci[ji];
        ycm += yci[ji];
      }
    }
    if(k>4){
      ng++;
      xcm/=k;
      ycm/=k;
      distcentre.push_back(sqrt(xcm*xcm+ycm*ycm));
      idgroup.push_back(ii+1);
      // std:: cout << "  " << ii+1 << "  " << k << "   " << sqrt(xcm*xcm+ycm*ycm) << std:: endl;
    }
    kt = kt + k;
  }
  if(kt != np){
    std:: cout << " number of screaned particles : " << kt << std:: endl;
    std:: cout << " differes from the number of particles : " << np << std:: endl;
    std:: cout << " number of group found : " << ng << std:: endl;
    std:: cout << "     " << std:: endl;
    std:: cout << " I will STOP here!!! " << std:: endl;
    exit(1);
  }
  if(idgroup.size()>0){
    std:: vector<double>::iterator it = min_element(distcentre.begin(), distcentre.end());
    int minpos = idgroup[distance(distcentre.begin(), it)];
    // std:: cout << " nearest to the centre " << minpos << std:: endl;
    return minpos;
  }
  else return 0;
  /* Make a histogram of the data */
  /*
   std::vector< int > histogram(np,0);
   std::vector< int >::iterator it = groupid.begin();
   while(it != groupid.end()) histogram[*it++]++;
   // Print out the frequencies of the values in v
   std::copy(histogram.begin(),histogram.end(),std::ostream_iterator< int >(std::cout, " "));
   std::cout << std::endl;
   // Find the mode
   int mode = std::max_element(histogram.begin(),histogram.end()) - histogram.begin();
   return mode;
   */
}

/**
 * \brief pre-process surface mass density map computing deflection angles and shear in FFT,
 *  generalized to work with rectangular maps
 */

void MOKAmap::PreProcessFFTWMap(float zerosize){
  // initialize the quantities
  //int npix_filter = 0;   // filter the map if you want on a given number of pixels: CHECK IT NOT IMPLEMENTED YET
  
  // size of the new map in x and y directions, factor by which each size is increased
<<<<<<< HEAD
  int Nnx=int(zerosize*nx);
  int Nny=int(zerosize*ny);
  double Nboxlx = boxlMpc*zerosize;
  double Nboxly = boxlMpc*zerosize/nx*ny;
=======
  int Nnx=int(zerosize*map.nx);
  int Nny=int(zerosize*map.ny);
  double Nboxlx = map.boxlMpc*zerosize;
  double Nboxly = map.boxlMpc*zerosize/map.nx*map.ny;
>>>>>>> 32a2274a
  
  std:: valarray<float> Nmap;
  try{
    Nmap.resize( Nnx*Nny );
  }catch(std::exception &e){
    std::cerr << "exception thrown in MOKAmap::PreProcessFFTWMap(): " << e.what() << std::endl;
  }
  // assume locate in a rectangular map and build up the new one
  for( int j=0; j<Nny; j++ ){
    for( int i=0; i<Nnx; i++ ){
      Nmap[i+Nnx*j]=0;
<<<<<<< HEAD
      if(i>=int(Nnx/2-nx/2) && i<int(Nnx/2+nx/2) && j>=int(Nny/2-ny/2) && j<int(Nny/2+ny/2)){
        int ii = i-int(Nnx/2-nx/2);
        int jj = j-int(Nny/2-ny/2);
        
        if(ii>=nx || jj>=ny){
=======
      if(i>=int(Nnx/2-map.nx/2) && i<int(Nnx/2+map.nx/2) && j>=int(Nny/2-map.ny/2) && j<int(Nny/2+map.ny/2)){
        int ii = i-int(Nnx/2-map.nx/2);
        int jj = j-int(Nny/2-map.ny/2);
        
        if(ii>=map.nx || jj>=map.ny){
>>>>>>> 32a2274a
          std::cout << " 1 error mapping " << ii << "  " << jj << std::endl;
          exit(1);
        }
        if(ii<0 || jj<0){
          std::cout << " 2 error mapping " << ii << "  " << jj << std::endl;
          exit(1);
        }
<<<<<<< HEAD
        Nmap[i+Nnx*j] = surface_density[ii+nx*jj];
=======
        Nmap[i+Nnx*j]=map.convergence[ii+map.nx*jj];
>>>>>>> 32a2274a
      }
    }
  }
  
  double *dNmap=new double[Nnx*Nny];
  double *input=new double[Nnx*Nny];
  fftw_complex *fNmap=new fftw_complex[Nny*(Nnx/2+1)];
  fftw_complex *output=new fftw_complex[Nny*(Nnx/2+1)];
  for(int k=0;k<Nnx*Nny;k++) dNmap[k] = double(Nmap[k]);
  fftw_plan p;
  p=fftw_plan_dft_r2c_2d(Nny,Nnx,input,output,FFTW_ESTIMATE);
  
  for(int i=0;i<Nnx*Nny;i++) input[i] = dNmap[i];
  fftw_execute( p );
  for(int i=0; i<Nny*(Nnx/2+1);i++){
    fNmap[i][0] = output[i][0];
    fNmap[i][1] = output[i][1];
  }
  delete[] input;
  delete[] output;
  delete[] dNmap;
  fftw_destroy_plan(p);
  
  // fourier space
  // std:: cout << " allocating fourier space maps " << std:: endl;
  
  
  fftw_complex *fphi   = new fftw_complex[Nny*(Nnx/2+1)];
  // build modes for each pixel in the fourier space
  for( int i=0; i<Nnx/2+1; i++ ){
    double kx=double(i);
    kx=kx*2.*M_PI/Nboxlx;
    for( int j=0; j<Nny; j++ ){
      double ky=(j<Nny/2)?double(j):double(j-Nny);
      ky=ky*2.*M_PI/Nboxly;
      double k2 = kx*kx+ky*ky;
      //smooth if you want to IMPLEMENT
      // if(npix_filter>0){
      // fNmap[j+(Nnpixels/2+1)*i][0] = fNmap[j+(Nnpixels/2+1)*i][0]*exp(-k2/sigmag/sigmag/2.);
      // fNmap[j+(Nnpixels/2+1)*i][1] = fNmap[j+(Nnpixels/2+1)*i][1]*exp(-k2/sigmag/sigmag/2.);
      // }
      
      // fphi
      fphi[i+(Nnx/2+1)*j][0]= -2.*fNmap[i+(Nnx/2+1)*j][0]/k2;
      fphi[i+(Nnx/2+1)*j][1]= -2.*fNmap[i+(Nnx/2+1)*j][1]/k2;
      // null for k2 = 0 no divergence
      if(k2 == 0){
        fphi[i+(Nnx/2+1)*j][0] = 0.;
        fphi[i+(Nnx/2+1)*j][1] = 0.;
      }
    }
  }
  
  delete[] fNmap;
  
  
  fftw_complex *fft= new fftw_complex[Nny*(Nnx/2+1)];
  double *realsp = new double[Nnx*Nny];
  //fftw_plan pp = fftw_plan_dft_c2r_2d(Nny,Nnx,fft,realsp,FFTW_ESTIMATE);
  fftw_plan pp = fftw_plan_dft_c2r_2d(Nny,Nnx,fft,realsp,FFTW_MEASURE);
  
  // alpha1
  {
    
    // build modes for each pixel in the fourier space
    for( int i=0; i<Nnx/2+1; i++ ){
      double kx=double(i);
      kx=kx*2.*M_PI/Nboxlx;
      for( int j=0; j<Nny; j++ ){
        double ky=(j<Nny/2)?double(j):double(j-Nny);
        ky=ky*2.*M_PI/Nboxly;
        
        fft[i+(Nnx/2+1)*j][0] = -kx*fphi[i+(Nnx/2+1)*j][1];
        fft[i+(Nnx/2+1)*j][1] =  kx*fphi[i+(Nnx/2+1)*j][0];
      }
    }
    
    //pp=fftw_plan_dft_c2r_2d(Nny,Nnx,fft,realsp,FFTW_ESTIMATE);
    fftw_execute( pp );
    //fftw_destroy_plan(pp);
    
<<<<<<< HEAD
    alpha1_bar.resize(nx*ny);
    
    for( int j=Nny/2-ny/2; j<Nny/2+ny/2; j++ ){
      for( int i=Nnx/2-nx/2; i<Nnx/2+nx/2; i++ ){
        int ii = i-int(Nnx/2-nx/2);
        int jj = j-int(Nny/2-ny/2);
        
        alpha1_bar[ii+nx*jj] = -1*float(realsp[i+Nnx*j]/Nnx/Nny);
=======
    map.alpha1.resize(map.nx*map.ny);
    
    for( int j=Nny/2-map.ny/2; j<Nny/2+map.ny/2; j++ ){
      for( int i=Nnx/2-map.nx/2; i<Nnx/2+map.nx/2; i++ ){
        int ii = i-int(Nnx/2-map.nx/2);
        int jj = j-int(Nny/2-map.ny/2);
        
        map.alpha1[ii+map.nx*jj] = -1*float(realsp[i+Nnx*j]/Nnx/Nny);
>>>>>>> 32a2274a
      }
    }
  }
  
  // alpha2
  {
    
    // build modes for each pixel in the fourier space
    for( int i=0; i<Nnx/2+1; i++ ){
      double kx=double(i);
      kx=kx*2.*M_PI/Nboxlx;
      for( int j=0; j<Nny; j++ ){
        double ky=(j<Nny/2)?double(j):double(j-Nny);
        ky=ky*2.*M_PI/Nboxly;
        
        // alpha
        fft[i+(Nnx/2+1)*j][0] = -ky*fphi[i+(Nnx/2+1)*j][1];
        fft[i+(Nnx/2+1)*j][1] =  ky*fphi[i+(Nnx/2+1)*j][0];
        
      }
    }
    
    //pp=fftw_plan_dft_c2r_2d(Nny,Nnx,fft,realsp,FFTW_ESTIMATE);
    fftw_execute( pp );
    //fftw_destroy_plan(pp);
    
<<<<<<< HEAD
    alpha2_bar.resize(nx*ny);
    
    for( int j=Nny/2-ny/2; j<Nny/2+ny/2; j++ ){
      for( int i=Nnx/2-nx/2; i<Nnx/2+nx/2; i++ ){
        int ii = i-int(Nnx/2-nx/2);
        int jj = j-int(Nny/2-ny/2);
        
        alpha2_bar[ii+nx*jj] = -1*float(realsp[i+Nnx*j]/Nnx/Nny);
=======
    map.alpha2.resize(map.nx*map.ny);
    
    for( int j=Nny/2-map.ny/2; j<Nny/2+map.ny/2; j++ ){
      for( int i=Nnx/2-map.nx/2; i<Nnx/2+map.nx/2; i++ ){
        int ii = i-int(Nnx/2-map.nx/2);
        int jj = j-int(Nny/2-map.ny/2);
        
        map.alpha2[ii+map.nx*jj] = -1*float(realsp[i+Nnx*j]/Nnx/Nny);
>>>>>>> 32a2274a
      }
    }
  }
  // gamma1
  {
    
    // build modes for each pixel in the fourier space
    for( int i=0; i<Nnx/2+1; i++ ){
      double kx=double(i);
      kx=kx*2.*M_PI/Nboxlx;
      for( int j=0; j<Nny; j++ ){
        double ky=(j<Nny/2)?double(j):double(j-Nny);
        ky=ky*2.*M_PI/Nboxly;
        
        // gamma
        fft[i+(Nnx/2+1)*j][0] = 0.5*(kx*kx-ky*ky)*fphi[i+(Nnx/2+1)*j][0];
        fft[i+(Nnx/2+1)*j][1] = 0.5*(kx*kx-ky*ky)*fphi[i+(Nnx/2+1)*j][1];
        
      }
    }
    
    //pp=fftw_plan_dft_c2r_2d(Nny,Nnx,fft,realsp,FFTW_ESTIMATE);
    fftw_execute( pp );
    //fftw_destroy_plan(pp);
    
<<<<<<< HEAD
    gamma1_bar.resize(nx*ny);
    
    for( int j=Nny/2-ny/2; j<Nny/2+ny/2; j++ ){
      for( int i=Nnx/2-nx/2; i<Nnx/2+nx/2; i++ ){
        int ii = i-int(Nnx/2-nx/2);
        int jj = j-int(Nny/2-ny/2);
        
        gamma1_bar[ii+nx*jj] = float( realsp[i+Nnx*j]/Nnx/Nny);
=======
    map.gamma1.resize(map.nx*map.ny);
    
    for( int j=Nny/2-map.ny/2; j<Nny/2+map.ny/2; j++ ){
      for( int i=Nnx/2-map.nx/2; i<Nnx/2+map.nx/2; i++ ){
        int ii = i-int(Nnx/2-map.nx/2);
        int jj = j-int(Nny/2-map.ny/2);
        
        map.gamma1[ii+map.nx*jj] = float( realsp[i+Nnx*j]/Nnx/Nny);
>>>>>>> 32a2274a
        
      }
    }
  }
  // gamma2
  {
    
    // build modes for each pixel in the fourier space
    for( int i=0; i<Nnx/2+1; i++ ){
      double kx=double(i);
      kx=kx*2.*M_PI/Nboxlx;
      for( int j=0; j<Nny; j++ ){
        double ky=(j<Nny/2)?double(j):double(j-Nny);
        ky=ky*2.*M_PI/Nboxly;
        
        // gamma
        fft[i+(Nnx/2+1)*j][0] = kx*ky*fphi[i+(Nnx/2+1)*j][0];
        fft[i+(Nnx/2+1)*j][1] = kx*ky*fphi[i+(Nnx/2+1)*j][1];
        
      }
    }
    
    //pp=fftw_plan_dft_c2r_2d(Nny,Nnx,fft,realsp,FFTW_ESTIMATE);
    fftw_execute( pp );
    //fftw_destroy_plan(pp);
    
<<<<<<< HEAD
    gamma2_bar.resize(nx*ny);
    
    for( int j=Nny/2-ny/2; j<Nny/2+ny/2; j++ ){
      for( int i=Nnx/2-nx/2; i<Nnx/2+nx/2; i++ ){
        int ii = i-int(Nnx/2-nx/2);
        int jj = j-int(Nny/2-ny/2);
        
        gamma2_bar[ii+nx*jj] = float(-realsp[i+Nnx*j]/Nnx/Nny);
=======
    map.gamma2.resize(map.nx*map.ny);
    
    for( int j=Nny/2-map.ny/2; j<Nny/2+map.ny/2; j++ ){
      for( int i=Nnx/2-map.nx/2; i<Nnx/2+map.nx/2; i++ ){
        int ii = i-int(Nnx/2-map.nx/2);
        int jj = j-int(Nny/2-map.ny/2);
        
        map.gamma2[ii+map.nx*jj] = float(-realsp[i+Nnx*j]/Nnx/Nny);
>>>>>>> 32a2274a
        
      }
    }
  }
  
 
  // std:: cout << " remapping the map in the original size " << std:: endl;
  delete[] fft;
  delete[] realsp;
  delete[] fphi;
  
   phi_bar.resize(nx*ny);  // ??? this needs to be calculated in the future
}

<|MERGE_RESOLUTION|>--- conflicted
+++ resolved
@@ -120,11 +120,7 @@
   // try to read MVIR, if it exists is a MOKA map
   bool moka;
   try {
-<<<<<<< HEAD
     h0->readKey ("MVIR",m);
-=======
-    h0->readKey ("MVIR",map.m);
->>>>>>> 32a2274a
     moka=true;
   }
   catch(CCfits::HDU::NoSuchKeyword) {
@@ -132,11 +128,7 @@
   }
   
   // principal HDU is read
-<<<<<<< HEAD
   h0->read(surface_density);
-=======
-  h0->read(map.convergence);
->>>>>>> 32a2274a
   
   if(moka){
     // check if other quantities exist if not it has to compute them
@@ -157,28 +149,19 @@
       phi_bar.resize(size);
 
       ExtHDU &h1=ff->extension(1);
-<<<<<<< HEAD
       h1.read(alpha1_bar);
+
       ExtHDU &h2=ff->extension(2);
       h2.read(alpha2_bar);
+
       ExtHDU &h3=ff->extension(3);
       h3.read(gamma1_bar);
       ExtHDU &h4=ff->extension(4);
       h4.read(gamma2_bar);
-=======
-      h1.read(map.alpha1);
-      ExtHDU &h2=ff->extension(2);
-      h2.read(map.alpha2);
-      ExtHDU &h3=ff->extension(3);
-      h3.read(map.gamma1);
-      ExtHDU &h4=ff->extension(4);
-      h4.read(map.gamma2);
->>>>>>> 32a2274a
       std::cout << *h0 << h1 << h2 << h3  << h4 << std::endl;
     }
     try{
-      /* these are always present in each fits file created by MOKA */
-<<<<<<< HEAD
+      // these are always present in each fits file created by MOKA
       h0->readKey ("SIDEL",boxlarcsec);
       h0->readKey ("SIDEL2",boxlMpc);  // recall you that MOKA Mpc/h
       h0->readKey ("ZLENS",zlens);
@@ -193,22 +176,6 @@
       h0->readKey ("DL",Dlens);
       h0->readKey ("DLS",DLS);
       h0->readKey ("DS",DS);
-=======
-      h0->readKey ("SIDEL",map.boxlarcsec);
-      h0->readKey ("SIDEL2",map.boxlMpc);  // recall you that MOKA Mpc/h
-      h0->readKey ("ZLENS",map.zlens);
-      h0->readKey ("ZSOURCE",map.zsource);
-      h0->readKey ("OMEGA",map.omegam);
-      h0->readKey ("LAMBDA",map.omegal);
-      h0->readKey ("H",map.h);
-      h0->readKey ("W",map.wq);
-      h0->readKey ("MSTAR",map.mstar);
-      // h0->readKey ("MVIR",map.m);
-      h0->readKey ("CONCENTRATION",map.c);
-      h0->readKey ("DL",map.Dlens);
-      h0->readKey ("DLS",map.DLS);
-      h0->readKey ("DS",map.DS);
->>>>>>> 32a2274a
     }
     catch(CCfits::HDU::NoSuchKeyword){
       std::cerr << "MOKA fits map must have header keywords:" << std::endl
@@ -231,29 +198,12 @@
     
   }else{  // Pixelized mass map
     
-<<<<<<< HEAD
     int npixels = nx;
+
     // cut a square!
-    // if(ny<nx) npixels = ny;
-    // std:: valarray<double> mapbut(nx*ny);
-    // for(int i=0;i<nx;i++) for(int j=0;j<ny;j++){
-    //    mapbut[i+nx*j] = convergence[i+nx*j];
     //  }
-    // convergence.resize(npixels*npixels);
     // keep it like it is, even if it is a rectangle
     if(ny!=nx){
-=======
-    int npixels = map.nx;
-    // cut a square!
-    // if(map.ny<map.nx) npixels = map.ny;
-    // std:: valarray<double> mapbut(map.nx*map.ny);
-    // for(int i=0;i<map.nx;i++) for(int j=0;j<map.ny;j++){
-    //    mapbut[i+map.nx*j] = map.convergence[i+map.nx*j];
-    //  }
-    // map.convergence.resize(npixels*npixels);
-    // keep it like it is, even if it is a rectangle
-    if(map.ny!=map.nx){
->>>>>>> 32a2274a
       std:: cout << " " << std:: endl;
       std:: cout << " the plane maps are rectangles! " << std:: endl;
       std:: cout << " " << std:: endl;
@@ -295,48 +245,18 @@
           }
         }
         if(d2 != 0 ){
-<<<<<<< HEAD
           zlens = cosmo.invComovingDist(( d1 + d2 )*0.5);
-=======
-          /*double dll = ( d1 + d2 )*0.5; // comoving dists
-          
-          std:: vector<double> zi;
-          int ni=2048;
-          std:: vector<double> dli(ni);
-          Utilities::fill_linear(zi,ni,0.,5.); // max redshift should be around 2.5!
-          for(int i=0;i<ni;i++) dli[i] = cosmo.angDist(zi[i])*(1+zi[i]);
-          
-          if(dli[ni-1] < dll){
-            std::cerr << "ERROR: redshift table in LensHaloMassMap::readMap() does not extend to high enough redshift" << std::endl;
-            throw std::runtime_error("small redshift table");
-          }
-          
-          // set the redshift of the plane half distance between
-          // d1 and d2
-          map.zlens = Utilities::InterpolateYvec(dli,zi,dll);
-          */
-          
-          map.zlens = cosmo.invComovingDist(( d1 + d2 )*0.5);
->>>>>>> 32a2274a
           
         }else{
           
           // if angular size distances are not set use ZLENS or REDSHIFT
           
           try {
-<<<<<<< HEAD
             h0->readKey("ZLENS",zlens);
           }
           catch(CCfits::HDU::NoSuchKeyword) {
             try {
               h0->readKey("REDSHIFT",zlens);
-=======
-            h0->readKey("ZLENS",map.zlens);
-          }
-          catch(CCfits::HDU::NoSuchKeyword) {
-            try {
-              h0->readKey("REDSHIFT",map.zlens);
->>>>>>> 32a2274a
             }
             catch(CCfits::HDU::NoSuchKeyword){
               std::cout << "unable to read fits mass map header keywords" << std::endl <<  "  either DLUP and DLLOW need to be set or ZLENS or REDSHIFT" << std::endl;
@@ -350,11 +270,11 @@
         
       }
     }
-<<<<<<< HEAD
     if(zlens <= 0.0){
       std::cerr << "Pixel map lens planes cannot have zero or negative redshifts!" << std::endl;
       throw std::runtime_error("Invalid header");
     }
+
     Dlens = cosmo.angDist(0.,zlens);  // physical
     double inarcsec  = 180./M_PI/Dlens*60.*60.;
     double pixLMpc,pixelunit;
@@ -364,36 +284,14 @@
       boxlarcsec=boxlarcsec*60.*60.;
       pixLMpc = boxlarcsec/npixels/inarcsec;
       boxlMpc = pixLMpc*npixels;
-=======
-    if(map.zlens <= 0.0){
-      std::cerr << "Pixel map lens planes cannot have zero or negative redshifts!" << std::endl;
-      throw std::runtime_error("Invalid header");
-    }
-    map.Dlens = cosmo.angDist(0.,map.zlens);  // physical
-    double inarcsec  = 180./M_PI/map.Dlens*60.*60.;
-    double pixLMpc,pixelunit;
-    try{
-      // physical size in degrees
-      h0->readKey("PHYSICALSIZE",map.boxlarcsec);
-      map.boxlarcsec=map.boxlarcsec*60.*60.;
-      pixLMpc = map.boxlarcsec/npixels/inarcsec;
-      map.boxlMpc = pixLMpc*npixels;
->>>>>>> 32a2274a
-    }
+   }
     catch(CCfits::HDU::NoSuchKeyword) {
       try{
         // physical size in degrees
-<<<<<<< HEAD
         h0->readKey("PHYSICAL",boxlarcsec);
         boxlarcsec=boxlarcsec*60.*60.;
         pixLMpc = boxlarcsec/npixels/inarcsec;
         boxlMpc = pixLMpc*npixels;
-=======
-        h0->readKey("PHYSICAL",map.boxlarcsec);
-        map.boxlarcsec=map.boxlarcsec*60.*60.;
-        pixLMpc = map.boxlarcsec/npixels/inarcsec;
-        map.boxlMpc = pixLMpc*npixels;
->>>>>>> 32a2274a
       }
       catch(CCfits::HDU::NoSuchKeyword) {
         std::cerr << "fits mass map must have header keywords:" << std::endl
@@ -433,81 +331,29 @@
         exit(1);
       }
     }
-<<<<<<< HEAD
     
     for(int i=0;i<nx;i++) for(int j=0;j<ny;j++){
       surface_density[i+nx*j] *= pixelunit;
-=======
-    /*catch(CCfits::HDU::NoSuchKeyword) {
-     
-     std::cerr << "fits mass map should have header keywords:" << std::endl
-     << " REDSHIFT - redshift of map plane" << std::endl
-     //<< " DLOW - ?? Mpc/h" << std::endl
-     //<< " DLUP - ?? Mpc/h" << std::endl
-     << " PHYSICALSIZE - size of map in the x-direction (degrees)" << std::endl
-     << " PIXELUNIT - pixel units in solar masses" << std::endl;
-     
-     std::cout << "unable to read map PHYSICALSIZE" << std::endl;
-     std::cout << "assuming is the MultiDark file" << std::endl;
-     map.boxlarcsec = 8.7*60.*60.;    // W1 x-field of view
-     // map.boxlarcsec = 5.5*60.*60.;    // W4 x-field of view
-     pixLMpc = map.boxlarcsec/npixels/inarcsec;
-     map.boxlMpc = pixLMpc*npixels;
-     pixelunit = 1.e+10/cosmo.gethubble()/pixLMpc/pixLMpc; // by hand
-     }*/
-    
-    
-    
-    // made square // need to be
-    // 1. take the part located in the left side
-    //for(int i=0;i<npixels;i++) for(int j=0;j<npixels;j++){
-    //    map.convergence[i+npixels*j] = mapbut[i+map.nx*j]*pixelunit;
-    //    avkappa += map.convergence[i+npixels*j];
-    //  }
-    // 2. take the part located in the right side
-    // for(int i=0;i<npixels;i++) for(int j=0;j<npixels;j++){
-    //    map.convergence[i+npixels*j] = mapbut[(map.nx-npixels+i)+map.nx*j]*pixelunit;
-    //    avkappa += map.convergence[i+npixels*j];
-    //  }
-    // avkappa /= (npixels*npixels);
-    
-    for(int i=0;i<map.nx;i++) for(int j=0;j<map.ny;j++){
-      map.convergence[i+map.nx*j] *= pixelunit;
->>>>>>> 32a2274a
     }
     
     if(zeromean){
       double ave_sigma = 0;
       
-<<<<<<< HEAD
       for(int i=0;i<nx;i++) for(int j=0;j<ny;j++){
         ave_sigma += surface_density[i+nx*j];
       }
+
       ave_sigma /= (nx*ny);
       
       for(int i=0;i<nx;i++) for(int j=0;j<ny;j++){
         surface_density[i+nx*j] -= ave_sigma;
-=======
-      for(int i=0;i<map.nx;i++) for(int j=0;j<map.ny;j++){
-        avkappa += map.convergence[i+map.nx*j];
-      }
-      avkappa /= (map.nx*map.ny);
-      
-      for(int i=0;i<map.nx;i++) for(int j=0;j<map.ny;j++){
-        map.convergence[i+map.nx*j] = (map.convergence[i+map.nx*j] - avkappa);
->>>>>>> 32a2274a
       }
     }
     
     // kappa is not divided by the critical surface density
     // they don't need to be preprocessed by fact
     // create alpha and gamma arrays by FFT
-<<<<<<< HEAD
     // valid only to force the map to be square nx = ny = npixels;
-=======
-    // valid only to force the map to be square map.nx = map.ny = npixels;
-#ifdef ENABLE_FFTW
->>>>>>> 32a2274a
     //std:: cout << "  preProcessing Map " << std:: endl;
     // reducing the size of the maps
     // carlo test begin
@@ -521,11 +367,8 @@
      for(int i=0;i<nl;i++) for(int j=0;j<nl;j++){
      double xi = xl[i];
      double yi = xl[j];
-<<<<<<< HEAD
+
      double ki = getMapVal(convergence,npixels,xi,yi,xh,xh);
-=======
-     double ki = getMapVal(map.convergence,npixels,xi,yi,xh,xh);
->>>>>>> 32a2274a
      kl[i+nl*j] = ki;
      if(ki!=ki){
      std:: cout << xi << "  " << yi << "  " << ki << std:: endl;
@@ -533,36 +376,22 @@
      }
      }
      std:: cout << "  done " << std:: endl;
-<<<<<<< HEAD
      nx = ny = nl;
      convergence.resize(nl*nl);
+
      std:: cout << "  remapping " << std:: endl;
      for(int i=0;i<nl;i++) for(int j=0;j<nl;j++){
+
      convergence[i+nl*j] = kl[i+nl*j];
-=======
-     map.nx = map.ny = nl;
-     map.convergence.resize(nl*nl);
-     std:: cout << "  remapping " << std:: endl;
-     for(int i=0;i<nl;i++) for(int j=0;j<nl;j++){
-     map.convergence[i+nl*j] = kl[i+nl*j];
->>>>>>> 32a2274a
      }
      */
     // carlo test end
     //PreProcessFFTWMap(zerosize);
   }
-  
-<<<<<<< HEAD
   // std:: cout << boxlMpc << "  " << boxlarcsec << std:: endl;
-  
+
   for(size_t i=0;i<surface_density.size();++i){
     assert(surface_density[i] == surface_density[i]);
-=======
-  // std:: cout << map.boxlMpc << "  " << map.boxlarcsec << std:: endl;
-  
-  for(size_t i=0;i<map.convergence.size();++i){
-    assert(map.convergence[i] == map.convergence[i]);
->>>>>>> 32a2274a
   }
 }
 
@@ -576,11 +405,7 @@
 void MOKAmap::write(std::string filename){
 #ifdef ENABLE_FITS
   long naxis=2;
-<<<<<<< HEAD
   long naxes[2]={nx,ny};
-=======
-  long naxes[2]={map.nx,map.ny};
->>>>>>> 32a2274a
   
   std::auto_ptr<FITS> fout(0);
   
@@ -594,7 +419,6 @@
   }
   
   std::vector<long> naxex(2);
-<<<<<<< HEAD
   naxex[0]=nx;
   naxex[1]=ny;
   
@@ -623,37 +447,7 @@
   eh2->write(1,nx*ny,gamma2_bar);
   //ExtHDU *eh3=fout->addImage("gamma3", FLOAT_IMG, naxex);
   //eh3->write(1,nx*ny,gamma3_bar);
-=======
-  naxex[0]=map.nx;
-  naxex[1]=map.ny;
-  
-  PHDU *phout=&fout->pHDU();
-  
-  phout->write( 1,map.nx*map.ny,map.convergence );
-  
-  phout->addKey ("SIDEL",map.boxlarcsec,"arcsec");
-  phout->addKey ("SIDEL2",map.boxlMpc,"Mpc/h");
-  phout->addKey ("ZLENS",map.zlens,"lens redshift");
-  phout->addKey ("ZSOURCE",map.zsource, "source redshift");
-  phout->addKey ("OMEGA",map.omegam,"omega matter");
-  phout->addKey ("LAMBDA",map.omegal,"omega lamda");
-  phout->addKey ("H",map.h,"hubble/100");
-  phout->addKey ("W",map.wq,"dark energy equation of state parameter");
-  phout->addKey ("MSTAR",map.mstar,"stellar mass of the BCG in Msun/h");
-  phout->addKey ("MVIR",map.m,"virial mass of the halo in Msun/h");
-  phout->addKey ("CONCENTRATION",map.c,"NFW concentration");
-  phout->addKey ("DL",map.Dlens,"Mpc/h");
-  phout->addKey ("DLS",map.DLS,"Mpc/h");
-  phout->addKey ("DS",map.DS,"Mpc/h");
-  
-  ExtHDU *eh1=fout->addImage("gamma1", FLOAT_IMG, naxex);
-  eh1->write(1,map.nx*map.ny,map.gamma1);
-  ExtHDU *eh2=fout->addImage("gamma2", FLOAT_IMG, naxex);
-  eh2->write(1,map.nx*map.ny,map.gamma2);
-  ExtHDU *eh3=fout->addImage("gamma3", FLOAT_IMG, naxex);
-  eh3->write(1,map.nx*map.ny,map.gamma3);
->>>>>>> 32a2274a
-  
+
   std::cout << *phout << std::endl;
 #else
   std::cout << "Please enable the preprocessor flag ENABLE_FITS !" << std::endl;
@@ -780,24 +574,17 @@
  * \brief pre-process surface mass density map computing deflection angles and shear in FFT,
  *  generalized to work with rectangular maps
  */
-
 void MOKAmap::PreProcessFFTWMap(float zerosize){
   // initialize the quantities
   //int npix_filter = 0;   // filter the map if you want on a given number of pixels: CHECK IT NOT IMPLEMENTED YET
   
   // size of the new map in x and y directions, factor by which each size is increased
-<<<<<<< HEAD
+
   int Nnx=int(zerosize*nx);
   int Nny=int(zerosize*ny);
   double Nboxlx = boxlMpc*zerosize;
   double Nboxly = boxlMpc*zerosize/nx*ny;
-=======
-  int Nnx=int(zerosize*map.nx);
-  int Nny=int(zerosize*map.ny);
-  double Nboxlx = map.boxlMpc*zerosize;
-  double Nboxly = map.boxlMpc*zerosize/map.nx*map.ny;
->>>>>>> 32a2274a
-  
+
   std:: valarray<float> Nmap;
   try{
     Nmap.resize( Nnx*Nny );
@@ -808,19 +595,11 @@
   for( int j=0; j<Nny; j++ ){
     for( int i=0; i<Nnx; i++ ){
       Nmap[i+Nnx*j]=0;
-<<<<<<< HEAD
       if(i>=int(Nnx/2-nx/2) && i<int(Nnx/2+nx/2) && j>=int(Nny/2-ny/2) && j<int(Nny/2+ny/2)){
         int ii = i-int(Nnx/2-nx/2);
         int jj = j-int(Nny/2-ny/2);
         
         if(ii>=nx || jj>=ny){
-=======
-      if(i>=int(Nnx/2-map.nx/2) && i<int(Nnx/2+map.nx/2) && j>=int(Nny/2-map.ny/2) && j<int(Nny/2+map.ny/2)){
-        int ii = i-int(Nnx/2-map.nx/2);
-        int jj = j-int(Nny/2-map.ny/2);
-        
-        if(ii>=map.nx || jj>=map.ny){
->>>>>>> 32a2274a
           std::cout << " 1 error mapping " << ii << "  " << jj << std::endl;
           exit(1);
         }
@@ -828,11 +607,7 @@
           std::cout << " 2 error mapping " << ii << "  " << jj << std::endl;
           exit(1);
         }
-<<<<<<< HEAD
         Nmap[i+Nnx*j] = surface_density[ii+nx*jj];
-=======
-        Nmap[i+Nnx*j]=map.convergence[ii+map.nx*jj];
->>>>>>> 32a2274a
       }
     }
   }
@@ -914,25 +689,13 @@
     fftw_execute( pp );
     //fftw_destroy_plan(pp);
     
-<<<<<<< HEAD
     alpha1_bar.resize(nx*ny);
-    
+   
     for( int j=Nny/2-ny/2; j<Nny/2+ny/2; j++ ){
       for( int i=Nnx/2-nx/2; i<Nnx/2+nx/2; i++ ){
         int ii = i-int(Nnx/2-nx/2);
         int jj = j-int(Nny/2-ny/2);
-        
         alpha1_bar[ii+nx*jj] = -1*float(realsp[i+Nnx*j]/Nnx/Nny);
-=======
-    map.alpha1.resize(map.nx*map.ny);
-    
-    for( int j=Nny/2-map.ny/2; j<Nny/2+map.ny/2; j++ ){
-      for( int i=Nnx/2-map.nx/2; i<Nnx/2+map.nx/2; i++ ){
-        int ii = i-int(Nnx/2-map.nx/2);
-        int jj = j-int(Nny/2-map.ny/2);
-        
-        map.alpha1[ii+map.nx*jj] = -1*float(realsp[i+Nnx*j]/Nnx/Nny);
->>>>>>> 32a2274a
       }
     }
   }
@@ -959,7 +722,6 @@
     fftw_execute( pp );
     //fftw_destroy_plan(pp);
     
-<<<<<<< HEAD
     alpha2_bar.resize(nx*ny);
     
     for( int j=Nny/2-ny/2; j<Nny/2+ny/2; j++ ){
@@ -968,16 +730,6 @@
         int jj = j-int(Nny/2-ny/2);
         
         alpha2_bar[ii+nx*jj] = -1*float(realsp[i+Nnx*j]/Nnx/Nny);
-=======
-    map.alpha2.resize(map.nx*map.ny);
-    
-    for( int j=Nny/2-map.ny/2; j<Nny/2+map.ny/2; j++ ){
-      for( int i=Nnx/2-map.nx/2; i<Nnx/2+map.nx/2; i++ ){
-        int ii = i-int(Nnx/2-map.nx/2);
-        int jj = j-int(Nny/2-map.ny/2);
-        
-        map.alpha2[ii+map.nx*jj] = -1*float(realsp[i+Nnx*j]/Nnx/Nny);
->>>>>>> 32a2274a
       }
     }
   }
@@ -1003,25 +755,14 @@
     fftw_execute( pp );
     //fftw_destroy_plan(pp);
     
-<<<<<<< HEAD
     gamma1_bar.resize(nx*ny);
     
     for( int j=Nny/2-ny/2; j<Nny/2+ny/2; j++ ){
       for( int i=Nnx/2-nx/2; i<Nnx/2+nx/2; i++ ){
         int ii = i-int(Nnx/2-nx/2);
         int jj = j-int(Nny/2-ny/2);
-        
+
         gamma1_bar[ii+nx*jj] = float( realsp[i+Nnx*j]/Nnx/Nny);
-=======
-    map.gamma1.resize(map.nx*map.ny);
-    
-    for( int j=Nny/2-map.ny/2; j<Nny/2+map.ny/2; j++ ){
-      for( int i=Nnx/2-map.nx/2; i<Nnx/2+map.nx/2; i++ ){
-        int ii = i-int(Nnx/2-map.nx/2);
-        int jj = j-int(Nny/2-map.ny/2);
-        
-        map.gamma1[ii+map.nx*jj] = float( realsp[i+Nnx*j]/Nnx/Nny);
->>>>>>> 32a2274a
         
       }
     }
@@ -1048,7 +789,6 @@
     fftw_execute( pp );
     //fftw_destroy_plan(pp);
     
-<<<<<<< HEAD
     gamma2_bar.resize(nx*ny);
     
     for( int j=Nny/2-ny/2; j<Nny/2+ny/2; j++ ){
@@ -1057,17 +797,6 @@
         int jj = j-int(Nny/2-ny/2);
         
         gamma2_bar[ii+nx*jj] = float(-realsp[i+Nnx*j]/Nnx/Nny);
-=======
-    map.gamma2.resize(map.nx*map.ny);
-    
-    for( int j=Nny/2-map.ny/2; j<Nny/2+map.ny/2; j++ ){
-      for( int i=Nnx/2-map.nx/2; i<Nnx/2+map.nx/2; i++ ){
-        int ii = i-int(Nnx/2-map.nx/2);
-        int jj = j-int(Nny/2-map.ny/2);
-        
-        map.gamma2[ii+map.nx*jj] = float(-realsp[i+Nnx*j]/Nnx/Nny);
->>>>>>> 32a2274a
-        
       }
     }
   }
