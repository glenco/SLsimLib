/*
 * fits.cpp
 *
 *  Created on: Jun 19, 2012
 *      Author: mpetkova
 */

#include "MOKAlens.h"
#include <fstream>

#ifdef ENABLE_FITS
#include <CCfits/CCfits>
using namespace CCfits;

#endif

#ifdef ENABLE_FFTW
#include "fftw3.h"
#endif

void LensHaloMOKA::getDims(){
#ifdef ENABLE_FITS
	try{
	  std::auto_ptr<FITS> ff(new FITS (MOKA_input_file, Read));
	  
	  PHDU *h0=&ff->pHDU();
	  
	  map->nx=h0->axis(0);
	  map->ny=h0->axis(1);
	  std:: cout << "nx           ny " << std:: endl;
	  std:: cout << map->nx << "   " << map->ny << std:: endl;
	}
	catch(FITS::CantOpen){
	  std::cout << "can not open " << MOKA_input_file << std::endl;
	  exit(1);
	}
#else
	std::cout << "Please enable the preprocessor flag ENABLE_FITS !" << std::endl;
	exit(1);
#endif
}

/**
 * \brief reads in the fits file for the MOKA map and saves it in the structure map
 */
void LensHaloMOKA::readImage(){
#ifdef ENABLE_FITS
	std:: cout << " reading MOKA file: " << MOKA_input_file << std:: endl;
	std::auto_ptr<FITS> ff(new FITS (MOKA_input_file, Read));

	PHDU *h0=&ff->pHDU();

        h0->readAllKeys();
 
	// try to read MVIR, if it exists is a MOKA map
	bool moka;
  try
  {
    h0->readKey ("MVIR",map->m);
    moka=true;
  }
  catch(CCfits::HDU::NoSuchKeyword)
  {
    moka=false;
  }
  
	// principal HDU is read
	h0->read(map->convergence);
  
	if(moka)
  {
    // check if they exist if not it has to compute them
	  int nhdu = h0->axis(2);
	  
    std::cout << "nhdu = " << nhdu << std::endl ;
    
	  if(nhdu==1)
    {
	    std:: cout << "  preProcessing Map MOKA fits file has only KAPPA map" << std:: endl;
	    PreProcessFFTWMap();
	  }
	  else
    {
	    ExtHDU &h1=ff->extension(1);
	    h1.read(map->alpha1);
	    ExtHDU &h2=ff->extension(2);
	    h2.read(map->alpha2);
	    ExtHDU &h3=ff->extension(3);
	    h3.read(map->gamma1);
	    ExtHDU &h4=ff->extension(4);
	    h4.read(map->gamma2);
      ExtHDU &h5=ff->extension(5);
	    h5.read(map->phi);
      
	    std::cout << *h0 << h1 << h2 << h3  << h4 << h5 << std::endl;
	  }
    
	  /* these are always present in each fits file created by MOKA */
	  h0->readKey ("SIDEL",map->boxlarcsec);
	  h0->readKey ("SIDEL2",map->boxlMpc);  // recall you that MOKA Mpc/h
	  h0->readKey ("ZLENS",map->zlens);
	  h0->readKey ("ZSOURCE",map->zsource);
	  h0->readKey ("OMEGA",map->omegam);
	  h0->readKey ("LAMBDA",map->omegal);
	  h0->readKey ("H",map->h);
	  h0->readKey ("W",map->wq);
	  h0->readKey ("MSTAR",map->mstar);
	  // h0->readKey ("MVIR",map->m);
	  h0->readKey ("CONCENTRATION",map->c);
	  h0->readKey ("DL",map->Dlens);
	  h0->readKey ("DLS",map->DLS);
	  h0->readKey ("DS",map->DS);
    
	}
  else
  {
    
	  int npixels = map->nx;
	  if(map->ny<map->nx) npixels = map->ny;
	  std:: valarray<double> mapbut(map->nx*map->ny);
	  for(int i=0;i<map->nx;i++) for(int j=0;j<map->ny;j++)
    {
	      mapbut[i+map->nx*j] = map->convergence[i+map->nx*j];
    }
	  map->convergence.resize(npixels*npixels);
    
	  // FITS file must contain the following keywords:
	  /*
            ZLENS or REDSHIFT                                 double
            PHYSICALSIZE                                      double
	  */
	  
	  try
    {
            h0->readKey("ZLENS",map->zlens);
	  }
	  catch(CCfits::HDU::NoSuchKeyword)
    {
            try
            {
              h0->readKey("REDSHIFT",map->zlens);
            }
            catch(CCfits::HDU::NoSuchKeyword)
            {
              std::cout << "unable to read map zlmap" << std::endl;
              std::cout << "I will STOP here!!!" << std::endl;
              exit(1);
            }
	  }
	  map->Dlens = cosmo.angDist(0.,map->zlens);	  
	  double inarcsec  = 180./M_PI/map->Dlens*60.*60.;
	  double pixLMpc,pixelunit;
	  try
    {
	    // physical size in degrees
<<<<<<< HEAD
      h0->readKey("PHYSICALSIZE",map->boxlarcsec);
	    map->boxlarcsec*=60.*60;
      pixLMpc = map->boxlarcsec/npixels/inarcsec;
      map->boxlMpc = pixLMpc*npixels;
	    try
      {
=======
            h0->readKey("PHYSICALSIZE",map->boxlarcsec);
            map->boxlarcsec*=60.*60;
            pixLMpc = map->boxlarcsec/npixels/inarcsec;  
            map->boxlMpc = pixLMpc*npixels;
	    try {
>>>>>>> 88347f41
	      h0->readKey("PIXELUNIT",pixelunit);
	      pixelunit/=pixLMpc/pixLMpc;	      
	    }
	    catch(CCfits::HDU::NoSuchKeyword)
      {
	      std::cout << " unable to read map pixelunit" << std::endl;
	      std::cout << " check this out in MOKAfits.cpp " << std::endl;
	      std:: cout << " I will STOP here !!! " << std:: endl; 
	      exit(1);
	    }
	  }
	  catch(CCfits::HDU::NoSuchKeyword)
    {
            std::cout << "unable to read map physical size and pixelunit" << std::endl;
            std::cout << "assuming is the MultiDark file" << std::endl;
	    
            map->boxlarcsec = 4*60.*60.;    // the square is 4x4 by hand
            pixLMpc = map->boxlarcsec/npixels/inarcsec;  
            map->boxlMpc = pixLMpc*npixels;
            pixelunit = 1.e+10/cosmo.gethubble()/pixLMpc/pixLMpc; // by hand
	  }
	  
	  double avkappa = 0;
	  
	  // made square // need to be
	  for(int i=0;i<npixels;i++) for(int j=0;j<npixels;j++)
    {
	      map->convergence[i+npixels*j] = mapbut[i+map->nx*j]*pixelunit;
	      avkappa += map->convergence[i+npixels*j];
    }
	  avkappa /= (npixels*npixels);
	  
	  //std:: cout << "  <<<<<<<<<<<<<<<<<<>>>>>>>>>>>>>>>>>> " << std:: endl;
	  //std:: cout << "     average kappa = " << avkappa << std:: endl;
	  //std:: cout << "  <<<<<<<<<<<<<<<<<<>>>>>>>>>>>>>>>>>> " << std:: endl;
	  for(int i=0;i<npixels;i++) for(int j=0;j<npixels;j++)
    {
	      map->convergence[i+npixels*j] = (map->convergence[i+npixels*j] - avkappa); 
    }
	  
	  // kappa is not divided by the critical surface density
	  // they don't need to be preprocessed by fact
	  // create alpha and gamma arrays by FFT
	  map->nx = map->ny = npixels;

#ifdef ENABLE_FFTW
	  std:: cout << "  preProcessing Map " << std:: endl;
	  PreProcessFFTWMap();
	  
#else
	  std::cout << "Please enable the preprocessor flag ENABLE_FFTW !" << std::endl;
	  exit(1);
#endif
	}
	
	std:: cout << map->boxlMpc << "  " << map->boxlarcsec << std:: endl;
	
	for(size_t i=0;i<map->convergence.size();++i)
  {
	  assert(map->convergence[i] == map->convergence[i]);
	}
#else
	std::cout << "Please enable the preprocessor flag ENABLE_FITS !" << std::endl;
	exit(1);
#endif
}


/**
 * \brief write the fits file of the new MOKA map from the structure map
 */
void LensHaloMOKA::writeImage(std::string filename){
#ifdef ENABLE_FITS
	long naxis=2;
	long naxes[2]={map->nx,map->ny};

	std::auto_ptr<FITS> fout(0);

	try{
		fout.reset(new FITS(filename,FLOAT_IMG,naxis,naxes));
	}
	catch(FITS::CantCreate){
		std::cout << "Unable to open fits file " << filename << std::endl;
		ERROR_MESSAGE();
		exit(1);
	}

	std::vector<long> naxex(2);
	naxex[0]=map->nx;
	naxex[1]=map->ny;

	PHDU *phout=&fout->pHDU();

	phout->write( 1,map->nx*map->ny,map->convergence );

	phout->addKey ("SIDEL",map->boxlarcsec,"arcsec");
	phout->addKey ("SIDEL2",map->boxlMpc,"Mpc/h");
	phout->addKey ("ZLENS",map->zlens,"lens redshift");
	phout->addKey ("ZSOURCE",map->zsource, "source redshift");
	phout->addKey ("OMEGA",map->omegam,"omega matter");
	phout->addKey ("LAMBDA",map->omegal,"omega lamda");
	phout->addKey ("H",map->h,"hubble/100");
	phout->addKey ("W",map->wq,"dark energy equation of state parameter");
	phout->addKey ("MSTAR",map->mstar,"stellar mass of the BCG in Msun/h");
	phout->addKey ("MVIR",map->m,"virial mass of the halo in Msun/h");
	phout->addKey ("CONCENTRATION",map->c,"NFW concentration");
	phout->addKey ("DL",map->Dlens,"Mpc/h");
	phout->addKey ("DLS",map->DLS,"Mpc/h");
	phout->addKey ("DS",map->DS,"Mpc/h");

	ExtHDU *eh1=fout->addImage("gamma1", FLOAT_IMG, naxex);
	eh1->write(1,map->nx*map->ny,map->gamma1);
	ExtHDU *eh2=fout->addImage("gamma2", FLOAT_IMG, naxex);
	eh2->write(1,map->nx*map->ny,map->gamma2);
	ExtHDU *eh3=fout->addImage("gamma3", FLOAT_IMG, naxex);
	eh3->write(1,map->nx*map->ny,map->gamma3);

  // Fabien : adding the potential in the writing.
  // I don't know if eh4 is an adapted name.
  ExtHDU *eh4=fout->addImage("phi", FLOAT_IMG, naxex);
	eh4->write(1,map->nx*map->ny,map->phi);
  
	std::cout << *phout << std::endl;
#else
	std::cout << "Please enable the preprocessor flag ENABLE_FITS !" << std::endl;
	exit(1);
#endif
}

/**
 * routine used by fof to link nearby grid cell points
 */
void make_friendship(int ii,int ji,int np,std:: vector<int> &friends, std:: vector<double> &pointdist){
  for(int jj=0;jj<np;jj++){
    if(friends[ji+np*jj]!=0){
      if(friends[ji+np*jj]<0){
    	  friends[ii+np*jj]=-(ii+1);
      }
      else{
    	  friends[ii+np*jj]=(ii+1);
      }
      friends[ji+np*jj]=0;
    }
  }  
  friends[ii+np*ji]=-(ii+1);
}

/*
 * given a set of grid points xci and yci and an interpixeled distance l return the id of the
 * fof group nearest to the centre
 */

int fof(double l,std:: vector<double> xci, std:: vector<double> yci, std:: vector<int> &groupid){
  int np = xci.size();
  std:: vector<int> friends(np*np);
  std:: vector<double> pointdist(np*np);
  for(int ii = 0;ii<np; ii++) for(int ji = 0;ji<np; ji++){
      pointdist[ii+np*ji] = sqrt( pow(xci[ii] - xci[ji],2) + pow(yci[ii] - yci[ji],2));
      groupid[ii] = 0;
      friends[ii+np*ji]=0;
    }
  for(int ii=0;ii<np;ii++) for(int ji = 0;ji<np; ji++){
      if(pointdist[ii+np*ji]<=1.5*l) friends[ii+np*ji] = ii+1;
    }
  for(int ii=0;ii<np;ii++){
    int r = 0;
    while(r==0){
      r=1;
      for(int ji=0;ji<np;ji++){
	if(friends[ii+np*ji]>0){
	  if(ii!=ji){
	    make_friendship(ii,ji,np,friends,pointdist);
	    r=0;
	  }
	}
      }
    }
  }
  for(int ii=0;ii<np;ii++){
    int p=0;
    for(int ji=0;ji<np;ji++){
      if(friends[ji+np*ii]!=0) p++;
      if(p==2){
	std:: cout << ji << "  " << ii << ":  "  << friends[ji+np*ii] << "  " << friends[ii+np*ji] << std:: endl;
	exit(1);
      }
    }
  }
  // count the particles in each group
  int kt = 0;
  int ng= 0;
  std:: vector<double> distcentre;
  std:: vector<int> idgroup;
  for(int ii=0;ii<np;ii++){
    int k = 0;
    double xcm=0;
    double ycm=0;
    for(int ji=0;ji<np;ji++){
      if(friends[ii+np*ji]!=0){
	k++;
	groupid[ji]=ii+1;
	xcm += xci[ji];
	ycm += yci[ji];
      }
    }
    if(k>4){
      ng++;
      xcm/=k;
      ycm/=k;
      distcentre.push_back(sqrt(xcm*xcm+ycm*ycm));
      idgroup.push_back(ii+1);
      // std:: cout << "  " << ii+1 << "  " << k << "   " << sqrt(xcm*xcm+ycm*ycm) << std:: endl;
    }
    kt = kt + k;
  }
  if(kt != np){
    std:: cout << " number of screaned particles : " << kt << std:: endl;
    std:: cout << " differes from the number of particles : " << np << std:: endl;
    std:: cout << " number of group found : " << ng << std:: endl;
    std:: cout << "     " << std:: endl;
    std:: cout << " I will STOP here!!! " << std:: endl;
    exit(1);
  }
  if(idgroup.size()>0){
    std:: vector<double>::iterator it = min_element(distcentre.begin(), distcentre.end());
    int minpos = idgroup[distance(distcentre.begin(), it)];
    // std:: cout << " nearest to the centre " << minpos << std:: endl;
    return minpos;
  }
  else return 0;
  /* Make a histogram of the data */
  /*
  std::vector< int > histogram(np,0);
  std::vector< int >::iterator it = groupid.begin();
  while(it != groupid.end()) histogram[*it++]++;
  // Print out the frequencies of the values in v
  std::copy(histogram.begin(),histogram.end(),std::ostream_iterator< int >(std::cout, " "));
  std::cout << std::endl;
  // Find the mode
  int mode = std::max_element(histogram.begin(),histogram.end()) - histogram.begin();
  return mode;
  */
}

/**
 * \brief pre-process sourface mass density map computing deflection angles and shear in FFT
 */

void LensHaloMOKA::PreProcessFFTWMap(){
    #ifdef ENABLE_FFTW
    // initialize the quantities and does the zeropadding
    int zerosize = 4;      // zero padding region
    int npix_filter = 0;   // filter the map if you want on a given number of pixels

    int npixels = map->nx;
    double boxl = map->boxlMpc;
  
    // size of the new map
    int Nnpixels = int(zerosize*npixels);
    double Nboxl = boxl*zerosize;
    
    // filter the map in the fourier space to avoid spikes if you want
    double sigmag = 0;
    if(npix_filter>0) sigmag = (2.*M_PI/boxl)*npixels/npix_filter;
    
    std:: valarray<double> Nmap( Nnpixels*Nnpixels );
        
    // assume locate in a squared map and build up the new map with the zero padding region
    for( int i=0; i<Nnpixels; i++ ) for( int j=0; j<Nnpixels; j++ ){
            Nmap[i+Nnpixels*j]=0;
            if(i>=int(Nnpixels/2-npixels/2) && i<int(Nnpixels/2+npixels/2) &&
               j>=int(Nnpixels/2-npixels/2) && j<int(Nnpixels/2+npixels/2)){
                int ii = i-int(Nnpixels/2-npixels/2);
                int jj = j-int(Nnpixels/2-npixels/2);
                
                if(ii>=npixels || jj>=npixels){
                    std::cout << " 1 error mapping " << ii << "  " << jj << std::endl; 
                    exit(1); 
                } 
                if(ii<0 || jj<0){ 
                    std::cout << " 2 error mapping " << ii << "  " << jj << std::endl; 
                    exit(1); 
                } 
                Nmap[i+Nnpixels*j]=map->convergence[ii+npixels*jj];
            }
      }
    
    double *dNmap=new double[Nnpixels*Nnpixels];
    double *input=new double[Nnpixels*Nnpixels];
    fftw_complex *fNmap=new fftw_complex[Nnpixels*(Nnpixels/2+1)];
    fftw_complex *output=new fftw_complex[Nnpixels*(Nnpixels/2+1)];
    for(int k=0;k<Nnpixels*Nnpixels;k++) dNmap[k] = double(Nmap[k]);
    fftw_plan p;
    p=fftw_plan_dft_r2c_2d(Nnpixels,Nnpixels,input,output,FFTW_ESTIMATE);
    for (int i=0; i<Nnpixels*Nnpixels; i++) input[i] = dNmap[i];
    fftw_execute( p );
    for(int i=0; i<Nnpixels*(Nnpixels/2+1);i++){
        fNmap[i][0] = output[i][0];
        fNmap[i][1] = output[i][1];
    }
    delete[] input;
    delete[] output;
    delete[] dNmap;

    // fourier space
    // std:: cout << " allocating fourier space maps " << std:: endl;
    fftw_complex *fphi   = new fftw_complex[Nnpixels*(Nnpixels/2+1)];
    fftw_complex *falpha1= new fftw_complex[Nnpixels*(Nnpixels/2+1)];
    fftw_complex *falpha2= new fftw_complex[Nnpixels*(Nnpixels/2+1)];
    fftw_complex *fgamma1= new fftw_complex[Nnpixels*(Nnpixels/2+1)];
    fftw_complex *fgamma2= new fftw_complex[Nnpixels*(Nnpixels/2+1)];
    
    // build modes for each pixel in the fourier space
    for( int i=0; i<Nnpixels; i++ ){
        // kx = i if i<n/2 else i-n
        double kx=(i<Nnpixels/2)?double(i):double(i-Nnpixels);
        kx=kx*2.*M_PI/Nboxl;
        for( int j=0; j<Nnpixels/2+1; j++ ){
            double ky=double(j);
            ky=ky*2.*M_PI/Nboxl;
            // rescale respect to the box size
            double k2 = (kx*kx + ky*ky);
            // smooth if you want
            if(npix_filter>0){
                fNmap[j+(Nnpixels/2+1)*i][0] = fNmap[j+(Nnpixels/2+1)*i][0]*exp(-k2/sigmag/sigmag/2.);
                fNmap[j+(Nnpixels/2+1)*i][1] = fNmap[j+(Nnpixels/2+1)*i][1]*exp(-k2/sigmag/sigmag/2.);
            }
            // fphi
            fphi[j+(Nnpixels/2+1)*i][0]= -2.*fNmap[j+(Nnpixels/2+1)*i][0]/k2;
            fphi[j+(Nnpixels/2+1)*i][1]= -2.*fNmap[j+(Nnpixels/2+1)*i][1]/k2;
            // null for k2 = 0 no divergence
            if(k2 == 0){
                fphi[j+(Nnpixels/2+1)*i][0] = 0.;
                fphi[j+(Nnpixels/2+1)*i][1] = 0.;
            }
            // gamma
            fgamma1[j+(Nnpixels/2+1)*i][0] = 0.5*(kx*kx-ky*ky)*fphi[j+(Nnpixels/2+1)*i][0];
            fgamma1[j+(Nnpixels/2+1)*i][1] = 0.5*(kx*kx-ky*ky)*fphi[j+(Nnpixels/2+1)*i][1];
            fgamma2[j+(Nnpixels/2+1)*i][0] = kx*ky*fphi[j+(Nnpixels/2+1)*i][0];
            fgamma2[j+(Nnpixels/2+1)*i][1] = kx*ky*fphi[j+(Nnpixels/2+1)*i][1];
            // alpha
            falpha1[j+(Nnpixels/2+1)*i][0] = -kx*fphi[j+(Nnpixels/2+1)*i][1];
            falpha1[j+(Nnpixels/2+1)*i][1] =  kx*fphi[j+(Nnpixels/2+1)*i][0];
            falpha2[j+(Nnpixels/2+1)*i][0] = -ky*fphi[j+(Nnpixels/2+1)*i][1];
            falpha2[j+(Nnpixels/2+1)*i][1] =  ky*fphi[j+(Nnpixels/2+1)*i][0];
        } 
    }
    
    fftw_destroy_plan(p);  
    delete[] fNmap;
    
    double *phi    = new double[Nnpixels*Nnpixels];
    double *alpha1 = new double[Nnpixels*Nnpixels];
    double *alpha2 = new double[Nnpixels*Nnpixels];
    double *gamma1 = new double[Nnpixels*Nnpixels];
    double *gamma2 = new double[Nnpixels*Nnpixels];

    fftw_plan pp;
    pp=fftw_plan_dft_c2r_2d(Nnpixels,Nnpixels,fphi,phi,FFTW_ESTIMATE);
    fftw_execute( pp );
    fftw_destroy_plan(pp);

    pp=fftw_plan_dft_c2r_2d(Nnpixels,Nnpixels,falpha1,alpha1,FFTW_ESTIMATE);
    fftw_execute( pp );
    fftw_destroy_plan(pp);

    pp=fftw_plan_dft_c2r_2d(Nnpixels,Nnpixels,falpha2,alpha2,FFTW_ESTIMATE);
    fftw_execute( pp );
    fftw_destroy_plan(pp);

    pp=fftw_plan_dft_c2r_2d(Nnpixels,Nnpixels,fgamma1,gamma1,FFTW_ESTIMATE);
    fftw_execute( pp );
    fftw_destroy_plan(pp);

    pp=fftw_plan_dft_c2r_2d(Nnpixels,Nnpixels,fgamma2,gamma2,FFTW_ESTIMATE);
    fftw_execute( pp );
    fftw_destroy_plan(pp);

    // std:: cout << " remapping the map in the original size " << std:: endl;

    map->phi.resize(npixels*npixels);
    map->gamma1.resize(npixels*npixels);
    map->gamma2.resize(npixels*npixels);
    map->alpha1.resize(npixels*npixels);
    map->alpha2.resize(npixels*npixels);

    for( int i=Nnpixels/2-npixels/2; i<Nnpixels/2+npixels/2; i++ ){
            for( int j=Nnpixels/2-npixels/2; j<Nnpixels/2+npixels/2; j++ ){
                int ii = i-int(Nnpixels/2-npixels/2);
                int jj = j-int(Nnpixels/2-npixels/2);

                map->phi[ii+npixels*jj] = float( phi[i+Nnpixels*j]/Nnpixels/Nnpixels); // Added by Fabien : is it correct to do that ?
              
                map->gamma1[ii+npixels*jj] = float( gamma1[i+Nnpixels*j]/Nnpixels/Nnpixels);
                map->gamma2[ii+npixels*jj] = float(-gamma2[i+Nnpixels*j]/Nnpixels/Nnpixels);
        
                map->alpha1[ii+npixels*jj] = float(alpha1[i+Nnpixels*j]/Nnpixels/Nnpixels);
                map->alpha2[ii+npixels*jj] = float(alpha2[i+Nnpixels*j]/Nnpixels/Nnpixels);
	    }
    }
    delete[] fphi;
    delete[] falpha1;
    delete[] falpha2;
    delete[] fgamma1;
    delete[] fgamma2;
    delete[] phi;
    delete[] alpha1;
    delete[] alpha2;
    delete[] gamma1;
    delete[] gamma2;
    #endif
}

<|MERGE_RESOLUTION|>--- conflicted
+++ resolved
@@ -153,20 +153,11 @@
 	  try
     {
 	    // physical size in degrees
-<<<<<<< HEAD
-      h0->readKey("PHYSICALSIZE",map->boxlarcsec);
-	    map->boxlarcsec*=60.*60;
-      pixLMpc = map->boxlarcsec/npixels/inarcsec;
-      map->boxlMpc = pixLMpc*npixels;
-	    try
-      {
-=======
             h0->readKey("PHYSICALSIZE",map->boxlarcsec);
             map->boxlarcsec*=60.*60;
             pixLMpc = map->boxlarcsec/npixels/inarcsec;  
             map->boxlMpc = pixLMpc*npixels;
 	    try {
->>>>>>> 88347f41
 	      h0->readKey("PIXELUNIT",pixelunit);
 	      pixelunit/=pixLMpc/pixLMpc;	      
 	    }
