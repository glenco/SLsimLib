/*
 * MOKAlens.cpp
 *
 *  Created on: Jun 8, 2012
 *      Author: mpetkova
 */


#include "slsimlib.h"

using namespace std;

/*
 * \brief center of mass of a map using the moving centre
 */
void cmass(int n, std::valarray<float> map, std:: vector<double> x, double &xcm, double &ycm){ 
  double shrink = 1.02;
  // 0.05% of the total number of pixels
  int nstop = int(0.05*double(n)*double(n)/100.);
  if(nstop<36) nstop = 36;
  std:: cout << "nstop = " << nstop << std:: endl;
  xcm = 0.;
  ycm = 0.;
  double tot = 0;
  //
  double rsel = x[n-1] - x[0];
  double xmin = x[0];
  double drpix = rsel/n;  
  rsel/=2.;
  // I will set in the centre with t width equal to 128 pixels
  rsel = drpix*64.;
  //
  int nsel = n*n;
  int i,j;
  double dist;
  while(nsel>nstop){
    double nxcm = 0;
    double nycm = 0;
    double xi,yi;
    tot = 0;
    nsel = 0;
    for(i=0;i<n;i++) for(j=0;j<n;j++){
	xi = (xmin+(drpix*0.5)+i*drpix);
	yi = (xmin+(drpix*0.5)+j*drpix);
	dist = sqrt(pow(xi-xcm,2)+ pow(yi-ycm,2));
	if(dist<=rsel){
	  nxcm+=map[i+n*j]*xi;
	  nycm+=map[i+n*j]*yi;
	  tot+=map[i+n*j];
	  nsel++;
	}
      }
    nxcm/=tot;
    nycm/=tot;
    rsel = rsel / shrink;
    // center of mass
    xcm = nxcm;
    ycm = nycm;
  }
}

/**
 * \brief loads a MOKA map from a given filename
 */
LensHaloMOKA::LensHaloMOKA(const std::string& filename)
: LensHalo(),
  MOKA_input_file(filename), flag_MOKA_analyze(0), flag_background_field(0)
{
	initMap();
	
	// set redshift to value from map
	setZlens(map->zlens);
  
  range_phy = map->boxlMpc/(1+map->zlens);
  center[0] = map->center[0]/(1+map->zlens);
  center[1] = map->center[1]/(1+map->zlens);
  zlens = map->zlens;
}

/**
 * \brief allocates and reads the MOKA map in
 */
LensHaloMOKA::LensHaloMOKA(InputParams& params)
: LensHalo()
{
	// read in parameters
	assignParams(params);
	
	// initialize MOKA map
	initMap();
	
	// set redshift if necessary
	if(zlens == -1)
		setZlens(map->zlens);
  
  range_phy = map->boxlMpc/(1+map->zlens);
  center[0] = map->center[0]/map->h/(1+map->zlens);
  center[1] = map->center[1]/map->h/(1+map->zlens);
  zlens = map->zlens;
}

LensHaloMOKA::~LensHaloMOKA()
{
	delete map;
}

void LensHaloMOKA::initMap()
{
#ifndef ENABLE_FITS
	std::cout << "Please enable the preprocessor flag ENABLE_FITS !" << std::endl;
	exit(1);
#endif

	map = new MOKAmap();
	
	if(std::numeric_limits<float>::has_infinity)
		Rmax = std::numeric_limits<float>::infinity();
	else
		Rmax = std::numeric_limits<float>::max();
	
	getDims();
	
	std::size_t size = map->nx*map->ny;
	
	map->convergence.resize(size);
	map->alpha1.resize(size);
	map->alpha2.resize(size);
	map->gamma1.resize(size);
	map->gamma2.resize(size); 
	map->gamma3.resize(size);
	
	readImage();
	
	if(flag_background_field == 1)
	{
		map->convergence = 0;
		map->alpha1 = 0;
		map->alpha2 = 0;
		map->gamma1 = 0;
		map->gamma2 = 0;
	}

	map->center[0] = map->center[1] = 0.0;
	map->boxlrad = map->boxlarcsec*pi/180/3600.;

	fill_linear(map->x, map->nx, -0.5*map->boxlMpc, 0.5*map->boxlMpc); // physical Mpc/h
	map->inarcsec  = 10800./M_PI/map->Dlens*60.; // Mpc/h to arcsec

	/// converts to the code units
	if(flag_MOKA_analyze == 0 || flag_MOKA_analyze == 2)
	{
		std::cout << "converting the units of the MOKA map" << std::endl;

		double fac = map->DS/map->DLS/map->Dlens*map->h/(4*pi*Grav);
		
		map->convergence *= fac;
		map->gamma1 *= fac;
		map->gamma2 *= fac;
		
		fac = 1/(4*pi*Grav);
		
		map->alpha1 *= fac;
		map->alpha2 *= fac;
	}
}

/** \brief checks the cosmology against the MOKA map parameters
 */
void LensHaloMOKA::setCosmology(COSMOLOGY* cosmo)
{
	if(cosmo->getOmega_matter() == map->omegam)
		std::cerr << "LensHaloMOKA: Omega_matter " << cosmo->getOmega_matter() << " (cosmology) != " << map->omegam << " (MOKA)" << std::endl;
	if(cosmo->getOmega_lambda() == map->omegal)
		std::cerr << "LensHaloMOKA: Omega_lambda " << cosmo->getOmega_lambda() << " (cosmology) != " << map->omegal << " (MOKA)" << std::endl;
	if(cosmo->gethubble() == map->h)
		std::cerr << "LensHaloMOKA: hubble " << cosmo->gethubble() << " (cosmology) != " << map->h << " (MOKA)" << std::endl;
}

/**
 * Sets many parameters within the MOKA lens model
 */

void LensHaloMOKA::assignParams(InputParams& params)
{
	if(!params.get("z_lens", zlens))
		zlens = -1; // set to -1 so that it will be set to the MOKA map value
	
	if(!params.get("MOKA_input_file", MOKA_input_file))
	{
		ERROR_MESSAGE();
		std::cout << "parameter MOKA_input_file needs to be set in parameter file " << params.filename() << std::endl;
		exit(0);
	}
	
	if(!params.get("MOKA_background_field", flag_background_field))
		flag_background_field = 0;
	
	if(!params.get("MOKA_analyze",flag_MOKA_analyze))
		flag_MOKA_analyze = 0;
}

/**
 * saves the image, by reading off the values from the image tree
 * and then saving to a fits file and computing the radial profile
 * of the convergence
 */
void LensHaloMOKA::saveImage(GridHndl grid,bool saveprofiles){
	std::stringstream f;
	std::string filename;

	if(flag_background_field==1) f << MOKA_input_file << "_only_noise.fits";
	else{
	  if(flag_MOKA_analyze == 0) f << MOKA_input_file << "_noisy.fits";
	  else f << MOKA_input_file << "_no_noise.fits";
	}
	filename = f.str();

	MoveToTopList(grid->i_tree->pointlist);

	do{
		long index = Utilities::IndexFromPosition(grid->i_tree->pointlist->current->x,map->nx,map->boxlrad,map->center);
		if(index > -1){
			map->convergence[index] = grid->i_tree->pointlist->current->kappa;
			map->gamma1[index] = grid->i_tree->pointlist->current->gamma[0];
			map->gamma2[index] = grid->i_tree->pointlist->current->gamma[1];
			map->gamma3[index] = grid->i_tree->pointlist->current->gamma[2];
		}
	}while(MoveDownList(grid->i_tree->pointlist)==true);

	writeImage(filename);

	if(saveprofiles == true){

	  std:: cout << " saving profile " << std:: endl;
	  double RE3,xxc,yyc;
	  saveProfiles(RE3,xxc,yyc);
	  estSignLambdas();
	  double RE1,RE2;
	  EinsteinRadii(RE1,RE2,xxc,yyc);
	  std::ostringstream fEinr;
	  if(flag_background_field==1) fEinr << MOKA_input_file << "_only_noise_Einstein.radii.dat";
	  else{
	    if(flag_MOKA_analyze == 0) fEinr << MOKA_input_file << "_noisy_Einstein.radii.dat";
	    else fEinr << MOKA_input_file << "_no_noise_Einstein.radii.dat";
	  }
	  std:: ofstream filoutEinr;
	  std:: string filenameEinr = fEinr.str();
	  filoutEinr.open(filenameEinr.c_str());
	  filoutEinr << "# effective        median      from_profiles" << std:: endl;
	  filoutEinr << RE1 << "   " << RE2 << "    " << RE3 << std:: endl;
	  filoutEinr.close();
	}
}


/**
 * computing and saving the radial profile of the convergence, reduced tangential and parallel shear and of the shear
 *  */
void LensHaloMOKA::saveProfiles(double &RE3,double &xxc,double &yyc){
	/* measuring the differential and cumulative profile*/
	double xmin = -map->boxlMpc*0.5;
	double xmax =  map->boxlMpc*0.5;
	double drpix = map->boxlMpc/map->nx;

	int galaxiesPerBin = 64;

	std::valarray<float> pxdist(map->nx*map->ny);
	std::valarray<float> red_sgE(map->nx*map->ny),red_sgB(map->nx*map->ny),sgm(map->nx*map->ny); 
	int i, j;
	/*
	  measure the center of mass
	  double xcm=0,ycm=0,tot=0;
	  for(i=0; i<map->nx; i++ ) for(j=0; j<map->ny; j++ ){
	  xcm+=map->convergence[i+map->ny*j]*(xmin+(drpix*0.5)+i*drpix);
	  ycm+=map->convergence[i+map->ny*j]*(xmin+(drpix*0.5)+j*drpix);
	  tot+=map->convergence[i+map->ny*j];
	  }	
	  xcm/=tot;
	  ycm/=tot;
	  xxc = xcm;
	  yyc = ycm;
	*/
	// moving center
        double xcm,ycm;
	if(flag_background_field==1){
	  xcm = 0.;
	  ycm = 0.;
	}
	else{
	  cmass(map->ny,map->convergence,map->x,xcm,ycm);
	}
	xxc = xcm;
	yyc = ycm;
	int ai = locate(map->x,xxc);
	ai = ((ai > 0) ? ai:0);
	ai = ((ai < map->nx-1) ? ai:map->nx-1);
	int bi = locate(map->x,yyc);
	bi = ((bi > 0) ? bi:0);
	bi = ((bi < map->nx-1) ? bi:map->nx-1);
	std:: cout << "  ------------ center ------------- " << std:: endl;
	std:: cout << "    " << xxc << "  " << yyc << std:: endl;
	std:: cout << "    " << ai << "  " << bi << std:: endl;
	std:: cout << "  ------------------r ------------- " << std:: endl;
	for(i=0; i<map->nx; i++ ) for(j=0; j<map->ny; j++ ){
	    pxdist[i+map->ny*j]= sqrt(pow((xmin+(drpix*0.5)+i*drpix-xcm),2) +
				pow((xmin+(drpix*0.5)+j*drpix-ycm),2));
		// reduced shear E a B
		double dx=map->x[i];
		double dy=map->x[j];
		double p=atan2( dy, dx ); // check gamma 1 and gamma 2 definition
		red_sgE[i+map->ny*j] = (-map->gamma1[i+map->ny*j]*cos(2*p)-map->gamma2[i+map->ny*j]*sin(2*p))/(1.-map->convergence[i+map->ny*j]);
		red_sgB[i+map->ny*j] = (map->gamma1[i+map->ny*j]*sin(2*p)-map->gamma2[i+map->ny*j]*cos(2*p))/(1.-map->convergence[i+map->ny*j]);
		sgm[i+map->ny*j] = sqrt(pow(map->gamma1[i+map->ny*j],2) + pow(map->gamma2[i+map->ny*j],2));
	}

	double dr0 = 8.*(0.5*map->boxlMpc)/(map->nx/2.);
	int nbin = int(xmax/dr0);                           
	int nbggal=0;
	int ih;
	// check if backgroundgalXarcmin2.d file exist
	std:: string filebgXarcmin2 = "backgroundgalXarcmin2.d";
	std:: ifstream infilebgXarcmin2;
	infilebgXarcmin2.open(filebgXarcmin2.c_str());
	// ... if so it read it!
	if(infilebgXarcmin2.is_open()){
	  std:: cout << " I will read  backgroundgalXarcmin2.d file" << std:: endl;
	  infilebgXarcmin2 >> nbggal;
	  infilebgXarcmin2 >> ih;
	  std:: cout << "  and consider " << nbggal <<  " per arcmin2 as background points " << std:: endl;
	  std:: cout << " in building the cluster profile" << std:: endl;
	  infilebgXarcmin2.close();
	}    
    // number of galaxies per arcminsquare
	double dntbggal=double(nbggal)*(map->boxlarcsec*map->boxlarcsec)/3600.;
	int ntbggal=int(dntbggal+0.5);
	std:: vector<int> runi,runj;
	int ibut;
	int lrun;
	if(ntbggal>0){
	  std:: cout << " ~ ~ ~ " << ntbggal << " number of bg gal in the field" << std:: endl;
	  // fill the vector with random coordinates of background galaxies
	  srand(ih+94108);
	  for(lrun=0;lrun<ntbggal;lrun++){
	    ibut = rand()%map->nx;
	    if(ibut>map->nx || ibut<0) std:: cout << "1. ibut out of npix range = " << ibut << std:: endl;
	    runi.push_back(ibut);
	    ibut = rand()%map->nx;
	    if(ibut>map->nx || ibut<0) std:: cout << "2. ibut out of npix range = " << ibut << std:: endl;
	    runj.push_back(ibut);
	  }
	  if(runi.size()>ntbggal || runj.size()>ntbggal){
	    std:: cout << " random points in the field out of range " << std:: endl;
	    std:: cout << " runi.size() = " << runi.size() << std:: endl;
	    std:: cout << " runj.size() = " << runj.size() << std:: endl;	      
	  }

	  dr0 = map->boxlMpc*sqrt(galaxiesPerBin/ntbggal);

	  nbin = int(xmax/dr0);                                                        
	}
	//                                                                                           
	std:: cout << "   " << std:: endl;                                                           
	std:: cout << " nbins = " << nbin << "  dr0 = " << dr0 << std:: endl;                        
	std:: cout << " ______________________________________________________ " << std:: endl;      
	std:: cout << " computing profiles assuming spherical symmetry";                                
	// - - - - - - - - - - - - - - - - -

	// TODO: Carlo:  These are all memory leaks!  They are never deleted!
	double *kprofr = estprof(map->convergence,map->nx,map->ny,pxdist,dr0,xmax,runi,runj,ntbggal);                                          
	double *sigmakprof = estsigmaprof(map->convergence,map->nx,map->ny,pxdist,dr0,xmax,runi,runj,ntbggal,kprofr);                          
	double *ckprofr = estcprof(map->convergence,map->nx,map->ny,pxdist,dr0,xmax,runi,runj,ntbggal);                                          
	double *sigmackprof = estsigmacprof(map->convergence,map->nx,map->ny,pxdist,dr0,xmax,runi,runj,ntbggal,kprofr);                          
	double *gamma1profr = estprof(red_sgE,map->nx,map->ny,pxdist,dr0,xmax,runi,runj,ntbggal); // reduced shear
	double *sigmagamma1prof = estsigmaprof(red_sgE,map->nx,map->ny,pxdist,dr0,xmax,runi,runj,ntbggal,gamma1profr);              
	double *gamma0profr = estprof(red_sgB,map->nx,map->ny,pxdist,dr0,xmax,runi,runj,ntbggal);  
	double *sigmagamma0prof = estsigmaprof(red_sgB,map->nx,map->ny,pxdist,dr0,xmax,runi,runj,ntbggal,gamma0profr);              
	double *gamma2profr = estprof(sgm,map->nx,map->ny,pxdist,dr0,xmax,runi,runj,ntbggal);  
	double *sigmagamma2prof = estsigmaprof(sgm,map->nx,map->ny,pxdist,dr0,xmax,runi,runj,ntbggal,gamma2profr);              
	std::ostringstream fprof;

	if(flag_background_field==1) fprof << MOKA_input_file << "_only_noise_MAP_radial_prof.dat";
	else{
	  if(flag_MOKA_analyze == 0) fprof << MOKA_input_file << "_noisy_MAP_radial_prof.dat";
	  else fprof << MOKA_input_file << "_no_noise_MAP_radial_prof.dat";
	}
	std:: ofstream filoutprof;
	std:: string filenameprof = fprof.str();
	filoutprof.open(filenameprof.c_str());
	filoutprof <<"# r      kappa     sig_k     ckappa     sig_ck    redgE   sig_redgE   redgB   sig_redgE   g   sig_g   theta   Anulus_area" << std:: endl;
	int l;
	std:: vector<double> lrOFr(nbin),lprofFORre(nbin);
	for(l=0;l<nbin;l++){
	  double Aanulus = M_PI*((dr0*l+dr0)*(dr0*l+dr0)-(dr0*l)*(dr0*l)); 
	  filoutprof << dr0*l + dr0/2. << "  " 
		     << kprofr[l] << "  " << sigmakprof[l] << "  " 
		     << ckprofr[l] << "  " << sigmackprof[l] << "   " 
		     << gamma1profr[l] << "  " << sigmagamma1prof[l] << "  " 
		     << gamma0profr[l] << "  " << sigmagamma0prof[l] << "  " 
	    	     << gamma2profr[l] << "  " << sigmagamma2prof[l] << "   "
		     << (dr0*l + dr0/2.)*map->inarcsec << "   "  << Aanulus*map->inarcsec*map->inarcsec << "   " <<  
	    std:: endl;
	  lprofFORre[l] = log10(kprofr[l] + gamma2profr[l]);
	  lrOFr[l] = log10(dr0*l + dr0/2.);
	}
	filoutprof.close();
	RE3 = InterpolateYvec(lprofFORre,lrOFr,0.);  
	if((RE3-lrOFr[0])<1e-4 || (RE3-lrOFr[nbin-1])<1e-4) RE3=0;
	else RE3 = pow(10.,RE3)*map->inarcsec;
}

/** \ingroup DeflectionL2
   *
   * \brief Routine for obtaining the deflection and other lensing quantities for
   * a MOKA map (MOKALensHalo), for just one ray!!
   *
*/
void LensHaloMOKA::force_halo(double *alpha,KappaType *kappa,KappaType *gamma,double *xx,bool kappa_off,bool subtract_point){
  
  /*
  long index = Utilities::IndexFromPosition(xx,map->nx,map->boxlMpc/map->h,map->center);

	if(index > -1){
		alpha[0] = map->alpha1[index];
		alpha[1] = map->alpha2[index];
		gamma[0] = map->gamma1[index];
		gamma[1] = map->gamma2[index];
		gamma[2] = 0.0;
		*kappa = map->convergence[index];
	}
	else{
		alpha[0] = alpha[1] = 0.0;
		gamma[0] = gamma[1] = gamma[2] = 0.0;
		*kappa = 0.0;
	}
   */
  
  // interpolate from the maps
<<<<<<< HEAD
  Utilities::Interpolator<valarray<float>> interp(xx,map->nx,range_phy,center);
=======
  Utilities::Interpolator<valarray<float> > interp(xx,map->nx,map->boxlMpc/map->h,map->center);
>>>>>>> 031f9306
  alpha[0] = interp.interpolate(map->alpha1);
  alpha[1] = interp.interpolate(map->alpha2);
  gamma[0] = interp.interpolate(map->gamma1);
  gamma[1] = interp.interpolate(map->gamma2);
  gamma[2] = 0.0;
  *kappa = interp.interpolate(map->convergence);

	return;
}

/**
 * compute the signal of \lambda_r and \lambda_t
 */
void LensHaloMOKA::estSignLambdas(){
  map->Signlambdar.resize(map->nx*map->ny);
  map->Signlambdat.resize(map->nx*map->ny);
  double gamma,lambdar,lambdat;
  int i, j;
  for(i=0;i<map->nx;i++)
    for(j=0;j<map->ny;j++){
      gamma = sqrt(pow(map->gamma1[i+map->ny*j],2) + 
			  pow(map->gamma2[i+map->ny*j],2));
      lambdat=1-map->convergence[i+map->ny*j]-gamma;
      lambdar=1-map->convergence[i+map->ny*j]+gamma;
      
      if(lambdar>=0) map->Signlambdar[i+map->ny*j]=1;
      else map->Signlambdar[i+map->ny*j]=-1;
      
      if(lambdat>=0) map->Signlambdat[i+map->ny*j]=1;
      else map->Signlambdat[i+map->ny*j]=-1;     
    }
}

/**
 * measure the effective and the median Einstein radii of the connected critical 
 * points present at the halo center
 */
void LensHaloMOKA::EinsteinRadii(double &RE1, double &RE2, double &xxc, double &yyc){
  double signV;
  //  std:: vector<double> xci1,yci1;
  std:: vector<double> xci2,yci2;
  // open file readable by ds9
  std::ostringstream fcrit;
  if(flag_background_field==1) fcrit << MOKA_input_file << "_only_noise_Criticals.reg";
  else{
    if(flag_MOKA_analyze == 0) fcrit << MOKA_input_file << "_noisy_Criticals.reg";
    else fcrit << MOKA_input_file << "_no_noise_Criticals.reg";
  }
  std:: ofstream filoutcrit;
  std:: string filenamecrit = fcrit.str();
  filoutcrit.open(filenamecrit.c_str());
  // define the critical points in the map
  int i, j;
  for(i=1;i<map->nx-1;i++)
    for(j=1;j<map->ny-1;j++){
      signV=map->Signlambdar[i-1+map->ny*j]+map->Signlambdar[i+map->ny*(j-1)]+
	map->Signlambdar[i+1+map->ny*j]+map->Signlambdar[i+map->ny*(j+1)];      
      if(fabs(signV)<4.){
	// xci1.push_back(map->x[i]);
	// yci1.push_back(map->x[j]);
	filoutcrit << "circle(" << i << "," << j << ",0.5)" << std:: endl;
      }
      signV=map->Signlambdat[i-1+map->ny*j]+map->Signlambdat[i+map->ny*(j-1)]+
	map->Signlambdat[i+1+map->ny*j]+map->Signlambdat[i+map->ny*(j+1)];      
      if(fabs(signV)<4.){
	xci2.push_back(map->x[i]);
	yci2.push_back(map->x[j]);
	filoutcrit << "circle(" << i << "," << j << ",0.5)" << std:: endl;
      }
    }
  filoutcrit.close();
  double pixDinL = map->boxlMpc/double(map->nx);
  /* measure the Einstein radius */
  std:: vector<double> xci,yci;	
  //for(int ii=0;ii<xci1.size();ii++){
  //  xci.push_back(xci1[ii]);
  //  yci.push_back(yci1[ii]);
  //}
  for(int ii=0;ii<xci2.size();ii++){
    xci.push_back(xci2[ii]);
    yci.push_back(yci2[ii]);
  }
  // xci1.clear();
  // yci1.clear();
  xci2.clear();
  yci2.clear();
  int nc = xci.size();
  std:: vector<int> groupid(nc);
  int nearest0groupid = fof(pixDinL,xci,yci,groupid);
  if(nearest0groupid>0){
    std:: vector<double> xcpoints,ycpoints;
    double xercm=0;
    double yercm=0;
    for(int ii=0;ii<nc;ii++){
      if(groupid[ii] == nearest0groupid){
	xcpoints.push_back(xci[ii]);
	ycpoints.push_back(yci[ii]);
	xercm+=xci[ii];
	yercm+=yci[ii];
      }
    }
    nc = xcpoints.size();
    xercm=xercm/double(nc);
    yercm=yercm/double(nc);
    double distcentre=sqrt((xercm-xxc)*(xercm-xxc)+(yercm-yyc)*(yercm-yyc))*map->inarcsec;
    std:: vector<double>::iterator maxit, minit; 
    // find the min and max elements in the vector
    maxit = max_element(xcpoints.begin(), xcpoints.end());
    minit = min_element(xcpoints.begin(), xcpoints.end());
    double xmincpoints,xmaxcpoints;
    xmaxcpoints = *maxit;
    xmincpoints = *minit;
    int imin = locate(map->x,xmincpoints);
    imin = ((imin > 0) ? imin:0);
    imin = ((imin < map->nx-1) ? imin:map->nx-1);
    // imin=GSL_MIN( GSL_MAX( imin, 0 ), map->nx-1 );
    int imax = locate(map->x,xmaxcpoints);
    imax = ((imax > 0) ? imax:0);
    imax = ((imax < map->nx-1) ? imax:map->nx-1);
    // imax=GSL_MIN( GSL_MAX( imax, 0 ), map->nx-1 );
    std:: vector<double> ysup,yinf,xsup,xinf;
    for(int ii=imin;ii<=imax;ii++){
      std:: vector<double>ybut;
      int condition=0;
      for(int ji=0;ji<nc;ji++){
	if(fabs(xcpoints[ji]-map->x[ii])<pixDinL/2){
	  if(condition==0){
	    xsup.push_back(xcpoints[ji]);
	    xinf.push_back(xcpoints[ji]);
	    condition=1;
	  }
	  ybut.push_back(ycpoints[ji]);
	}
      }
      if(ybut.size()>0){
	std:: vector<double>::iterator ymax, ymin; 
	// Find the min and max elements in the vector
	ymax = max_element(ybut.begin(), ybut.end());
	ymin = min_element(ybut.begin(), ybut.end());
	double ymincpoints,ymaxcpoints;
	ymaxcpoints = *ymax;
	ymincpoints = *ymin;  
	ysup.push_back(ymaxcpoints);
	yinf.push_back(ymincpoints);
      }  
      if(ybut.size()==1){
	double ymincpoints,ymaxcpoints;
	ymaxcpoints = ybut[0];
	ymincpoints = ybut[0];
	ysup.push_back(ymaxcpoints);
	yinf.push_back(ymincpoints);
      }  
    }
    nc = yinf.size();
    int npixIN=0;
    std:: vector<double> RE;
    for(int ii=0;ii<nc;ii++){
      RE.push_back(sqrt(pow(xinf[ii]-xercm,2.) + pow(yinf[ii]-yercm,2)));
      std:: vector<double> ycounts;
      for(int ji=0;ji<map->nx;ji++){
	if(map->x[ji]>=yinf[ii] && map->x[ji]<=ysup[ii]){
	  ycounts.push_back(map->x[ji]);
	}
      }
      int ncounts = ycounts.size();
      npixIN=npixIN+ncounts;
    }
    for(int ii=nc-1;ii>=0;ii--){
      RE.push_back(sqrt(pow(xsup[ii]-xercm,2) + pow(ysup[ii]-yercm,2)));
    }
    RE1=map->inarcsec*sqrt(pixDinL*pixDinL*npixIN/M_PI);
    RE2=map->inarcsec*median(RE);
    // if is not in the centre
    std:: cout << "distance " <<  distcentre << std:: endl;
    if(distcentre>1.5*RE2){
      RE1=-RE1;
      RE2=-RE2;
    }
    if(RE2!=RE2) RE2=0.;
  }
  else{
    RE1=0.;
    RE2=0.;
  }
}
/**
 * saves MAP properties, computing the radial profile
 * of the convergence and shear
 */
void LensHaloMOKA::saveImage(bool saveprofiles){
        std::stringstream f;
        std::string filename;  
	if(flag_background_field==1) f << MOKA_input_file << "_only_noise.fits";
	else{
	  if(flag_MOKA_analyze == 0) f << MOKA_input_file << "_noisy.fits";
	  else f << MOKA_input_file << "_no_noise.fits";
	}
	filename = f.str();

	writeImage(filename);
	
	if(saveprofiles == true){
	  std:: cout << " saving profile " << std:: endl;
	            double RE3,xxc,yyc;
	            saveProfiles(RE3,xxc,yyc);
		    estSignLambdas(); 
		    double RE1,RE2;
		    EinsteinRadii(RE1,RE2,xxc,yyc);
		    std::ostringstream fEinr;
		    if(flag_background_field==1) fEinr << MOKA_input_file << "_only_noise_Einstein.radii.dat";
		    else{
		      if(flag_MOKA_analyze == 0) fEinr << MOKA_input_file << "_noisy_Einstein.radii.dat";
		      else fEinr << MOKA_input_file << "_no_noise_Einstein.radii.dat";
		    }
		    std:: ofstream filoutEinr;
		    std:: string filenameEinr = fEinr.str();
		    filoutEinr.open(filenameEinr.c_str());
		    filoutEinr << "# effective        median      from_profles" << std:: endl;
		    filoutEinr << RE1 << "   " << RE2 << "    " << RE3 << std:: endl;
		    filoutEinr.close();
	}
}
<|MERGE_RESOLUTION|>--- conflicted
+++ resolved
@@ -435,11 +435,8 @@
    */
   
   // interpolate from the maps
-<<<<<<< HEAD
+
   Utilities::Interpolator<valarray<float>> interp(xx,map->nx,range_phy,center);
-=======
-  Utilities::Interpolator<valarray<float> > interp(xx,map->nx,map->boxlMpc/map->h,map->center);
->>>>>>> 031f9306
   alpha[0] = interp.interpolate(map->alpha1);
   alpha[1] = interp.interpolate(map->alpha2);
   gamma[0] = interp.interpolate(map->gamma1);
