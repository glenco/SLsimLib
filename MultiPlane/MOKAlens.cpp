/*
 * MOKAlens.cpp
 *
 *  Created on: Jun 8, 2012
 *      Author: mpetkova
 */


#include "slsimlib.h"

using namespace std;

/*
 * \brief center of mass of a map using the moving centre
 */
void cmass(int n, std::valarray<float> map, std:: vector<double> x, double &xcm, double &ycm){ 
  double shrink = 1.02;
  // 0.05% of the total number of pixels
  int nstop = int(0.05*double(n)*double(n)/100.);
  if(nstop<36) nstop = 36;
  std:: cout << "nstop = " << nstop << std:: endl;
  xcm = 0.;
  ycm = 0.;
  double tot = 0;
  //
  double rsel = x[n-1] - x[0];
  double xmin = x[0];
  double drpix = rsel/n;  
  rsel/=2.;
  // I will set in the centre with t width equal to 128 pixels
  rsel = drpix*64.;
  //
  int nsel = n*n;
  int i,j;
  double dist;
  while(nsel>nstop){
    double nxcm = 0;
    double nycm = 0;
    double xi,yi;
    tot = 0;
    nsel = 0;
    for(i=0;i<n;i++) for(j=0;j<n;j++){
	xi = (xmin+(drpix*0.5)+i*drpix);
	yi = (xmin+(drpix*0.5)+j*drpix);
	dist = sqrt(pow(xi-xcm,2)+ pow(yi-ycm,2));
	if(dist<=rsel){
	  nxcm+=map[i+n*j]*xi;
	  nycm+=map[i+n*j]*yi;
	  tot+=map[i+n*j];
	  nsel++;
	}
      }
    nxcm/=tot;
    nycm/=tot;
    rsel = rsel / shrink;
    // center of mass
    xcm = nxcm;
    ycm = nycm;
  }
}

/**
 * \brief loads a MOKA map from a given filename
 */
LensHaloMOKA::LensHaloMOKA(const std::string& filename,LensHaloType my_maptype,const COSMOLOGY *lenscosmo)
: LensHalo(),
  MOKA_input_file(filename), flag_MOKA_analyze(0), flag_background_field(0), maptype(my_maptype)
{
  cosmo = lenscosmo;
	initMap();
 	
	// set redshift to value from map
	setZlens(map->zlens);
  
  range_phy = map->boxlMpc;
  center[0] = map->center[0];
  center[1] = map->center[1];
  
  zlens = map->zlens;
}

/**
 * \brief allocates and reads the MOKA map in
 *
 *  In the future this could be used to read in individual MultiDark or other types of maps if the type were specified in the paramfile.
 */
LensHaloMOKA::LensHaloMOKA(InputParams& params)
: LensHalo(), maptype(moka_lens)
{
	// read in parameters
	assignParams(params);
	
	// initialize MOKA map
	initMap();
  assert(maptype == multi_dark_lens || maptype == moka_lens);

	// set redshift if necessary
	if(zlens == -1)
		setZlens(map->zlens);
  
  range_phy = map->boxlMpc;
  center[0] = map->center[0];
  center[1] = map->center[1];
  
  zlens = map->zlens;
}

LensHaloMOKA::~LensHaloMOKA()
{
	delete map;
}

void LensHaloMOKA::initMap()
{
  
  if(!(maptype == multi_dark_lens || maptype == moka_lens)){
    ERROR_MESSAGE();
    throw runtime_error("Does not recognize input lens map type");
  }

#ifndef ENABLE_FITS
	std::cout << "Please enable the preprocessor flag ENABLE_FITS !" << std::endl;
	exit(1);
#endif

	map = new MOKAmap();
	
	if(std::numeric_limits<float>::has_infinity)
		Rmax = std::numeric_limits<float>::infinity();
	else
		Rmax = std::numeric_limits<float>::max();
	
	getDims();
	
	std::size_t size = map->nx*map->ny;
	
	map->convergence.resize(size);
	map->alpha1.resize(size);
	map->alpha2.resize(size);
	map->gamma1.resize(size);
	map->gamma2.resize(size); 
	map->gamma3.resize(size);
	
	readImage();
	
	if(flag_background_field == 1)
	{
		map->convergence = 0;
		map->alpha1 = 0;
		map->alpha2 = 0;
		map->gamma1 = 0;
		map->gamma2 = 0;
	}

	map->center[0] = map->center[1] = 0.0;
	map->boxlrad = map->boxlarcsec*pi/180/3600.;

	fill_linear(map->x, map->nx, -0.5*map->boxlMpc, 0.5*map->boxlMpc); // physical Mpc/h
	map->inarcsec  = 10800./M_PI/map->Dlens*60.; // Mpc/h to arcsec

  if(maptype == moka_lens){
    /// converts to the code units
     std::cout << "converting the units of the MOKA map" << std::endl;

    double fac = map->DS/map->DLS/map->Dlens*map->h/(4*pi*Grav);
		
    map->convergence *= fac;
    map->gamma1 *= fac;
    map->gamma2 *= fac;
		
    fac = 1/(4*pi*Grav);
		
    map->alpha1 *= fac;
    map->alpha2 *= fac;

    checkCosmology();
  }else{
    convertmap(map,maptype);
  }
}

void LensHaloMOKA::convertmap(MOKAmap *map,LensHaloType maptype){
  assert(maptype == multi_dark_lens);

  // TODO: convert units
  throw std::runtime_error("needs to be finished");

  double Dlens = cosmo->angDist(map->zlens);
  // Convertion for a Multidark simulation file
  map->boxlMpc *= Dlens; //(1+map->zlens);
  map->center[0] *= Dlens;//(1+map->zlens);
  map->center[1] *= Dlens;//(1+map->zlens);
  
  float pixLMpc = map->boxlMpc/map->nx;   // TODO: What if it isn't square?
  float fac = 1.e+10/pixLMpc/pixLMpc/cosmo->gethubble();
  
  map->convergence *= fac;
  map->gamma1 *= fac;
  map->gamma2 *= fac;

  // TODO: Need to check this
  map->alpha1 *= fac*pixLMpc;
  map->alpha2 *= fac*pixLMpc;
  
}

/** \brief checks the cosmology against the MOKA map parameters
 */
<<<<<<< HEAD
void LensHaloMOKA::setCosmology(COSMOLOGY* lens_cosmo)
{
  cosmo = lens_cosmo;
}

/// checks that cosmology in the header of the input fits map is the same as the one set
void LensHaloMOKA::checkCosmology(){
  if(cosmo->getOmega_matter() == map->omegam)
		std::cerr << "LensHaloMOKA: Omega_matter " << cosmo->getOmega_matter() << " (cosmology) != " << map->omegam << " (MOKA)" << std::endl;
	if(cosmo->getOmega_lambda() == map->omegal)
		std::cerr << "LensHaloMOKA: Omega_lambda " << cosmo->getOmega_lambda() << " (cosmology) != " << map->omegal << " (MOKA)" << std::endl;
	if(cosmo->gethubble() == map->h)
		std::cerr << "LensHaloMOKA: hubble " << cosmo->gethubble() << " (cosmology) != " << map->h << " (MOKA)" << std::endl;
=======
void LensHaloMOKA::setCosmology(const COSMOLOGY& cosmo)
{
	if(cosmo.getOmega_matter() == map->omegam)
		std::cerr << "LensHaloMOKA: Omega_matter " << cosmo.getOmega_matter() << " (cosmology) != " << map->omegam << " (MOKA)" << std::endl;
	if(cosmo.getOmega_lambda() == map->omegal)
		std::cerr << "LensHaloMOKA: Omega_lambda " << cosmo.getOmega_lambda() << " (cosmology) != " << map->omegal << " (MOKA)" << std::endl;
	if(cosmo.gethubble() == map->h)
		std::cerr << "LensHaloMOKA: hubble " << cosmo.gethubble() << " (cosmology) != " << map->h << " (MOKA)" << std::endl;
>>>>>>> 98b78ed1
}

/**
 * Sets many parameters within the MOKA lens model
 */

void LensHaloMOKA::assignParams(InputParams& params)
{
	if(!params.get("z_lens", zlens))
		zlens = -1; // set to -1 so that it will be set to the MOKA map value
	
	if(!params.get("MOKA_input_file", MOKA_input_file))
	{
		ERROR_MESSAGE();
		std::cout << "parameter MOKA_input_file needs to be set in parameter file " << params.filename() << std::endl;
		exit(0);
	}
	
	if(!params.get("MOKA_background_field", flag_background_field))
		flag_background_field = 0;
	
	if(!params.get("MOKA_analyze",flag_MOKA_analyze))
		flag_MOKA_analyze = 0;
  
  maptype = moka_lens;
}

/**
 * saves the image, by reading off the values from the image tree
 * and then saving to a fits file and computing the radial profile
 * of the convergence
 */
void LensHaloMOKA::saveImage(GridHndl grid,bool saveprofiles){
	std::stringstream f;
	std::string filename;

	if(flag_background_field==1) f << MOKA_input_file << "_only_noise.fits";
	else{
	  if(flag_MOKA_analyze == 0) f << MOKA_input_file << "_noisy.fits";
	  else f << MOKA_input_file << "_no_noise.fits";
	}
	filename = f.str();

	MoveToTopList(grid->i_tree->pointlist);

	do{
		long index = Utilities::IndexFromPosition(grid->i_tree->pointlist->current->x,map->nx,map->boxlrad,map->center);
		if(index > -1){
			map->convergence[index] = grid->i_tree->pointlist->current->kappa;
			map->gamma1[index] = grid->i_tree->pointlist->current->gamma[0];
			map->gamma2[index] = grid->i_tree->pointlist->current->gamma[1];
			map->gamma3[index] = grid->i_tree->pointlist->current->gamma[2];
		}
	}while(MoveDownList(grid->i_tree->pointlist)==true);

	writeImage(filename);

	if(saveprofiles == true){

	  std:: cout << " saving profile " << std:: endl;
	  double RE3,xxc,yyc;
	  saveProfiles(RE3,xxc,yyc);
	  estSignLambdas();
	  double RE1,RE2;
	  EinsteinRadii(RE1,RE2,xxc,yyc);
	  std::ostringstream fEinr;
	  if(flag_background_field==1) fEinr << MOKA_input_file << "_only_noise_Einstein.radii.dat";
	  else{
	    if(flag_MOKA_analyze == 0) fEinr << MOKA_input_file << "_noisy_Einstein.radii.dat";
	    else fEinr << MOKA_input_file << "_no_noise_Einstein.radii.dat";
	  }
	  std:: ofstream filoutEinr;
	  std:: string filenameEinr = fEinr.str();
	  filoutEinr.open(filenameEinr.c_str());
	  filoutEinr << "# effective        median      from_profiles" << std:: endl;
	  filoutEinr << RE1 << "   " << RE2 << "    " << RE3 << std:: endl;
	  filoutEinr.close();
	}
}


/**
 * computing and saving the radial profile of the convergence, reduced tangential and parallel shear and of the shear
 *  */
void LensHaloMOKA::saveProfiles(double &RE3,double &xxc,double &yyc){
	/* measuring the differential and cumulative profile*/
	double xmin = -map->boxlMpc*0.5;
	double xmax =  map->boxlMpc*0.5;
	double drpix = map->boxlMpc/map->nx;

	int galaxiesPerBin = 64;

	std::valarray<float> pxdist(map->nx*map->ny);
	std::valarray<float> red_sgE(map->nx*map->ny),red_sgB(map->nx*map->ny),sgm(map->nx*map->ny); 
	int i, j;
	/*
	  measure the center of mass
	  double xcm=0,ycm=0,tot=0;
	  for(i=0; i<map->nx; i++ ) for(j=0; j<map->ny; j++ ){
	  xcm+=map->convergence[i+map->ny*j]*(xmin+(drpix*0.5)+i*drpix);
	  ycm+=map->convergence[i+map->ny*j]*(xmin+(drpix*0.5)+j*drpix);
	  tot+=map->convergence[i+map->ny*j];
	  }	
	  xcm/=tot;
	  ycm/=tot;
	  xxc = xcm;
	  yyc = ycm;
	*/
	// moving center
        double xcm,ycm;
	if(flag_background_field==1){
	  xcm = 0.;
	  ycm = 0.;
	}
	else{
	  cmass(map->ny,map->convergence,map->x,xcm,ycm);
	}
	xxc = xcm;
	yyc = ycm;
	int ai = locate(map->x,xxc);
	ai = ((ai > 0) ? ai:0);
	ai = ((ai < map->nx-1) ? ai:map->nx-1);
	int bi = locate(map->x,yyc);
	bi = ((bi > 0) ? bi:0);
	bi = ((bi < map->nx-1) ? bi:map->nx-1);
	std:: cout << "  ------------ center ------------- " << std:: endl;
	std:: cout << "    " << xxc << "  " << yyc << std:: endl;
	std:: cout << "    " << ai << "  " << bi << std:: endl;
	std:: cout << "  ------------------r ------------- " << std:: endl;
	for(i=0; i<map->nx; i++ ) for(j=0; j<map->ny; j++ ){
	    pxdist[i+map->ny*j]= sqrt(pow((xmin+(drpix*0.5)+i*drpix-xcm),2) +
				pow((xmin+(drpix*0.5)+j*drpix-ycm),2));
		// reduced shear E a B
		double dx=map->x[i];
		double dy=map->x[j];
		double p=atan2( dy, dx ); // check gamma 1 and gamma 2 definition
		red_sgE[i+map->ny*j] = (-map->gamma1[i+map->ny*j]*cos(2*p)-map->gamma2[i+map->ny*j]*sin(2*p))/(1.-map->convergence[i+map->ny*j]);
		red_sgB[i+map->ny*j] = (map->gamma1[i+map->ny*j]*sin(2*p)-map->gamma2[i+map->ny*j]*cos(2*p))/(1.-map->convergence[i+map->ny*j]);
		sgm[i+map->ny*j] = sqrt(pow(map->gamma1[i+map->ny*j],2) + pow(map->gamma2[i+map->ny*j],2));
	}

	double dr0 = 8.*(0.5*map->boxlMpc)/(map->nx/2.);
	int nbin = int(xmax/dr0);                           
	int nbggal=0;
	int ih;
	// check if backgroundgalXarcmin2.d file exist
	std:: string filebgXarcmin2 = "backgroundgalXarcmin2.d";
	std:: ifstream infilebgXarcmin2;
	infilebgXarcmin2.open(filebgXarcmin2.c_str());
	// ... if so it read it!
	if(infilebgXarcmin2.is_open()){
	  std:: cout << " I will read  backgroundgalXarcmin2.d file" << std:: endl;
	  infilebgXarcmin2 >> nbggal;
	  infilebgXarcmin2 >> ih;
	  std:: cout << "  and consider " << nbggal <<  " per arcmin2 as background points " << std:: endl;
	  std:: cout << " in building the cluster profile" << std:: endl;
	  infilebgXarcmin2.close();
	}    
    // number of galaxies per arcminsquare
	double dntbggal=double(nbggal)*(map->boxlarcsec*map->boxlarcsec)/3600.;
	int ntbggal=int(dntbggal+0.5);
	std:: vector<int> runi,runj;
	int ibut;
	int lrun;
	if(ntbggal>0){
	  std:: cout << " ~ ~ ~ " << ntbggal << " number of bg gal in the field" << std:: endl;
	  // fill the vector with random coordinates of background galaxies
	  srand(ih+94108);
	  for(lrun=0;lrun<ntbggal;lrun++){
	    ibut = rand()%map->nx;
	    if(ibut>map->nx || ibut<0) std:: cout << "1. ibut out of npix range = " << ibut << std:: endl;
	    runi.push_back(ibut);
	    ibut = rand()%map->nx;
	    if(ibut>map->nx || ibut<0) std:: cout << "2. ibut out of npix range = " << ibut << std:: endl;
	    runj.push_back(ibut);
	  }
	  if(runi.size()>ntbggal || runj.size()>ntbggal){
	    std:: cout << " random points in the field out of range " << std:: endl;
	    std:: cout << " runi.size() = " << runi.size() << std:: endl;
	    std:: cout << " runj.size() = " << runj.size() << std:: endl;	      
	  }

	  dr0 = map->boxlMpc*sqrt(galaxiesPerBin/ntbggal);

	  nbin = int(xmax/dr0);                                                        
	}
	//                                                                                           
	std:: cout << "   " << std:: endl;                                                           
	std:: cout << " nbins = " << nbin << "  dr0 = " << dr0 << std:: endl;                        
	std:: cout << " ______________________________________________________ " << std:: endl;      
	std:: cout << " computing profiles assuming spherical symmetry";                                
	// - - - - - - - - - - - - - - - - -

	// TODO: Carlo:  These are all memory leaks!  They are never deleted!
	double *kprofr = estprof(map->convergence,map->nx,map->ny,pxdist,dr0,xmax,runi,runj,ntbggal);                                          
	double *sigmakprof = estsigmaprof(map->convergence,map->nx,map->ny,pxdist,dr0,xmax,runi,runj,ntbggal,kprofr);                          
	double *ckprofr = estcprof(map->convergence,map->nx,map->ny,pxdist,dr0,xmax,runi,runj,ntbggal);                                          
	double *sigmackprof = estsigmacprof(map->convergence,map->nx,map->ny,pxdist,dr0,xmax,runi,runj,ntbggal,kprofr);                          
	double *gamma1profr = estprof(red_sgE,map->nx,map->ny,pxdist,dr0,xmax,runi,runj,ntbggal); // reduced shear
	double *sigmagamma1prof = estsigmaprof(red_sgE,map->nx,map->ny,pxdist,dr0,xmax,runi,runj,ntbggal,gamma1profr);              
	double *gamma0profr = estprof(red_sgB,map->nx,map->ny,pxdist,dr0,xmax,runi,runj,ntbggal);  
	double *sigmagamma0prof = estsigmaprof(red_sgB,map->nx,map->ny,pxdist,dr0,xmax,runi,runj,ntbggal,gamma0profr);              
	double *gamma2profr = estprof(sgm,map->nx,map->ny,pxdist,dr0,xmax,runi,runj,ntbggal);  
	double *sigmagamma2prof = estsigmaprof(sgm,map->nx,map->ny,pxdist,dr0,xmax,runi,runj,ntbggal,gamma2profr);              
	std::ostringstream fprof;

	if(flag_background_field==1) fprof << MOKA_input_file << "_only_noise_MAP_radial_prof.dat";
	else{
	  if(flag_MOKA_analyze == 0) fprof << MOKA_input_file << "_noisy_MAP_radial_prof.dat";
	  else fprof << MOKA_input_file << "_no_noise_MAP_radial_prof.dat";
	}
	std:: ofstream filoutprof;
	std:: string filenameprof = fprof.str();
	filoutprof.open(filenameprof.c_str());
	filoutprof <<"# r      kappa     sig_k     ckappa     sig_ck    redgE   sig_redgE   redgB   sig_redgE   g   sig_g   theta   Anulus_area" << std:: endl;
	int l;
	std:: vector<double> lrOFr(nbin),lprofFORre(nbin);
	for(l=0;l<nbin;l++){
	  double Aanulus = M_PI*((dr0*l+dr0)*(dr0*l+dr0)-(dr0*l)*(dr0*l)); 
	  filoutprof << dr0*l + dr0/2. << "  " 
		     << kprofr[l] << "  " << sigmakprof[l] << "  " 
		     << ckprofr[l] << "  " << sigmackprof[l] << "   " 
		     << gamma1profr[l] << "  " << sigmagamma1prof[l] << "  " 
		     << gamma0profr[l] << "  " << sigmagamma0prof[l] << "  " 
	    	     << gamma2profr[l] << "  " << sigmagamma2prof[l] << "   "
		     << (dr0*l + dr0/2.)*map->inarcsec << "   "  << Aanulus*map->inarcsec*map->inarcsec << "   " <<  
	    std:: endl;
	  lprofFORre[l] = log10(kprofr[l] + gamma2profr[l]);
	  lrOFr[l] = log10(dr0*l + dr0/2.);
	}
	filoutprof.close();
	RE3 = InterpolateYvec(lprofFORre,lrOFr,0.);  
	if((RE3-lrOFr[0])<1e-4 || (RE3-lrOFr[nbin-1])<1e-4) RE3=0;
	else RE3 = pow(10.,RE3)*map->inarcsec;
}

/** \ingroup DeflectionL2
   *
   * \brief Routine for obtaining the deflection and other lensing quantities for
   * a MOKA map (MOKALensHalo), for just one ray!!
   *
*/
void LensHaloMOKA::force_halo(double *alpha,KappaType *kappa,KappaType *gamma,double *xx,bool kappa_off,bool subtract_point){
  
  /*
  long index = Utilities::IndexFromPosition(xx,map->nx,map->boxlMpc/map->h,map->center);

	if(index > -1){
		alpha[0] = map->alpha1[index];
		alpha[1] = map->alpha2[index];
		gamma[0] = map->gamma1[index];
		gamma[1] = map->gamma2[index];
		gamma[2] = 0.0;
		*kappa = map->convergence[index];
	}
	else{
		alpha[0] = alpha[1] = 0.0;
		gamma[0] = gamma[1] = gamma[2] = 0.0;
		*kappa = 0.0;
	}
   */
  
  // interpolate from the maps
  Utilities::Interpolator<valarray<float> > interp(xx,map->nx,range_phy,center);
  alpha[0] = interp.interpolate(map->alpha1);
  alpha[1] = interp.interpolate(map->alpha2);
  gamma[0] = interp.interpolate(map->gamma1);
  gamma[1] = interp.interpolate(map->gamma2);
  gamma[2] = 0.0;
  *kappa = interp.interpolate(map->convergence);

	return;
}

/**
 * compute the signal of \lambda_r and \lambda_t
 */
void LensHaloMOKA::estSignLambdas(){
  map->Signlambdar.resize(map->nx*map->ny);
  map->Signlambdat.resize(map->nx*map->ny);
  double gamma,lambdar,lambdat;
  int i, j;
  for(i=0;i<map->nx;i++)
    for(j=0;j<map->ny;j++){
      gamma = sqrt(pow(map->gamma1[i+map->ny*j],2) + 
			  pow(map->gamma2[i+map->ny*j],2));
      lambdat=1-map->convergence[i+map->ny*j]-gamma;
      lambdar=1-map->convergence[i+map->ny*j]+gamma;
      
      if(lambdar>=0) map->Signlambdar[i+map->ny*j]=1;
      else map->Signlambdar[i+map->ny*j]=-1;
      
      if(lambdat>=0) map->Signlambdat[i+map->ny*j]=1;
      else map->Signlambdat[i+map->ny*j]=-1;     
    }
}

/**
 * measure the effective and the median Einstein radii of the connected critical 
 * points present at the halo center
 */
void LensHaloMOKA::EinsteinRadii(double &RE1, double &RE2, double &xxc, double &yyc){
  double signV;
  //  std:: vector<double> xci1,yci1;
  std:: vector<double> xci2,yci2;
  // open file readable by ds9
  std::ostringstream fcrit;
  if(flag_background_field==1) fcrit << MOKA_input_file << "_only_noise_Criticals.reg";
  else{
    if(flag_MOKA_analyze == 0) fcrit << MOKA_input_file << "_noisy_Criticals.reg";
    else fcrit << MOKA_input_file << "_no_noise_Criticals.reg";
  }
  std:: ofstream filoutcrit;
  std:: string filenamecrit = fcrit.str();
  filoutcrit.open(filenamecrit.c_str());
  // define the critical points in the map
  int i, j;
  for(i=1;i<map->nx-1;i++)
    for(j=1;j<map->ny-1;j++){
      signV=map->Signlambdar[i-1+map->ny*j]+map->Signlambdar[i+map->ny*(j-1)]+
      map->Signlambdar[i+1+map->ny*j]+map->Signlambdar[i+map->ny*(j+1)];
      if(fabs(signV)<4.){
        // xci1.push_back(map->x[i]);
        // yci1.push_back(map->x[j]);
        filoutcrit << "circle(" << i << "," << j << ",0.5)" << std:: endl;
      }
      signV=map->Signlambdat[i-1+map->ny*j]+map->Signlambdat[i+map->ny*(j-1)]+
      map->Signlambdat[i+1+map->ny*j]+map->Signlambdat[i+map->ny*(j+1)];
      if(fabs(signV)<4.){
        xci2.push_back(map->x[i]);
        yci2.push_back(map->x[j]);
        filoutcrit << "circle(" << i << "," << j << ",0.5)" << std:: endl;
      }
    }
  filoutcrit.close();
  double pixDinL = map->boxlMpc/double(map->nx);
  /* measure the Einstein radius */
  std:: vector<double> xci,yci;	
  //for(int ii=0;ii<xci1.size();ii++){
  //  xci.push_back(xci1[ii]);
  //  yci.push_back(yci1[ii]);
  //}
  for(int ii=0;ii<xci2.size();ii++){
    xci.push_back(xci2[ii]);
    yci.push_back(yci2[ii]);
  }
  // xci1.clear();
  // yci1.clear();
  xci2.clear();
  yci2.clear();
  int nc = xci.size();
  std:: vector<int> groupid(nc);
  int nearest0groupid = fof(pixDinL,xci,yci,groupid);
  if(nearest0groupid>0){
    std:: vector<double> xcpoints,ycpoints;
    double xercm=0;
    double yercm=0;
    for(int ii=0;ii<nc;ii++){
      if(groupid[ii] == nearest0groupid){
	xcpoints.push_back(xci[ii]);
	ycpoints.push_back(yci[ii]);
	xercm+=xci[ii];
	yercm+=yci[ii];
      }
    }
    nc = xcpoints.size();
    xercm=xercm/double(nc);
    yercm=yercm/double(nc);
    double distcentre=sqrt((xercm-xxc)*(xercm-xxc)+(yercm-yyc)*(yercm-yyc))*map->inarcsec;
    std:: vector<double>::iterator maxit, minit; 
    // find the min and max elements in the vector
    maxit = max_element(xcpoints.begin(), xcpoints.end());
    minit = min_element(xcpoints.begin(), xcpoints.end());
    double xmincpoints,xmaxcpoints;
    xmaxcpoints = *maxit;
    xmincpoints = *minit;
    int imin = locate(map->x,xmincpoints);
    imin = ((imin > 0) ? imin:0);
    imin = ((imin < map->nx-1) ? imin:map->nx-1);
    // imin=GSL_MIN( GSL_MAX( imin, 0 ), map->nx-1 );
    int imax = locate(map->x,xmaxcpoints);
    imax = ((imax > 0) ? imax:0);
    imax = ((imax < map->nx-1) ? imax:map->nx-1);
    // imax=GSL_MIN( GSL_MAX( imax, 0 ), map->nx-1 );
    std:: vector<double> ysup,yinf,xsup,xinf;
    for(int ii=imin;ii<=imax;ii++){
      std:: vector<double>ybut;
      int condition=0;
      for(int ji=0;ji<nc;ji++){
	if(fabs(xcpoints[ji]-map->x[ii])<pixDinL/2){
	  if(condition==0){
	    xsup.push_back(xcpoints[ji]);
	    xinf.push_back(xcpoints[ji]);
	    condition=1;
	  }
	  ybut.push_back(ycpoints[ji]);
	}
      }
      if(ybut.size()>0){
	std:: vector<double>::iterator ymax, ymin; 
	// Find the min and max elements in the vector
	ymax = max_element(ybut.begin(), ybut.end());
	ymin = min_element(ybut.begin(), ybut.end());
	double ymincpoints,ymaxcpoints;
	ymaxcpoints = *ymax;
	ymincpoints = *ymin;  
	ysup.push_back(ymaxcpoints);
	yinf.push_back(ymincpoints);
      }  
      if(ybut.size()==1){
	double ymincpoints,ymaxcpoints;
	ymaxcpoints = ybut[0];
	ymincpoints = ybut[0];
	ysup.push_back(ymaxcpoints);
	yinf.push_back(ymincpoints);
      }  
    }
    nc = yinf.size();
    int npixIN=0;
    std:: vector<double> RE;
    for(int ii=0;ii<nc;ii++){
      RE.push_back(sqrt(pow(xinf[ii]-xercm,2.) + pow(yinf[ii]-yercm,2)));
      std:: vector<double> ycounts;
      for(int ji=0;ji<map->nx;ji++){
	if(map->x[ji]>=yinf[ii] && map->x[ji]<=ysup[ii]){
	  ycounts.push_back(map->x[ji]);
	}
      }
      int ncounts = ycounts.size();
      npixIN=npixIN+ncounts;
    }
    for(int ii=nc-1;ii>=0;ii--){
      RE.push_back(sqrt(pow(xsup[ii]-xercm,2) + pow(ysup[ii]-yercm,2)));
    }
    RE1=map->inarcsec*sqrt(pixDinL*pixDinL*npixIN/M_PI);
    RE2=map->inarcsec*median(RE);
    // if is not in the centre
    std:: cout << "distance " <<  distcentre << std:: endl;
    if(distcentre>1.5*RE2){
      RE1=-RE1;
      RE2=-RE2;
    }
    if(RE2!=RE2) RE2=0.;
  }
  else{
    RE1=0.;
    RE2=0.;
  }
}
/**
 * saves MAP properties, computing the radial profile
 * of the convergence and shear
 */
void LensHaloMOKA::saveImage(bool saveprofiles){
        std::stringstream f;
        std::string filename;  
	if(flag_background_field==1) f << MOKA_input_file << "_only_noise.fits";
	else{
	  if(flag_MOKA_analyze == 0) f << MOKA_input_file << "_noisy.fits";
	  else f << MOKA_input_file << "_no_noise.fits";
	}
	filename = f.str();

	writeImage(filename);
	
	if(saveprofiles == true){
	  std:: cout << " saving profile " << std:: endl;
	            double RE3,xxc,yyc;
	            saveProfiles(RE3,xxc,yyc);
		    estSignLambdas(); 
		    double RE1,RE2;
		    EinsteinRadii(RE1,RE2,xxc,yyc);
		    std::ostringstream fEinr;
		    if(flag_background_field==1) fEinr << MOKA_input_file << "_only_noise_Einstein.radii.dat";
		    else{
		      if(flag_MOKA_analyze == 0) fEinr << MOKA_input_file << "_noisy_Einstein.radii.dat";
		      else fEinr << MOKA_input_file << "_no_noise_Einstein.radii.dat";
		    }
		    std:: ofstream filoutEinr;
		    std:: string filenameEinr = fEinr.str();
		    filoutEinr.open(filenameEinr.c_str());
		    filoutEinr << "# effective        median      from_profles" << std:: endl;
		    filoutEinr << RE1 << "   " << RE2 << "    " << RE3 << std:: endl;
		    filoutEinr.close();
	}
}
<|MERGE_RESOLUTION|>--- conflicted
+++ resolved
@@ -206,8 +206,8 @@
 
 /** \brief checks the cosmology against the MOKA map parameters
  */
-<<<<<<< HEAD
-void LensHaloMOKA::setCosmology(COSMOLOGY* lens_cosmo)
+
+void LensHaloMOKA::setCosmology(const COSMOLOGY* lens_cosmo)
 {
   cosmo = lens_cosmo;
 }
@@ -220,18 +220,7 @@
 		std::cerr << "LensHaloMOKA: Omega_lambda " << cosmo->getOmega_lambda() << " (cosmology) != " << map->omegal << " (MOKA)" << std::endl;
 	if(cosmo->gethubble() == map->h)
 		std::cerr << "LensHaloMOKA: hubble " << cosmo->gethubble() << " (cosmology) != " << map->h << " (MOKA)" << std::endl;
-=======
-void LensHaloMOKA::setCosmology(const COSMOLOGY& cosmo)
-{
-	if(cosmo.getOmega_matter() == map->omegam)
-		std::cerr << "LensHaloMOKA: Omega_matter " << cosmo.getOmega_matter() << " (cosmology) != " << map->omegam << " (MOKA)" << std::endl;
-	if(cosmo.getOmega_lambda() == map->omegal)
-		std::cerr << "LensHaloMOKA: Omega_lambda " << cosmo.getOmega_lambda() << " (cosmology) != " << map->omegal << " (MOKA)" << std::endl;
-	if(cosmo.gethubble() == map->h)
-		std::cerr << "LensHaloMOKA: hubble " << cosmo.gethubble() << " (cosmology) != " << map->h << " (MOKA)" << std::endl;
->>>>>>> 98b78ed1
-}
-
+}
 /**
  * Sets many parameters within the MOKA lens model
  */
