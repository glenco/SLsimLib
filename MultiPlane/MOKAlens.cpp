--- conflicted
+++ resolved
@@ -131,12 +131,8 @@
   std::cout << map.nx << "   " << map.ny << std::endl;
   
   std::size_t size = map.nx*map.ny;
-  
-<<<<<<< HEAD
+ 
   map.surface_density.resize(size);
-=======
-  map.convergence.resize(size);
->>>>>>> 32a2274a
   map.alpha1.resize(size,0.0);
   map.alpha2.resize(size,0.0);
   map.gamma1.resize(size,0.0);
@@ -144,7 +140,6 @@
   map.gamma3.resize(size,0.0);
   map.phi.resize(size,0.0);
   
-  
   map.boxlarcsec = my_map.getRangeX()/arcsecTOradians;
   map.boxlrad = my_map.getRangeX();
   map.Dlens = Dist;
@@ -156,11 +151,7 @@
   size_t Npixels = map.nx*map.ny;
   LensHalo::mass = 0.0;
   for(size_t i=0 ; i<Npixels ;++i){
-<<<<<<< HEAD
     map.surface_density[i] = my_map(i)*convert;
-=======
-    map.convergence[i] = my_map(i)*convert;
->>>>>>> 32a2274a
     LensHalo::mass += my_map(i)*massconvertion;
   }
   
@@ -172,12 +163,8 @@
 
   PreProcessFFTWMap();
   
-<<<<<<< HEAD
   assert(map.nx*map.ny == map.surface_density.size());
-=======
-  assert(map.nx*map.ny == map.convergence.size());
->>>>>>> 32a2274a
-  
+ 
   LensHalo::setTheta(my_map.getCenter()[0],my_map.getCenter()[1]);
   
   setZlens(zlens);
@@ -219,11 +206,6 @@
   exit(1);
 #endif
   
-<<<<<<< HEAD
-=======
-  //map = new MOKAmap();
-  
->>>>>>> 32a2274a
   if(std::numeric_limits<float>::has_infinity)
     Rmax = std::numeric_limits<float>::infinity();
   else
@@ -231,40 +213,16 @@
   
   getDims();
   
-<<<<<<< HEAD
-  //std::size_t size = map.nx*map.ny;
-   
-=======
-  std::size_t size = map.nx*map.ny;
-  
-  map.convergence.resize(size);
-  map.alpha1.resize(size);
-  map.alpha2.resize(size);
-  map.gamma1.resize(size);
-  map.gamma2.resize(size);
-  map.gamma3.resize(size);
-  map.phi.resize(size);
-  
->>>>>>> 32a2274a
   readMap();
   
   if(flag_background_field == 1)
   {
-<<<<<<< HEAD
     map.surface_density = 0;
     map.alpha1_bar = 0;
     map.alpha2_bar = 0;
     map.gamma1_bar = 0;
     map.gamma2_bar = 0;
     map.phi_bar = 0;
-=======
-    map.convergence = 0;
-    map.alpha1 = 0;
-    map.alpha2 = 0;
-    map.gamma1 = 0;
-    map.gamma2 = 0;
-    map.phi = 0;
->>>>>>> 32a2274a
   }
   
   map.center[0] = map.center[1] = 0.0;
@@ -272,39 +230,21 @@
   
   if(maptype == moka){
     
-<<<<<<< HEAD
-    //Utilities::fill_linear(map.x, map.nx, -0.5*map.boxlMpc, 0.5*map.boxlMpc); // physical Mpc/h
-=======
-    Utilities::fill_linear(map.x, map.nx, -0.5*map.boxlMpc, 0.5*map.boxlMpc); // physical Mpc/h
->>>>>>> 32a2274a
-    
     /// converts to the code units
     std::cout << "converting the units of the MOKA map" << std::endl;
     
     double fac = map.DS/map.DLS/map.Dlens*map.h/(4*PI*Grav);
     
-<<<<<<< HEAD
     map.surface_density *= fac;
     map.gamma1_bar *= fac;
     map.gamma2_bar *= fac;
     map.phi_bar *= fac;
-    
+
     fac = 1/(4*PI*Grav);
     
     map.alpha1_bar *= fac;
     map.alpha2_bar *= fac;
-=======
-    map.convergence *= fac;
-    map.gamma1 *= fac;
-    map.gamma2 *= fac;
-    map.phi *= fac;
-    
-    fac = 1/(4*PI*Grav);
-    
-    map.alpha1 *= fac;
-    map.alpha2 *= fac;
->>>>>>> 32a2274a
-    
+   
     checkCosmology();
   }else{
     // simulation case
@@ -313,37 +253,6 @@
   }
 }
 
-<<<<<<< HEAD
-void LensHaloMassMap::convertmap(MOKAmap &map,PixelMapType maptype){
-=======
-//void LensHaloMassMap::convertmap(MOKAmap *map,PixelMapType maptype){
->>>>>>> 32a2274a
-  
-  // TODO: convert units
-//  throw std::runtime_error("needs to be finished");
-  
-<<<<<<< HEAD
-  map.center[0] *= map.Dlens;//(1+map.zlens);
-  map.center[1] *= map.Dlens;//(1+map.zlens)
-}
-=======
-//  map.center[0] *= map.Dlens;//(1+map.zlens);
-//  map.center[1] *= map.Dlens;//(1+map.zlens);
-  
-  //float pixLMpc = map.boxlMpc/map.nx;   // TODO: What if it isn't square?
-  //float fac = 1.e+10/pixLMpc/pixLMpc/cosmo->gethubble();
-  
-  //map.convergence *= fac;
-  //map.gamma1 *= fac;
-  //map.gamma2 *= fac;
-  
-  // TODO: Need to check this
-  //map.alpha1 *= fac*pixLMpc;
-  //map.alpha2 *= fac*pixLMpc;
-  
-//}
->>>>>>> 32a2274a
-
 /**
  * \brief reads in the fits file for the MOKA or mass map and saves it in the structure map
  */
@@ -356,18 +265,12 @@
   // must be a square map
   assert(inputmap.getNx() == inputmap.getNy());
   
-<<<<<<< HEAD
-=======
-  //map = new MOKAmap();
-  
->>>>>>> 32a2274a
   if(std::numeric_limits<float>::has_infinity)
     Rmax = std::numeric_limits<float>::infinity();
   else
     Rmax = std::numeric_limits<float>::max();
   
   map.nx = map.ny = inputmap.getNx();
-<<<<<<< HEAD
   map.center[0] = map.center[1] = 0.0;
   
   std::size_t size = map.nx*map.ny;
@@ -379,18 +282,6 @@
  // map.gamma2_bar.resize(size);
  //map.gamma3_bar.resize(size);
  // map.phi_bar.resize(size);
-=======
-  
-  std::size_t size = map.nx*map.ny;
-  
-  map.convergence.resize(size);
-  map.alpha1.resize(size);
-  map.alpha2.resize(size);
-  map.gamma1.resize(size);
-  map.gamma2.resize(size);
-  map.gamma3.resize(size);
-  map.phi.resize(size);
->>>>>>> 32a2274a
   
   map.zlens = z;
   
@@ -407,31 +298,19 @@
   
   for(size_t i=0;i<size;++i){
     //assert(!isnan(inputmap(i)));
-<<<<<<< HEAD
     map.surface_density[i] = massconvertion*inputmap(i)/pixelarea;
-=======
-    map.convergence[i] = massconvertion*inputmap(i)/pixelarea;
->>>>>>> 32a2274a
   }
   
   if(zeromean){
     double avkappa = 0;
     
     for(size_t i=0;i<size;i++){
-<<<<<<< HEAD
       avkappa += map.surface_density[i];
-=======
-      avkappa += map.convergence[i];
->>>>>>> 32a2274a
     }
     avkappa /= size;
     
     for(size_t i=0;i<size;i++){
-<<<<<<< HEAD
       map.surface_density[i] -= avkappa;
-=======
-      map.convergence[i] -= avkappa;
->>>>>>> 32a2274a
     }
   }
   
@@ -439,14 +318,9 @@
   // they don't need to be preprocessed by fact
   // create alpha and gamma arrays by FFT
   // valid only to force the map to be square map.nx = map.ny = npixels;
-#ifdef ENABLE_FFTW
+  
   //std:: cout << "  preProcessing Map " << std:: endl;
   map.PreProcessFFTWMap(zerosize);
-#else
-  std::cout << "Please enable the preprocessor flag ENABLE_FFTW !" << std::endl;
-  exit(1);
-#endif
-  
 }
 
 /** \brief checks the cosmology against the MOKA map parameters
@@ -491,249 +365,6 @@
   zerosize = 4;  /// not really used
   maptype = moka;
 }
-
-/**
- * saves the image, by reading off the values from the image tree
- * and then saving to a fits file and computing the radial profile
- * of the convergence
- *
-void LensHaloMassMap::saveImage(GridHndl grid,bool saveprofiles){
-  std::stringstream f;
-  std::string filename;
-  
-  if(flag_background_field==1) f << MOKA_input_file << "_only_noise.fits";
-  else{
-    if(flag_MOKA_analyze == 0) f << MOKA_input_file << "_noisy.fits";
-    else f << MOKA_input_file << "_no_noise.fits";
-  }
-  filename = f.str();
-  
-  PointList::iterator i_tree_pointlist_current(grid->i_tree->pointlist->Top());
-  
-  do{
-<<<<<<< HEAD
-    long index = Utilities::IndexFromPosition((*i_tree_pointlist_current)->x,map.nx,map.boxlrad,map.center);
-    if(index > -1){
-      map.surface_density[index] = (*i_tree_pointlist_current)->kappa;
-=======
-    long index = Utilities::IndexFromPosition((*i_tree_pointlist_current)->x,map.nx,map.boxlrad,map.center.x);
-    if(index > -1){
-      map.convergence[index] = (*i_tree_pointlist_current)->kappa;
->>>>>>> 32a2274a
-      map.gamma1[index] = (*i_tree_pointlist_current)->gamma[0];
-      map.gamma2[index] = (*i_tree_pointlist_current)->gamma[1];
-      map.gamma3[index] = (*i_tree_pointlist_current)->gamma[2];
-    }
-  }while( (--i_tree_pointlist_current)==true );
-  
-  writeImage(filename);
-  
-  /*if(saveprofiles == true){
-    
-    std:: cout << " saving profile " << std:: endl;
-    double RE3,xxc,yyc;
-    saveProfiles(RE3,xxc,yyc);
-    estSignLambdas();
-    double RE1,RE2;
-    EinsteinRadii(RE1,RE2,xxc,yyc);
-    std::ostringstream fEinr;
-    if(flag_background_field==1) fEinr << MOKA_input_file << "_only_noise_Einstein.radii.dat";
-    else{
-      if(flag_MOKA_analyze == 0) fEinr << MOKA_input_file << "_noisy_Einstein.radii.dat";
-      else fEinr << MOKA_input_file << "_no_noise_Einstein.radii.dat";
-    }
-    std:: ofstream filoutEinr;
-    std:: string filenameEinr = fEinr.str();
-    filoutEinr.open(filenameEinr.c_str());
-    filoutEinr << "# effective        median      from_profiles" << std:: endl;
-    filoutEinr << RE1 << "   " << RE2 << "    " << RE3 << std:: endl;
-    filoutEinr.close();
-  }
-}*/
-
-
-/**
- * computing and saving the radial profile of the convergence, reduced tangential and parallel shear and of the shear
- *  *
-void LensHaloMassMap::saveProfiles(double &RE3,double &xxc,double &yyc){
-<<<<<<< HEAD
-  //* measuring the differential and cumulative profile *
-=======
-  /* measuring the differential and cumulative profile*/
->>>>>>> 32a2274a
-  double xmin = -map.boxlMpc*0.5;
-  double xmax =  map.boxlMpc*0.5;
-  double drpix = map.boxlMpc/map.nx;
-  
-  int galaxiesPerBin = 64;
-  
-  std::valarray<double> pxdist(map.nx*map.ny);
-  std::valarray<double> red_sgE(map.nx*map.ny),red_sgB(map.nx*map.ny),sgm(map.nx*map.ny);
-  int i, j;
-<<<<<<< HEAD
-
-=======
-  /*
-	  measure the center of mass
-	  double xcm=0,ycm=0,tot=0;
-	  for(i=0; i<map.nx; i++ ) for(j=0; j<map.ny; j++ ){
-	  xcm+=map.convergence[i+map.ny*j]*(xmin+(drpix*0.5)+i*drpix);
-	  ycm+=map.convergence[i+map.ny*j]*(xmin+(drpix*0.5)+j*drpix);
-	  tot+=map.convergence[i+map.ny*j];
-	  }
-	  xcm/=tot;
-	  ycm/=tot;
-	  xxc = xcm;
-	  yyc = ycm;
-   */
->>>>>>> 32a2274a
-  // moving center
-  double xcm,ycm;
-  if(flag_background_field==1){
-    xcm = 0.;
-    ycm = 0.;
-  }
-  else{
-<<<<<<< HEAD
-    cmass(map.ny,map.surface_density,map.x,xcm,ycm);
-=======
-    cmass(map.ny,map.convergence,map.x,xcm,ycm);
->>>>>>> 32a2274a
-  }
-  xxc = xcm;
-  yyc = ycm;
-  int ai = Utilities::locate(map.x,xxc);
-  ai = ((ai > 0) ? ai:0);
-  ai = ((ai < map.nx-1) ? ai:map.nx-1);
-  int bi = Utilities::locate(map.x,yyc);
-  bi = ((bi > 0) ? bi:0);
-  bi = ((bi < map.nx-1) ? bi:map.nx-1);
-  std:: cout << "  ------------ center ------------- " << std:: endl;
-  std:: cout << "    " << xxc << "  " << yyc << std:: endl;
-  std:: cout << "    " << ai << "  " << bi << std:: endl;
-  std:: cout << "  ------------------r ------------- " << std:: endl;
-  for(i=0; i<map.nx; i++ ) for(j=0; j<map.ny; j++ ){
-    pxdist[i+map.ny*j]= sqrt(pow((xmin+(drpix*0.5)+i*drpix-xcm),2) +
-                              pow((xmin+(drpix*0.5)+j*drpix-ycm),2));
-    // reduced shear E a B
-    double dx=map.x[i];
-    double dy=map.x[j];
-    double p=atan2( dy, dx ); // check gamma 1 and gamma 2 definition
-<<<<<<< HEAD
-    red_sgE[i+map.ny*j] = (-map.gamma1[i+map.ny*j]*cos(2*p)-map.gamma2[i+map.ny*j]*sin(2*p))/(1.-map.surface_density[i+map.ny*j]);
-    red_sgB[i+map.ny*j] = (map.gamma1[i+map.ny*j]*sin(2*p)-map.gamma2[i+map.ny*j]*cos(2*p))/(1.-map.surface_density[i+map.ny*j]);
-=======
-    red_sgE[i+map.ny*j] = (-map.gamma1[i+map.ny*j]*cos(2*p)-map.gamma2[i+map.ny*j]*sin(2*p))/(1.-map.convergence[i+map.ny*j]);
-    red_sgB[i+map.ny*j] = (map.gamma1[i+map.ny*j]*sin(2*p)-map.gamma2[i+map.ny*j]*cos(2*p))/(1.-map.convergence[i+map.ny*j]);
->>>>>>> 32a2274a
-    sgm[i+map.ny*j] = sqrt(pow(map.gamma1[i+map.ny*j],2) + pow(map.gamma2[i+map.ny*j],2));
-  }
-  
-  double dr0 = 8.*(0.5*map.boxlMpc)/(map.nx/2.);
-  int nbin = int(xmax/dr0);
-  int nbggal=0;
-  int ih;
-  // check if backgroundgalXarcmin2.d file exist
-  std:: string filebgXarcmin2 = "backgroundgalXarcmin2.d";
-  std:: ifstream infilebgXarcmin2;
-  infilebgXarcmin2.open(filebgXarcmin2.c_str());
-  // ... if so it read it!
-  if(infilebgXarcmin2.is_open()){
-    std:: cout << " I will read  backgroundgalXarcmin2.d file" << std:: endl;
-    infilebgXarcmin2 >> nbggal;
-    infilebgXarcmin2 >> ih;
-    std:: cout << "  and consider " << nbggal <<  " per arcmin2 as background points " << std:: endl;
-    std:: cout << " in building the cluster profile" << std:: endl;
-    infilebgXarcmin2.close();
-  }
-  // number of galaxies per arcminsquare
-  double dntbggal=double(nbggal)*(map.boxlarcsec*map.boxlarcsec)/3600.;
-  int ntbggal=int(dntbggal+0.5);
-  std:: vector<int> runi,runj;
-  int ibut;
-  int lrun;
-  if(ntbggal>0){
-    std:: cout << " ~ ~ ~ " << ntbggal << " number of bg gal in the field" << std:: endl;
-    // fill the vector with random coordinates of background galaxies
-    srand(ih+94108);
-    for(lrun=0;lrun<ntbggal;lrun++){
-      ibut = rand()%map.nx;
-      if(ibut>map.nx || ibut<0) std:: cout << "1. ibut out of npix range = " << ibut << std:: endl;
-      runi.push_back(ibut);
-      ibut = rand()%map.nx;
-      if(ibut>map.nx || ibut<0) std:: cout << "2. ibut out of npix range = " << ibut << std:: endl;
-      runj.push_back(ibut);
-    }
-    if(runi.size()>ntbggal || runj.size()>ntbggal){
-      std:: cout << " random points in the field out of range " << std:: endl;
-      std:: cout << " runi.size() = " << runi.size() << std:: endl;
-      std:: cout << " runj.size() = " << runj.size() << std:: endl;
-    }
-    
-    dr0 = map.boxlMpc*sqrt(galaxiesPerBin/ntbggal);
-    
-    nbin = int(xmax/dr0);
-  }
-  //
-  std:: cout << "   " << std:: endl;
-  std:: cout << " nbins = " << nbin << "  dr0 = " << dr0 << std:: endl;
-  std:: cout << " ______________________________________________________ " << std:: endl;
-  std:: cout << " computing profiles assuming spherical symmetry";
-  // - - - - - - - - - - - - - - - - -
-  
-  // TODO: Carlo:  These are all memory leaks!  They are never deleted!
-<<<<<<< HEAD
-  double *kprofr = estprof(map.surface_density,map.nx,map.ny,pxdist,dr0,xmax,runi,runj,ntbggal);
-  double *sigmakprof = estsigmaprof(map.surface_density,map.nx,map.ny,pxdist,dr0,xmax,runi,runj,ntbggal,kprofr);
-  double *ckprofr = estcprof(map.surface_density,map.nx,map.ny,pxdist,dr0,xmax,runi,runj,ntbggal);
-  double *sigmackprof = estsigmacprof(map.surface_density,map.nx,map.ny,pxdist,dr0,xmax,runi,runj,ntbggal,kprofr);
-=======
-  double *kprofr = estprof(map.convergence,map.nx,map.ny,pxdist,dr0,xmax,runi,runj,ntbggal);
-  double *sigmakprof = estsigmaprof(map.convergence,map.nx,map.ny,pxdist,dr0,xmax,runi,runj,ntbggal,kprofr);
-  double *ckprofr = estcprof(map.convergence,map.nx,map.ny,pxdist,dr0,xmax,runi,runj,ntbggal);
-  double *sigmackprof = estsigmacprof(map.convergence,map.nx,map.ny,pxdist,dr0,xmax,runi,runj,ntbggal,kprofr);
->>>>>>> 32a2274a
-  double *gamma1profr = estprof(red_sgE,map.nx,map.ny,pxdist,dr0,xmax,runi,runj,ntbggal); // reduced shear
-  double *sigmagamma1prof = estsigmaprof(red_sgE,map.nx,map.ny,pxdist,dr0,xmax,runi,runj,ntbggal,gamma1profr);
-  double *gamma0profr = estprof(red_sgB,map.nx,map.ny,pxdist,dr0,xmax,runi,runj,ntbggal);
-  double *sigmagamma0prof = estsigmaprof(red_sgB,map.nx,map.ny,pxdist,dr0,xmax,runi,runj,ntbggal,gamma0profr);
-  double *gamma2profr = estprof(sgm,map.nx,map.ny,pxdist,dr0,xmax,runi,runj,ntbggal);
-  double *sigmagamma2prof = estsigmaprof(sgm,map.nx,map.ny,pxdist,dr0,xmax,runi,runj,ntbggal,gamma2profr);
-  std::ostringstream fprof;
-  
-  if(flag_background_field==1) fprof << MOKA_input_file << "_only_noise_MAP_radial_prof.dat";
-  else{
-    if(flag_MOKA_analyze == 0) fprof << MOKA_input_file << "_noisy_MAP_radial_prof.dat";
-    else fprof << MOKA_input_file << "_no_noise_MAP_radial_prof.dat";
-  }
-  std:: ofstream filoutprof;
-  std:: string filenameprof = fprof.str();
-  filoutprof.open(filenameprof.c_str());
-  filoutprof <<"# r      kappa     sig_k     ckappa     sig_ck    redgE   sig_redgE   redgB   sig_redgE   g   sig_g   theta   Anulus_area" << std:: endl;
-  int l;
-  std:: vector<double> lrOFr(nbin),lprofFORre(nbin);
-  for(l=0;l<nbin;l++){
-    double Aanulus = M_PI*((dr0*l+dr0)*(dr0*l+dr0)-(dr0*l)*(dr0*l));
-    filoutprof << dr0*l + dr0/2. << "  "
-    << kprofr[l] << "  " << sigmakprof[l] << "  "
-    << ckprofr[l] << "  " << sigmackprof[l] << "   "
-    << gamma1profr[l] << "  " << sigmagamma1prof[l] << "  "
-    << gamma0profr[l] << "  " << sigmagamma0prof[l] << "  "
-    << gamma2profr[l] << "  " << sigmagamma2prof[l] << "   "
-    << (dr0*l + dr0/2.)*map.inarcsec << "   "  << Aanulus*map.inarcsec*map.inarcsec << "   " <<
-    std:: endl;
-    lprofFORre[l] = log10(kprofr[l] + gamma2profr[l]);
-    lrOFr[l] = log10(dr0*l + dr0/2.);
-  }
-  filoutprof.close();
-  RE3 = Utilities::InterpolateYvec(lprofFORre,lrOFr,0.);
-  if((RE3-lrOFr[0])<1e-4 || (RE3-lrOFr[nbin-1])<1e-4) RE3=0;
-  else RE3 = pow(10.,RE3)*map.inarcsec;
-<<<<<<< HEAD
-}*/
-=======
-}
->>>>>>> 32a2274a
 
 /** 
  *
@@ -750,306 +381,23 @@
                                  ,PosType screening
                                  )
 {
-  
-<<<<<<< HEAD
   // interpolate from the maps
   
   Utilities::Interpolator<valarray<double> > interp(xx,map.nx,map.boxlMpc,map.ny
-                                                    ,map.ny*map.boxlMpc/map.nx,map.center);
-=======
-  /*
-   long index = Utilities::IndexFromPosition(xx,map.nx,map.boxlMpc/map.h,map.center);
-   
-   if(index > -1){
-   alpha[0] = map.alpha1[index];
-   alpha[1] = map.alpha2[index];
-   gamma[0] = map.gamma1[index];
-   gamma[1] = map.gamma2[index];
-   gamma[2] = 0.0;
-   *kappa = map.convergence[index];
-   }
-   else{
-   alpha[0] = alpha[1] = 0.0;
-   gamma[0] = gamma[1] = gamma[2] = 0.0;
-   *kappa = 0.0;
-   }
-   */
-  
-  // interpolate from the maps
-  
-  Utilities::Interpolator<valarray<double> > interp(xx,map.nx,map.boxlMpc,map.ny
-                                                    ,map.ny*map.boxlMpc/map.nx,map.center.x);
->>>>>>> 32a2274a
-
-  assert(map.nx == map.ny);
-  
-  //size_t N = map.nx * map.ny;
-<<<<<<< HEAD
-=======
-  
-  map.convergence.size();
-  
->>>>>>> 32a2274a
-  /*assert(map.alpha1.size() == N);
-  assert(map.alpha2.size() == N);
-  assert(map.gamma1.size() == N);
-  assert(map.gamma2.size() == N);
-<<<<<<< HEAD
-  assert(map.surface_density.size() == N);
-  assert(map.phi.size() == N);
-*/
+          ,map.ny*map.boxlMpc/map.nx,map.center.x);
+
+    assert(map.nx == map.ny);
+  
   alpha[0] = interp.interpolate(map.alpha1_bar);
   alpha[1] = interp.interpolate(map.alpha2_bar);
   gamma[0] = interp.interpolate(map.gamma1_bar);
   gamma[1] = interp.interpolate(map.gamma2_bar);
   gamma[2] = 0.0;
+
   *kappa = interp.interpolate(map.surface_density);
   *phi = interp.interpolate(map.phi_bar);
-=======
-  assert(map.convergence.size() == N);
-  assert(map.phi.size() == N);
-*/
-  alpha[0] = interp.interpolate(map.alpha1);
-  alpha[1] = interp.interpolate(map.alpha2);
-  gamma[0] = interp.interpolate(map.gamma1);
-  gamma[1] = interp.interpolate(map.gamma2);
-  gamma[2] = 0.0;
-  *kappa = interp.interpolate(map.convergence);
-  *phi = interp.interpolate(map.phi);
->>>>>>> 32a2274a
   
   //assert(alpha[0] == alpha[0] && alpha[1] == alpha[1]);
 
   return;
 }
-
-<<<<<<< HEAD
-=======
-/**
- * compute the signal of \lambda_r and \lambda_t
- */
-void LensHaloMassMap::estSignLambdas(){
-  map.Signlambdar.resize(map.nx*map.ny);
-  map.Signlambdat.resize(map.nx*map.ny);
-  double gamma,lambdar,lambdat;
-  int i, j;
-  for(i=0;i<map.nx;i++)
-    for(j=0;j<map.ny;j++){
-      gamma = sqrt(pow(map.gamma1[i+map.ny*j],2) +
-                   pow(map.gamma2[i+map.ny*j],2));
-      lambdat=1-map.convergence[i+map.ny*j]-gamma;
-      lambdar=1-map.convergence[i+map.ny*j]+gamma;
-      
-      if(lambdar>=0) map.Signlambdar[i+map.ny*j]=1;
-      else map.Signlambdar[i+map.ny*j]=-1;
-      
-      if(lambdat>=0) map.Signlambdat[i+map.ny*j]=1;
-      else map.Signlambdat[i+map.ny*j]=-1;
-    }
-}
->>>>>>> 32a2274a
-
-/**
- * measure the effective and the median Einstein radii of the connected critical
- * points present at the halo center
- *
-void LensHaloMassMap::EinsteinRadii(double &RE1, double &RE2, double &xxc, double &yyc){
-  double signV;
-  //  std:: vector<double> xci1,yci1;
-  std:: vector<double> xci2,yci2;
-  // open file readable by ds9
-  std::ostringstream fcrit;
-  if(flag_background_field==1) fcrit << MOKA_input_file << "_only_noise_Criticals.reg";
-  else{
-    if(flag_MOKA_analyze == 0) fcrit << MOKA_input_file << "_noisy_Criticals.reg";
-    else fcrit << MOKA_input_file << "_no_noise_Criticals.reg";
-  }
-  std:: ofstream filoutcrit;
-  std:: string filenamecrit = fcrit.str();
-  filoutcrit.open(filenamecrit.c_str());
-  // define the critical points in the map
-  int i, j;
-  for(i=1;i<map.nx-1;i++)
-    for(j=1;j<map.ny-1;j++){
-<<<<<<< HEAD
-      //signV=map.Signlambdar[i-1+map.ny*j]+map.Signlambdar[i+map.ny*(j-1)]+
-      //map.Signlambdar[i+1+map.ny*j]+map.Signlambdar[i+map.ny*(j+1)];
-=======
-      signV=map.Signlambdar[i-1+map.ny*j]+map.Signlambdar[i+map.ny*(j-1)]+
-      map.Signlambdar[i+1+map.ny*j]+map.Signlambdar[i+map.ny*(j+1)];
->>>>>>> 32a2274a
-      if(fabs(signV)<4.){
-        // xci1.push_back(map.x[i]);
-        // yci1.push_back(map.x[j]);
-        filoutcrit << "circle(" << i << "," << j << ",0.5)" << std:: endl;
-      }
-<<<<<<< HEAD
-      //signV=map.Signlambdat[i-1+map.ny*j]+map.Signlambdat[i+map.ny*(j-1)]+
-      //map.Signlambdat[i+1+map.ny*j]+map.Signlambdat[i+map.ny*(j+1)];
-=======
-      signV=map.Signlambdat[i-1+map.ny*j]+map.Signlambdat[i+map.ny*(j-1)]+
-      map.Signlambdat[i+1+map.ny*j]+map.Signlambdat[i+map.ny*(j+1)];
->>>>>>> 32a2274a
-      if(fabs(signV)<4.){
-        xci2.push_back(map.x[i]);
-        yci2.push_back(map.x[j]);
-        filoutcrit << "circle(" << i << "," << j << ",0.5)" << std:: endl;
-      }
-    }
-  filoutcrit.close();
-  double pixDinL = map.boxlMpc/double(map.nx);
-<<<<<<< HEAD
-  //* measure the Einstein radius *
-=======
-  /* measure the Einstein radius */
->>>>>>> 32a2274a
-  std:: vector<double> xci,yci;
-  //for(int ii=0;ii<xci1.size();ii++){
-  //  xci.push_back(xci1[ii]);
-  //  yci.push_back(yci1[ii]);
-  //}
-  for(int ii=0;ii<xci2.size();ii++){
-    xci.push_back(xci2[ii]);
-    yci.push_back(yci2[ii]);
-  }
-  // xci1.clear();
-  // yci1.clear();
-  xci2.clear();
-  yci2.clear();
-  int nc = xci.size();
-  std:: vector<int> groupid(nc);
-  int nearest0groupid = fof(pixDinL,xci,yci,groupid);
-  if(nearest0groupid>0){
-    std:: vector<double> xcpoints,ycpoints;
-    double xercm=0;
-    double yercm=0;
-    for(int ii=0;ii<nc;ii++){
-      if(groupid[ii] == nearest0groupid){
-        xcpoints.push_back(xci[ii]);
-        ycpoints.push_back(yci[ii]);
-        xercm+=xci[ii];
-        yercm+=yci[ii];
-      }
-    }
-    nc = xcpoints.size();
-    xercm=xercm/double(nc);
-    yercm=yercm/double(nc);
-    double distcentre=sqrt((xercm-xxc)*(xercm-xxc)+(yercm-yyc)*(yercm-yyc))*map.inarcsec;
-    std:: vector<double>::iterator maxit, minit;
-    // find the min and max elements in the vector
-    maxit = max_element(xcpoints.begin(), xcpoints.end());
-    minit = min_element(xcpoints.begin(), xcpoints.end());
-    double xmincpoints,xmaxcpoints;
-    xmaxcpoints = *maxit;
-    xmincpoints = *minit;
-    int imin = Utilities::locate(map.x,xmincpoints);
-    imin = ((imin > 0) ? imin:0);
-    imin = ((imin < map.nx-1) ? imin:map.nx-1);
-    // imin=GSL_MIN( GSL_MAX( imin, 0 ), map.nx-1 );
-    int imax = Utilities::locate(map.x,xmaxcpoints);
-    imax = ((imax > 0) ? imax:0);
-    imax = ((imax < map.nx-1) ? imax:map.nx-1);
-    // imax=GSL_MIN( GSL_MAX( imax, 0 ), map.nx-1 );
-    std:: vector<double> ysup,yinf,xsup,xinf;
-    for(int ii=imin;ii<=imax;ii++){
-      std:: vector<double>ybut;
-      int condition=0;
-      for(int ji=0;ji<nc;ji++){
-        if(fabs(xcpoints[ji]-map.x[ii])<pixDinL/2){
-          if(condition==0){
-            xsup.push_back(xcpoints[ji]);
-            xinf.push_back(xcpoints[ji]);
-            condition=1;
-          }
-          ybut.push_back(ycpoints[ji]);
-        }
-      }
-      if(ybut.size()>0){
-        std:: vector<double>::iterator ymax, ymin;
-        // Find the min and max elements in the vector
-        ymax = max_element(ybut.begin(), ybut.end());
-        ymin = min_element(ybut.begin(), ybut.end());
-        double ymincpoints,ymaxcpoints;
-        ymaxcpoints = *ymax;
-        ymincpoints = *ymin;
-        ysup.push_back(ymaxcpoints);
-        yinf.push_back(ymincpoints);
-      }
-      if(ybut.size()==1){
-        double ymincpoints,ymaxcpoints;
-        ymaxcpoints = ybut[0];
-        ymincpoints = ybut[0];
-        ysup.push_back(ymaxcpoints);
-        yinf.push_back(ymincpoints);
-      }
-    }
-    nc = yinf.size();
-    int npixIN=0;
-    std:: vector<double> RE;
-    for(int ii=0;ii<nc;ii++){
-      RE.push_back(sqrt(pow(xinf[ii]-xercm,2.) + pow(yinf[ii]-yercm,2)));
-      std:: vector<double> ycounts;
-      for(int ji=0;ji<map.nx;ji++){
-        if(map.x[ji]>=yinf[ii] && map.x[ji]<=ysup[ii]){
-          ycounts.push_back(map.x[ji]);
-        }
-      }
-      int ncounts = ycounts.size();
-      npixIN=npixIN+ncounts;
-    }
-    for(int ii=nc-1;ii>=0;ii--){
-      RE.push_back(sqrt(pow(xsup[ii]-xercm,2) + pow(ysup[ii]-yercm,2)));
-    }
-    RE1=map.inarcsec*sqrt(pixDinL*pixDinL*npixIN/M_PI);
-    RE2=map.inarcsec*Utilities::median(RE);
-    // if is not in the centre
-    std:: cout << "distance " <<  distcentre << std:: endl;
-    if(distcentre>1.5*RE2){
-      RE1=-RE1;
-      RE2=-RE2;
-    }
-    if(RE2!=RE2) RE2=0.;
-  }
-  else{
-    RE1=0.;
-    RE2=0.;
-  }
-}*/
-
-/**
- * saves MAP properties, computing the radial profile
- * of the convergence and shear
- */
-void LensHaloMassMap::saveImage(bool saveprofiles){
-  std::stringstream f;
-  std::string filename;
-  if(flag_background_field==1) f << MOKA_input_file << "_only_noise.fits";
-  else{
-    if(flag_MOKA_analyze == 0) f << MOKA_input_file << "_noisy.fits";
-    else f << MOKA_input_file << "_no_noise.fits";
-  }
-  filename = f.str();
-  
-  writeImage(filename);
-  
-  /*if(saveprofiles == true){
-    std:: cout << " saving profile " << std:: endl;
-    double RE3,xxc,yyc;
-    saveProfiles(RE3,xxc,yyc);
-    estSignLambdas();
-    double RE1,RE2;
-    EinsteinRadii(RE1,RE2,xxc,yyc);
-    std::ostringstream fEinr;
-    if(flag_background_field==1) fEinr << MOKA_input_file << "_only_noise_Einstein.radii.dat";
-    else{
-      if(flag_MOKA_analyze == 0) fEinr << MOKA_input_file << "_noisy_Einstein.radii.dat";
-      else fEinr << MOKA_input_file << "_no_noise_Einstein.radii.dat";
-    }
-    std:: ofstream filoutEinr;
-    std:: string filenameEinr = fEinr.str();
-    filoutEinr.open(filenameEinr.c_str());
-    filoutEinr << "# effective        median      from_profles" << std:: endl;
-    filoutEinr << RE1 << "   " << RE2 << "    " << RE3 << std:: endl;
-    filoutEinr.close();
-  }*/
-}
