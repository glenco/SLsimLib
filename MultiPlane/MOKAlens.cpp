--- conflicted
+++ resolved
@@ -60,11 +60,7 @@
 }
 
 /**
-<<<<<<< HEAD
  * \brief loads a mass map from a given filename
-=======
- * \brief loads a pixelized map from a given filename
->>>>>>> 00e683b0
  */
 
 LensHaloMassMap::LensHaloMassMap(const std::string& filename, PixelMapType my_maptype,int pixel_map_zeropad,bool my_zeromean, const COSMOLOGY& lenscosmo)
@@ -78,12 +74,37 @@
   setZlens(map->zlens);
 }
 
-<<<<<<< HEAD
 /** \brief Create a LensHalo from a PixelMap representing the mass.
  
  This is especially useful for representing the visible stars from an image in
  the lens model.
  */
+/// constructor for making lens halo directly from a mass map
+LensHaloMassMap::LensHaloMassMap(
+                                 const PixelMap &MassMap   /// mass map in solar mass units
+                                 ,double massconvertion    /// convertion factor from pixel units to solar masses
+                                 ,double redshift          /// redshift of lens
+                                 ,int pixel_map_zeropad    /// factor by which to zero pad in FFTs, ex. 4
+                                 ,bool my_zeromean         /// if true, subtracts average density
+                                 ,const COSMOLOGY& lenscosmo  /// cosmology
+)
+:LensHalo()
+, flag_MOKA_analyze(0), flag_background_field(0),maptype(pix_map),cosmo(lenscosmo),zerosize(pixel_map_zeropad),zeromean(my_zeromean)
+{
+  rscale = 1.0;
+  Dist = lenscosmo.angDist(zlens);
+
+  convertMap(MassMap,massconvertion,redshift);
+  
+  LensHalo::setTheta(MassMap.getCenter()[0],MassMap.getCenter()[1]);
+  
+  setZlens(zlens);
+
+  // set redshift to value from map
+  setZlens(map->zlens);
+  
+}
+
 LensHaloMassMap::LensHaloMassMap(
                                  PixelMap &my_map        /// map of mass
                                  ,double massconvertion  /// factor that converts the units of my_map to solar masses
@@ -150,8 +171,6 @@
   
   setZlens(zlens);
 }
-=======
->>>>>>> 00e683b0
 
 /**
  * \brief allocates and reads the MOKA map in
@@ -171,8 +190,6 @@
   if(zlens == -1)
     setZlens(map->zlens);
 }
-
-
 
 LensHaloMassMap::~LensHaloMassMap()
 {
@@ -271,6 +288,82 @@
   // TODO: Need to check this
   //map->alpha1 *= fac*pixLMpc;
   //map->alpha2 *= fac*pixLMpc;
+  
+}
+
+/**
+ * \brief reads in the fits file for the MOKA or mass map and saves it in the structure map
+ */
+void LensHaloMassMap::convertMap(
+                                 const PixelMap &inputmap  // mass map
+                                 ,double massconvertion    // convertion factor from pixel units to solar masses
+                                 ,double z
+                                 ){
+  
+  // must be a square map
+  assert(inputmap.getNx() == inputmap.getNy());
+  
+  map = new MOKAmap();
+  
+  if(std::numeric_limits<float>::has_infinity)
+    Rmax = std::numeric_limits<float>::infinity();
+  else
+    Rmax = std::numeric_limits<float>::max();
+  
+  map->nx = map->ny = inputmap.getNx();
+  map->center[0] = map->center[1] = 0.0;
+  
+  std::size_t size = map->nx*map->ny;
+  
+  map->convergence.resize(size);
+  map->alpha1.resize(size);
+  map->alpha2.resize(size);
+  map->gamma1.resize(size);
+  map->gamma2.resize(size);
+  map->gamma3.resize(size);
+  map->phi.resize(size);
+  
+  map->zlens = z;
+  
+  assert(map->nx !=0);
+  // keep it like it is, even if is a rectangle
+  
+  map->Dlens = cosmo.angDist(0.,map->zlens);  // physical
+  map->boxlrad = inputmap.getRangeX();
+  map->boxlarcsec = inputmap.getRangeX()/arcsecTOradians;
+  map->boxlMpc = inputmap.getRangeX()/map->Dlens;
+  
+  double pixelarea = inputmap.getResolution()*map->Dlens;
+  pixelarea *= pixelarea;
+  
+  for(size_t i=0;i<size;++i){
+    map->convergence[i] = massconvertion*inputmap(i)/pixelarea;
+  }
+  
+  if(zeromean){
+    double avkappa = 0;
+    
+    for(size_t i=0;i<size;i++){
+      avkappa += map->convergence[i];
+    }
+    avkappa /= size;
+    
+    for(size_t i=0;i<size;i++){
+      map->convergence[i] -= avkappa;
+    }
+  }
+  
+  // kappa is not divided by the critical surface density
+  // they don't need to be preprocessed by fact
+  // create alpha and gamma arrays by FFT
+  // valid only to force the map to be square map->nx = map->ny = npixels;
+#ifdef ENABLE_FFTW
+  std:: cout << "  preProcessing Map " << std:: endl;
+  PreProcessFFTWMap();
+#else
+  std::cout << "Please enable the preprocessor flag ENABLE_FFTW !" << std::endl;
+  exit(1);
+#endif
   
 }
 
