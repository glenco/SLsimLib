/*
 * MOKAlens.cpp
 *
 *  Created on: Jun 8, 2012
 *      Author: mpetkova
 */

#ifdef WITH_MOKA

#include <MOKAlens.h>
#include <string>
#include <sstream>
#include <fstream>
#include <utilities.h>

using namespace std;

/**
 * \brief allocates and reads the MOKA map in
 */
MOKALens::MOKALens(std::string paramfile) : Lens(){

	map = new MOKAmap;
	LH = new LensHalo;

	readParamfile(paramfile);

	getDims(MOKA_input_file,&(map->nx),&(map->ny));

	map->convergence.resize(map->nx*map->ny);
	map->alpha1.resize(map->nx*map->ny);
	map->alpha2.resize(map->nx*map->ny);
	map->gamma1.resize(map->nx*map->ny);
	map->gamma2.resize(map->nx*map->ny);
	map->gamma3.resize(map->nx*map->ny);

	readImage(MOKA_input_file
			,&map->convergence
			,&map->alpha1
			,&map->alpha2
			,&map->gamma1
			,&map->gamma2
			,LH);

	initMap();
}

/*
 * \ingroup Constructor
 * \brief allocates and reads the MOKA map in
 */
MOKALens::MOKALens(std::string paramfile,LensHalo *halo) : Lens(){
	map = new MOKAmap;
	LH = halo;

	readParamfile(paramfile);

	map->nx = map->ny = LH->npix;

	map->convergence.resize(map->nx*map->ny);
	map->alpha1.resize(map->nx*map->ny);
	map->alpha2.resize(map->nx*map->ny);
	map->gamma1.resize(map->nx*map->ny);
	map->gamma2.resize(map->nx*map->ny);
	map->gamma3.resize(map->nx*map->ny);

	initMap();
}

MOKALens::~MOKALens(){
	map->convergence.resize(0);
	map->alpha1.resize(0);
	map->alpha2.resize(0);
	map->gamma1.resize(0);
	map->gamma2.resize(0);
	map->gamma3.resize(0);
	delete map;
	delete LH;
}

void MOKALens::initMap(){
	map->boxl = LH->boxlarcsec;
	map->zlens = LH->zl;
	map->zsource = LH->zs;
	map->omegam = LH->omegam;
	map->omegal = LH->omegal;
	map->DL =LH->DL;
	map->center[0] = map->center[1] = 0.0;

	map->boxlMpc = LH->boxlMpc;
	map->h = LH->h;

	map->boxlMpc /= map->h;

	/// to radians
	map->boxl *= pi/180/3600.;

	double xmin = -map->boxlMpc*0.5*map->h;
	double xmax =  map->boxlMpc*0.5*map->h;
	fill_linear (map->x,map->nx,xmin,xmax); // physical
	map->inarcsec  = 10800./M_PI/LH->DL*60.;
}

/** \brief sets the cosmology and the lens and the source according to the MOKA map parameters
 */
void MOKALens::setInternalParams(CosmoHndl cosmo, SourceHndl source){
	cosmo->setOmega_matter(map->omegam,true);
	cosmo->sethubble(map->h);
	setZlens(map->zlens);
	source->zsource = map->zsource;

	double Ds = cosmo->angDist(0,map->zsource);
	double Dl = cosmo->angDist(0,map->zlens);
	double Dls = cosmo->angDist(map->zlens,map->zsource);
	double fac = Ds/Dls/Dl;

	/// converts to the code units
	int i, j;
	for(i=0;i<map->nx;i++)
		for(j=0;j<map->ny;j++){
			int index = i+map->ny*j;
			map->convergence[index] *= fac;
			map->gamma1[index] *= fac;
			map->gamma2[index] *= fac;
		}
}


/** \ingroup ImageFinding
 * \brief Reads in a parameter file and sets up a MOKA lens map.
 *
 * Sets many parameters within the MOKA lens model
 */

void MOKALens::readParamfile(std::string filename){
  const int MAXPARAM = 50;
  string label[MAXPARAM], rlabel, rvalue;
  void *addr[MAXPARAM];
  int id[MAXPARAM];
  std::stringstream ss;
  int i, n;
  int myint;
  double mydouble;
  string mystring;
  string escape = "#";
  char dummy[300];
  int flag;

  n = 0;

  // id[] = 0 double, 1 int, 2 string

  addr[n] = &zlens;
  id[n] = 0;
  label[n++] = "z_lens";

  addr[n] = &MOKA_input_file;
  id[n] = 2;
  label[n++] = "MOKA_input_file";

  addr[n] = &flag_MOKA_analyze;
  id[n] = 1;
  label[n++] = "MOKA_analyze";

  std::ifstream file_in(filename.c_str());
  if(!file_in){
    cout << "Can't open file " << filename << endl;
    exit(1);
  }

  // output file
  while(!file_in.eof()){
	  file_in >> rlabel >> rvalue;
	  file_in.getline(dummy,100);

	  if(rlabel[0] == escape[0])
		  continue;

	  flag = 0;

	  for(i = 0; i < n; i++){
		  if(rlabel == label[i]){

			  flag = 1;
			  ss << rvalue;

			  switch(id[i]){
			  case 0:
				  ss >> mydouble;
				  *((double *)addr[i]) = mydouble;
				  break;
			  case 1:
				  ss >> myint;
				  *((int *)addr[i]) = myint;
				  break;
			  case 2:
				  ss >> mystring;
				  *((string *)addr[i]) = mystring;
				  break;
			  }

			  ss.clear();
			  ss.str(std::string());

			  id[i] = -1;
		  }
	  }
  }

  for(i = 0; i < n; i++){
	  if(id[i] > 0 && addr[i] != &flag_MOKA_analyze){
		  ERROR_MESSAGE();
		  cout << "parameter " << label[i] << " needs to be set!" << endl;
		  exit(0);
	  }

	  if(id[i] >= 0 && addr[i] == &flag_MOKA_analyze){
		  flag_MOKA_analyze = 1;
	  }

  }


  file_in.close();

  set = true;

}


double MOKALens::getZlens(){
	return zlens;
}

void MOKALens::setZlens(double z){
	zlens = z;
}

/**
 * saves the image, by rading off the calues from the image tree
 * and then saving to a fits file and computing the radial profile
 * of the convergence
 */
void MOKALens::saveImage(GridHndl grid,bool saveprofiles){
	std::stringstream f;
	std::string filename;

	f << MOKA_input_file << "_noisy.fits";
	filename = f.str();

	MoveToTopList(grid->i_tree->pointlist);

	do{
		long index = IndexFromPosition(grid->i_tree->pointlist->current->x,map->nx,map->boxl,map->center);
		if(index > -1){
			map->convergence[index] = grid->i_tree->pointlist->current->kappa;
			map->gamma1[index] = grid->i_tree->pointlist->current->gamma[0];
			map->gamma2[index] = grid->i_tree->pointlist->current->gamma[1];
			map->gamma3[index] = grid->i_tree->pointlist->current->gamma[2];
		}
	}while(MoveDownList(grid->i_tree->pointlist)==true);

	map->boxl *= 180/pi*3600;

	writeImage(filename
			,map->convergence
			,map->gamma1
			,map->gamma2
			,map->gamma3
			,map->nx
			,map->ny
		    ,LH);

	if(saveprofiles == true){

	  std:: cout << " saving profile " << std:: endl;
                    double RE3;
	            saveProfiles(RE3);
		    estSignLambdas(); 
		    double RE1,RE2;
		    EinsteinRadii(RE1,RE2);
		    std::ostringstream fEinr;
		    fEinr << MOKA_input_file << "_noisy_Einstein.radii.dat";
		    std:: ofstream filoutEinr;
		    std:: string filenameEinr = fEinr.str();
		    filoutEinr.open(filenameEinr.c_str());
		    filoutEinr << "# effective        median      from_profles" << std:: endl;
		    filoutEinr << RE1 << "   " << RE2 << "    " << RE3 << std:: endl;
		    filoutEinr.close();
	}
}

<<<<<<< HEAD
/**
 * computing and saving the radial profile of the convergence
=======
/*
 * computing and saving the radial profile of the convergence, reduced tangential and parallel shear and of the shear
>>>>>>> b1657124
 */
void MOKALens::saveProfiles(double &RE3){
	/* measuring the differential and cumulative profile*/
	double xmin = -map->boxlMpc*0.5*map->h;
	double xmax =  map->boxlMpc*0.5*map->h;
	double drpix = map->boxlMpc/map->nx*map->h;

	std::valarray<float> pxdist(map->nx*map->ny);
	std::valarray<float> red_sgE(map->nx*map->ny),red_sgB(map->nx*map->ny),sgm(map->nx*map->ny); 
	int i, j;
	for(i=0; i<map->nx; i++ ) for(j=0; j<map->ny; j++ ){
		pxdist[i+map->ny*j]= sqrt(pow((xmin+(drpix*0.5)+i*drpix),2) +
				pow((xmin+(drpix*0.5)+j*drpix),2));
		// reduced shear E a B
		double dx=map->x[i];
		double dy=map->x[j];
		double p=atan2( dy, dx ); // check gamma 1 and gamma 2 definition
		red_sgE[i+map->ny*j] = (-map->gamma1[i+map->ny*j]*cos(2*p)-map->gamma2[i+map->ny*j]*sin(2*p))/(1.-map->convergence[i+map->ny*j]);
		red_sgB[i+map->ny*j] = (map->gamma1[i+map->ny*j]*sin(2*p)-map->gamma2[i+map->ny*j]*cos(2*p))/(1.-map->convergence[i+map->ny*j]);
		sgm[i+map->ny*j] = sqrt(pow(map->gamma1[i+map->ny*j],2) + pow(map->gamma2[i+map->ny*j],2));
	}

	double dr0 = 8.*(0.5*map->boxlMpc*map->h)/(map->nx/2.);
	int nbin = int(xmax/dr0);                           

	//                                                                                           
	std:: cout << "   " << std:: endl;                                                           
	std:: cout << " nbins = " << nbin << "  dr0 = " << dr0 << std:: endl;                        
	std:: cout << " ______________________________________________________ " << std:: endl;      
	std:: cout << " computing profiles assuming spherical symmetry";                                
	// - - - - - - - - - - - - - - - - -                                                         
	double *kprofr = estprof(map->convergence,map->nx,map->ny,pxdist,dr0,xmax);                                          
	double *sigmakprof = estsigmaprof(map->convergence,map->nx,map->ny,pxdist,dr0,xmax,kprofr);                          
	double *ckprofr = estcprof(map->convergence,map->nx,map->ny,pxdist,dr0,xmax);                                          
	double *sigmackprof = estsigmacprof(map->convergence,map->nx,map->ny,pxdist,dr0,xmax,kprofr);                          
	double *gamma1profr = estprof(red_sgE,map->nx,map->ny,pxdist,dr0,xmax); // reduced shear
	double *sigmagamma1prof = estsigmaprof(red_sgE,map->nx,map->ny,pxdist,dr0,xmax,gamma1profr);              
	double *gamma0profr = estprof(red_sgB,map->nx,map->ny,pxdist,dr0,xmax);  
	double *sigmagamma0prof = estsigmaprof(red_sgB,map->nx,map->ny,pxdist,dr0,xmax,gamma0profr);              
	double *gamma2profr = estprof(sgm,map->nx,map->ny,pxdist,dr0,xmax);  
	double *sigmagamma2prof = estsigmaprof(sgm,map->nx,map->ny,pxdist,dr0,xmax,gamma2profr);              
	std::ostringstream fprof;
	fprof << MOKA_input_file << "_noisy_MAP_radial_prof.dat";
	std:: ofstream filoutprof;
	std:: string filenameprof = fprof.str();
	filoutprof.open(filenameprof.c_str());
	filoutprof <<"# r      kappa     sig_k     ckappa     sig_ck    redgE   sig_redgE   redgB   sig_redgE   g   sig_g   theta   Anulus_area" << std:: endl;
	int l;
	std:: vector<double> lrOFr(nbin),lprofFORre(nbin);
	for(l=0;l<nbin;l++){
	  double Aanulus = M_PI*((dr0*l+dr0)*(dr0*l+dr0)-(dr0*l)*(dr0*l)); 
	  filoutprof << dr0*l + dr0/2. << "  " 
		     << kprofr[l] << "  " << sigmakprof[l] << "  " 
		     << ckprofr[l] << "  " << sigmackprof[l] << "   " 
		     << gamma1profr[l] << "  " << sigmagamma1prof[l] << "  " 
		     << gamma0profr[l] << "  " << sigmagamma0prof[l] << "  " 
	    	     << gamma2profr[l] << "  " << sigmagamma2prof[l] << "   "
		     << (dr0*l + dr0/2.)*map->inarcsec << "   "  << Aanulus*map->inarcsec*map->inarcsec << "   " <<  
	    std:: endl;
	  lprofFORre[l] = log10(kprofr[l] + gamma2profr[l]);
	  lrOFr[l] = log10(dr0*l + dr0/2.);
	}
	filoutprof.close();
	RE3 = InterpolateYvec(lprofFORre,lrOFr,0.);  
	RE3 = pow(10.,RE3)*map->inarcsec;
}

/** \ingroup DeflectionL2
   *
   * \brief Routine for obtaining the deflection and other lensing quantities for
   * a MOKA map (MOKALens), for just one ray!!
   *
*/
void MOKALens::rayshooterInternal(double *xx, double *alpha, double *gamma, double *kappa, bool kappa_off){

	long index = IndexFromPosition(xx,map->nx,map->boxlMpc,map->center);

	if(index > -1){
		alpha[0] = map->alpha1[index];
		alpha[1] = map->alpha2[index];
		gamma[0] = map->gamma1[index];
		gamma[1] = map->gamma2[index];
		gamma[2] = 0.0;
		*kappa = map->convergence[index];
	}
	else{
		alpha[0] = alpha[1] = 0.0;
		gamma[0] = gamma[1] = gamma[2] = 0.0;
		*kappa = 0.0;
	}


	return;
}

/*
 * compute the signal of \lambda_r and \lambda_t
 */
void MOKALens::estSignLambdas(){
  map->Signlambdar.resize(map->nx*map->ny);
  map->Signlambdat.resize(map->nx*map->ny);
  double gamma,lambdar,lambdat;
  int i, j;
  for(i=0;i<map->nx;i++)
    for(j=0;j<map->ny;j++){
      gamma = sqrt(pow(map->gamma1[i+map->ny*j],2) + 
			  pow(map->gamma2[i+map->ny*j],2));
      lambdat=1-map->convergence[i+map->ny*j]-gamma;
      lambdar=1-map->convergence[i+map->ny*j]+gamma;
      
      if(lambdar>=0) map->Signlambdar[i+map->ny*j]=1;
      else map->Signlambdar[i+map->ny*j]=-1;
      
      if(lambdat>=0) map->Signlambdat[i+map->ny*j]=1;
      else map->Signlambdat[i+map->ny*j]=-1;     
    }
}

/*
 * measure the effective and the median Einstein radii of the connected critical 
 * points present at the halo center
 */
void MOKALens::EinsteinRadii(double &RE1, double &RE2){
  double signV;
  //  std:: vector<double> xci1,yci1;
  std:: vector<double> xci2,yci2;
  // open file readable by ds9
  std::ostringstream fcrit;
  fcrit << MOKA_input_file << "_noisy_Criticals.reg";
  std:: ofstream filoutcrit;
  std:: string filenamecrit = fcrit.str();
  filoutcrit.open(filenamecrit.c_str());
  // define the critical points in the map
  int i, j;
  for(i=1;i<map->nx-1;i++)
    for(j=1;j<map->ny-1;j++){
      signV=map->Signlambdar[i-1+map->ny*j]+map->Signlambdar[i+map->ny*(j-1)]+
	map->Signlambdar[i+1+map->ny*j]+map->Signlambdar[i+map->ny*(j+1)];      
      if(fabs(signV)<4.){
	// xci1.push_back(map->x[i]);
	// yci1.push_back(map->x[j]);
	filoutcrit << "circle(" << i << "," << j << ",0.5)" << std:: endl;
      }
      signV=map->Signlambdat[i-1+map->ny*j]+map->Signlambdat[i+map->ny*(j-1)]+
	map->Signlambdat[i+1+map->ny*j]+map->Signlambdat[i+map->ny*(j+1)];      
      if(fabs(signV)<4.){
	xci2.push_back(map->x[i]);
	yci2.push_back(map->x[j]);
	filoutcrit << "circle(" << i << "," << j << ",0.5)" << std:: endl;
      }
    }
  filoutcrit.close();
  double pixDinL = map->boxlMpc*map->h/double(map->nx);
  /* measure the Einstein radius */
  std:: vector<double> xci,yci;	
  //for(int ii=0;ii<xci1.size();ii++){
  //  xci.push_back(xci1[ii]);
  //  yci.push_back(yci1[ii]);
  //}
  for(int ii=0;ii<xci2.size();ii++){
    xci.push_back(xci2[ii]);
    yci.push_back(yci2[ii]);
  }
  // xci1.clear();
  // yci1.clear();
  xci2.clear();
  yci2.clear();
  int nc = xci.size();
  std:: vector<int> groupid(nc);
  int largestgroupid = fof(pixDinL,xci,yci,groupid);
  std:: vector<double> xcpoints,ycpoints;
  double xercm,yercm;
  for(int ii=0;ii<nc;ii++){
    if(groupid[ii] == largestgroupid){
      xcpoints.push_back(xci[ii]);
      ycpoints.push_back(yci[ii]);
      xercm+=xci[ii];
      yercm+=yci[ii];
    }
  }
  nc = xcpoints.size();
  xercm=xercm/double(nc);
  yercm=yercm/double(nc);
  if(nc>0){
    std:: vector<double>::iterator maxit, minit; 
    // find the min and max elements in the vector
    maxit = max_element(xcpoints.begin(), xcpoints.end());
    minit = min_element(xcpoints.begin(), xcpoints.end());
    double xmincpoints,xmaxcpoints;
    xmaxcpoints = *maxit;
    xmincpoints = *minit;
    int imin = locate(map->x,xmincpoints);
    int imax = locate(map->x,xmaxcpoints);
    std:: vector<double> ysup,yinf,xsup,xinf;
    for(int ii=imin;ii<=imax;ii++){
      std:: vector<double>ybut;
      int condition=0;
      for(int ji=0;ji<nc;ji++){
	if(fabs(xcpoints[ji]-map->x[ii])<pixDinL/2){
	  if(condition==0){
	    xsup.push_back(xcpoints[ji]);
	    xinf.push_back(xcpoints[ji]);
	    condition=1;
	  }
	  ybut.push_back(ycpoints[ji]);
	}
      }
      if(ybut.size()>0){
	std:: vector<double>::iterator ymax, ymin; 
	// Find the min and max elements in the vector
	ymax = max_element(ybut.begin(), ybut.end());
	ymin = min_element(ybut.begin(), ybut.end());
	double ymincpoints,ymaxcpoints;
	ymaxcpoints = *ymax;
	ymincpoints = *ymin;  
	ysup.push_back(ymaxcpoints);
	yinf.push_back(ymincpoints);
      }  
      if(ybut.size()==1){
	double ymincpoints,ymaxcpoints;
	ymaxcpoints = ybut[0];
	ymincpoints = ybut[0];
	ysup.push_back(ymaxcpoints);
	yinf.push_back(ymincpoints);
      }  
    }
    nc = yinf.size();
    int npixIN=0;
    std:: vector<double> RE;
    for(int ii=0;ii<nc;ii++){
      RE.push_back(sqrt(pow(xinf[ii]-xercm,2.) + pow(yinf[ii]-yercm,2)));
      std:: vector<double> ycounts;
      for(int ji=0;ji<map->nx;ji++){
	if(map->x[ji]>=yinf[ii] && map->x[ji]<=ysup[ii]){
	  ycounts.push_back(map->x[ji]);
	}
      }
      int ncounts = ycounts.size();
      npixIN=npixIN+ncounts;
    }
    for(int ii=nc-1;ii>=0;ii--){
      RE.push_back(sqrt(pow(xsup[ii]-xercm,2) + pow(ysup[ii]-yercm,2)));
    }
    RE1=map->inarcsec*sqrt(pixDinL*pixDinL*npixIN/M_PI);
    RE2=map->inarcsec*median(RE);
    if(RE2!=RE2) RE2=0.;
  }
  else{
    RE1=0.;
    RE2=0.;
  }
}
/*
 * saves MAP properties, computing the radial profile
 * of the convergence and shear
 */
void MOKALens::saveImage(bool saveprofiles){
        std::stringstream f;
        std::string filename;
  
	f << MOKA_input_file << "_noisy.fits";
	filename = f.str();
	/*
 	MoveToTopList(grid->i_tree->pointlist);

	do{
		long index = IndexFromPosition(grid->i_tree->pointlist->current->x,map->nx,map->boxl,map->center);
		if(index > -1){

			map->convergence[index] = grid->i_tree->pointlist->current->kappa;
			map->gamma1[index] = grid->i_tree->pointlist->current->gamma[0];
			map->gamma2[index] = grid->i_tree->pointlist->current->gamma[1];
			map->gamma3[index] = grid->i_tree->pointlist->current->gamma[2];
		}
	}while(MoveDownList(grid->i_tree->pointlist)==true);
	*/
	map->boxl *= 180/pi*3600;

	writeImage(filename
		   ,map->convergence
		   ,map->gamma1
		   ,map->gamma2
		   ,map->gamma3
		   ,map->nx
		   ,map->ny
		   ,LH);
	
	if(saveprofiles == true){
	  std:: cout << " saving profile " << std:: endl;
                    double RE3;
	            saveProfiles(RE3);
		    estSignLambdas(); 
		    double RE1,RE2;
		    EinsteinRadii(RE1,RE2);
		    std::ostringstream fEinr;
		    fEinr << MOKA_input_file << "_noisy_Einstein.radii.dat";
		    std:: ofstream filoutEinr;
		    std:: string filenameEinr = fEinr.str();
		    filoutEinr.open(filenameEinr.c_str());
		    filoutEinr << "# effective        median      from_profles" << std:: endl;
		    filoutEinr << RE1 << "   " << RE2 << "    " << RE3 << std:: endl;
		    filoutEinr.close();
		    // saveKappaProfile();
		    // saveGammaProfile();
	}
}

#endif<|MERGE_RESOLUTION|>--- conflicted
+++ resolved
@@ -45,7 +45,7 @@
 	initMap();
 }
 
-/*
+/**
  * \ingroup Constructor
  * \brief allocates and reads the MOKA map in
  */
@@ -290,14 +290,10 @@
 	}
 }
 
-<<<<<<< HEAD
+
 /**
- * computing and saving the radial profile of the convergence
-=======
-/*
  * computing and saving the radial profile of the convergence, reduced tangential and parallel shear and of the shear
->>>>>>> b1657124
- */
+ *  */
 void MOKALens::saveProfiles(double &RE3){
 	/* measuring the differential and cumulative profile*/
 	double xmin = -map->boxlMpc*0.5*map->h;
@@ -392,7 +388,7 @@
 	return;
 }
 
-/*
+/**
  * compute the signal of \lambda_r and \lambda_t
  */
 void MOKALens::estSignLambdas(){
@@ -415,7 +411,7 @@
     }
 }
 
-/*
+/**
  * measure the effective and the median Einstein radii of the connected critical 
  * points present at the halo center
  */
@@ -549,7 +545,7 @@
     RE2=0.;
   }
 }
-/*
+/**
  * saves MAP properties, computing the radial profile
  * of the convergence and shear
  */
