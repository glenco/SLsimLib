--- conflicted
+++ resolved
@@ -565,13 +565,8 @@
   }
 }
 
-
-<<<<<<< HEAD
-bool LensMap::evaluate(const double *x,KappaType &sigma,KappaType *gamma,PosType *alpha) {
-=======
 bool LensMap::evaluate(const PosType *x,KappaType &sigma,KappaType *gamma,PosType *alpha) {
->>>>>>> 754d83b3
-  
+
   double fx = (x[0] - lowerleft[0]) / x_resolution();
   double fy = (x[1] - lowerleft[1]) / y_resolution();
   
