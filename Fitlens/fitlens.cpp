--- conflicted
+++ resolved
@@ -353,14 +353,10 @@
   // mod[3] and further : in units of scale^(beta-1) = 1 (i.e. no units) for beta = 1
     
   // Assigning the modes :
-<<<<<<< HEAD
-  for(i=1;i<perturb_Nmodes;++i) perturb_modes[i] = mods[i];
-=======
   for(int j=1;j<perturb_Nmodes;++j) perturb_modes[j] = mods[j];
   cout << "# " ;
   for(int j=1;j<perturb_Nmodes;++j) cout << perturb_modes[j] << " " ;
   cout << endl ;
->>>>>>> 3baca20c
   
   perturb_modes[0] = 0.0;
   perturb_modes[1] *= -1;  // checked
