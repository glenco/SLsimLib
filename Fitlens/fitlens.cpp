#include "slsimlib.h"
#include <nrutil.h>
#include <iomanip>      // std::setprecision

using namespace std;

static double betaT,*modT,**xobT,**dx_subT,sigGT,*modTT,*modoT,**vT,x_centerT[2],**xgT,**dx_subTt;
static int NmodT,NsourcesT,NimagesT,*pairingT,degenT,Nmin;
static double oldsm;//,tang[2],length,yot[2],radsourceT;

/** \ingroup FitLens
 *
 *  \brief Wrapper that allows simple lens to be found with a single
 * lens with a single source and translates result into data structures used in the other code.
 *
 * The lens is centered on [0,0] source position in lens is updated along with all the modes.
 *
 */

void LensHaloFit::FindLensSimple(
                                 int Nimages               /// Number of images to be fit
                                 ,Point *image_positions   /// Array of points with point[i].x set to the image positions
                                 ,double *y                /// output source position
                                 ,double **dx_sub          /// dx_sub[Nimages][2] pre-calculated deflections caused by substructures or external masses at each image
){
  
  ImageInfo* imageinfo = new ImageInfo[Nimages];
  
  for(int i=0;i<Nimages;++i){
    imageinfo[i].centroid[0] = image_positions[i].x[0];
    imageinfo[i].centroid[1] = image_positions[i].x[1];
  }
  
  FindLensSimple(imageinfo,Nimages,y,dx_sub);
  
  std::cout << "perturbation modes (in LensHaloFit::FindLensSimple)" << std::endl;
  for(int i=0;i<perturb_Nmodes;++i) std::cout << perturb_modes[i] << " " ;
  std::cout << std::endl;
  
  delete[] imageinfo;
}



/** \ingroup FitLens
 *
 *  \brief Wrapper that allows simple lens to be found with a single
 * lens with a single source and translates result into data structures used in the other code.
 *
 * The lens is NOT centered on [0,0] and we take into account the shift by removing the position of [0,0] ending on the main lens plane.
 *
 */

void LensHaloFit::FindLensSimple2(
                                 int Nimages               /// Number of images to be fit
                                 ,Point *image_positions   /// Array of points with point[i].x set to the image positions
                                 ,Point *FiducialLineShift /// Point that contains the fiducial line position on the main lens plane
                                 ,double *y                /// output source position
                                 ,double **dx_sub          /// dx_sub[Nimages][2] pre-calculated deflections caused by substructures or external masses at each image
){
  
  ImageInfo* imageinfo = new ImageInfo[Nimages];
  
  for(int i=0;i<Nimages;++i){
    imageinfo[i].centroid[0] = image_positions[i].x[0];
    imageinfo[i].centroid[1] = image_positions[i].x[1];
  }
  
  FindLensSimple2(imageinfo,Nimages,FiducialLineShift,y,dx_sub);
  
  std::cout << "perturbation modes (in LensHaloFit::FindLensSimple)" << std::endl;
  for(int i=0;i<perturb_Nmodes;++i) std::cout << perturb_modes[i] << " " ;
  std::cout << std::endl;
  
  delete[] imageinfo;
}



/** \ingroup FitLens
 *
 *  \brief Same as FindLensSimple but with some tests in it.
 *
 *
 */

bool LensHaloFit::SafeFindLensSimple(
                                 int Nimages                      /// Number of images to be fit
                                 ,Point *image_positions          /// Array of points with point[i].x set to the image positions
                                 ,double *y                       /// output source position
                                 ,double **dx_sub                 /// dx_sub[Nimages][2] pre-calculated deflections caused by substructures or external masses at each image
                                 ,int SafetyNum                   /// integer of the number of time you want to check the modes
                                 ,PosType PixelSizeRad            /// Pixel size in radians used for the maps
                                 ,std::vector<std::vector<PosType>> & PrecisionBackTracedPos  /// Table that will receive the back-traced images uncertainty (in units of PixelSizeRad).
                                 ,std::vector<std::vector<PosType>> & alphaTab                /// Table that will receive the deviation angle in radians
                                 ,bool verbose                    /// verbose mode switch
){
  // Array to store the modes over the different calls of FindLensSimple :
  PosType ModesMin [perturb_Nmodes] ;         // Minimal value for the modes (among all calls)
  PosType ModesMax [perturb_Nmodes] ;         // Maximal value for the modes (among all calls)
  PosType ModesAve [perturb_Nmodes] ;         // Average value for the modes (among all calls)
  const double ToleranceModes = 0.01 ;        // Tolerance on the ratio (Max-Min)/Average for the modes
  // way 1 :
  // const double ToleranceSourcePos = 0.1 ;  // Tolerance on the ratio (y-x)/alpha on the source position reconstruction
  // way 2 :
  const double ToleranceSourcePos = 1. ;      // Tolerance on the difference y-x+alpha , with respect to the pixel size, on the source position reconstruction
  bool ReturnCode = true ;                    // Boolean that returns whether or not the Fit was a success.
  
  
  // Doing the proper initialisation of these quantities :
  
  for(int k=0;k<perturb_Nmodes;++k)
  {
    ModesMin[k] = 1.e200 ;    // So the modes have to be less than that !
    ModesMax[k] = -1.e200 ;   // So the modes have to be more than that !
    ModesAve[k] = 0. ;
  }
  
  
  // We compute the modes SafetyNum times and retain the min, the max, and the sum :
  // ===============================================================================
  
  // We call FindLensSimple many times :
  for(int i=0;i<SafetyNum;i++)
  {
    // Calling FindLensSimple (the one that really computes the modes) :
    ////////////////////////////////////////////////
    FindLensSimple(Nimages,image_positions,y,dx_sub);
    ////////////////////////////////////////////////

    // Test that no 'nan' occurs :
    for(int k=0;k<perturb_Nmodes;++k)
    {
      assert(perturb_modes[k] == perturb_modes[k]) ;
    }
    
    // Filling the check tables :
    for(int k=0;k<perturb_Nmodes;++k)
    {
      if(perturb_modes[k]<ModesMin[k]) ModesMin[k] = perturb_modes[k];
      if(perturb_modes[k]>ModesMax[k]) ModesMax[k] = perturb_modes[k];
      ModesAve[k] += perturb_modes[k]; // Summing the modes
    }
  }
  // Dividing by the number of values to get the average :
  for(int k=0;k<perturb_Nmodes;++k) ModesAve[k] /= perturb_Nmodes ;
  
  // We check that the modes are not > 1e50 (which is clearly wrong) :
  PosType UpperBoundForModes = 1.e50 ;
  for(int k=0;k<perturb_Nmodes;++k)
  {
    if(abs(ModesAve[k])>UpperBoundForModes)
    {
      if(verbose) std::cout << "Mode k = " << k << " : Av = " << abs(ModesAve[k]) << " > " << UpperBoundForModes << std::endl ;
      ReturnCode = false ;
    }
  }
  if(ReturnCode == false)
  {
    ERROR_MESSAGE();
    std::cout << "Error of unstability in SafeFindLensSimple !" << std::endl ;
    // exit(0);
  }
  
  // We compare the min and max values with the average :
  if(ReturnCode == true)
  {
    for(int k=0;k<perturb_Nmodes;++k)
    {
      if(abs(ModesMax[k]-ModesMin[k]) > abs(ToleranceModes*ModesAve[k]))
      {
        if(verbose) std::cout << "Mode k = " << k << " : Max-Min = " << abs(ModesMax[k]-ModesMin[k]) << " < " << "Tol * Av = " << abs(ToleranceModes*ModesAve[k]) << std::endl ;
        ReturnCode = false ;
      }
    }
    if(ReturnCode == false)
    {
      ERROR_MESSAGE();
      std::cout << "Error of unstability in SafeFindLensSimple !" << std::endl ;
      // exit(0);
    }
  }

  // If the modes are crazy then we return the false value here :
  if(ReturnCode == false)
  {
    if(verbose) std::cout << "Not doing the check of the back-traced images because of the unstability in SafeFindLensSimple !" << std::endl ;
    return ReturnCode ;
  }
  
  // Printing values otherwise :
  if(verbose)
  {
    std::cout << "Values of the modes :" << std::endl ;
    std::cout << "Ave : " ;
    for(int k=0;k<perturb_Nmodes;++k) std::cout << std::setprecision(7) << perturb_modes[k] << " " ;
    std::cout << std::endl << "Min : " ;
    for(int k=0;k<perturb_Nmodes;++k) std::cout << std::setprecision(7) << ModesMin[k] << " " ;
    std::cout << std::endl << "Max : " ;
    for(int k=0;k<perturb_Nmodes;++k) std::cout << std::setprecision(7) << ModesMax[k] << " " ;
    std::cout << std::endl ;
    
    std::cout << std::endl << "Estimation made with " << SafetyNum << " calls of FindLensSimple, with a tolerance of " << ToleranceModes*100. << " % on the modes." << std::endl;
    
    // Caption :
    // q[1] : ellipticity of nearest elliptical lens
    // q[2] : position angle of nearest elliptical lens
    // if sigG > 0 :
    // q[3,4] : center of lens, copied to x_center
    
    cout << "Ellipticity : " << qpriv[1] << " , position angle : " << qpriv[2] << std::endl ;
    if (sigGT > 0) cout << "Center of the lens : " << qpriv[3] << " , " << qpriv[4] << std::endl ;
  }
  

  // Testing that the image positions are consistent when traced back to the source plane :
  // ======================================================================================
  
  if(verbose) std::cout << std::endl << "Evaluated position of the source from each image :" << std::endl ;
  
  // alpha that we are going to use after to get the source position form the back-traced image position :
  PosType * alphaTMP = new PosType [2];
  alphaTMP[0] = 0. ; alphaTMP[1] = 0. ;
  // Quantities not used for the moment :
  double betaTMP = perturb_beta ;
  KappaType * gammaTMP = new KappaType [3];
  KappaType * phiTMP = new KappaType ;
  KappaType kappaTMP;
  gammaTMP[0] = 0. ; gammaTMP[1] = 0. ; gammaTMP[2] = 0. ;
  *phiTMP = 0. ;
  kappaTMP = 0. ;
  
  // Ratios for (y-x)/alpha :
  PosType ratioSourcePos [2] ;
  ratioSourcePos[0] = ratioSourcePos[1] = 0. ;

  // Displaying the back-traced positions :
  for(int i=0;i<Nimages;++i)
  {
    Point pointTMP ;
    pointTMP.x[0] = image_positions[i].x[0] * Dl ;
    pointTMP.x[1] = image_positions[i].x[1] * Dl ;
    
    kappaTMP = lens_expand(betaTMP, perturb_modes, perturb_Nmodes, pointTMP.x, alphaTMP, gammaTMP, phiTMP); // We removed the -1 after perturb_Nmodes AS IT SHOULD NOT BE THERE but it is still used this way in LensHaloBaseNSIE::force_halo !
    
    // Applying the factors of LensHaloBaseNSIE::force_halo :
    alphaTMP[0] *= -1. ;
    alphaTMP[1] *= -1. ;
    
    // Applying the extra factors of RayShooter :
    alphaTMP[0] *= -4*pi*Grav ;
    alphaTMP[1] *= -4*pi*Grav ;
    alphaTMP[0] *= Dls / Ds ;
    alphaTMP[1] *= Dls / Ds ;
    
    // Saving alpha in the argument :
    alphaTab[i][0] = alphaTMP[0];
    alphaTab[i][1] = alphaTMP[1];
    
    // Computing ratios :
    ratioSourcePos[0] = abs(alphaTMP[0]) / abs(y[0] - image_positions[i].x[0]) ;
    ratioSourcePos[1] = abs(alphaTMP[1]) / abs(y[1] - image_positions[i].x[1]) ;
    
    // Displaying the values :
    if(verbose)
    {
      std::cout << "Image : " << image_positions[i].x[0] << " " << image_positions[i].x[1] << std::endl ;
      std::cout << "y - x : " << y[0] - image_positions[i].x[0] << " " << y[1] - image_positions[i].x[1] << std::endl ;
      std::cout << "alpha : " << alphaTMP[0] << " " << alphaTMP[1] << std::endl ;
      std::cout << "ratios : " << ratioSourcePos[0] << " " << ratioSourcePos[1] << std::endl ;
    }
    
    // Saving the relative precision of the back-traced images in the source plane (in units of pixels of the map) :
    PrecisionBackTracedPos[i][0] = abs(y[0] - image_positions[i].x[0] + alphaTMP[0]) / PixelSizeRad ;
    PrecisionBackTracedPos[i][1] = abs(y[1] - image_positions[i].x[1] + alphaTMP[1]) / PixelSizeRad ;
    
    // Deciding if the test is sufficient to keep on with the rest :
    if(verbose)
    {
      std::cout << "(y-x+alpha)/pixelsize : " << PrecisionBackTracedPos[i][0] << " , " << PrecisionBackTracedPos[i][1] << " pixels." << std::endl ;
      std::cout << "! y = x - alpha : " << image_positions[i].x[0] - alphaTMP[0] << " , " << image_positions[i].x[1] - alphaTMP[1] << " !" << std::endl << std::endl ;
    }
    for(int k=0;k<2;k++)
    {
      // In the case where we are above the tolerance on the source position & the real source position is not too close to (0,0) :
      // way 1 :
      // if( abs(ratioSourcePos[k]-1) > ToleranceSourcePos && abs(y[k] - image_positions[i].x[k]) > 1.e-15 ) // assuming positions to be in radians.
      // way 2 :
      if( abs(y[k] - image_positions[i].x[k] + alphaTMP[k]) > PixelSizeRad * ToleranceSourcePos && abs(y[k] - image_positions[i].x[k]) > 1.e-15 ) // assuming positions to be in radians.
      {
        ERROR_MESSAGE();
        std::cout << "Error of precision in source-position reconstruction in SafeFindLensSimple !" << std::endl ;
        ReturnCode = false ;
        // exit(0);
      }
      // Else we can continue !
    }
    if(verbose) std::cout << "Back-traced source position : " << image_positions[i].x[0] - alphaTMP[0] << " " << image_positions[i].x[1] - alphaTMP[1] << std::endl << std::endl ;
    
  }

  // OTHER TESTS ?
  // =============
  
  // Otherwise we keep the last computed modes and display them :
  if(verbose)
  {
    std::cout << std::endl << "Perturbation modes (in LensHaloFit::FindLensSimple) :" << std::endl;
    for(int i=0;i<perturb_Nmodes;++i) std::cout << perturb_modes[i] << " " ;
    std::cout << std::endl;
  }
  
  return ReturnCode ;
}




/** \ingroup FitLens
 *
 *  \brief Wrapper that allows simple lens to be found with a single
 * lens with a single source and translates result into data structures used in the other code.
 *
 * The lens is centered on [0,0] source position in lens is updated along with all the modes.
 *
 */

void LensHaloFit::FindLensSimple(
                                 ImageInfo *imageinfo    /// Positions of images relative to center of lens.  Only imageinfo[].centoid[] is used. Centroids must be in radians.
                                 ,int Nimages             /// input number of images
                                 ,double *y               /// output source position
                                 ,double **dx_sub         /// dx_sub[Nimages][2] pre-calculated deflections caused by substructures or external masses at each image (in radians)
){
  
  assert(Nimages < 200);
  
  if(perturb_Nmodes <= 0 || Nimages <= 0){
    ERROR_MESSAGE();
    std::printf("must set perturb_Nmodes lens->perturb_Nmodes = %i Nimages = %i \n"
                ,perturb_Nmodes,Nimages);
    exit(1);
  }
  
  int i;
  
  //PrintAnaLens(lens,false,false);
  //for(i=0;i<Nimages;++i) std::printf("  x = %e %e\n",image_positions[i].x[0],image_positions[i].x[1]);
  
  if(Nimages == 1){
    for(i=1;i<perturb_Nmodes;++i) perturb_modes[i] = 0.0;
    y[0] = imageinfo[0].centroid[0]; // (radians)
    y[1] = imageinfo[0].centroid[1]; // (radians)
    
    return ;
  }
  
  int pairing[Nimages],Nsources = 1;
  double **xob,**xg,q[6],*mods;
  double re2 = 0,x_center[2],scale;
  //for(int i=0;i<6;i++) q[i] = 0.;
  //  !!! need to set initial guess to something
  
  xob = dmatrix(0,Nimages-1,0,1); // For the rescaled positions of the images
  xg = dmatrix(0,1,0,1);
  mods = dvector(0,perturb_Nmodes + 2*Nsources + 1 );
  
  xg[0][0] = xg[0][1] = 0.0;
  x_center[0] = x_center[1] = 0.0;
  
  // calculate scale to re-normalize (in radians). Otherwise the linear algebra routines will fail.
  for(i=0,scale=0;i<Nimages;++i) scale = DMAX(scale,sqrt( pow(imageinfo[0].centroid[0] - imageinfo[i].centroid[0],2) + pow(imageinfo[0].centroid[1] - imageinfo[i].centroid[1],2) ) );
  
  for(i=0;i<Nimages;++i){
    pairing[i] = 1;
    xob[i][0] = imageinfo[i].centroid[0]/scale; // xob is rescaled here (i.e. values = xob / xobmax ~ 1)
    xob[i][1] = imageinfo[i].centroid[1]/scale; // i.e. xob is dimensionless
    
    dx_sub[i][0] /= scale; // same with dx_sub now in units of scale
    dx_sub[i][1] /= scale; // in units of scale
    //std::printf("xob = %e %e  dx = %e %e\n",xob[i][0],xob[i][1],dx_sub[i][0],dx_sub[i][1]);
  }
  
  x_center[0] /= scale; // x_center now in units of scale
  x_center[1] /= scale;
  
  //ERROR_MESSAGE();
  ElliptisizeLens(Nimages,Nsources,1,pairing,xob,x_center,xg,0,perturb_beta,perturb_Nmodes
                  ,mods,dx_sub,&re2,q); // The -1 in after perturb_Nmodes WAS MAKING FINDLENSSIMPLE UNSTABLE !
  
  // At this point we should have :
  // mod[0] = 0
  // mod[1] and mod[2] : in units of scale (i.e. dimensionless)
  // mod[3] and further : in units of scale^(beta-1) = 1 (i.e. no units) for beta = 1
    
  // Assigning the modes :
  for(int j=1;j<perturb_Nmodes;++j) perturb_modes[j] = mods[j];
  
  perturb_modes[0] = 0.0;
  perturb_modes[1] *= -1;  // checked
  perturb_modes[2] *= -1;  // checked
  
  // source position :
  y[0] = mods[perturb_Nmodes+1]*scale;
  y[1] = mods[perturb_Nmodes+2]*scale;
  // y[0] and y[1] are now in radians.
    
  // std::cout << "i = " << i << std::endl ;
  // std::cout << "scale = " << scale << std::endl;
  // std::cout << "source : y[0] = " << y[0] << " , y[1] = " << y[1] << std::endl;
  
  // For convenience :
  PosType zl = zlens ;
  PosType zs = zsource_reference ;
    
  // Converting source position to physical angle :
  // y[0] *= Dl * (1+zl) / (Ds * (1+zs)) ;
  // y[1] *= Dl * (1+zl) / (Ds * (1+zs)) ;
  // y[0] and y[1] are still in radians.
  
  // dx_sub and x_center back in radians :
  for(i=0;i<Nimages;++i)
  {
    dx_sub[i][0] *= scale;
    dx_sub[i][1] *= scale;
  }
  x_center[0] *= scale;
  x_center[1] *= scale;
  
  //Einstein_ro = 0.0; // the monople is now included in the modes
  //sigma = 0.0;
    
    
  // ===== Applying factors to the modes ======================================================
    
  // Multiplying the first 3 modes by scale :
  for(i=3;i<perturb_Nmodes;i++) perturb_modes[i] *= scale ; // Important step !
  // mod[0,1,2] are already in radians (see in ElliptisizeLens).
  // mod[3,4,5,...] are now in radians.
    
  for(i=3;i<perturb_Nmodes;i++) perturb_modes[i] *= Dl ;
  // mod[0,1,2] are in radians.
  // mod[3,4,5,...] are now in PhysMpc.

  // Check that Dl*(1+zl) + Dls*(1+zs) = Ds*(1+zs), i.e. that D*(1+z) are here the comoving distances :
  assert(Dl*(1+zl) + Dls*(1+zs) - Ds*(1+zs) == 0.);
  // std::cout << "Dl (1+zl) + Dls (1+zs) = " << Dl*(1+zl) + Dls*(1+zs) << " , Ds (1+zs) = " << Ds*(1+zs) << std::endl ;
  
  for(i=0;i<perturb_Nmodes;i++) perturb_modes[i] /= (4*pi*Grav * Dls * Dl / Ds) ;
  // mod[0,1,2] are now in radians / ((PhysMpc / mass) * PhysMpc) = mass / PhysMpc^2.
  // mod[3,4,5,...] are now in PhysMpc / ((PhysMpc / mass) * PhysMpc) = mass / PhysMpc for beta = 1.
    
  // ==========================================================================================
    
    
  // ================================================
  // So when the modes go out they are in the units :
  // mod[0,1,2] in mass / PhysMpc^2.
  // mod[3,4,5,...] in mass / PhysMpc.
  // ================================================
    
    
  // Print modes :
  // for(i=0;i<perturb_Nmodes;i++) std::cout << perturb_modes[i] << " " ;
  // std::cout << std::endl ;
    
  free_dmatrix(xob,0,Nimages-1,0,1);
  free_dmatrix(xg,0,1,0,1);
  free_dvector(mods,0,perturb_Nmodes + 2*Nsources + 1);
  
  // storing q :
  for(int i = 0 ; i < 7 ; i++) qpriv[i] = q[i] ;
  
  return ;
}




/** \ingroup FitLens
 *
 *  \brief Function that will compute dx_sub for FindLensSimple.
 *
 */

<<<<<<< HEAD

double ** LensHaloFit::compute_dxSub(int Nimages)
{
  double ** dx_sub = Utilities::PosTypeMatrix(0,Nimages-1,0,1);

=======
void LensHaloFit::compute_dxSub(double ** dx_sub,                   // dx_sub we want to get updated
                                     int Nimages,                   // number of images
                                     std::vector<Point> & ImagePos,   // vector of points for the different images
                                     bool IsFieldOff,               // to tell if the LoS structure is off
                                     bool IsSubOn,                  // to tell if the substructure is on
                                     bool verbose                   // verbose option
                                     )
{
  // INITIALISING :
>>>>>>> 60fb9d47
  for (int i = 0; i < Nimages; i++)
  {
    for (int j = 0; j < 2; j++) dx_sub[i][j] = 0. ;
  }
  
<<<<<<< HEAD
  // NEEDS TO BE WRITTEN !
  // DIFFERENT PROBLEMS TO SOLVE :
  // - case of only subtructure on the plane of the LensHaloFit
  // - case where there are field planes (LoS or sub) before the LensHaloFit plane
  // - case where there are field planes (LoS or sub) after the LensHaloFit plane
  
  
  return dx_sub ;
=======
  
  // CASE OF ONLY SUBSTRUCTURE :
  if(IsFieldOff==true && IsSubOn==true)
  {
    std::vector<std::vector<PosType>> alphaFromSub (Nimages);
    for(int k=0;k<Nimages;k++) alphaFromSub[k].resize(2);
    if(verbose) cout << endl << "Showing alpha from substructure :" << endl;
    for(int k=0;k<Nimages;k++)
    {
      alphaFromSub[k][0] = ImagePos[k].x[0] - ImagePos[k].image->x[0];
      alphaFromSub[k][1] = ImagePos[k].x[1] - ImagePos[k].image->x[1];
      if(verbose) cout << alphaFromSub[k][0] << " " << alphaFromSub[k][1] << endl;
    }
    if(verbose) cout << endl;
    
    // Putting the deviation of the LoS+sub structure into dx_sub (for subtraction) :
    if(verbose) cout << "dx_sub :" << endl;
    for (int i = 0; i < Nimages; i++)
    {
      for (int j = 0; j < 2; j++) dx_sub[i][j] = -1. * alphaFromSub[i][j] ;
      if(verbose) cout << dx_sub[i][0] << " " << dx_sub[i][1] << endl ;
    }
    if(verbose) cout << endl;
  }
  
  
  // CASE OF ONLY LOS STRUCTURE :
  if(IsFieldOff==false && IsSubOn==false)
  {
    // ONLY PRE-LOS STRUCTURE :
    std::cout << "NEEDS TO BE WRITTEN !" << std::endl ;
    
    // GENERAL CASE WHERE LOS IS BOTH IN FRONT AND BEHIND MAIN LENS PLANE :
    std::cout << "NEEDS TO BE WRITTEN !" << std::endl ;
  }
  
  
  // CASE OF LOS STRUCTURE + SUBSTRUCTURE (MAY BE INCLUDED IN THE LATER ONE) :
  if(IsFieldOff==false && IsSubOn==true)
  {
    std::cout << "NEEDS TO BE WRITTEN !" << std::endl ;
  }
  
  return ;
>>>>>>> 60fb9d47
}



/** \ingroup FitLens
 *
 *  \brief Wrapper that allows simple lens to be found with a single
 * lens with a single source and translates result into data structures used in the other code.
 *
 * The lens is NOT centered on [0,0] and we take into account the shift by removing the position of [0,0] ending on the main lens plane.
 *
 */

void LensHaloFit::FindLensSimple2(
                                 ImageInfo *imageinfo      /// Positions of images relative to center of lens.  Only imageinfo[].centoid[] is used. Centroids must be in radians.
                                 ,int Nimages              /// input number of images
                                 ,Point *FiducialLineShift /// Point that contains the fiducial line position on the main lens plane
                                 ,double *y                /// output source position
                                 ,double **dx_sub          /// dx_sub[Nimages][2] pre-calculated deflections caused by substructures or external masses at each image (in radians)
){
  
  assert(Nimages < 200);
  
  if(perturb_Nmodes <= 0 || Nimages <= 0){
    ERROR_MESSAGE();
    std::printf("must set perturb_Nmodes lens->perturb_Nmodes = %i Nimages = %i \n"
                ,perturb_Nmodes,Nimages);
    exit(1);
  }
  
  int i;
  
  //PrintAnaLens(lens,false,false);
  //for(i=0;i<Nimages;++i) std::printf("  x = %e %e\n",image_positions[i].x[0],image_positions[i].x[1]);
  
  if(Nimages == 1){
    for(i=1;i<perturb_Nmodes;++i) perturb_modes[i] = 0.0;
    y[0] = imageinfo[0].centroid[0]; // (radians)
    y[1] = imageinfo[0].centroid[1]; // (radians)
    
    return ;
  }
  
  int pairing[Nimages],Nsources = 1;
  double **xob,**xg,q[6],*mods;
  double re2 = 0,x_center[2],scale;
  //for(int i=0;i<6;i++) q[i] = 0.;
  //  !!! need to set initial guess to something
  
  xob = dmatrix(0,Nimages-1,0,1); // For the rescaled positions of the images
  xg = dmatrix(0,1,0,1);
  mods = dvector(0,perturb_Nmodes + 2*Nsources + 1 );
  
  xg[0][0] = xg[0][1] = 0.0;
  // Accounting for the displacement of the fiducial line (0,0) when it arrives in the main plane containing the fitted halo :
  x_center[0] = FiducialLineShift->x[0];
  x_center[1] = FiducialLineShift->x[1];
  
  // calculate scale to re-normalize (in radians). Otherwise the linear algebra routines will fail.
  for(i=0,scale=0;i<Nimages;++i) scale = DMAX(scale,sqrt( pow(imageinfo[0].centroid[0] - imageinfo[i].centroid[0],2) + pow(imageinfo[0].centroid[1] - imageinfo[i].centroid[1],2) ) );
  
  for(i=0;i<Nimages;++i){
    pairing[i] = 1;
    xob[i][0] = imageinfo[i].centroid[0]/scale; // xob is rescaled here (i.e. values = xob / xobmax ~ 1)
    xob[i][1] = imageinfo[i].centroid[1]/scale; // i.e. xob is dimensionless
    
    dx_sub[i][0] /= scale; // same with dx_sub now in units of scale
    dx_sub[i][1] /= scale; // in units of scale
    //std::printf("xob = %e %e  dx = %e %e\n",xob[i][0],xob[i][1],dx_sub[i][0],dx_sub[i][1]);
  }
  
  x_center[0] /= scale; // x_center now in units of scale
  x_center[1] /= scale;
  
  //ERROR_MESSAGE();
  ElliptisizeLens(Nimages,Nsources,1,pairing,xob,x_center,xg,0,perturb_beta,perturb_Nmodes
                  ,mods,dx_sub,&re2,q); // The -1 in after perturb_Nmodes WAS MAKING FINDLENSSIMPLE UNSTABLE !
  
  // At this point we should have :
  // mod[0] = 0
  // mod[1] and mod[2] : in units of scale (i.e. dimensionless)
  // mod[3] and further : in units of scale^(beta-1) = 1 (i.e. no units) for beta = 1
  
  // Assigning the modes :
  for(int j=1;j<perturb_Nmodes;++j) perturb_modes[j] = mods[j];
  
  perturb_modes[0] = 0.0;
  perturb_modes[1] *= -1;  // checked
  perturb_modes[2] *= -1;  // checked
  
  // source position :
  y[0] = mods[perturb_Nmodes+1]*scale;
  y[1] = mods[perturb_Nmodes+2]*scale;
  // y[0] and y[1] are now in radians.
  
  // std::cout << "i = " << i << std::endl ;
  // std::cout << "scale = " << scale << std::endl;
  // std::cout << "source : y[0] = " << y[0] << " , y[1] = " << y[1] << std::endl;
  
  // For convenience :
  PosType zl = zlens ;
  PosType zs = zsource_reference ;
  
  // Converting source position to physical angle :
  // y[0] *= Dl * (1+zl) / (Ds * (1+zs)) ;
  // y[1] *= Dl * (1+zl) / (Ds * (1+zs)) ;
  // y[0] and y[1] are still in radians.
  
  // dx_sub and x_center back in radians :
  for(i=0;i<Nimages;++i)
  {
    dx_sub[i][0] *= scale;
    dx_sub[i][1] *= scale;
  }
  x_center[0] *= scale;
  x_center[1] *= scale;
  
  //Einstein_ro = 0.0; // the monople is now included in the modes
  //sigma = 0.0;
  
  
  // ===== Applying factors to the modes ======================================================
  
  // Multiplying the first 3 modes by scale :
  for(i=3;i<perturb_Nmodes;i++) perturb_modes[i] *= scale ; // Important step !
  // mod[0,1,2] are already in radians (see in ElliptisizeLens).
  // mod[3,4,5,...] are now in radians.
  
  for(i=3;i<perturb_Nmodes;i++) perturb_modes[i] *= Dl ;
  // mod[0,1,2] are in radians.
  // mod[3,4,5,...] are now in PhysMpc.
  
  // Check that Dl*(1+zl) + Dls*(1+zs) = Ds*(1+zs), i.e. that D*(1+z) are here the comoving distances :
  assert(Dl*(1+zl) + Dls*(1+zs) - Ds*(1+zs) == 0.);
  // std::cout << "Dl (1+zl) + Dls (1+zs) = " << Dl*(1+zl) + Dls*(1+zs) << " , Ds (1+zs) = " << Ds*(1+zs) << std::endl ;
  
  for(i=0;i<perturb_Nmodes;i++) perturb_modes[i] /= (4*pi*Grav * Dls * Dl / Ds) ;
  // mod[0,1,2] are now in radians / ((PhysMpc / mass) * PhysMpc) = mass / PhysMpc^2.
  // mod[3,4,5,...] are now in PhysMpc / ((PhysMpc / mass) * PhysMpc) = mass / PhysMpc for beta = 1.
  
  // ==========================================================================================
  
  
  // ================================================
  // So when the modes go out they are in the units :
  // mod[0,1,2] in mass / PhysMpc^2.
  // mod[3,4,5,...] in mass / PhysMpc.
  // ================================================
  
  
  // Print modes :
  // for(i=0;i<perturb_Nmodes;i++) std::cout << perturb_modes[i] << " " ;
  // std::cout << std::endl ;
  
  free_dmatrix(xob,0,Nimages-1,0,1);
  free_dmatrix(xg,0,1,0,1);
  free_dvector(mods,0,perturb_Nmodes + 2*Nsources + 1);
  
  // storing q :
  for(int i = 0 ; i < 7 ; i++) qpriv[i] = q[i] ;
  
  return ;
}






// test solutions (removed from the code above) :
/*
 {
 
 PosType alpha[2];
 KappaType gamma[2],phi;
 
 for(int i=0 ; i<4 ; i++)
 {
 xob[i][0] *= scale ;
 xob[i][1] *= scale ;
 }
 
 // std::cout << "/// In HaloFit ///" << std::endl ;
 // std::cout << "test FindLensSimple solution" << std::endl;
 // std::cout << "perturb_beta = " << perturb_beta << " , perturb_Nmodes = " << perturb_Nmodes << std::endl ;
 // std::cout << "Modes in FindLensSimple before calling lens_expand :" << std::endl ;
 // for(int i=0 ; i<perturb_Nmodes ; i++) std::cout << perturb_modes[i] << " " ;
 // std::cout << std::endl ;
 
 
 // Here mod[0,1,2] are dimensionless and mod[4,5,...] are in radians so that alpha is in radians !
 for(int i=0;i<Nimages;++i){
 lens_expand(perturb_beta,perturb_modes,perturb_Nmodes-1,xob[i],alpha,gamma,&phi); // The -1 is needed here too !
 
 
 std::cout << "xob : @@@ " << xob[i][0] << " " << xob[i][1] << " @@@" << std::endl ;
 std::cout << "alpha in FindLensSimple : ??? " << alpha[0] << "  " << alpha[1] << " ???" << std::endl;
 // std::cout << "source in FindLensSimple : !!! " << xob[i][0] - alpha[0] << "  " << xob[i][1] - alpha[1] << " !!!" << std::endl;
 
 }
 }
 */




/** \ingroup FitLensL2
 * \brief Find most elliptical lens
 *
 ******
 ***  Output:
 ***
 *   - mod[]     - [1...Nmod+2*Nsources]  modes of final model
 *   - re2       - Einstein radius of additional lens
 *      - q[1]     - ellipticity of nearest elliptical lens
 *      - q[2]     - position angle of nearest elliptical lens
 *   - if sigG == 0
 *      - q[3]     - re2 of additional lens if Nlenses = 2, copied to re2
 *   - if sigG > 0
 *      - q[3,4]   - center of lens, copied to x_center
 *      - q[5]     - re2 of additional lens if Nlenses = 2, copied to re2
 *      - q[6]  ???
 *
 *************************************
 **************************************/
double LensHaloFit::ElliptisizeLens(
                                    int Nimages   /// number of images
                                    ,int Nsources /// number of sources
                                    ,int Nlenses  /// number of lens centers
                                    ,int *pairing  /// [0...Nimages-1] which source each image belongs to, indexed 1 through Nsources
                                    ,double **xob  /// [0...Nimages-1][0...1]  observed image positions (in units of scale when used in LensHaloFit::FindLensSimple)
                                    ,double *x_center  /// x_center[][] - ??? expected center of lens (in units of scale when used in LensHaloFit::FindLensSimple)
                                    ,double **xg  /// ??? [0...Nlenses-1][0...1] centers of additional lenses
                                    ,double sigG  /// amount by which the center of the lens is allowed to vary
                                    ,double beta  /// - slope of density profile  kappa propto r^-beta
                                    ,int Nmod    /// number of modes used in lens fitting, this must be greater then ???
                                    ,double *mod  /// Axial modes of lens model (to be computed here)
                                    ,double **dx_sub  /// [0,Nimages-1][0,1] deflection offset for each image caused by any masses not included in the host model, ex substructure (in units of scale when used in LensHaloFit::FindLensSimple)
                                    ,double *re2     /// Einstein radius of additional lens (to be computed here)
                                    ,double *q       /// output, see comment (to be computed here)
){
  
  int iter,i;
  double **xi,sm;
  static int count=0;
  double s;
  
  assert(Nimages > 1);
  assert(Nsources > 0);
  assert(Nlenses > 0);
  for(i=0;i<Nimages;++i) assert(pairing[i] > 0 && pairing[i] <= Nimages);
  
  //std::printf("x_center = %e %e\n",x_center[0],x_center[1]);
  //std::printf("sigG = %e\n",sigG);
  
  ++count;
  
  // allocate memory
  pairingT=ivector(0,Nimages-1);
  xobT=dmatrix(0,Nimages-1,0,1);
  dx_subT=dmatrix(0,Nimages-1,0,1);
  modT=dvector(1,Nmod+2*Nsources+1);
  modTT=dvector(1,Nmod+2*Nsources+1);
  modoT=dvector(1,Nmod+2*Nsources+1);
  vT=dmatrix(1,Nmod+2*Nsources+1,1,Nmod+2*Nsources+1);
  xgT=dmatrix(0,Nlenses-1,0,1);
  if(Nlenses>1) dx_subTt=dmatrix(0,Nimages-1,0,1);
  
  // copy input parameters into global variables
  NimagesT=Nimages;
  NsourcesT=Nsources;
  betaT=beta;
  NmodT=Nmod;
  sigGT=sigG;
  
  // clean modes to zero (in case it was not done before calling the function)
  for(i=1;i<=Nmod+2*Nsources+1;++i) mod[i]=0.0;
  
  // copying the input objects
  for(i=0;i<Nimages;++i){
    xobT[i][0] = xob[i][0];
    xobT[i][1] = xob[i][1];
    pairingT[i] = pairing[i];
    dx_subT[i][0] = dx_sub[i][0];
    dx_subT[i][1] = dx_sub[i][1];
    if(Nlenses>1 && count>1 ){
      s=atan2(xg[1][1]-xob[i][1],xg[1][0]-xob[i][0]);
      dx_subT[i][0] = dx_sub[i][0] + *re2*cos(s);
      dx_subT[i][1] = dx_sub[i][1] + *re2*sin(s);
    }
  }
  for(i=0;i<Nlenses;++i){
    xgT[i][0] = xg[i][0];
    xgT[i][1] = xg[i][1];
  }
  
  // find lens with degeneracy information
  find_lens(NimagesT,NsourcesT,pairingT,xobT,x_center,betaT,NmodT,&degenT,modT,vT,dx_subT);
  
  // Looking inside find_lens, we have :
  // mod[0] : not touched, it is zero
  // mod[1] and mod[2] : in units of scale when used in LensHaloFit::FindLensSimple
  // mod[3] and further : in units of scale^(beta-1) = 1 (i.e. no units) when used in LensHaloFit::FindLensSimple and for beta = 1
    
  //std::printf("found model\n");
  for(i=1;i<=Nmod+2*Nsources+1;++i) mod[i] = modT[i];
  
  /*
   * find the most elliptical model amongst the degenerate models that
   * fit the image positions
   */
  //return sm;
  //if(count == 1){
		q[1] = 0.9;
		q[2] = 0.0; /*find_axis(modT,NmodT);*/
		//}
  
  x_centerT[0] = x_center[0];
  x_centerT[1] = x_center[1];
  
  xi=dmatrix(1,5,1,5);
  
  xi[1][1]=0.01;  xi[1][2]=0.00;    xi[1][3]=0.0;       xi[1][4]=0.0;        xi[1][5]=0.0;
  xi[2][1]=0.00;  xi[2][2]=1.0e-3;  xi[2][3]=0.0;       xi[2][4]=0.0;        xi[2][5]=0.0;
  xi[3][1]=0.00;  xi[3][2]=0.0;     xi[3][3]=1.0e-3;    xi[3][4]=0.0;        xi[3][5]=0.0;
  xi[4][1]=0.00;  xi[4][2]=0.0;     xi[4][3]=0.0;       xi[4][4]=1.0e-3;     xi[4][5]=0.0;
  xi[5][1]=0.00;  xi[5][2]=0.0;     xi[5][3]=0.0;       xi[5][4]=0.0;        xi[5][5]=1.0e-3;
  
  oldsm=-1;
  if(sigG == 0.0){   /// keep center of lens fixed
    if(Nlenses==1 || count>1){
      Nmin=2;
      powellD(q,xi,Nmin,1.0e-18,&iter,&sm,minEllip); // This should not affect the units of the modes.
    }else{
      Nmin=3;
      if(count == 1) q[3]=1.0e-5;
      powellD(q,xi,Nmin,1.0e-18,&iter,&sm,minEllip);
      *re2=q[3];
    }
  }else{
    q[3] = x_center[0];
    q[4] = x_center[1];
    if(Nlenses==1){
      Nmin=4;
      powellD(q,xi,Nmin,1.0e-18,&iter,&sm,minEllip);
      *re2=0.0;
    }else{
      Nmin=5;
      if(count == 1) q[5]=0.001;
      powellD(q,xi,Nmin,1.0e-18,&iter,&sm,minEllip);
      *re2=q[5];
    }
    x_center[0] = q[3];
    x_center[1] = q[4];
  }
  for(i=1;i<=Nmod+2*Nsources+1;++i) mod[i]=modTT[i];
  
  //std::printf("iter = %i\n",iter);
  free_ivector(pairingT,0,Nimages-1);
  free_dmatrix(xobT,0,Nimages-1,0,1);
  free_dmatrix(dx_subT,0,Nimages-1,0,1);
  free_dvector(modT,1,Nmod+2*Nsources+1);
  free_dvector(modTT,1,Nmod+2*Nsources+1);
  free_dvector(modoT,1,Nmod+2*Nsources+1);
  free_dmatrix(vT,1,Nmod+2*Nsources+1,1,Nmod+2*Nsources+1);
  free_dmatrix(xgT,0,Nlenses-1,0,1);
  if(Nlenses>1) free_dmatrix(dx_subTt,0,Nimages-1,0,1);
  free_dmatrix(xi,1,5,1,5);
  
  return sm;
}

/// minimized to find model closest to elliptical
double minEllip(double *par){
  double K,E,q,theta,sm,r,s;
  int i;
  static double x_center[2];
  
  q=par[1];   // ellipticity
  theta=par[2];  // position angle
  
  // set modo to elliptical model
  for(i=1;i<=NmodT;++i){
    modoT[i]=0;
  }
  
  // elliptical integrals
  K = rfD(0,1./q/q,1);
  E = K - (1-1./q/q)*rdD(0,1./q/q,1)/3;
  
  // fill in modes with their values for an elliptical lens
  modoT[3]=4*K/pi;
  if(q != 1.0){
    if(NmodT>3) modoT[4] =4*( (1+q*q)*K-2*q*q*E )/(1-q*q)/pi/(1-4);
    if(NmodT>7) modoT[8] =4*( (3*q*q+1)*(q*q+3)*K-8*q*q*(1+q*q)*E )
      /( 3*pi*pow(1-q*q,2) )/(1-16);
    if(NmodT>11) modoT[12] =4*( (1+q*q)*(15+98*q*q+15*q*q*q*q)*K-2*q*q*(23+82*q*q+23*q*q*q*q)*E )
      /( 15*pi*pow(1-q*q,3) )/(1-36);
    if(NmodT>15) modoT[16]=4*( -32*q*q*(1+q*q)*(11+74*q*q+11*q*q*q*q)*E
                              +(105+1436*q*q+3062*q*q*q*q+1436*pow(q,6)+105*pow(q,8))*K )
      /(105*pi*pow(1-q*q,4))/(1-64);
  }
  
  // rotate model
  RotateModel(theta,modoT,NmodT,NsourcesT);   // xobT is used as a dumby variable
  
  x_center[0]=x_centerT[0];
  x_center[1]=x_centerT[1];
  
  if(Nmin == 3){
    for(i=1;i<=NimagesT;++i){  // add in second lens
      s=atan2(xgT[1][1]-xobT[i-1][1],xgT[1][0]-xobT[i-1][0]);
      dx_subTt[i-1][0]=dx_subT[i-1][0] + par[3]*cos(s);
      dx_subTt[i-1][1]=dx_subT[i-1][1] + par[3]*sin(s);
    }
    find_lens(NimagesT,NsourcesT,pairingT,xobT,x_centerT,betaT,NmodT,&degenT,modT,vT,dx_subTt);
  }
  if(Nmin == 4){
    if(par[3] != x_center[0] || par[4] != x_center[1]){
      x_center[0]=par[3];
      x_center[1]=par[4];
      find_lens(NimagesT,NsourcesT,pairingT,xobT,x_center,betaT,NmodT,&degenT,modT,vT,dx_subT);
    }
  }
  if(Nmin == 5){  /** add in second lens **/
    if(par[3] != x_center[0] || par[4] != x_center[1]){
      x_center[0]=par[3];
      x_center[1]=par[4];
    }
    for(i=1;i<=NimagesT;++i){  /** add in second lens **/
      s=atan2(xgT[1][1]-xobT[i-1][1],xgT[1][0]-xobT[i-1][0]);
      dx_subTt[i-1][0]=dx_subT[i-1][0] + par[5]*cos(s);
      dx_subTt[i-1][1]=dx_subT[i-1][1] + par[5]*sin(s);
    }
    find_lens(NimagesT,NsourcesT,pairingT,xobT,x_center,betaT,NmodT,&degenT,modT,vT,dx_subTt);
  }
  
  // find most elliptical model
  sm=regularize(NmodT,3,NmodT,NsourcesT,degenT,modT,vT,modoT);
  
  if( sm < oldsm || oldsm < 0.0){
    oldsm=sm;
    for(i=1;i<=NmodT+2*NsourcesT+1;++i) modTT[i]=modT[i];
  }
  //std::printf("q=%e   theta=%e gamma=%e %e\n",q,theta*180/pi,modT[1],modT[2]);
  //std::printf("%e %e %e %e %e %e\n",modoT[3],modoT[4],modoT[5],modoT[6],modoT[7],modoT[8]);
  //std::printf("%e %e %e %e %e %e\n\n",modT[3],modT[4],modT[5],modT[6],modT[7],modT[8]);
  
  // keep orientation within range
  if(theta > pi/2) sm *= exp( (theta - pi/2)/1.0e-5 );
  if(theta < -pi/2 ) sm *= exp( -(theta - pi/2)/1.0e-5 );
  // keep center of lens within sigG
  if(Nmin == 4 || Nmin == 5){
    r=pow(x_center[0]-x_centerT[0],2) + pow(x_center[1]-x_centerT[1],2);
    if(sqrt(r) > sigGT ) sm *= exp( 10*(r-sigGT*sigGT)/sigGT/sigGT );
  }
  if(fabs(log10(q)) > 2) sm *=exp( pow( (fabs(log10(q))- 2)/0.0001   ,2) );
  
  //sm *= exp( (modT[1]*modT[1] + modT[2]*modT[2])/pow(0.01,2) );
  return sm;
}

/** \ingroup FitLensL2
 *
 * \brief Calculates a lens that fits the image positions
 *
 *  dx_sub[] is a perturbation to the deflection angle calculated elsewhere
 *
 * - [1]=gamma1
 * - [2]=gamma2
 * - [3]=ao
 *******************************************************/
//void AnaNSIELensHalo::find_lens(int Nimages,int Nsources,int *pairing,double **xob,double *x_center,double beta
void find_lens(int Nimages,int Nsources,int *pairing,double **xob,double *x_center,double beta,int Nmodes,int *degen,double *mod,double **v,double **dx_sub){
  double **c,*b,*w,r,theta,wmax,**a,*y,*temp,**x;
  int i,k,j;
  
  if(Nmodes+2*Nsources < 2*Nimages){ std::printf("ERROR: too few parameters in find_lens\n"); exit(0);}
  
  y=dvector(0,1);
  temp=dvector(0,1);
  
  
   x=dmatrix(0,Nimages-1,0,1);
   c=dmatrix(1,2*Nimages+1,1,Nmodes+2*Nsources+1);
   a=dmatrix(1,2*Nimages+1,1,Nmodes+2*Nsources+1);
   
  b=dvector(1,2*Nimages+1);
  w=dvector(1,Nmodes+2*Nsources+1);
  /*
  x= Utilities::PosTypeMatrix(0,Nimages-1,0,1);
  c= Utilities::PosTypeMatrix(1,2*Nimages+1,1,Nmodes+2*Nsources+1);
  a= Utilities::PosTypeMatrix(1,2*Nimages+1,1,Nmodes+2*Nsources+1);
  */
  betaT = beta;
  NmodT = Nmodes;
  
  // recenter on lens center
  for(i=0;i<Nimages;++i){
    x[i][0]=xob[i][0]-x_center[0]; x[i][1]=xob[i][1]-x_center[1];
    //std::printf("%e  %e\n",x[i][0],x[i][1]);
  }
  
  // fill in data matrix
  for(i=1;i<=Nimages;++i){
    r = sqrt( x[i-1][0]*x[i-1][0] + x[i-1][1]*x[i-1][1] );
    theta = atan2(x[i-1][1],x[i-1][0]);
    
    // shear from mod[1] and mod[2]
    c[2*i-1][1]= -x[i-1][0]; c[2*i-1][2]= -x[i-1][1];
    c[2*i][1]  =  x[i-1][1]; c[2*i][2]  = -x[i-1][0];
    
    // monopole from mod[3]
    c[2*i-1][3]= 0.5*beta*pow(r,beta-1)*cos(theta);
    c[2*i][3]  = 0.5*beta*pow(r,beta-1)*sin(theta);
    
    // contributions from higher modes
    for(j=4;j<=Nmodes-1;j+=2){
      k=j/2;
      c[2*i-1][j]  = (beta*cos(theta)*cos(k*theta)+k*sin(theta)*sin(k*theta))*pow(r,beta-1);
      c[2*i-1][j+1]= (beta*cos(theta)*sin(k*theta)-k*sin(theta)*cos(k*theta))*pow(r,beta-1);
      
      c[2*i][j]  = (beta*sin(theta)*cos(k*theta)-k*cos(theta)*sin(k*theta))*pow(r,beta-1);
      c[2*i][j+1]= (beta*sin(theta)*sin(k*theta)+k*cos(theta)*cos(k*theta))*pow(r,beta-1);
    }
    
    // assign images to sources
    for(j=0;j<Nsources;++j){
      if(pairing[i-1]==j+1){
        c[2*i-1][2*j+Nmodes+1] = 1; c[2*i-1][2*j+Nmodes+2] = 0;
        c[2*i][2*j+Nmodes+1]   = 0; c[2*i][2*j+Nmodes+2]   = 1;
      }else{
        c[2*i-1][2*j+Nmodes+1] = 0; c[2*i-1][2*j+Nmodes+2] = 0;
        c[2*i][2*j+Nmodes+1]   = 0; c[2*i][2*j+Nmodes+2]   = 0;
      }
    }
    b[2*i-1] = x[i-1][0] + dx_sub[i-1][0];
    b[2*i]   = x[i-1][1] + dx_sub[i-1][1];
    /*std::printf("dx_sub = %e %e\n",dx_sub[i-1][0],dx_sub[i-1][1]);*/
  }
  
  // preserve image data matrix
  for(i=1;i<=2*Nimages;++i){
    for(j=1;j<=Nmodes+2*Nsources;++j){
      a[i][j] = c[i][j];
    }
  }
  
  //**** fit largest modes to first four images  ***
  // SVD decomposition
  svdcmpD(c,2*Nimages,Nmodes+2*Nsources,w,v);
  // weed out small w's
  wmax=0.0;
  *degen=0;
  for(i=1;i<=Nmodes+2*Nsources;++i) if (w[i] > wmax) wmax=w[i];
  wmax=1.0e-6*wmax;
  for(i=1;i<=Nmodes+2*Nsources;++i) if (w[i] < wmax){ w[i]=0.0; ++*degen;}  // removes degenerate modes
  //ERROR_MESSAGE();
  svbksbD(c,w,v,2*Nimages,Nmodes+2*Nsources,b,mod);
  
  //for(i=1;i<=Nmodes + 2*Nsources;++i) std::printf("mod[%i]=%e\n",i,mod[i]);
  //for(i=1;i<=Nmodes + 2*Nsources;++i) std::printf("w[%i]=%e\n",i,w[i]);
  
  /* find degeneracy vectors
   * and make them the first *degen columns of v
   * mod[i] + a_1 v[i][1] + ... + a_degen v[i][degen] is a solution
   **/
  
  for(i=1,j=0;i<=Nmodes+2*Nsources+1;++i){
    if (w[i] == 0.0){
      ++j;
      for(k=1;k<=Nmodes+2*Nsources+1;++k){
        v[k][j]=v[k][i];
      }
    }
  }
  
  //********************************************************************
  //for(i=1;i<=N+2*Nsources;++i) std::printf("%e\n",modo[i]);
  
  free_dvector(y,0,1);
  free_dvector(temp,0,1);
  
   free_dmatrix(x,0,Nimages-1,0,1);
   free_dmatrix(c,1,2*Nimages+1,1,Nmodes+2*Nsources+1);
   free_dmatrix(a,1,2*Nimages+1,1,Nmodes+2*Nsources+1);
   
  /*Utilities::free_PosTypeMatrix(x,0,Nimages-1,0,1);
  Utilities::free_PosTypeMatrix(c,1,2*Nimages+1,1,Nmodes+2*Nsources+1);
  Utilities::free_PosTypeMatrix(a,1,2*Nimages+1,1,Nmodes+2*Nsources+1);
  */
  free_dvector(b,1,2*Nimages+1);
  free_dvector(w,1,Nmodes+2*Nsources+1);
  
  return ;
}


/**
 *   \brief Sets the perturbation modes in the LensHaloFit
 *
 */
void LensHaloFit::set_perturbmodes(PosType * ListModes, const int Nmodes)
{
  perturb_Nmodes = Nmodes ;
  for(int i=0; i < Nmodes; i++) perturb_modes[i] = ListModes[i];
  return ;
}

/**
 *   \brief Gets the perturbation modes in the LensHaloFit
 *
 */
void LensHaloFit::get_perturbmodes(PosType * ListModes, const int Nmodes)
{
  assert(Nmodes == perturb_Nmodes);
  
  for(int i=0 ; i < perturb_Nmodes ; i++)
  {
    ListModes[i] = perturb_modes[i] ;
  }
  return ;
};


/**
 *   \brief Gets the perturbation modes in the LensHaloFit
 *
 */
void LensHaloFit::get_perturbmodes(std::vector<PosType> & ListModes)
{
  assert(ListModes.size() == perturb_Nmodes);
  
  for(int i=0 ; i < perturb_Nmodes ; i++)
  {
    ListModes[i] = perturb_modes[i] ;
  }
  return ;
};



/** \ingroup FitLensL2
 *
 * \brief  calculate the sources position, surface density and magnification at x
 * given lens model
 *        - mod given
 *        - Re2 - Einstein radius of second lens
 *        - x2 - position of second lens relative to center of lens
 ***************************************************************/

double LensHaloAnaNSIE::deflect_translated(double beta,double *mod,double *x,double *y,double *mag,int Nmodes
                                           ,int Nlenses,double Re2,double *x2){
  KappaType kappa,gamma[2];
  KappaType *phi = new KappaType ;
  
  if(mod[0] != 0.0){ERROR_MESSAGE(); std::printf("background kappa should be zero\n"); exit(0);}
  assert(Nlenses < 3);
  
  // use deflection calculator to reduce code duplication
  kappa = lens_expand(beta,mod,Nmodes,x,y,gamma,phi); // Shouldn't it be Nmodes-1 ?
  
  // translate result to convention used here
  
  /// changed from alpha to y,  also convention on shear is opposite
  y[0] = x[0] + 2*(x[0]*mod[1] + x[1]*mod[2]) - y[0];
  y[1] = x[1] - 2*(x[1]*mod[1] + x[0]*mod[2]) - y[1];
  
  mag[0] = 1 - kappa - gamma[0];
  mag[1] = 1 - kappa + gamma[0];
  mag[3] = -gamma[1];
  
  /*
   theta=atan2(x[1],x[0]);
   r=sqrt(x[0]*x[0] + x[1]*x[1]);
   cosx=x[0]/r;
   sinx=x[1]/r;
   */
  
  /*
   F=0.5*mod[3];
   F1=0;
   F2=0;
   for(i=4;i<=Nmodes-1;i+=2){
   k=i/2;
   F += mod[i]*cos(k*theta)     + mod[i+1]*sin(k*theta);
   F1+=-mod[i]*k*sin(k*theta)   + mod[i+1]*k*cos(k*theta);
   F2+=-mod[i]*k*k*cos(k*theta) - mod[i+1]*k*k*sin(k*theta);
   }
   
   
   y[0] = -pow(r,beta-1)*(beta*cosx*F - sinx*F1);
   y[1] = -pow(r,beta-1)*(beta*sinx*F + cosx*F1);
   
   // add shear
   y[0] += x[0] + x[0]*mod[1] + x[1]*mod[2];
   y[1] += x[1] - x[1]*mod[1] + x[0]*mod[2];
   */
  
  
  /*
   // magnification matrix in polar coordinates
   dxdr= (1+mod[1])*cosx + mod[2]*sinx
   - (beta-1)*pow(r,beta-2)*(beta*cosx*F-sinx*F1);
   dxda=-(1+mod[1])*r*sinx + mod[2]*r*cosx
   + pow(r,beta-1)*(beta*sinx*F + (1-beta)*cosx*F1 + sinx*F2);
   dydr= (1-mod[1])*sinx + mod[2]*cosx
   - (beta-1)*pow(r,beta-2)*(beta*sinx*F+cosx*F1);
   dyda= (1-mod[1])*r*cosx - mod[2]*r*sinx
   + pow(r,beta-1)*(-beta*cosx*F + (1-beta)*sinx*F1 - cosx*F2);
   */
  
  
  /*   if(Nlenses>1){ */
  /*     dxdr= cosx -Re2*( sinx2*sinx2*cosx - sinx2*cosx2*sinx )/r2; */
  /*     dydr= sinx -Re2*( cosx2*cosx2*sinx - sinx2*cosx2*cosx )/r2; */
  /*     dxda= -r*sinx + r*Re2*( sinx2*sinx2*sinx + sinx2*cosx2*cosx )/r2; */
  /*     dyda=  r*cosx - r*Re2*( cosx2*cosx2*cosx + sinx2*cosx2*sinx )/r2; */
  /*   } */
  
  /** actually the inverse magnification **/
  /* *mag=(dxdr*dyda - dxda*dydr)/r; */
  
  // add additional lens
  if(Nlenses > 1){
    double dxdr,dxda,dydr,dyda;
    double theta2,r2,cosx2,sinx2,r,cosx,sinx;
    
    //theta=atan2(x[1],x[0]);
    r=sqrt(x[0]*x[0] + x[1]*x[1]);
    cosx=x[0]/r;
    sinx=x[1]/r;
    
    theta2=atan2(x2[1]-x[1],x2[0]-x[0]);
    r2=sqrt( pow(x[0]-x2[0],2) + pow(x[1]-x2[1],2));
    cosx2=cos(theta2);
    sinx2=sin(theta2);
    
    y[0] += Re2*cos(theta2);
    y[1] += Re2*sin(theta2);
    
    dxdr =  -Re2*( sinx2*sinx2*cosx - sinx2*cosx2*sinx )/r2;
    dydr =  -Re2*( cosx2*cosx2*sinx - sinx2*cosx2*cosx )/r2;
    dxda = r*Re2*( sinx2*sinx2*sinx + sinx2*cosx2*cosx )/r2;
    dyda =-r*Re2*( cosx2*cosx2*cosx + sinx2*cosx2*sinx )/r2;
    
    mag[0] += ( -x[1]*dxda + r*x[0]*dxdr )/r/r;  /** xx **/
    mag[1] += (  x[0]*dyda + r*x[1]*dydr )/r/r;  /** yy **/
    mag[2] += (  x[0]*dxda + r*x[1]*dxdr )/r/r;  /** xy **/
    
    return kappa + 0.5*Re2/r2;
  }
  
  return kappa;
}
/** \ingroup FitLensL2
 * \brief find degenerate model most like modo modulo a normalization
 */
double regularize(int Nmax,int Nmin,int N,int Nsources,int degen
                  ,double *mod,double **v,double *modo){
  double Dsum,sum=0,sumold,aa,*weights;
  

  int i,j;
  
  /*
   for(i=Nmin,sum=0.0;i<=Nmax;i+=1){
   std::printf("%i %e %e\n",i,mod[i],modo[i]);
   }
   */
  
  weights=dvector(1,degen);
  
  /*   aa=mod[3]/modo[3]; */
  /*   for(i=3;i<=Nmax;++i) modo[i]*=aa; */
  
  for(i=Nmin,Dsum=0;i<=Nmax;i+=1){
    if(i<=3) Dsum += pow( mod[i]-modo[i],2);
    else Dsum += pow(1-pow(i/2,2.),2)*pow( mod[i]-modo[i],2);
  }
  sumold=Dsum;
  
  while(Dsum > 1.0e-6*sumold){
    
    if(modo[3] != 0.0){
      /** renormalize model **/
      for(i=3,sum=0.0;i<=Nmax;++i){
        if(i<=3) sum += mod[i]*modo[i];
        else  sum += pow(1-pow(i/2,2.),2)*mod[i]*modo[i];
      }
      aa=sum;
      for(i=3,sum=0.0;i<=Nmax;++i){
        if(i<=3) sum += modo[i]*modo[i];
        else  sum += pow(1-pow(i/2,2.),2.)*modo[i]*modo[i];
      }
      aa/=sum;
      
      if(aa > 0.0) for(i=3;i<=Nmax;++i) modo[i]*=aa;
    }
    /** move in degenerate space to find best model **/
    for(j=1;j<=degen;++j){
      for(i=Nmin,sum=0.0;i<=Nmax;i+=1){
        if(i<=3) sum += ( mod[i] - modo[i]  )*v[i][j];
        else sum += pow(1-pow(i/2,2.),2.)*( mod[i] - modo[i]  )*v[i][j];
      }
      weights[j]=-sum;
      for(i=Nmin,sum=0.0;i<=Nmax;i+=1){
        if(i<=3) sum += v[i][j]*v[i][j];
        else sum += pow(1-pow(i/2,2.),2)*v[i][j]*v[i][j];
      }
      weights[j] /= sum;
      
      for(i=1;i<=N+2*Nsources+1;++i){
        //std::printf("i=%i j=%i w=%e v=%e\n",i,j,weights[j],v[i][j]);
        if(weights[j] == weights[j]) mod[i] += weights[j]*v[i][j];
      }
      if(sum < 0) std::printf("max found\n");
      /*std::printf("weights[%i]=%e\n",j,weights[j]);*/
    }
    
    for(i=Nmin,sum=0.0;i<=Nmax;i+=1){
      if(i<=3) sum += pow(mod[i]-modo[i],2);
      else sum += pow(1-pow(i/2,2.),2.)*pow(mod[i]-modo[i],2);
    }
    Dsum=fabs(sumold-sum);
    /*std::printf("%e\n",sumold-sum);*/
    sumold=sum;
    /*std::printf("Dsum=%e %e\n",Dsum,sumold);*/
  }
  
  /* test result */
  free_dvector(weights,1,degen);
  
  return sum;
}

/*
 double critmin(double r){
 double kappa,mag[3],x[2],y[2],AA[4],angle[2],ang_lens[2];
 
 ang_lens[0]=0;
 ang_lens[1]=0;
 x[0]=r*cos(thetaT)+xt[0];
 x[1]=r*sin(thetaT)+xt[1];
 
 kappa=deflect_translated(1.0,modT,x,y,mag,NmodT,NlensesT,Re2T,x2T);
 if(withsub==1){
 deflection_total(x,angle,1,1,ang_lens,1,AA);
 return (mag[0]+AA[0]-1)*(mag[1]+AA[1]-1)-(mag[2]+AA[2])*(mag[2]+AA[3]);
 }else{ return mag[0]*mag[1]-mag[2]*mag[2];}
 }
 */

/**************************************************
 ************** rotate lens model *****************
 **************************************************/
void RotateModel(double thetaX,double *mod,int N,int Nsources){
  double temp[2];
  int i,k;
  /*  std::printf("rotate: theta = %e\n",thetaX);*/
  
  temp[0]=mod[1];  temp[1]=mod[2];
  mod[1]= temp[0]*cos(2*thetaX)+temp[1]*sin(2*thetaX);
  mod[2]=-temp[0]*sin(2*thetaX)+temp[1]*cos(2*thetaX);
  for(i=4;i<=N-1;i+=2){
    k=i/2;
    temp[0]=mod[i]; temp[1]=mod[i+1];
    mod[i]  = temp[0]*cos(k*thetaX)+temp[1]*sin(k*thetaX);
    mod[i+1]=-temp[0]*sin(k*thetaX)+temp[1]*cos(k*thetaX);
  }
  
  /** source positions **/
  for(i=0;i<Nsources;++i){
    temp[0]=mod[N+1+2*i];  temp[1]=mod[N+2+2*i];
    mod[N+1+2*i]= temp[0]*cos(thetaX)+temp[1]*sin(thetaX);
    mod[N+2+2*i]=-temp[0]*sin(thetaX)+temp[1]*cos(thetaX);
  }
}


double LensHaloAnaNSIE::find_axis(double *mod,int Nmod){
  /********************************************
   ************* find rotation axis ***********
   ********************************************/
  double theta,ans;
  int i,k;
  
  NmodT=Nmod;
  for(i=1;i<=NmodT;++i) modT[i] = mod[i];
  theta = zriddrD(minaxis,0,pi/4.,1.0e-9);
  
  /* calc 2nd deriv */
  for(i=4,ans=0.0;i<=5;i+=2){
    k=i/2;
    /*std::printf("ans=%e   %e %e\n",ans,modT[i],modT[i+1]);*/
    ans += -4*k*k*modT[i]*modT[i+1]*sin(2*k*theta)
    - 2*k*k*(modT[i]*modT[i] - modT[i+1]*modT[i+1])*cos(2*k*theta);
  }
  
  if(ans < 0) theta += pi/4;  /* make answer a minimum */
  return theta;
}

double minaxis(double thetaX){
  double ans;
  int i,k;
  
  for(i=4,ans=0.0;i<=5;i+=2){
    k=i/2;
    /*std::printf("ans=%e   %e %e\n",ans,modT[i],modT[i+1]);*/
    ans += 2*k*modT[i]*modT[i+1]*cos(2*k*thetaX)
    - k*(modT[i]*modT[i] - modT[i+1]*modT[i+1])*sin(2*k*thetaX);
  }
  return ans;
}


int LensHaloAnaNSIE::check_model(int Nimages,int Nsources,int Nlenses,int *pairing,double **xob,double *x_center
                                 ,int Nmod,double *mod,double **xg,double Re2,double **dx_sub,double **Amag,double ytol){
  int i;
  double dy,dymax,tmp[2],kappa,mag[3],x2[2],par;
  
  
  // check parity of images
  for(i=0,par=0;i<Nimages;++i) par+=(Amag[i][0]*Amag[i][1]-Amag[i][2]*Amag[i][2])
    /fabs(Amag[i][0]*Amag[i][1]-Amag[i][2]*Amag[i][2]);
  
  //std::printf("par=%e\n",par);
  if(fabs(par) > 1.0e-6 ) return 1;
  
  if(Nlenses>1){
    x2[0]=xg[1][0]-x_center[0]; x2[1]=xg[1][1]-x_center[1];
  }else{ Re2=0.0;}
  
  // check that there is only one source
  double **y = dmatrix(0,Nimages-1,0,1);
  for(i=0;i<Nimages;++i){
    tmp[0]=xob[i][0]-x_center[0];
    tmp[1]=xob[i][1]-x_center[1];
    kappa=deflect_translated(1.0,mod,tmp,y[i],mag,Nmod,Nlenses,Re2,x2);
    y[i][0]+=dx_sub[i][0];
    y[i][1]+=dx_sub[i][1];
    //std::printf("y= %e %e    %e %e  %i\n",y[i][0],y[i][1],kappa,1.0/(mag[0]*mag[1]-mag[2]*mag[2]),pairing[i-1]);
  }
  
  for(i=1,dymax=0;i<Nimages;++i){
    dy=sqrt( pow(y[0][0]-y[i][0],2)+pow(y[0][1]-y[i][1],2) );
    if(dy > dymax) dymax=dy;
  }
  
  free_dmatrix(y,0,Nimages-1,0,1);
  
  if(dymax > ytol) return 1;
  
  // check number of images
  tmp[0]=xob[1][0]-x_center[0];
  tmp[1]=xob[1][1]-x_center[1];
  //std::printf("number of images: %i\n",find_image_number(y[0],tmp,mod,Nmod,Nlenses,Re2,x2) );
  //std::printf("number of images: %i\n",magandcrit(y[0],tmp,mod,Nmod,Nlenses,Re2,x2) );
  //std::printf("finite mag: %e\n",finiteMag(1.0e-3,xob[0],mod,Nmod,Nlenses,Re2,x2) );
  //std::printf("finite mag: %e\n",finiteMag(1.0e-3,xob[1],mod,Nmod,Nlenses,Re2,x2) );
  //std::printf("finite mag: %e\n",finiteMag(1.0e-3,xob[2],mod,Nmod,Nlenses,Re2,x2) );
  //std::printf("finite mag: %e\n",finiteMag(1.0e-3,xob[3],mod,Nmod,Nlenses,Re2,x2) );
  
  return 0;
}


// Copied from lens_expand.c
PosType LensHaloFit::lens_expand(PosType beta,PosType *mod,int Nmodes,PosType const *x,PosType *alpha,KappaType *gamma,KappaType *phi)
{
  PosType F,F1,F2,theta,r,cosx,sinx,cos2theta,sin2theta,gt,gx;
  int i,k;
  
  if(Nmodes<=0){
    alpha[0]=alpha[1]=0;
    gamma[0]=gamma[1]=0;
    return 0.0;
  }
  
  r=sqrt(x[0]*x[0] + x[1]*x[1]);
  theta=atan2(x[1],x[0]);
  cosx=x[0]/r;
  sinx=x[1]/r;
  
  if(Nmodes > 3) F=0.5*mod[3];
  else F = 0;
  F1=0;
  F2=0;
  for(i=4;i<Nmodes;i+=2){
    k=i/2;
    F += mod[i]*cos(k*theta)     + mod[i+1]*sin(k*theta);
    F1+=-mod[i]*k*sin(k*theta)   + mod[i+1]*k*cos(k*theta);
    F2+=-mod[i]*k*k*cos(k*theta) - mod[i+1]*k*k*sin(k*theta);
  }
  
  alpha[0] = pow(r,beta-1)*(beta*cosx*F - sinx*F1);
  alpha[1] = pow(r,beta-1)*(beta*sinx*F + cosx*F1);
  
  // add shear
  alpha[0] +=  x[0]*mod[1] + x[1]*mod[2];
  alpha[1] += -x[1]*mod[1] + x[0]*mod[2];
  
  // add flat kappa
  alpha[0] += -1.0*x[0]*mod[0];
  alpha[1] += -1.0*x[1]*mod[0];
  
  gt=-0.5*pow(r,beta-2)*(beta*(beta-2)*F-F2);
  gx=pow(r,beta-2)*(beta-1)*F1;
  
  cos2theta=2*cosx*cosx-1;
  sin2theta=2*cosx*sinx;
  
  gamma[0]=-(gt*cos2theta+gx*sin2theta) + mod[1];
  gamma[1]=-gt*sin2theta+gx*cos2theta  + mod[2];
  
  //gamma[0]=-0.5*( x[0]*(r*dxdr - dyda) - x[1]*(r*dydr + dxda) )/r/r;
  //gamma[1]=-(  x[0]*dxda + r*x[1]*dxdr )/r/r;
  
  // potential
  *phi = F*pow(r,beta) + r*r*(mod[0] + mod[1]*cos2theta + mod[2]*sin2theta)/2;
  
  //printf("  lens_expand *phi = %e\n",*phi);
  return 0.5*(beta*beta*F+F2)*pow(r,beta-2) + mod[0];
}

<|MERGE_RESOLUTION|>--- conflicted
+++ resolved
@@ -482,13 +482,6 @@
  *
  */
 
-<<<<<<< HEAD
-
-double ** LensHaloFit::compute_dxSub(int Nimages)
-{
-  double ** dx_sub = Utilities::PosTypeMatrix(0,Nimages-1,0,1);
-
-=======
 void LensHaloFit::compute_dxSub(double ** dx_sub,                   // dx_sub we want to get updated
                                      int Nimages,                   // number of images
                                      std::vector<Point> & ImagePos,   // vector of points for the different images
@@ -498,23 +491,17 @@
                                      )
 {
   // INITIALISING :
->>>>>>> 60fb9d47
   for (int i = 0; i < Nimages; i++)
   {
     for (int j = 0; j < 2; j++) dx_sub[i][j] = 0. ;
   }
   
-<<<<<<< HEAD
   // NEEDS TO BE WRITTEN !
   // DIFFERENT PROBLEMS TO SOLVE :
   // - case of only subtructure on the plane of the LensHaloFit
   // - case where there are field planes (LoS or sub) before the LensHaloFit plane
   // - case where there are field planes (LoS or sub) after the LensHaloFit plane
-  
-  
-  return dx_sub ;
-=======
-  
+
   // CASE OF ONLY SUBSTRUCTURE :
   if(IsFieldOff==true && IsSubOn==true)
   {
@@ -558,7 +545,6 @@
   }
   
   return ;
->>>>>>> 60fb9d47
 }
 
 
