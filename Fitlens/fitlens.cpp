--- conflicted
+++ resolved
@@ -19,31 +19,17 @@
 void AnaLens::FindLensSimple(int Nimages,Point *image_positions,double *y,double **dx_sub){
 	ImageInfo imageinfo[Nimages];
 
-<<<<<<< local
-=======
 	for(int i=0;i<Nimages;++i){
 		imageinfo[i].centroid[0] = image_positions[i].x[0];
 		imageinfo[i].centroid[1] = image_positions[i].x[1];
 	}
->>>>>>> other
-
-<<<<<<< HEAD
-<<<<<<< local
-=======
-	FindLensSimple(lens,imageinfo,Nimages,y,dx_sub);
-}
->>>>>>> other
-void FindLensSimple(
-		AnaLens *lens  /// lens model, modes will be changed on return
-		,ImageInfo *imageinfo  // Positions of images.  Only imageinfo[].centoid[] is used.
-		,int Nimages   /// input number of images
-=======
+
 	FindLensSimple(imageinfo,Nimages,y,dx_sub);
 }
+
 void AnaLens::FindLensSimple(
 		ImageInfo *imageinfo    /// Positions of images.  Only imageinfo[].centoid[] is used.
 		,int Nimages             /// input number of images
->>>>>>> 9498b34d
 		,double *y               /// output source position
 		,double **dx_sub         /// dx_sub[Nimages][2] pre-calculated deflections caused by substructures or external masses at each image
 		){
