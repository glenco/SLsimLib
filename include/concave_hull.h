//
//  concave_hull.h
//  GLAMER
//
//  Created by bmetcalf on 23/02/16.
//
//

#ifndef concave_hull_h
#define concave_hull_h

#include <set>
#include "point.h"
#include "geometry.h"
#include "image_processing.h"
#include "simpleTreeVec.h"

namespace Utilities{

template<typename T,typename P>
Point_2d subtract(T& p1,P& p2){
  return Point_2d(p1[0] - p2[0], p1[1] - p2[1]);
}
template<typename P>
double crossD(P &O,P &A,P &B){
  return (A[0] - O[0]) * (B[1] - O[1]) - (A[1] - O[1]) * (B[0] - O[0]);
}


/// removes the intersections of the curve
template <typename T>
size_t RemoveIntersections(std::vector<T> &curve){
  
  if(curve.size() <=3) return 0;
  
  size_t N = curve.size(),count = 0;
  T tmp;
  
  curve.push_back(curve[0]);
  
  for(size_t i=0;i<N-2;++i){
    for(size_t j=i+2;j<N;++j){
      if(Utilities::Geometry::intersect(curve[i].x,curve[i+1].x,curve[j].x,curve[j+1].x)){
        
        size_t k=i+1,l=j;
        while(k < l){
          std::swap(curve[k] , curve[l]);
          ++k;
          --l;
        }
        ++count;
      }
    }
  }
  
  //assert(curve[0]==curve.back());
  curve.pop_back();
  
  return count;
}

/// removes the intersections while removing interior loops
///  The input curve needs to be ordered already.  No points in the
///  input curve will be outside the output hull.
///  Will fail if there are overlapping segments on the hull.
std::vector<Point_2d> TighterHull(const std::vector<Point_2d> &v);

//template <typename T>
//std::vector<T> TightHull(const std::vector<T> &curve){
//
//  if(curve.size() <=3) return curve;
//
//  size_t N = curve.size(),count = 0;
//  T tmp;
//
//  // find left most point
//  long init = 0;
//  double pmin = curve[0][0];
//  for(int i=1 ; i<N ; ++i){
//    if(curve[i][0] < pmin){
//      init = i;
//      pmin = curve[i][0];
//    }
//  }
//
//  // orientation == 1 clockwise
//  Geometry::CYCLIC cyc(N);
//  int orientation = sign( (curve[cyc[init-1]] - curve[init])^(curve[cyc[init+1]] - curve[init])  );
//  if(orientation == 0){
//    orientation = sign( curve[cyc[init+1]][1] - curve[init][1]);
//  }
//
//  orientation *= -1; // orientation == 1 is counter clockwise
//
//  // make a copy where first one is the leftmost
//  std::vector<T> hull(N);
//  for(size_t i=0;i<N;++i){
//    hull[i] = curve[ cyc[ orientation * i + init] ];
//  }
//
//  for(size_t i=0;i<N-2;++i){
//
//    for(size_t j=i+2;j<N;++j){
//      if(Utilities::Geometry::intersect(hull[i].x,hull[ (i+1) % N ].x,hull[j].x,hull[ (j+1) % N ].x)){
//
//
//        long ii = cyc[i-1];
//        //if(i==0) ii = N-1;
//        //else ii = i-1;
//
//        Point_2d x =  hull[i] - hull[ii];
//        x.unitize();
//
//        if(
//           //( x^(hull[ (j+1) % N ] - hull[i]) ) / (hull[ (j+1) % N ] - hull[i]).length()
//           atan2( x^(hull[ (j+1) % N ] - hull[i]) , x*(hull[ (j+1) % N ] - hull[i]) )
//           <
//           atan2( x^(hull[j] - hull[i]) , x*(hull[j] - hull[i]) )
//           //( x^(hull[j] - hull[i]) ) / (hull[j] - hull[i]).length()
//           ){
//
//          // inner loop - remove all points between i and j+1
//
//          int n = j - i;
//          int k = j+1;
//          while(k < N){
//            //std::swap(hull[k],hull[k-n]);
//            hull[k-n] = hull[k];
//            ++k;
//          }
//          N -= n;
//        }else{
//
//          // outer loop - put them in reverse order
//          size_t k=i+1,l=j;
//          while(k < l){
//            std::swap(hull[k] , hull[l]);
//            ++k;
//            --l;
//          }
//        }
//        ++count;
//      }
//    }
//  }
//
//  //assert(hull[0]==hull.back());
//  hull.resize(N);
//
//  assert(N>2);
//  return hull;
//}


/** finds ordered boundaries to regions where bitmap == true

 This can be used to find critical curves or contours.
 `bitmap` should be the same size as the `Gridmap`
 If the boundary curve  touches the edge of the `GridMap` it will be indicated in `hits_boundary` as
 `true`.
 
 Boundaries will never cross or lead off the grid.  On the edges they will leave the edge pixels out even if they should be in.  This is a technical comprimise.
 
 Output points are in pixel units with (0,0) being pioint (0,0)
*/
template <typename P>
void find_boundaries(std::vector<bool> &bitmap  // = true inside
                     ,long nx  // number of pixels in x direction
                     ,std::vector<std::vector<P> > &points
                     ,std::vector<bool> &hits_edge
                     ,bool add_to_vector=false
                     ){
  
  size_t n = bitmap.size();
  long ny = n/nx;
  
  if(n != nx*ny){
    std::cerr << "Wrong sizes in Utilities::find_boundaries." << std::endl;
    throw std::invalid_argument("invalid size");
  }
  
  std::vector<bool> not_used(n,true);
  
  // pad edge of field with bitmap=false
  for(size_t i=0 ; i<nx ; ++i) bitmap[i]=false;
  size_t j = nx*(ny-1);
  for(size_t i=0 ; i<nx ; ++i) bitmap[i + j]=false;
  for(size_t i=0 ; i<ny ; ++i) bitmap[i*nx]=false;
  j = nx-1;
  for(size_t i=0 ; i<ny ; ++i) bitmap[j + i*nx]=false;

  std::list<std::list<Point_2d>> contours;
  
  if(!add_to_vector){
    hits_edge.resize(0);
  }
  
  bool done = false;
  long kfirst_in_bound = -1;
  while(!done){
    // find first cell in edge
    size_t k=0;
    int type;
    for( k = kfirst_in_bound + 1 ; k < n - nx ; ++k){
      if(k % nx != nx-1){ // one less cells than points
        type = 0;
        if(bitmap[k] ) type +=1;
        if(bitmap[k+1]) type += 10;
        if(bitmap[k + nx]) type += 100;
        if(bitmap[k + nx + 1]) type += 1000;

        if(type > 0
           && type != 1111
           && not_used[k]
           ) break;
      }
    }
    
    kfirst_in_bound = k;
    
    if(k == n-nx){
      done=true;
    }else{ // found an edge
      
      contours.resize(contours.size() + 1);
      std::list<Point_2d> &contour = contours.back();
      hits_edge.push_back(false);
      
      
      int type;
      int face_in=0;
      size_t n_edge = 0;
      
      // follow edge until we return to the first point
      while(k != kfirst_in_bound || n_edge==0){
        
        if(n_edge >= n){  // infinite loop, output debugging data
          std::cerr << "Too many points in Utilities::find_boundaries()." << std::endl;
          std::cerr << "kfirst_in_bound " << kfirst_in_bound << std::endl;
          std::cerr << "  countour is output to boundary_error_file.csv and bitmap_error_file.csv" << std::endl;
          {
            std::ofstream file("bitmap_error_file.csv");
            file << "in,x,y" << std::endl;
            for(size_t i=0 ; i<n ; ++i){
              file << bitmap[i] << "," << i%nx << "," << i/nx << std::endl;
            }
          }
          
          {
            std::ofstream file("boundary_error_file.csv");
            file << "contour,x,y" << std::endl;
            int i = 0;
            for(auto &v : contours){
              for(Point_2d &p : v){
                file << i << "," << p[0] << "," << p[1] << std::endl;
              }
              ++i;
            }
          }
          throw std::runtime_error("caught in loop.");
        }
        
        if(k%nx == 0 || k%nx == nx-2) hits_edge.back() = true;
        if(k/nx == 0 || k/nx == ny-2) hits_edge.back() = true;
        
        not_used[k] = false;
        
        ++n_edge;
        type = 0;
        // find type of cell
        if(bitmap[k]) type +=1;
        if(bitmap[k+1]) type += 10;
        if(bitmap[k + nx]) type += 100;
        if(bitmap[k + nx + 1]) type += 1000;
        
        if(type == 0 || type == 1111){  // all in or all out
          throw std::runtime_error("off edge!!");
        }else if(type == 1 || type == 1110){ // lower left only
          
          if(face_in==0){
            contour.push_back( Point_2d( k%nx + 0.5
                                       , k/nx ) );
            //contour.push_back( (i_points[k] + i_points[k+1]) / 2 );
            face_in=1;
            k -= nx;
          }else{
            contour.push_back( Point_2d( k%nx
                                       , k/nx + 0.5  ) );
            //contour.push_back( (i_points[k] + i_points[k+nx]) / 2 );
            face_in=2;
            k -= 1;
          }
          
        }else if(type == 10 || type == 1101){ // lower right only
          
          if(face_in==2){
            contour.push_back( Point_2d( k%nx + 0.5
                                       , k/nx  ) );
            //contour.push_back( (i_points[k] + i_points[k+1]) / 2 );
            face_in=1;
            k -= nx;
          }else{
            contour.push_back( Point_2d( k%nx + 1
                                       , k/nx + 0.5) );
            //contour.push_back( (i_points[k+nx+1] + i_points[k+1]) / 2 );
            face_in=0;
            k += 1;
          }
          
        }else if(type == 100 || type == 1011){ // upper left only
          
          if(face_in==0){
            contour.push_back( Point_2d( k%nx + 0.5
                                       , k/nx + 1 ) );
            //contour.push_back( (i_points[k+nx] + i_points[k+nx+1]) / 2 );
            face_in=3;
            k += nx;
          }else{
            contour.push_back( Point_2d( k%nx
                                       , k/nx + 0.5 ) );
            //contour.push_back( (i_points[k] + i_points[k+nx]) / 2 );
            face_in=2;
            k -= 1;
          }
          
        }else if(type == 1000 || type == 111){ // upper right only
          
          if(face_in==1){
            contour.push_back( Point_2d( k%nx + 1
                                       , k/nx + 0.5 ) );
             //contour.push_back( (i_points[k+1] + i_points[k+nx+1]) / 2 );
            face_in=0;
            k += 1;
          }else{
            contour.push_back( Point_2d( k%nx + 0.5
                                       , k/nx + 1 ) );
            //contour.push_back( (i_points[k+nx] + i_points[k+nx+1]) / 2 );
            face_in=3;
            k += nx;
          }
          
        }else if(type == 11 || type == 1100){ // lower two
          
          if(face_in==0){
            contour.push_back( Point_2d( k%nx + 1
                                       , k/nx + 0.5 ) );
            //contour.push_back( (i_points[k+1] + i_points[k+nx+1]) / 2 );
            k += 1;
          }else{
            contour.push_back( Point_2d( k%nx
                                       , k/nx + 0.5 ) );
            //contour.push_back( (i_points[k] + i_points[k+nx]) / 2 );
            face_in = 2;
            k -= 1;
          }
          
        }else if(type == 1010 || type == 101){ // right two
          
          if(face_in==1){
            contour.push_back( Point_2d( k%nx + 0.5
                                       , k/nx ) );
            //contour.push_back( (i_points[k] + i_points[k+1]) / 2 );
            k -= nx;
          }else{
            contour.push_back( Point_2d( k%nx + 0.5
                                       , k/nx + 1 ) );
            //contour.push_back( (i_points[k+nx] + i_points[k+nx+1]) / 2 );
            face_in = 3;
            k += nx;
          }
          
        }else if(type == 1001){ // lower left upper right
          
          if(face_in==0){
            contour.push_back( Point_2d( k%nx + 0.5
                                       , k/nx + 1 ) );
            //contour.push_back( (i_points[k+nx] + i_points[k+nx+1]) / 2 );
            face_in=3;
            k += nx;
          }else if(face_in==1){
            contour.push_back( Point_2d( k%nx
                                       , k/nx + 0.5 ) );
            //contour.push_back( (i_points[k] + i_points[k+nx]) / 2 );
            face_in=2;
            k -= 1;
          }else if(face_in==2){
            contour.push_back( Point_2d( k%nx + 0.5
                                       , k/nx ) );
            //contour.push_back( (i_points[k] + i_points[k+1]) / 2 );
            face_in=1;
            k -= nx;
          }else{
            contour.push_back( Point_2d( k%nx + 1
                                       , k/nx + 0.5 ) );
            //contour.push_back( (i_points[k+nx + 1] + i_points[k+1]) / 2 );
            face_in=0;
            k += 1;
          }
          
        }else if(type == 110){ // upper left lower right
          
          if(face_in==0){
            contour.push_back( Point_2d( k%nx + 0.5
                                       , k/nx  ) );
            //contour.push_back( (i_points[k] + i_points[k+1]) / 2 );
            face_in=1;
            k -= nx;
          }else if(face_in==1){
            contour.push_back( Point_2d( k%nx + 1
                                       , k/nx + 0.5 ) );
            //contour.push_back( (i_points[k+1] + i_points[k+nx+1]) / 2 );
            face_in=0;
            k += 1;
          }else if(face_in==2){
            contour.push_back( Point_2d( k%nx + 0.5
                                       , k/nx + 1 ) );
            //contour.push_back( (i_points[k + nx] + i_points[k+nx+1]) / 2 );
            face_in=3;
            k += nx;
          }else{
            contour.push_back( Point_2d( k%nx
                                       , k/nx + 0.5 ) );
            //contour.push_back( (i_points[k] + i_points[k+nx]) / 2 );
            face_in=2;
            k -= 1;
          }
        }
      }
      
      // special case of the diamand with a hole
      //if(n_edge == 12 && bitmap[k + nx + 1] ){
      //  n_edge=0;
      //  face_in = 2;
      //}
      
    }
  }
<<<<<<< HEAD

/// removes the intersections while removing interior loops
///  The input curve needs to be ordered already.  Not points in the
///  input curve will be outside the output hull.
template <typename T>
std::vector<T> TightHull(const std::vector<T> &curve){
  
  if(curve.size() <=3) return curve;
  
  size_t N = curve.size(),count = 0;
  T tmp;
  
  // find left most point
  long init = 0;
  double pmin = curve[0][0];
  for(int i=1 ; i<N ; ++i){
    if(curve[i][0] < pmin){
      init = i;
      pmin = curve[i][0];
    }
  }
 
  // orientation == 1 clockwise
  Geometry::CYCLIC cyc(N);
  int orientation = sign( (curve[cyc[init-1]] - curve[init])^(curve[cyc[init+1]] - curve[init])  );
  if(orientation == 0){
    orientation = sign( curve[cyc[init+1]][1] - curve[init][1]);
  }
  
  orientation *= -1; // orientation == 1 is counter clockwise
  
  // make a copy where first one is the leftmost
  std::vector<T> hull(N);
  for(size_t i=0;i<N;++i){
    hull[i] = curve[ cyc[ orientation * i + init] ];
  }

  for(size_t i=0;i<N-2;++i){
    for(size_t j=i+2;j<N;++j){
      if(Utilities::Geometry::intersect(hull[i].x,hull[ (i+1) % N ].x,hull[j].x,hull[ (j+1) % N ].x)){
        
        long ii;
        if(i==0) ii = N-1;
        else ii = i-1;
      
        Point_2d x =  hull[ii] - hull[i];
        x.unitize();
        if( ( x^(hull[ (j+1) % N ] - hull[i]) ) / (hull[ (j+1) % N ] - hull[i]).length()
          > ( x^(hull[j] - hull[i]) ) / (hull[j] - hull[i]).length()
           ){
        
          // inner loop - remove all points between i and j+1
          
          int n = j - i;
          int k = j+1;
          while(k < N){
            std::swap(hull[k],hull[k-n]);
            ++k;
          }
          N -= n;
        }else{
          
          size_t k=i+1,l=j;
          while(k < l){
            std::swap(hull[k] , hull[l]);
            ++k;
            --l;
          }
        }
        ++count;
      }
    }
  }
  
  //assert(hull[0]==hull.back());
  hull.resize(N);
  
  return hull;
}

=======
>>>>>>> 66a38982
  
  long offset = 0;
  if(!add_to_vector){
    points.resize(contours.size());
  }else{
    offset = points.size();
    points.resize(points.size() + contours.size());
  }
  
  // copy lists of points into vectors
  int i=0;
  for(auto &c: contours){
    points[offset+i].resize(c.size());
    size_t j=0;
    for(auto &p: c){
      points[offset+i][j] = p;
      ++j;
    }
    ++i;
  }
}

/// find the indexes of areas with bitmap[]=true broken up into diconnected islands
void find_islands(std::vector<bool> &bitmap  // = true inside
                  ,long nx  // number of pixels in x direction
                  ,std::vector<std::vector<long> > &indexes
                  ,std::vector<bool> &hits_edge
                  ,bool add_to_vector=false
                  );

/// this returns area within the curve x average kappa iwithin the curve
double interior_mass(const std::vector<Point_2d> &alpha
                     ,const std::vector<Point_2d> &x);

/// this returns area within the curve x average kappa iwithin the curve
double interior_mass(const std::vector<RAY> &rays);

/// Returns a vector of points on the convex hull in counter-clockwise order.
template<typename T>
void convex_hull(std::vector<T> &P,std::vector<T> &hull_out)
{
  
  if(P.size() <= 3){
    hull_out = P;
    return;
  }
  
  std::vector<T> hull;
  
  size_t n = P.size();
  size_t k = 0;
  hull.resize(2*n);
  
  // Sort points lexicographically
  std::sort(P.begin(), P.end(),
            [](T p1,T p2){
    if(p1[0]==p2[0]) return p1[1] < p2[1];
    return p1[0] < p2[0];});
  
  
  // Build lower hull
  for (size_t i = 0; i < n; i++) {
    while (k >= 2 && crossD(hull[k-2], hull[k-1], P[i]) <= 0){
      k--;
    }
    hull[k++] = P[i];
  }
  
  // Build upper hull
  for (long i = n-2, t = k+1; i >= 0; i--) {
    while (k >= t && crossD(hull[k-2], hull[k-1], P[i]) <= 0){
      k--;
      assert(k > 1);
    }
    hull[k++] = P[i];
  }
  
  
  hull.resize(k);
  hull.pop_back();
  
  std::swap(hull,hull_out);
  
  return;
}

/// Returns a vector of points on the convex hull in counter-clockwise order.
///
template<typename T>
void convex_hull(const std::vector<T> &P,std::vector<size_t> &hull)
{
  
  size_t n = P.size();
  
  if(n <= 3){
    hull.resize(n);
    size_t i = 0;
    for(size_t &d : hull) d = i++;
    return;
  }
  
  //std::vector<T> hull(n + 1);
  hull.resize(n + 1);
  size_t k = 0;
  
  // Sort points lexicographically
  std::vector<size_t> sort_index(P.size());
  {
    int i=0;
    for(size_t &a :  sort_index) a = i++;
  }
  std::sort(sort_index.begin(), sort_index.end(),
            [&P](size_t i1,size_t i2){
    if(P[i1][0]==P[i2][0]) return P[i1][1] < P[i2][1];
    return P[i1][0] < P[i2][0];});
  
  
  // Build lower hull
  for (size_t i = 0; i < n; i++) {
    while (k >= 2 && crossD(P[hull[k-2]], P[hull[k-1]], P[sort_index[i]]) <= 0){
      k--;
    }
    hull[k++] = sort_index[i];
  }
  
  // Build upper hull
  for (long i = n-2, t = k+1; i >= 0; i--) {
    while (k >= t && crossD(P[hull[k-2]], P[hull[k-1]],P[sort_index[i]]) <= 0){
      k--;
      assert(k > 1);
    }
    hull[k++] = sort_index[i];
  }
    
  hull.resize(k);
  hull.pop_back();
  
  return;
}


struct Edge{
  Edge(size_t i,double l):length(l),index(i){};
  double length = 0;
  size_t index = 0;
};
/** \brief Creates the concave hull of a group of 2 dimensional points
 by the shrink-wrap algorithm.
 
 The type of the input vector points must have an operator [].
 If the input vector is the same as the output vector it will be replaced,
 and the function will still work.
 
 It is guaranteed that the resulting hull will surround the all the points.  Any edge that is greater than scale will be refined until it is either smaller than scale or it cannot be refined further.  As a result some edges might be larger than scale and some smaller.
 
 This should be a NlogN algorithm.
 
 The algorithm:  1) The convex hull is found.  2) The longest edge is found
 3) all the points that are not in the hull are tested to see if they are within the rays extending from the end point perpendicular to the edge.  4) Of the points that are the one that makes the smallest area triangle with the end points is chosen and added 5) go back to 3 if there are edges that are larger than scale and new points exist to be added 6) remove all intersections in the hull
 
 */
template<typename T>
void concave(std::vector<T> &init_points
             ,std::vector<T> &hull_out,double scale)
{
  
  //typedef typename InputIt::value_type point;
  
  bool TEST = false;
  
  std::vector<T> hull;
  
  // find the convex hull
  convex_hull(init_points,hull);
  
  if(init_points.size() == hull.size()) return;
  
  std::list<Edge> edges;
  std::list<T> leftovers;
  hull.push_back(hull[0]);
  
  double tmp;
  
  // find pairs of hull points that are further appart than scale
  for(int i=0;i<hull.size()-1;++i){
    tmp = (subtract(hull[i],hull[i+1])).length();
    if(tmp > scale) edges.emplace_back(i,tmp);// .push_back(std::pair<size_t,double>(i,tmp));
  }
  
  if(edges.size() == 0) return;
  
  if(TEST){
    PosType cent[] ={0.5,0.5};
    PixelMap map(cent,256, 1.0/256);
    
    map.drawgrid(10,0.5);
    
    map.drawPoints(init_points,0.01,1.0);
    map.drawCurve(hull,2);
    
    map.printFITS("!test_concave.fits");
  }
  
  // sort edges by length
  edges.sort([](const Edge &p1,const Edge &p2){return p1.length > p2.length;});
  assert(edges.front().length >= edges.back().length);
  
  
  {   // make a list of points that are not already in the convex hull
    
    hull.pop_back();
    std::vector<size_t> index(hull.size());
    size_t i = 0;
    for(size_t &ind: index) ind = i++;
    std::sort(index.begin(),index.end(),
              [&hull](size_t p1,size_t p2){
      if(hull[p1][0] == hull[p2][0]) return hull[p1][1] < hull[p2][1];
      return hull[p1][0] < hull[p2][0];});
    
    size_t j = 0;
    
    for(auto pit = init_points.begin(); pit != init_points.end() ; ++pit){
      
      if((hull[index[j]][0] == (*pit)[0])*(hull[index[j]][1] == (*pit)[1])){
        ++j;
      }else{
        leftovers.push_back(*pit);
      }
      
    }
    assert(hull.size() + leftovers.size() == init_points.size());
    hull.push_back(hull[0]);
  }
  
  typename std::list<T>::iterator p,nextpoint;
  //auto p = leftovers.begin();
  
  double minarea,area,co1;//,co2;
  size_t i;
  Point_2d vo,v1,v2;
  
  //int count = 0;
  while(edges.front().length > scale ){
    
    if(leftovers.size() == 0) break;
    
    // find the point which if added to this edge would change the area least
    minarea = HUGE_VAL;
    i = edges.front().index;
    
    for(p = leftovers.begin() ; p != leftovers.end() ; ++p){
      
      v1 = subtract(*p,hull[i]);
      
      if( edges.front().length > v1.length()){
        
        vo = subtract(hull[i+1], hull[i]);
        //v2 = subtract(*p,hull[i+1]);
        area = vo^v1;
        co1 = v1*vo;
        //co2 = v2*vo;
        
        if( co1 > 0 && (area > 0)*(area < minarea) ){
          //      if(co1 > 0 && area > 0 && index_length.front().second > v1.length()){
          minarea = area;
          nextpoint = p;
        }
      }
    }
    
    if(minarea == HUGE_VAL){
      // if there is no acceptable point for this edge continue with the second longest edge
      edges.pop_front();
      continue;
    }
    
    // insert new point into hull
    T tmp = *nextpoint;
    leftovers.erase(nextpoint);
    hull.insert(hull.begin() + i + 1,tmp);
    
    // update index_length list
    Edge new1 = edges.front();
    edges.pop_front();
    new1.length = (subtract(hull[i],hull[i+1])).length();
    Edge new2(i+1,(subtract(hull[i+1],hull[i+2])).length());
    
    for(auto &p : edges) if(p.index > i) ++(p.index);
    
    auto p = edges.begin();
    if(new1.length > scale){
      for(p = edges.begin() ; p != edges.end() ; ++p){
        if((*p).length < new1.length){
          edges.insert(p,new1);
          break;
        }
      }
      if(p==edges.end()) edges.push_back(new1);
    }
    if(new2.length > scale){
      for(p = edges.begin(); p != edges.end() ; ++p){
        if((*p).length < new2.length){
          edges.insert(p,new2);
          break;
        }
      }
      if(p==edges.end()) edges.push_back(new2);
    }
    
    
    if(TEST){
      PosType cent[] ={0.5,0.5};
      PixelMap map(cent,256, 1.0/256);
      
      map.drawgrid(10,0.5);
      
      map.drawPoints(init_points,0.03,1.0);
      map.drawCurve(hull,2);
      
      map.printFITS("!test_concave.fits");
    }
  }
  
  hull.pop_back();
  
  //Utilities::RemoveIntersections(hull);
  
  std::swap(hull,hull_out);
  
  return;
}

template<typename T>
std::vector<T> concave2(std::vector<T> &init_points,double scale)
{
  
  //typedef typename InputIt::value_type point;
  
  bool TEST = false;
  
  std::vector<T> hull;
  
  // find the convex hull
  convex_hull(init_points,hull);
  
  if(init_points.size() == hull.size()) return hull;
  
  std::list<Edge> edges;
  std::list<T> leftovers;
  hull.push_back(hull[0]);
  
  double tmp;
  
  // find pairs of hull points that are further appart than scale
  for(int i=0;i<hull.size()-1;++i){
    tmp = (subtract(hull[i],hull[i+1])).length();
    if(tmp > scale) edges.emplace_back(i,tmp);// .push_back(std::pair<size_t,double>(i,tmp));
  }
  
  if(edges.size() == 0) return hull;
  
  if(TEST){
    PosType cent[] ={0.5,0.5};
    PixelMap map(cent,256, 1.0/256);
    
    map.drawgrid(10,0.5);
    
    map.drawPoints(init_points,0.01,1.0);
    map.drawCurve(hull,2);
    
    map.printFITS("!test_concave.fits");
  }
  
  // sort edges by length
  edges.sort([](const Edge &p1,const Edge &p2){return p1.length > p2.length;});
  assert(edges.front().length >= edges.back().length);
  
  
  {   // make a list of points that are not already in the convex hull
    
    hull.pop_back();
    std::vector<size_t> index(hull.size());
    size_t i = 0;
    for(size_t &ind: index) ind = i++;
    std::sort(index.begin(),index.end(),
              [&hull](size_t p1,size_t p2){
      if(hull[p1][0] == hull[p2][0]) return hull[p1][1] < hull[p2][1];
      return hull[p1][0] < hull[p2][0];});
    
    size_t j = 0;
    
    for(auto pit = init_points.begin(); pit != init_points.end() ; ++pit){
      
      if((hull[index[j]][0] == (*pit)[0])*(hull[index[j]][1] == (*pit)[1])){
        ++j;
      }else{
        leftovers.push_back(*pit);
      }
      
    }
    assert(hull.size() + leftovers.size() == init_points.size());
    hull.push_back(hull[0]);
  }
  
  typename std::list<T>::iterator p,nextpoint;
  //auto p = leftovers.begin();
  
  double minarea,area,co1;
  size_t i;
  Point_2d vo,v1,v2;
  
  while(edges.front().length > scale ){
    
    if(leftovers.size() == 0) break;
    
    // find the point which if added to this edge would change the area least
    minarea = HUGE_VAL;
    i = edges.front().index;
    
    for(p = leftovers.begin() ; p != leftovers.end() ; ++p){
      
      v1 = subtract(*p,hull[i]);
      
      if( edges.front().length > v1.length()){
        
        vo = subtract(hull[i+1], hull[i]);
        //v2 = subtract(*p,hull[i+1]);
        area = vo^v1;
        co1 = v1*vo;
        //co2 = v2*vo;
        
        if( co1 > 0 && (area > 0)*(area < minarea) ){
          //      if(co1 > 0 && area > 0 && index_length.front().second > v1.length()){
          minarea = area;
          nextpoint = p;
        }
      }
    }
    
    if(minarea == HUGE_VAL){
      // if there is no acceptable point for this edge continue with the second longest edge
      edges.pop_front();
      continue;
    }
    
    // insert new point into hull
    T tmp = *nextpoint;
    leftovers.erase(nextpoint);
    hull.insert(hull.begin() + i + 1,tmp);
    
    // update index_length list
    Edge new1 = edges.front();
    edges.pop_front();
    new1.length = (subtract(hull[i],hull[i+1])).length();
    Edge new2(i+1,(subtract(hull[i+1],hull[i+2])).length());
    
    for(auto &p : edges) if(p.index > i) ++(p.index);
    
    auto p = edges.begin();
    if(new1.length > scale){
      for(p = edges.begin() ; p != edges.end() ; ++p){
        if((*p).length < new1.length){
          edges.insert(p,new1);
          break;
        }
      }
      if(p==edges.end()) edges.push_back(new1);
    }
    if(new2.length > scale){
      for(p = edges.begin(); p != edges.end() ; ++p){
        if((*p).length < new2.length){
          edges.insert(p,new2);
          break;
        }
      }
      if(p==edges.end()) edges.push_back(new2);
    }
    
    
    if(TEST){
      PosType cent[] ={0.5,0.5};
      PixelMap map(cent,256, 1.0/256);
      
      map.drawgrid(10,0.5);
      
      map.drawPoints(init_points,0.03,1.0);
      map.drawCurve(hull,2);
      
      map.printFITS("!test_concave.fits");
    }
  }
  
  hull.pop_back();
  
  //Utilities::RemoveIntersections(hull);
  
  return hull;
}

template <typename Ptype>
bool segments_cross(const Ptype &a1,const Ptype &a2
                    ,const Ptype &b1,const Ptype &b2){
  Ptype db= b2 - b1;
  Ptype da= a2 - a1;
  Ptype d1= b1 - a1;
  
  double tmp = (db^da);
  if(tmp==0) return false; // parallel case
  
  double B = (da^d1) / tmp;
  if( (B>1) || (B<0)) return false;
  B = (db^d1) / tmp;
  if( (B>1) || (B<0)) return false;
  return true;
}

template <typename Ptype>
bool inCurve(const Ptype &x,const std::vector<Ptype> &H){
  
  size_t n = H.size();
  if(n <=2) return false;
  long w=0;
  Ptype dH,dD;
  double B,A;
  for(size_t i=0 ; i<n-1 ; ++i){
    dH = H[i+1]-H[i];
    if(dH[1] == 0){  // // horizontal segment
      if(x[1] == H[i][1]){
        B = (x[0]-H[i][0])/dH[0];
        if( B>=0 && B<=1 ) return true;  // point on boundary
      }
    }else{
      dD = x-H[i];
      A = dD[1]/dH[1];
      if( A > 1 || A <= 0) continue;
      B = (dH^dD)/dH[1];
      if(B==0){               // on the boundary
        return true;          // boundaries are always in
      }else if(B>0){
        if(dH[1] > 0) ++w;
        else --w;
      }
    }
  }
  
  return w;
}

template <typename Ptype>
bool inhull(PosType x[],const std::vector<Ptype> &H){
  
  size_t n = H.size();
  if(n <=2) return false;
  long w=0;
  Ptype dH,dD;
  double B,A;
  for(size_t i=0 ; i<n-1 ; ++i){
    dH = H[i+1]-H[i];
    if(dH[1] == 0){  // // horizontal segment
      if(x[1] == H[i][1]){
        B = (x[0]-H[i][0])/dH[0];
        if( B>=0 && B<=1 ) return true;  // point on boundary
      }
    }else{
      dD[0] = x[0]-H[i][0];
      dD[1] = x[1]-H[i][1];
      A = dD[1]/dH[1];
      if( A > 1 || A <= 0) continue;
      B = (dH^dD)/dH[1];
      if(B==0){               // on the boundary
        return true;          // boundaries are always in
      }else if(B>0){
        if(dH[1] > 0) ++w;
        else --w;
      }
    }
  }
  
  return abs(w);
}

template <>
inline bool inhull<Point *>(PosType x[],const std::vector<Point *> &H){
  
  size_t n = H.size();
  if(n <=2) return false;
  long w=0;
  Point_2d dH,dD;
  double B,A;
  for(size_t i=0 ; i<n-1 ; ++i){
    dH = *H[i+1]-*H[i];
    if(dH[1] == 0){  // // horizontal segment
      if(x[1] == H[i]->x[1]){
        B = (x[0]-H[i]->x[0])/dH[0];
        if( B>=0 && B<=1 ) return true;  // point on boundary
      }
    }else{
      dD[0] = x[0]-H[i]->x[0];
      dD[1] = x[1]-H[i]->x[1];
      A = dD[1]/dH[1];
      if( A > 1 || A <= 0) continue;
      B = (dH^dD)/dH[1];
      if(B==0){               // on the boundary
        return true;          // boundaries are always in
      }else if(B>0){
        if(dH[1] > 0) ++w;
        else --w;
      }
    }
  }
  
  return w;
}

/// finds in x is within the curve discribed by the H[].x points ie image points
template <>
inline bool inhull<RAY>(PosType x[],const std::vector<RAY> &H){
  
  size_t n = H.size();
  if(n <=2) return false;
  long w=0;
  Point_2d dH,dD;
  double B,A;
  for(size_t i=0 ; i<n-1 ; ++i){
    dH = H[i+1].x-H[i].x;
    if(dH[1] == 0){  // // horizontal segment
      if(x[1] == H[i].x[1]){
        B = (x[0]-H[i].x[0])/dH[0];
        if( B>=0 && B<=1 ) return true;  // point on boundary
      }
    }else{
      dD[0] = x[0]-H[i].x[0];
      dD[1] = x[1]-H[i].x[1];
      A = dD[1]/dH[1];
      if( A > 1 || A <= 0) continue;
      B = (dH^dD)/dH[1];
      if(B==0){               // on the boundary
        return true;          // boundaries are always in
      }else if(B>0){
        if(dH[1] > 0) ++w;
        else --w;
      }
    }
  }
  
  return w;
}

template <>
inline bool inhull<PosType *>(PosType x[],const std::vector<PosType *> &H){
  
  size_t n = H.size();
  if(n <=2) return false;
  long w=0;
  Point_2d dH,dD;
  double B,A;
  for(size_t i=0 ; i<n-1 ; ++i){
    dH[0] = H[i+1][0]-H[i][0];
    dH[1] = H[i+1][1]-H[i][1];
    if(dH[1] == 0){  // // horizontal segment
      if(x[1] == H[i][1]){
        B = (x[0]-H[i][0])/dH[0];
        if( B>=0 && B<=1 ) return true;  // point on boundary
      }
    }else{
      dD[0] = x[0]-H[i][0];
      dD[1] = x[1]-H[i][1];
      A = dD[1]/dH[1];
      if( A > 1 || A <= 0) continue;
      B = (dH^dD)/dH[1];
      if(B==0){               // on the boundary
        return true;          // boundaries are always in
      }else if(B>0){
        if(dH[1] > 0) ++w;
        else --w;
      }
    }
  }
  
  return w;
}


/*** \brief Calculate the k nearest neighbors concave hull.
 
 This algorithem is guarenteed to find a curve that serounds an island of points, but not all islands unless check==true.
 
 If it at first fails with the k input, k will increase.  The final k relaces the input k.
 
 check determines whether a final check is done to determine whether all the raminaing points are inside the hull.  Otherwise it is possible to get multiple disconnected clusters and the hull will surround only one.
 */

template <typename Ptype>
std::vector<Ptype> concaveK(std::vector<Ptype> &points,int &k,bool check=true)
{
  //std::cout << "finding hull .... ";
  if(points.size() <= 3){
    return points;
  }
  
  if(k  < 3) k =3;
  
  size_t npoints = points.size();
  
  //  {
  //    tree.pop(7);
  //    RandomNumbers_NR ran(123);
  //    std::vector<double> radii;
  //    std::vector<size_t> neighbors;
  //    Point_2d point;
  //    for(int i = 0 ; i<100; ++i){
  //      point[0] = (1-2*ran());
  //      point[1] = (1-2*ran());
  //      tree.NearestNeighbors(point.x,k,radii,neighbors);
  //    }
  //    for(auto p : points){
  //      tree.NearestNeighbors(p.x,k,radii,neighbors);
  //    }
  //  }
  std::vector<Ptype> hull;
  
  double xmin = points[0][0];
  size_t first_point_index = 0;
  for(size_t i=0 ; i<npoints ; ++i){
    if(points[i][0] < xmin){
      xmin = points[i][0];
      first_point_index = i;
    }
  }
  
  Ptype firstpoint = points[first_point_index];
  
  std::vector<size_t> remaining_index;
  bool segmented = true;
  while(segmented){
    bool found=false;
    while(!found){  // if hull leaves points out repeat with larger k
      hull.resize(0);
      TreeSimpleVec<Ptype> tree(points.data(),npoints,2);
      
      if(k>=points.size()){
        convex_hull(points,hull);
        return hull;
      }
      
      hull.push_back(firstpoint);
      // point is not popper frum the free so that it can be found at the end
      
      std::vector<double> radii;
      std::vector<size_t> neighbors;
      Ptype hull_end = hull.back();
      
      Ptype v1;
      Ptype last_point = Ptype(hull[0][0],hull[0][1]-1);
      Ptype v2;
      
      size_t new_index;
      double theta_max=0;
      Ptype new_point;
      std::vector<double> thetas;
      std::vector<int> sorted_index(k);
      
      while((hull[0] != hull.back() && found) || hull.size()==1 ){
        
        tree.NearestNeighbors(hull_end.x,k,radii,neighbors);
        
        long Nneighbors = neighbors.size(); // incase there are not k left
        thetas.resize(Nneighbors);
        sorted_index.resize(Nneighbors);
        
        v1 = hull_end - last_point;
        theta_max = 0;
        for(int i=0; i<Nneighbors ; ++i){
          v2 = points[neighbors[i]] - hull_end;
          double cross = v1^v2,dot = (v1*v2);
          if(cross == 0 && dot <= 0) thetas[i] = -PI;  // prevents backtracking at beginning
          else thetas[i] = atan2( cross , dot );
          sorted_index[i] = i;
        }
        
        std::sort(sorted_index.begin(),sorted_index.end()
                  ,[&thetas](int i,int j){return thetas[i] > thetas[j];} );
        
        int trial=0;
        bool intersect = true;
        while(intersect && trial < Nneighbors){
          
          new_index = neighbors[ sorted_index[trial] ];
          new_point = points[ new_index ];
          
          if(hull.size() <= 3) intersect = false;
          
          // check that new edge doesn't cross earlier edge
          for(long i = hull.size() - 2 ; i > 1 ; --i){
            intersect = segments_cross(hull[i],hull[i-1]
                                       ,hull.back(),new_point);
            
            if(intersect){
              break;
            }
          }
          
          if(new_index == first_point_index && !intersect){
            // check that neighbors are inside hull that would be closed
            // this is to prevent pre-mature closing of the loop
            hull.push_back(new_point);
            for(size_t i : neighbors){
              if(i != new_index && !inCurve(points[i],hull)){
                intersect = true;
                break;
              }
            }
            hull.pop_back();  /// will be added back later
          }
          
          ++trial;
        }
        
        if(intersect){
          //          std::cout << "Intersection ..." << k << std::endl;
          //
          //          std::ofstream logfile("testpoint.csv");
          //          for(auto &p : points){
          //            logfile << p[0] <<","<< p[1] << std::endl;
          //          }
          //          logfile.close();
          //
          //          logfile.open("testhull.csv");
          //          for(auto &p : hull){
          //            logfile << p[0] <<","<< p[1] << std::endl;
          //          }
          //          logfile << new_point[0] <<","<< new_point[1] << std::endl;
          //          logfile.close();
          
          k *= 2;
          found = false;
        }else{
          hull.push_back(new_point);
          last_point = hull_end;
          hull_end = hull.back();
          //tree.print();
          tree.pop(new_index);
          //tree.print();
          found = true;
          
          //          {
          //            Ptype center;
          //            PixelMap map(center.x, 512, 3. / 512.);
          //
          //            map.drawCurve(hull,1);
          //            map.drawPoints(points,0,2);
          //            map.printFITS("!concavek_test"+ std::to_string(f) +".fits");
          //            std::cout << "Test plot : concavek_test" << f++ << ".fits" << std::endl;
          //          }
        }
      }
      remaining_index = tree.get_index();
    }
    // test if all remaining points are in the hull
    
    
    segmented = false;
    if(check){
      for(auto i : remaining_index){
        if(!inCurve(points[i],hull)){
          segmented = true;
          k *= 2;
          //          std::cout << "point outside ... ";
          //          std::ofstream logfile("testpoint.csv");
          //          for(auto &p : points){
          //            logfile << p[0] <<","<< p[1] << std::endl;
          //          }
          //          logfile.close();
          //
          //          logfile.open("testhull.csv");
          //          for(auto &p : hull){
          //            logfile << p[0] <<","<< p[1] << std::endl;
          //          }
          //          logfile.close();
          //
          
          break;
        }
      }
    }
  }
  
  //std::cout << "found hull" << std::endl;
  //hull.pop_back();
  
  return hull;
}


template <typename Ptype>
void testconcaveK(){
  std::vector<Ptype> points(200);
  RandomNumbers_NR ran(2312);
  
  for(Ptype &p : points){
    p[0] = (1-ran());
    p[1] = (1-2*ran());
  }
  
  double x=-1;
  for(int i=0 ; i< points.size()/4 ; ++i){
    points[i][0] = 1;
    points[i][1] = x;
    x += 1/25.;
  }
  x=-1;
  for(int i=points.size()/4 ; i< 2*points.size()/4 ; ++i){
    points[i][0] = -1;
    points[i][1] = x;
    x += 1/25.;
  }
  x=-1;
  for(int i=2*points.size()/4 ; i< 3*points.size()/4 ; ++i){
    points[i][0] = x;
    points[i][1] = 1;
    x += 1/25.;
  }
  x=-1;
  for(int i=3*points.size()/4 ; i< points.size() ; ++i){
    points[i][0] = x;
    points[i][1] = -1;
    x += 1/25.;
  }
  
  //  for(int i=0 ; i< points.size()/2 ; ++i){
  //    points[i][0] = (1-ran()) - 2;
  //    points[i][1] = (1-2*ran());
  //  }
  //
  //
  //  points[0][0] = 0; points[0][1] = -1;
  //  points[1][0] = -1; points[1][1] = 0;
  //  points[2][0] = 0; points[2][1] = 1;
  //  points[3][0] = 1; points[3][1] = 0;
  //
  //  points[4][0] = -1; points[4][1] = 1;
  //  points[5][0] = 1; points[5][1] = 1;
  
  int k = 5;
  std::vector<Ptype> hull = concaveK(points,k);
  Ptype center;
  PixelMap map(center.x, 512, 3. / 512.);
  
  map.drawCurve(hull,1);
  map.drawPoints(points,0,2);
  map.printFITS("!concavek_test.fits");
  std::cout << "Test plot : concavek_test.fits" << std::endl;
}

/// return the interesetion point  of line defined by v1,v2 and w1,w2
Point_2d line_intersection(const Point_2d &v1,const Point_2d &v2,
                           const Point_2d &w1,const Point_2d &w2);


/// returns true if a circle of radius r around the point x intersects with the curve v.  Does not include case where one compleatly encloses the other.
bool circleIntersetsCurve(const Point_2d &x,double r,const std::vector<Point_2d> &v);

/** \brief Returns true if there is any overlap between a curve and a circle.  This includea cases where one compleatly encloses the other.
 */
bool circleOverlapsCurve(const Point_2d &x,double r,const std::vector<Point_2d> &v);

/** \brief Find a curve that is made up of segments from v and w that surrounds them and does not self intersect
 
 v and w must be non-self intersecting
 If they do not intersect and one is not inside the other an empty vector is returned
 */
std::vector<Point_2d> envelope(const std::vector<Point_2d> &v
                               ,const std::vector<Point_2d> &w);


template <typename R>
Point_2d RandomPointWithinCurve(const std::vector<Point_2d> &curve,R &ran){
  
  if(curve.size()==0) throw std::runtime_error("bad curve");
    
  Point_2d p1,p2,center;
  p1=p2=curve[0];
  for(const Point_2d &p : curve){
    if(p[0] < p1[0]){
      p1[0]=p[0];
    }else if(p[0] > p2[0]){
      p2[0]=p[0];
    }
    if(p[1] < p1[1]){
      p1[1]=p[1];
    }else if(p[1] > p2[1]){
      p2[1]=p[1];
    }
  }
  
  if( p1==p2) return p1;
  Point_2d p;
  double area;
  do{
    p[0] = p1[0] + ran()*( p2[0]- p1[0] );
    p[1] = p1[1] + ran()*( p2[1]- p1[1] );

  }while( Utilities::windings(p,curve,&area) == 0 );
  
  return p;
}
/** \brief Return a point that is either within the curve or within a distance r of the curve
 */
template <typename R>
Point_2d RandomPointTouchingCurve(const std::vector<Point_2d> &curve
                                  ,double r
                                  ,R &ran){
  
  if(curve.size()==0) throw std::runtime_error("bad curve");
    
  Point_2d p1,p2,center;
  p1=p2=curve[0];
  for(const Point_2d &p : curve){
    if(p[0] < p1[0]){
      p1[0]=p[0];
    }else if(p[0] > p2[0]){
      p2[0]=p[0];
    }
    if(p[1] < p1[1]){
      p1[1]=p[1];
    }else if(p[1] > p2[1]){
      p2[1]=p[1];
    }
  }

  p1[0] -= r;
  p1[1] -= r;
  p2[0] += r;
  p2[1] += r;

  Point_2d p;
  double area;
  do{
    p[0] = p1[0] + ran()*( p2[0]- p1[0] );
    p[1] = p1[1] + ran()*( p2[1]- p1[1] );
  }while( Utilities::windings(p.x,curve,&area) == 0
         && Utilities::circleOverlapsCurve(p,r,curve) == false
         );
  
  return p;
}

}
#endif /* concave_hull_h */<|MERGE_RESOLUTION|>--- conflicted
+++ resolved
@@ -435,89 +435,7 @@
       
     }
   }
-<<<<<<< HEAD
-
-/// removes the intersections while removing interior loops
-///  The input curve needs to be ordered already.  Not points in the
-///  input curve will be outside the output hull.
-template <typename T>
-std::vector<T> TightHull(const std::vector<T> &curve){
-  
-  if(curve.size() <=3) return curve;
-  
-  size_t N = curve.size(),count = 0;
-  T tmp;
-  
-  // find left most point
-  long init = 0;
-  double pmin = curve[0][0];
-  for(int i=1 ; i<N ; ++i){
-    if(curve[i][0] < pmin){
-      init = i;
-      pmin = curve[i][0];
-    }
-  }
- 
-  // orientation == 1 clockwise
-  Geometry::CYCLIC cyc(N);
-  int orientation = sign( (curve[cyc[init-1]] - curve[init])^(curve[cyc[init+1]] - curve[init])  );
-  if(orientation == 0){
-    orientation = sign( curve[cyc[init+1]][1] - curve[init][1]);
-  }
-  
-  orientation *= -1; // orientation == 1 is counter clockwise
-  
-  // make a copy where first one is the leftmost
-  std::vector<T> hull(N);
-  for(size_t i=0;i<N;++i){
-    hull[i] = curve[ cyc[ orientation * i + init] ];
-  }
-
-  for(size_t i=0;i<N-2;++i){
-    for(size_t j=i+2;j<N;++j){
-      if(Utilities::Geometry::intersect(hull[i].x,hull[ (i+1) % N ].x,hull[j].x,hull[ (j+1) % N ].x)){
-        
-        long ii;
-        if(i==0) ii = N-1;
-        else ii = i-1;
-      
-        Point_2d x =  hull[ii] - hull[i];
-        x.unitize();
-        if( ( x^(hull[ (j+1) % N ] - hull[i]) ) / (hull[ (j+1) % N ] - hull[i]).length()
-          > ( x^(hull[j] - hull[i]) ) / (hull[j] - hull[i]).length()
-           ){
-        
-          // inner loop - remove all points between i and j+1
-          
-          int n = j - i;
-          int k = j+1;
-          while(k < N){
-            std::swap(hull[k],hull[k-n]);
-            ++k;
-          }
-          N -= n;
-        }else{
-          
-          size_t k=i+1,l=j;
-          while(k < l){
-            std::swap(hull[k] , hull[l]);
-            ++k;
-            --l;
-          }
-        }
-        ++count;
-      }
-    }
-  }
-  
-  //assert(hull[0]==hull.back());
-  hull.resize(N);
-  
-  return hull;
-}
-
-=======
->>>>>>> 66a38982
+
   
   long offset = 0;
   if(!add_to_vector){
