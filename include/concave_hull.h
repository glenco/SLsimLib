--- conflicted
+++ resolved
@@ -1019,13 +1019,8 @@
 /// @brief returns true if x is within the polygon H
 template <typename Ptype>
 bool inCurve(const Ptype &x,const std::vector<Ptype> &H){
-<<<<<<< HEAD
+  if(H.size() < 3) return false;
   Point_2d p1,p2;
-  long n=H.size();
-=======
-  if(H.size() < 3);
-  Point_2d p1,p2;
->>>>>>> 0b6bab1b
   long w=0;
   size_t n=H.size();
   for(size_t i=0 ; i<n ; ++i){
