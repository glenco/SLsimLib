//
//  concave_hull.h
//  GLAMER
//
//  Created by bmetcalf on 23/02/16.
//
//

#ifndef concave_hull_h
#define concave_hull_h

#include <set>
#include "point.h"
#include "geometry.h"
#include "image_processing.h"
#include "simpleTreeVec.h"

namespace Utilities{

template<typename T,typename P>
Point_2d subtract(T& p1,P& p2){
  return Point_2d(p1[0] - p2[0], p1[1] - p2[1]);
}
template<typename P>
double crossD(P &O,P &A,P &B){
  return (A[0] - O[0]) * (B[1] - O[1]) - (A[1] - O[1]) * (B[0] - O[0]);
}


/// removes the intersections of the curve
template <typename T>
size_t RemoveIntersections(std::vector<T> &curve){
  
  if(curve.size() <=3) return 0;
  
  size_t N = curve.size(),count = 0;
  T tmp;
  
  curve.push_back(curve[0]);
  
  for(size_t i=0;i<N-2;++i){
    for(size_t j=i+2;j<N;++j){
      if(Utilities::Geometry::intersect(curve[i].x,curve[i+1].x,curve[j].x,curve[j+1].x)){
        
        size_t k=i+1,l=j;
        while(k < l){
          std::swap(curve[k] , curve[l]);
          ++k;
          --l;
        }
        ++count;
      }
    }
  }
  
  //assert(curve[0]==curve.back());
  curve.pop_back();
  
  return count;
}

/// removes the intersections while removing interior loops
///  The input curve needs to be ordered already.  No points in the
///  input curve will be outside the output hull.
///  Will fail if there are overlapping segments on the hull.
std::vector<Point_2d> TighterHull(const std::vector<Point_2d> &v);

///Finds a concave envelope for an arbitrary closed curve.  This is done by gridding and then finding points that are withing a sertain distance of a segment of the curve.  The outer bounding curve is found and then the cuve is shrunck to the closest point on a segment.  This should be fool proof, but is relatively slow and might clip some points.
std::vector<Point_2d> TightestHull(const std::vector<Point_2d> &v);

//template <typename T>
//std::vector<T> TightHull(const std::vector<T> &curve){
//
//  if(curve.size() <=3) return curve;
//
//  size_t N = curve.size(),count = 0;
//  T tmp;
//
//  // find left most point
//  long init = 0;
//  double pmin = curve[0][0];
//  for(int i=1 ; i<N ; ++i){
//    if(curve[i][0] < pmin){
//      init = i;
//      pmin = curve[i][0];
//    }
//  }
//
//  // orientation == 1 clockwise
//  Geometry::CYCLIC cyc(N);
//  int orientation = sign( (curve[cyc[init-1]] - curve[init])^(curve[cyc[init+1]] - curve[init])  );
//  if(orientation == 0){
//    orientation = sign( curve[cyc[init+1]][1] - curve[init][1]);
//  }
//
//  orientation *= -1; // orientation == 1 is counter clockwise
//
//  // make a copy where first one is the leftmost
//  std::vector<T> hull(N);
//  for(size_t i=0;i<N;++i){
//    hull[i] = curve[ cyc[ orientation * i + init] ];
//  }
//
//  for(size_t i=0;i<N-2;++i){
//
//    for(size_t j=i+2;j<N;++j){
//      if(Utilities::Geometry::intersect(hull[i].x,hull[ (i+1) % N ].x,hull[j].x,hull[ (j+1) % N ].x)){
//
//
//        long ii = cyc[i-1];
//        //if(i==0) ii = N-1;
//        //else ii = i-1;
//
//        Point_2d x =  hull[i] - hull[ii];
//        x.unitize();
//
//        if(
//           //( x^(hull[ (j+1) % N ] - hull[i]) ) / (hull[ (j+1) % N ] - hull[i]).length()
//           atan2( x^(hull[ (j+1) % N ] - hull[i]) , x*(hull[ (j+1) % N ] - hull[i]) )
//           <
//           atan2( x^(hull[j] - hull[i]) , x*(hull[j] - hull[i]) )
//           //( x^(hull[j] - hull[i]) ) / (hull[j] - hull[i]).length()
//           ){
//
//          // inner loop - remove all points between i and j+1
//
//          int n = j - i;
//          int k = j+1;
//          while(k < N){
//            //std::swap(hull[k],hull[k-n]);
//            hull[k-n] = hull[k];
//            ++k;
//          }
//          N -= n;
//        }else{
//
//          // outer loop - put them in reverse order
//          size_t k=i+1,l=j;
//          while(k < l){
//            std::swap(hull[k] , hull[l]);
//            ++k;
//            --l;
//          }
//        }
//        ++count;
//      }
//    }
//  }
//
//  //assert(hull[0]==hull.back());
//  hull.resize(N);
//
//  assert(N>2);
//  return hull;
//}

/// returns random point within a trinagle
Point_2d RandomInTriangle(const Point_2d &x1,
                          const Point_2d &x2,
                          const Point_2d &x3,
                          Utilities::RandomNumbers_NR &ran);

/// return a point within a convex polygon
Point_2d RandomInConvexPoly(const std::vector<Point_2d> &pp,
                            Utilities::RandomNumbers_NR &ran);
std::vector<Point_2d> RandomInConvexPoly(const std::vector<Point_2d> &pp,
                                         int N,
                                         Utilities::RandomNumbers_NR &ran);

/// return a point within a polygon that doesn't need to be convex
Point_2d RandomInPoly(std::vector<Point_2d> &pp,
                      Utilities::RandomNumbers_NR &ran);
std::vector<Point_2d> RandomInPoly(std::vector<Point_2d> &pp,
                                   int N,
                                   Utilities::RandomNumbers_NR &ran);
  
/// return a point within distance R of a polygon, i.e. the center of a cicle that intersects the interior of a polygon
Point_2d RandomNearPoly(std::vector<Point_2d> &pp
                        ,double R
                        ,Utilities::RandomNumbers_NR &ran);
std::vector<Point_2d> RandomNearPoly(std::vector<Point_2d> &pp
                                     ,int N
                                     ,double R
                                     ,Utilities::RandomNumbers_NR &ran);

  

/** \brief finds ordered boundaries to regions where bitmap == true

 This can be used to find critical curves or contours.
 If the boundary curve  touches the edge of the `bitmap` it will be indicated in `hits_boundary` as
 `true`.
 
 Boundaries will never cross or lead off the grid.  
 On the edges they will leave the edge pixels out even if they 
 should be in.  This is a technical compromise.
 
 Output points are in pixel units with (0,0) being point (0,0)
*/
template <typename P>
void find_boundaries(std::vector<bool> &bitmap  // = true inside
                     ,long nx  // number of pixels in x direction
                     ,std::vector<std::vector<P> > &points
                     ,std::vector<bool> &hits_edge
                     ,bool add_to_vector=false
                     ,bool outer_only=false    /// finds only the fist boundary which will be the outer one if there are not seporated islands
                     ){
  
  size_t n = bitmap.size();
  long ny = n/nx;
  
  if(n != nx*ny){
    std::cerr << "Wrong sizes in Utilities::find_boundaries." << std::endl;
    throw std::invalid_argument("invalid size");
  }
  
  std::vector<bool> not_used(n,true);
  
  // pad edge of field with bitmap=false
  for(size_t i=0 ; i<nx ; ++i) bitmap[i]=false;
  size_t j = nx*(ny-1);
  for(size_t i=0 ; i<nx ; ++i) bitmap[i + j]=false;
  for(size_t i=0 ; i<ny ; ++i) bitmap[i*nx]=false;
  j = nx-1;
  for(size_t i=0 ; i<ny ; ++i) bitmap[j + i*nx]=false;

  std::list<std::list<Point_2d>> contours;
  
  if(!add_to_vector){
    hits_edge.resize(0);
  }
  
  bool done = false;
  long kfirst_in_bound = -1;
  while(!done){
    // find first cell in edge
    size_t k=0;
    int type;
    for( k = kfirst_in_bound + 1 ; k < n - nx ; ++k){
      if(k % nx != nx-1){ // one less cells than points
        type = 0;
        if(bitmap[k] ) type +=1;
        if(bitmap[k+1]) type += 10;
        if(bitmap[k + nx]) type += 100;
        if(bitmap[k + nx + 1]) type += 1000;

        if(type > 0
           && type != 1111
           && not_used[k]
           ) break;
      }
    }
    
    kfirst_in_bound = k;
    
    if(k == n-nx){
      done=true;
    }else{ // found an edge
      
      contours.resize(contours.size() + 1);
      std::list<Point_2d> &contour = contours.back();
      hits_edge.push_back(false);
      
      
      int type;
      int face_in=0;
      size_t n_edge = 0;
      
      // follow edge until we return to the first point
      while(k != kfirst_in_bound || n_edge==0){
        
        if(n_edge >= n){  // infinite loop, output debugging data
          std::cerr << "Too many points in Utilities::find_boundaries()." << std::endl;
          std::cerr << "kfirst_in_bound " << kfirst_in_bound << std::endl;
          std::cerr << "  contour is output to boundary_error_file.csv and bitmap_error_file.csv" << std::endl;
          {
            std::ofstream file("bitmap_error_file.csv");
            file << "in,x,y" << std::endl;
            for(size_t i=0 ; i<n ; ++i){
              file << bitmap[i] << "," << i%nx << "," << i/nx << std::endl;
            }
          }
          
          {
            std::ofstream file("boundary_error_file.csv");
            file << "contour,x,y" << std::endl;
            int i = 0;
            for(auto &v : contours){
              for(Point_2d &p : v){
                file << i << "," << p[0] << "," << p[1] << std::endl;
              }
              ++i;
            }
          }
          throw std::runtime_error("caught in loop.");
        }
        
        if(k%nx == 0 || k%nx == nx-2) hits_edge.back() = true;
        if(k/nx == 0 || k/nx == ny-2) hits_edge.back() = true;
        
        not_used[k] = false;
        
        ++n_edge;
        type = 0;
        // find type of cell
        if(bitmap[k]) type +=1;
        if(bitmap[k+1]) type += 10;
        if(bitmap[k + nx]) type += 100;
        if(bitmap[k + nx + 1]) type += 1000;
        
        if(type == 0 || type == 1111){  // all in or all out
          throw std::runtime_error("off edge!!");
        }else if(type == 1 || type == 1110){ // lower left only
          
          if(face_in==0){
            contour.push_back( Point_2d( k%nx + 0.5
                                       , k/nx ) );
            //contour.push_back( (i_points[k] + i_points[k+1]) / 2 );
            face_in=1;
            k -= nx;
          }else{
            contour.push_back( Point_2d( k%nx
                                       , k/nx + 0.5  ) );
            //contour.push_back( (i_points[k] + i_points[k+nx]) / 2 );
            face_in=2;
            k -= 1;
          }
          
        }else if(type == 10 || type == 1101){ // lower right only
          
          if(face_in==2){
            contour.push_back( Point_2d( k%nx + 0.5
                                       , k/nx  ) );
            //contour.push_back( (i_points[k] + i_points[k+1]) / 2 );
            face_in=1;
            k -= nx;
          }else{
            contour.push_back( Point_2d( k%nx + 1
                                       , k/nx + 0.5) );
            //contour.push_back( (i_points[k+nx+1] + i_points[k+1]) / 2 );
            face_in=0;
            k += 1;
          }
          
        }else if(type == 100 || type == 1011){ // upper left only
          
          if(face_in==0){
            contour.push_back( Point_2d( k%nx + 0.5
                                       , k/nx + 1 ) );
            //contour.push_back( (i_points[k+nx] + i_points[k+nx+1]) / 2 );
            face_in=3;
            k += nx;
          }else{
            contour.push_back( Point_2d( k%nx
                                       , k/nx + 0.5 ) );
            //contour.push_back( (i_points[k] + i_points[k+nx]) / 2 );
            face_in=2;
            k -= 1;
          }
          
        }else if(type == 1000 || type == 111){ // upper right only
          
          if(face_in==1){
            contour.push_back( Point_2d( k%nx + 1
                                       , k/nx + 0.5 ) );
             //contour.push_back( (i_points[k+1] + i_points[k+nx+1]) / 2 );
            face_in=0;
            k += 1;
          }else{
            contour.push_back( Point_2d( k%nx + 0.5
                                       , k/nx + 1 ) );
            //contour.push_back( (i_points[k+nx] + i_points[k+nx+1]) / 2 );
            face_in=3;
            k += nx;
          }
          
        }else if(type == 11 || type == 1100){ // lower two
          
          if(face_in==0){
            contour.push_back( Point_2d( k%nx + 1
                                       , k/nx + 0.5 ) );
            //contour.push_back( (i_points[k+1] + i_points[k+nx+1]) / 2 );
            k += 1;
          }else{
            contour.push_back( Point_2d( k%nx
                                       , k/nx + 0.5 ) );
            //contour.push_back( (i_points[k] + i_points[k+nx]) / 2 );
            face_in = 2;
            k -= 1;
          }
          
        }else if(type == 1010 || type == 101){ // right two
          
          if(face_in==1){
            contour.push_back( Point_2d( k%nx + 0.5
                                       , k/nx ) );
            //contour.push_back( (i_points[k] + i_points[k+1]) / 2 );
            k -= nx;
          }else{
            contour.push_back( Point_2d( k%nx + 0.5
                                       , k/nx + 1 ) );
            //contour.push_back( (i_points[k+nx] + i_points[k+nx+1]) / 2 );
            face_in = 3;
            k += nx;
          }
          
        }else if(type == 1001){ // lower left upper right
          
          if(face_in==0){
            contour.push_back( Point_2d( k%nx + 0.5
                                       , k/nx + 1 ) );
            //contour.push_back( (i_points[k+nx] + i_points[k+nx+1]) / 2 );
            face_in=3;
            k += nx;
          }else if(face_in==1){
            contour.push_back( Point_2d( k%nx
                                       , k/nx + 0.5 ) );
            //contour.push_back( (i_points[k] + i_points[k+nx]) / 2 );
            face_in=2;
            k -= 1;
          }else if(face_in==2){
            contour.push_back( Point_2d( k%nx + 0.5
                                       , k/nx ) );
            //contour.push_back( (i_points[k] + i_points[k+1]) / 2 );
            face_in=1;
            k -= nx;
          }else{
            contour.push_back( Point_2d( k%nx + 1
                                       , k/nx + 0.5 ) );
            //contour.push_back( (i_points[k+nx + 1] + i_points[k+1]) / 2 );
            face_in=0;
            k += 1;
          }
          
        }else if(type == 110){ // upper left lower right
          
          if(face_in==0){
            contour.push_back( Point_2d( k%nx + 0.5
                                       , k/nx  ) );
            //contour.push_back( (i_points[k] + i_points[k+1]) / 2 );
            face_in=1;
            k -= nx;
          }else if(face_in==1){
            contour.push_back( Point_2d( k%nx + 1
                                       , k/nx + 0.5 ) );
            //contour.push_back( (i_points[k+1] + i_points[k+nx+1]) / 2 );
            face_in=0;
            k += 1;
          }else if(face_in==2){
            contour.push_back( Point_2d( k%nx + 0.5
                                       , k/nx + 1 ) );
            //contour.push_back( (i_points[k + nx] + i_points[k+nx+1]) / 2 );
            face_in=3;
            k += nx;
          }else{
            contour.push_back( Point_2d( k%nx
                                       , k/nx + 0.5 ) );
            //contour.push_back( (i_points[k] + i_points[k+nx]) / 2 );
            face_in=2;
            k -= 1;
          }
        }
      }
      
      // special case of the diamand with a hole
      //if(n_edge == 12 && bitmap[k + nx + 1] ){
      //  n_edge=0;
      //  face_in = 2;
      //}
      
    }
    if(outer_only) break;
  }

  
  long offset = 0;
  if(!add_to_vector){
    points.resize(contours.size());
  }else{
    offset = points.size();
    points.resize(points.size() + contours.size());
  }
  
  // copy lists of points into vectors
  int i=0;
  for(auto &c: contours){
    points[offset+i].resize(c.size());
    size_t j=0;
    for(auto &p: c){
      points[offset+i][j] = p;
      ++j;
    }
    ++i;
  }
}

/// find the indexes of areas with bitmap[]=true broken up into diconnected islands
void find_islands(std::vector<bool> &bitmap  // = true inside
                  ,long nx  // number of pixels in x direction
                  ,std::vector<std::vector<long> > &indexes
                  ,std::vector<bool> &hits_edge
                  ,bool add_to_vector=false
                  );

/// this returns area within the curve x average kappa iwithin the curve
double interior_mass(const std::vector<Point_2d> &alpha
                     ,const std::vector<Point_2d> &x);

/// this returns area within the curve x average kappa iwithin the curve
double interior_mass(const std::vector<RAY> &rays);

/// Returns a vector of points on the convex hull in counter-clockwise order.
template<typename T>
std::vector<T> convex_hull(const std::vector<T> &PP)
{
 
  if(PP.size() <= 3){
    return PP;
  }

  std::vector<T> P=PP;

  size_t n = P.size();
  size_t k = 0;
  std::vector<T> hull(2*n);
  
  // Sort points lexicographically
  std::sort(P.begin(), P.end(),
            [](T p1,T p2){
    if(p1[0]==p2[0]) return p1[1] < p2[1];
    return p1[0] < p2[0];});
  
  
  // Build lower hull
  for (size_t i = 0; i < n; i++) {
    while (k >= 2 && crossD(hull[k-2], hull[k-1], P[i]) <= 0){
      k--;
    }
    hull[k++] = P[i];
  }
  
  // Build upper hull
  for (long i = n-2, t = k+1; i >= 0; i--) {
    while (k >= t && crossD(hull[k-2], hull[k-1], P[i]) <= 0){
      k--;
      assert(k > 1);
    }
    hull[k++] = P[i];
  }
  
  
  hull.resize(k);
  hull.pop_back();
  
  return hull;
}

/// Returns a vector of points on the convex hull in counter-clockwise order.
///
template<typename T>
void convex_hull(const std::vector<T> &P,std::vector<size_t> &hull)
{
  
  size_t n = P.size();
  
  if(n <= 3){
    hull.resize(n);
    size_t i = 0;
    for(size_t &d : hull) d = i++;
    return;
  }
  
  //std::vector<T> hull(n + 1);
  hull.resize(n + 1);
  size_t k = 0;
  
  // Sort points lexicographically
  std::vector<size_t> sort_index(P.size());
  {
    int i=0;
    for(size_t &a :  sort_index) a = i++;
  }
  std::sort(sort_index.begin(), sort_index.end(),
            [&P](size_t i1,size_t i2){
    if(P[i1][0]==P[i2][0]) return P[i1][1] < P[i2][1];
    return P[i1][0] < P[i2][0];});
  
  
  // Build lower hull
  for (size_t i = 0; i < n; i++) {
    while (k >= 2 && crossD(P[hull[k-2]], P[hull[k-1]], P[sort_index[i]]) <= 0){
      k--;
    }
    hull[k++] = sort_index[i];
  }
  
  // Build upper hull
  for (long i = n-2, t = k+1; i >= 0; i--) {
    while (k >= t && crossD(P[hull[k-2]], P[hull[k-1]],P[sort_index[i]]) <= 0){
      k--;
      assert(k > 1);
    }
    hull[k++] = sort_index[i];
  }
    
  hull.resize(k);
  hull.pop_back();
  
  return;
}


struct Edge{
  Edge(size_t i,double l):length(l),index(i){};
  double length = 0;
  size_t index = 0;
};
/** \brief Creates the concave hull of a group of 2 dimensional points
 by the shrink-wrap algorithm.
 
 The type of the input vector points must have an operator [].
 If the input vector is the same as the output vector it will be replaced,
 and the function will still work.
 
 It is guaranteed that the resulting hull will surround the all the points.  Any edge that is greater than scale will be refined until it is either smaller than scale or it cannot be refined further.  As a result some edges might be larger than scale and some smaller.
 
 This should be a NlogN algorithm.
 
 The algorithm:  1) The convex hull is found.  2) The longest edge is found
 3) all the points that are not in the hull are tested to see if they are within the rays extending from the end point perpendicular to the edge.  4) Of the points that are the one that makes the smallest area triangle with the end points is chosen and added 5) go back to 3 if there are edges that are larger than scale and new points exist to be added 6) remove all intersections in the hull
 
 */
template<typename T>
void concave(std::vector<T> &init_points
             ,std::vector<T> &hull_out,double scale)
{
  
  //typedef typename InputIt::value_type point;
  
  bool TEST = false;
  
  // find the convex hull
  std::vector<T> hull = convex_hull(init_points);
  
  if(init_points.size() == hull.size()) return;
  
  std::list<Edge> edges;
  std::list<T> leftovers;
  hull.push_back(hull[0]);
  
  double tmp;
  
  // find pairs of hull points that are further appart than scale
  for(int i=0;i<hull.size()-1;++i){
    tmp = (subtract(hull[i],hull[i+1])).length();
    if(tmp > scale) edges.emplace_back(i,tmp);// .push_back(std::pair<size_t,double>(i,tmp));
  }
  
  if(edges.size() == 0) return;
  
  if(TEST){
    PosType cent[] ={0.5,0.5};
    PixelMap<float> map(cent,256, 1.0/256);
    
    map.drawgrid(10,0.5);
    
    map.drawPoints(init_points,0.01,1.0);
    map.drawCurve(hull,2);
    
    map.printFITS("!test_concave.fits");
  }
  
  // sort edges by length
  edges.sort([](const Edge &p1,const Edge &p2){return p1.length > p2.length;});
  assert(edges.front().length >= edges.back().length);
  
  
  {   // make a list of points that are not already in the convex hull
    
    hull.pop_back();
    std::vector<size_t> index(hull.size());
    size_t i = 0;
    for(size_t &ind: index) ind = i++;
    std::sort(index.begin(),index.end(),
              [&hull](size_t p1,size_t p2){
      if(hull[p1][0] == hull[p2][0]) return hull[p1][1] < hull[p2][1];
      return hull[p1][0] < hull[p2][0];});
    
    size_t j = 0;
    
    for(auto pit = init_points.begin(); pit != init_points.end() ; ++pit){
      
      if((hull[index[j]][0] == (*pit)[0])*(hull[index[j]][1] == (*pit)[1])){
        ++j;
      }else{
        leftovers.push_back(*pit);
      }
      
    }
    assert(hull.size() + leftovers.size() == init_points.size());
    hull.push_back(hull[0]);
  }
  
  typename std::list<T>::iterator p,nextpoint;
  //auto p = leftovers.begin();
  
  double minarea,area,co1;//,co2;
  size_t i;
  Point_2d vo,v1,v2;
  
  //int count = 0;
  while(edges.front().length > scale ){
    
    if(leftovers.size() == 0) break;
    
    // find the point which if added to this edge would change the area least
    minarea = HUGE_VAL;
    i = edges.front().index;
    
    for(p = leftovers.begin() ; p != leftovers.end() ; ++p){
      
      v1 = subtract(*p,hull[i]);
      
      if( edges.front().length > v1.length()){
        
        vo = subtract(hull[i+1], hull[i]);
        //v2 = subtract(*p,hull[i+1]);
        area = vo^v1;
        co1 = v1*vo;
        //co2 = v2*vo;
        
        if( co1 > 0 && (area > 0)*(area < minarea) ){
          //      if(co1 > 0 && area > 0 && index_length.front().second > v1.length()){
          minarea = area;
          nextpoint = p;
        }
      }
    }
    
    if(minarea == HUGE_VAL){
      // if there is no acceptable point for this edge continue with the second longest edge
      edges.pop_front();
      continue;
    }
    
    // insert new point into hull
    T tmp = *nextpoint;
    leftovers.erase(nextpoint);
    hull.insert(hull.begin() + i + 1,tmp);
    
    // update index_length list
    Edge new1 = edges.front();
    edges.pop_front();
    new1.length = (subtract(hull[i],hull[i+1])).length();
    Edge new2(i+1,(subtract(hull[i+1],hull[i+2])).length());
    
    for(auto &p : edges) if(p.index > i) ++(p.index);
    
    auto p = edges.begin();
    if(new1.length > scale){
      for(p = edges.begin() ; p != edges.end() ; ++p){
        if((*p).length < new1.length){
          edges.insert(p,new1);
          break;
        }
      }
      if(p==edges.end()) edges.push_back(new1);
    }
    if(new2.length > scale){
      for(p = edges.begin(); p != edges.end() ; ++p){
        if((*p).length < new2.length){
          edges.insert(p,new2);
          break;
        }
      }
      if(p==edges.end()) edges.push_back(new2);
    }
    
    
    if(TEST){
      PosType cent[] ={0.5,0.5};
      PixelMap<float> map(cent,256, 1.0/256);
      
      map.drawgrid(10,0.5);
      
      map.drawPoints(init_points,0.03,1.0);
      map.drawCurve(hull,2);
      
      map.printFITS("!test_concave.fits");
    }
  }
  
  hull.pop_back();
  
  //Utilities::RemoveIntersections(hull);
  
  std::swap(hull,hull_out);
  
  return;
}

template<typename T>
std::vector<T> concave2(std::vector<T> &init_points,double scale)
{
  
  //typedef typename InputIt::value_type point;
  
  bool TEST = false;
  
  // find the convex hull
  std::vector<T> hull = convex_hull(init_points);
  
  if(init_points.size() == hull.size()) return hull;
  
  std::list<Edge> edges;
  std::list<T> leftovers;
  hull.push_back(hull[0]);
  
  double tmp;
  
  // find pairs of hull points that are further appart than scale
  for(int i=0;i<hull.size()-1;++i){
    tmp = (subtract(hull[i],hull[i+1])).length();
    if(tmp > scale) edges.emplace_back(i,tmp);// .push_back(std::pair<size_t,double>(i,tmp));
  }
  
  if(edges.size() == 0) return hull;
  
  if(TEST){
    PosType cent[] ={0.5,0.5};
    PixelMap<float> map(cent,256, 1.0/256);
    
    map.drawgrid(10,0.5);
    
    map.drawPoints(init_points,0.01,1.0);
    map.drawCurve(hull,2);
    
    map.printFITS("!test_concave.fits");
  }
  
  // sort edges by length
  edges.sort([](const Edge &p1,const Edge &p2){return p1.length > p2.length;});
  assert(edges.front().length >= edges.back().length);
  
  
  {   // make a list of points that are not already in the convex hull
    
    hull.pop_back();
    std::vector<size_t> index(hull.size());
    size_t i = 0;
    for(size_t &ind: index) ind = i++;
    std::sort(index.begin(),index.end(),
              [&hull](size_t p1,size_t p2){
      if(hull[p1][0] == hull[p2][0]) return hull[p1][1] < hull[p2][1];
      return hull[p1][0] < hull[p2][0];});
    
    size_t j = 0;
    
    for(auto pit = init_points.begin(); pit != init_points.end() ; ++pit){
      
      if((hull[index[j]][0] == (*pit)[0])*(hull[index[j]][1] == (*pit)[1])){
        ++j;
      }else{
        leftovers.push_back(*pit);
      }
      
    }
    assert(hull.size() + leftovers.size() == init_points.size());
    hull.push_back(hull[0]);
  }
  
  typename std::list<T>::iterator p,nextpoint;
  //auto p = leftovers.begin();
  
  double minarea,area,co1;
  size_t i;
  Point_2d vo,v1,v2;
  
  while(edges.front().length > scale ){
    
    if(leftovers.size() == 0) break;
    
    // find the point which if added to this edge would change the area least
    minarea = HUGE_VAL;
    i = edges.front().index;
    
    for(p = leftovers.begin() ; p != leftovers.end() ; ++p){
      
      v1 = subtract(*p,hull[i]);
      
      if( edges.front().length > v1.length()){
        
        vo = subtract(hull[i+1], hull[i]);
        //v2 = subtract(*p,hull[i+1]);
        area = vo^v1;
        co1 = v1*vo;
        //co2 = v2*vo;
        
        if( co1 > 0 && (area > 0)*(area < minarea) ){
          //      if(co1 > 0 && area > 0 && index_length.front().second > v1.length()){
          minarea = area;
          nextpoint = p;
        }
      }
    }
    
    if(minarea == HUGE_VAL){
      // if there is no acceptable point for this edge continue with the second longest edge
      edges.pop_front();
      continue;
    }
    
    // insert new point into hull
    T tmp = *nextpoint;
    leftovers.erase(nextpoint);
    hull.insert(hull.begin() + i + 1,tmp);
    
    // update index_length list
    Edge new1 = edges.front();
    edges.pop_front();
    new1.length = (subtract(hull[i],hull[i+1])).length();
    Edge new2(i+1,(subtract(hull[i+1],hull[i+2])).length());
    
    for(auto &p : edges) if(p.index > i) ++(p.index);
    
    auto p = edges.begin();
    if(new1.length > scale){
      for(p = edges.begin() ; p != edges.end() ; ++p){
        if((*p).length < new1.length){
          edges.insert(p,new1);
          break;
        }
      }
      if(p==edges.end()) edges.push_back(new1);
    }
    if(new2.length > scale){
      for(p = edges.begin(); p != edges.end() ; ++p){
        if((*p).length < new2.length){
          edges.insert(p,new2);
          break;
        }
      }
      if(p==edges.end()) edges.push_back(new2);
    }
    
    
    if(TEST){
      PosType cent[] ={0.5,0.5};
      PixelMap<float> map(cent,256, 1.0/256);
      
      map.drawgrid(10,0.5);
      
      map.drawPoints(init_points,0.03,1.0);
      map.drawCurve(hull,2);
      
      map.printFITS("!test_concave.fits");
    }
  }
  
  hull.pop_back();
  
  //Utilities::RemoveIntersections(hull);
  
  return hull;
}

// shortest distance between P and the segment (S1,S2)
template <typename Ptype>
double distance_to_segment(const Ptype &P
                           ,const Ptype &S1
                           ,const Ptype &S2
                           ){
  
  Ptype D = S2-S1;
  double s = (P-S1)*D / D.length_sqr();
  if(isnan(s) || s<=0){
    return (P-S1).length();
  }else if(s>=1){
    return (P-S2).length();
  }else{
    return (S1 + D*s - P).length();
  }
}
template <typename Ptype>
double distance_to_segment(const Ptype &P
                           ,const Ptype &S1
                           ,const Ptype &S2
                           ,Ptype &closest_point
                           ){
  
  Ptype D = S2-S1;
  double s = (P-S1)*D / D.length_sqr();
<<<<<<< HEAD
  if(isnan(s)){
    closest_point = S1;
    return (P-S1).length();
  }
  if(s<=0){
=======
  if(isnan(s) || s<=0){
>>>>>>> c139235f
    closest_point = S1;
  }else if(s>=1){
    closest_point = S2;
  }else{
    closest_point = S1 + D*s;
  }
  return (closest_point - P).length();
}

template <typename Ptype>
bool segments_cross(const Ptype &a1,const Ptype &a2
                    ,const Ptype &b1,const Ptype &b2){
  Ptype db= b2 - b1;
  Ptype da= a2 - a1;
  Ptype d1= b1 - a1;
  
  double tmp = (db^da);
  if(tmp==0) return false; // parallel case
  
  double B = (da^d1) / tmp;
  if( (B>1) || (B<0)) return false;
  B = (db^d1) / tmp;
  if( (B>1) || (B<0)) return false;
  return true;
}

/// @brief returns true if x is within the polygon H
template <typename Ptype>
bool inCurve(const Ptype &x,const std::vector<Ptype> &H){
  if(H.size() < 3) return false;
  Point_2d p1,p2;
  long w=0;
  size_t n=H.size();
  for(size_t i=0 ; i<n ; ++i){
    size_t j = (i+1)%n;
    if(H[j][1] != H[i][1]){ // ignore horizontal segments
      p1[1] = H[i][1] - x[1];
      p2[1] = H[j][1] - x[1];
      if( p1[1]*p2[1] < 0  ){
        p1[0] = H[i][0] - x[0];
        p2[0] = H[j][0] - x[0];

        if(p1[0]>=0 && p2[0]>=0){
          w += 2*( p1[1] >= 0 ) - 1;
        }else if(p1[0] > 0 || p2[0] > 0){
          double s = p1[0] - (p2[0]-p1[0])*p1[1]/(p2[1]-p1[1]);
          if(s >= 0){
            w += 2*( p1[1] >= 0 ) - 1;
          }
        }
      }else if(p2[1]==0){  // second point on lines
        p2[0] = H[j][0] - x[0];
        // this needs to be handled separately because of the 
        // possibility that the curve touches the line a one vertex 
        // but does not cross it.
        if(p2[0] >= 0){

          size_t k = (j+1)%n;
          while( H[k][1] - x[1] == 0 && k!=i) k = (k+1)%n;

          if(k!=i && p1[1]*( H[k][1] - x[1] ) <= 0){
            w +=  2*( p1[1] >= 0 ) - 1;
          }
        }
      }
    }
  }
  return w != 0;
}

template <typename Ptype>
bool inhull(PosType x[],const std::vector<Ptype> &H){
  
  size_t n = H.size();
  if(n <=2) return false;
  long w=0;
  Ptype dH,dD;
  double B,A;
  for(size_t i=0 ; i<n-1 ; ++i){
    dH = H[i+1]-H[i];
    if(dH[1] == 0){  // // horizontal segment
      if(x[1] == H[i][1]){
        B = (x[0]-H[i][0])/dH[0];
        if( B>=0 && B<=1 ) return true;  // point on boundary
      }
    }else{
      dD[0] = x[0]-H[i][0];
      dD[1] = x[1]-H[i][1];
      A = dD[1]/dH[1];
      if( A > 1 || A <= 0) continue;
      B = (dH^dD)/dH[1];
      if(B==0){               // on the boundary
        return true;          // boundaries are always in
      }else if(B>0){
        if(dH[1] > 0) ++w;
        else --w;
      }
    }
  }
  
  return abs(w);
}

template <>
inline bool inhull<Point *>(PosType x[],const std::vector<Point *> &H){
  
  size_t n = H.size();
  if(n <=2) return false;
  long w=0;
  Point_2d dH,dD;
  double B,A;
  for(size_t i=0 ; i<n-1 ; ++i){
    dH = *H[i+1]-*H[i];
    if(dH[1] == 0){  // // horizontal segment
      if(x[1] == H[i]->x[1]){
        B = (x[0]-H[i]->x[0])/dH[0];
        if( B>=0 && B<=1 ) return true;  // point on boundary
      }
    }else{
      dD[0] = x[0]-H[i]->x[0];
      dD[1] = x[1]-H[i]->x[1];
      A = dD[1]/dH[1];
      if( A > 1 || A <= 0) continue;
      B = (dH^dD)/dH[1];
      if(B==0){               // on the boundary
        return true;          // boundaries are always in
      }else if(B>0){
        if(dH[1] > 0) ++w;
        else --w;
      }
    }
  }
  
  return w;
}

/// finds in x is within the curve discribed by the H[].x points ie image points
template <>
inline bool inhull<RAY>(PosType x[],const std::vector<RAY> &H){
  
  size_t n = H.size();
  if(n <=2) return false;
  long w=0;
  Point_2d dH,dD;
  double B,A;
  for(size_t i=0 ; i<n-1 ; ++i){
    dH = H[i+1].x-H[i].x;
    if(dH[1] == 0){  // // horizontal segment
      if(x[1] == H[i].x[1]){
        B = (x[0]-H[i].x[0])/dH[0];
        if( B>=0 && B<=1 ) return true;  // point on boundary
      }
    }else{
      dD[0] = x[0]-H[i].x[0];
      dD[1] = x[1]-H[i].x[1];
      A = dD[1]/dH[1];
      if( A > 1 || A <= 0) continue;
      B = (dH^dD)/dH[1];
      if(B==0){               // on the boundary
        return true;          // boundaries are always in
      }else if(B>0){
        if(dH[1] > 0) ++w;
        else --w;
      }
    }
  }
  
  return w;
}

template <>
inline bool inhull<PosType *>(PosType x[],const std::vector<PosType *> &H){
  
  size_t n = H.size();
  if(n <=2) return false;
  long w=0;
  Point_2d dH,dD;
  double B,A;
  for(size_t i=0 ; i<n-1 ; ++i){
    dH[0] = H[i+1][0]-H[i][0];
    dH[1] = H[i+1][1]-H[i][1];
    if(dH[1] == 0){  // // horizontal segment
      if(x[1] == H[i][1]){
        B = (x[0]-H[i][0])/dH[0];
        if( B>=0 && B<=1 ) return true;  // point on boundary
      }
    }else{
      dD[0] = x[0]-H[i][0];
      dD[1] = x[1]-H[i][1];
      A = dD[1]/dH[1];
      if( A > 1 || A <= 0) continue;
      B = (dH^dD)/dH[1];
      if(B==0){               // on the boundary
        return true;          // boundaries are always in
      }else if(B>0){
        if(dH[1] > 0) ++w;
        else --w;
      }
    }
  }
  
  return w;
}


/*** \brief Calculate the k nearest neighbors concave hull.
 
 This algorithem is guarenteed to find a curve that serounds an island of points, but not all islands unless check==true.
 
 If it at first fails with the k input, k will increase.  The final k relaces the input k.
 
 check determines whether a final check is done to determine whether all the raminaing points are inside the hull.  Otherwise it is possible to get multiple disconnected clusters and the hull will surround only one.
 */

template <typename Ptype>
std::vector<Ptype> concaveK(std::vector<Ptype> &points,int &k,bool check=true)
{
  //std::cout << "finding hull .... ";
  if(points.size() <= 3){
    return points;
  }
  
  if(k  < 3) k =3;
  
  size_t npoints = points.size();
  
  //  {
  //    tree.pop(7);
  //    RandomNumbers_NR ran(123);
  //    std::vector<double> radii;
  //    std::vector<size_t> neighbors;
  //    Point_2d point;
  //    for(int i = 0 ; i<100; ++i){
  //      point[0] = (1-2*ran());
  //      point[1] = (1-2*ran());
  //      tree.NearestNeighbors(point.x,k,radii,neighbors);
  //    }
  //    for(auto p : points){
  //      tree.NearestNeighbors(p.x,k,radii,neighbors);
  //    }
  //  }
  std::vector<Ptype> hull;
  
  double xmin = points[0][0];
  size_t first_point_index = 0;
  for(size_t i=0 ; i<npoints ; ++i){
    if(points[i][0] < xmin){
      xmin = points[i][0];
      first_point_index = i;
    }
  }
  
  Ptype firstpoint = points[first_point_index];
  
  std::vector<size_t> remaining_index;
  bool segmented = true;
  while(segmented){
    bool found=false;
    while(!found){  // if hull leaves points out repeat with larger k
      hull.resize(0);
      TreeSimpleVec<Ptype> tree(points.data(),npoints,2);
      
      if(k>=points.size()){
        hull = convex_hull(points);
        return hull;
      }
      
      hull.push_back(firstpoint);
      // point is not popper frum the free so that it can be found at the end
      
      std::vector<double> radii;
      std::vector<size_t> neighbors;
      Ptype hull_end = hull.back();
      
      Ptype v1;
      Ptype last_point = Ptype(hull[0][0],hull[0][1]-1);
      Ptype v2;
      
      size_t new_index;
      double theta_max=0;
      Ptype new_point;
      std::vector<double> thetas;
      std::vector<int> sorted_index(k);
      
      while((hull[0] != hull.back() && found) || hull.size()==1 ){
        
        tree.NearestNeighbors(hull_end.x,k,radii,neighbors);
        
        long Nneighbors = neighbors.size(); // incase there are not k left
        thetas.resize(Nneighbors);
        sorted_index.resize(Nneighbors);
        
        v1 = hull_end - last_point;
        theta_max = 0;
        for(int i=0; i<Nneighbors ; ++i){
          v2 = points[neighbors[i]] - hull_end;
          double cross = v1^v2,dot = (v1*v2);
          if(cross == 0 && dot <= 0) thetas[i] = -PI;  // prevents backtracking at beginning
          else thetas[i] = atan2( cross , dot );
          sorted_index[i] = i;
        }
        
        std::sort(sorted_index.begin(),sorted_index.end()
                  ,[&thetas](int i,int j){return thetas[i] > thetas[j];} );
        
        int trial=0;
        bool intersect = true;
        while(intersect && trial < Nneighbors){
          
          new_index = neighbors[ sorted_index[trial] ];
          new_point = points[ new_index ];
          
          if(hull.size() <= 3) intersect = false;
          
          // check that new edge doesn't cross earlier edge
          for(long i = hull.size() - 2 ; i > 1 ; --i){
            intersect = segments_cross(hull[i],hull[i-1]
                                       ,hull.back(),new_point);
            
            if(intersect){
              break;
            }
          }
          
          if(new_index == first_point_index && !intersect){
            // check that neighbors are inside hull that would be closed
            // this is to prevent pre-mature closing of the loop
            hull.push_back(new_point);
            for(size_t i : neighbors){
              if(i != new_index && !inCurve(points[i],hull)){
                intersect = true;
                break;
              }
            }
            hull.pop_back();  /// will be added back later
          }
          
          ++trial;
        }
        
        if(intersect){
          //          std::cout << "Intersection ..." << k << std::endl;
          //
          //          std::ofstream logfile("testpoint.csv");
          //          for(auto &p : points){
          //            logfile << p[0] <<","<< p[1] << std::endl;
          //          }
          //          logfile.close();
          //
          //          logfile.open("testhull.csv");
          //          for(auto &p : hull){
          //            logfile << p[0] <<","<< p[1] << std::endl;
          //          }
          //          logfile << new_point[0] <<","<< new_point[1] << std::endl;
          //          logfile.close();
          
          k *= 2;
          found = false;
        }else{
          hull.push_back(new_point);
          last_point = hull_end;
          hull_end = hull.back();
          //tree.print();
          tree.pop(new_index);
          //tree.print();
          found = true;
          
          //          {
          //            Ptype center;
          //            PixelMap map(center.x, 512, 3. / 512.);
          //
          //            map.drawCurve(hull,1);
          //            map.drawPoints(points,0,2);
          //            map.printFITS("!concavek_test"+ std::to_string(f) +".fits");
          //            std::cout << "Test plot : concavek_test" << f++ << ".fits" << std::endl;
          //          }
        }
      }
      remaining_index = tree.get_index();
    }
    // test if all remaining points are in the hull
    
    
    segmented = false;
    if(check){
      for(auto i : remaining_index){
        if(!inCurve(points[i],hull)){
          segmented = true;
          k *= 2;
          //          std::cout << "point outside ... ";
          //          std::ofstream logfile("testpoint.csv");
          //          for(auto &p : points){
          //            logfile << p[0] <<","<< p[1] << std::endl;
          //          }
          //          logfile.close();
          //
          //          logfile.open("testhull.csv");
          //          for(auto &p : hull){
          //            logfile << p[0] <<","<< p[1] << std::endl;
          //          }
          //          logfile.close();
          //
          
          break;
        }
      }
    }
  }
  
  //std::cout << "found hull" << std::endl;
  //hull.pop_back();
  
  return hull;
}


template <typename Ptype>
void testconcaveK(){
  std::vector<Ptype> points(200);
  RandomNumbers_NR ran(2312);
  
  for(Ptype &p : points){
    p[0] = (1-ran());
    p[1] = (1-2*ran());
  }
  
  double x=-1;
  for(int i=0 ; i< points.size()/4 ; ++i){
    points[i][0] = 1;
    points[i][1] = x;
    x += 1/25.;
  }
  x=-1;
  for(int i=points.size()/4 ; i< 2*points.size()/4 ; ++i){
    points[i][0] = -1;
    points[i][1] = x;
    x += 1/25.;
  }
  x=-1;
  for(int i=2*points.size()/4 ; i< 3*points.size()/4 ; ++i){
    points[i][0] = x;
    points[i][1] = 1;
    x += 1/25.;
  }
  x=-1;
  for(int i=3*points.size()/4 ; i< points.size() ; ++i){
    points[i][0] = x;
    points[i][1] = -1;
    x += 1/25.;
  }
  
  //  for(int i=0 ; i< points.size()/2 ; ++i){
  //    points[i][0] = (1-ran()) - 2;
  //    points[i][1] = (1-2*ran());
  //  }
  //
  //
  //  points[0][0] = 0; points[0][1] = -1;
  //  points[1][0] = -1; points[1][1] = 0;
  //  points[2][0] = 0; points[2][1] = 1;
  //  points[3][0] = 1; points[3][1] = 0;
  //
  //  points[4][0] = -1; points[4][1] = 1;
  //  points[5][0] = 1; points[5][1] = 1;
  
  int k = 5;
  std::vector<Ptype> hull = concaveK(points,k);
  Ptype center;
  PixelMap<float> map(center.x, 512, 3. / 512.);
  
  map.drawCurve(hull,1);
  map.drawPoints(points,0,2);
  map.printFITS("!concavek_test.fits");
  std::cout << "Test plot : concavek_test.fits" << std::endl;
}

/// return the interesetion point  of line defined by v1,v2 and w1,w2
Point_2d line_intersection(const Point_2d &v1,const Point_2d &v2,
                           const Point_2d &w1,const Point_2d &w2);


/// returns true if a circle of radius r around the point x intersects with the curve v.  Does not include case where one compleatly encloses the other.
bool circleIntersetsCurve(const Point_2d &x,double r,const std::vector<Point_2d> &v);

/** \brief Returns true if there is any overlap between a curve and a circle.  This includea cases where one compleatly encloses the other.
 */
bool circleOverlapsCurve(const Point_2d &x,double r,const std::vector<Point_2d> &v);

/** \brief Find a curve that is made up of segments from v and w that surrounds them and does not self intersect
 
 v and w can be non-self intersecting
 If they do not intersect and one is not inside the other an empty vector is returned.
 
 Unlike `Utilities::envelope()`, this algorithm is pretty foolproof.  It uses the same concept as `Utilities::TightestHull()`.
 There may be small segements that are not in either curve, but they should increase the area be a small fraction.
 */
std::vector<Point_2d> envelope(const std::vector<Point_2d> &v
                               ,const std::vector<Point_2d> &w);

/** \brief Find a curve that is made up of segments from v and w that surrounds them and does not self intersect
 
 v and w must be non-self intersecting
 If they do not intersect and one is not inside the other an empty vector is returned
 */
std::vector<Point_2d> envelope2(const std::vector<Point_2d> &v
                               ,const std::vector<Point_2d> &w);

/** \brief return the boundaries of the region that is within R of the curve v
 
 If the radius R is small compared to the dimenstions of the polygon an approximation is make
 to save time in which parallel segments to each side of the polygon are used.
 
 If the radius R is not small a gridding method is used which is more reliable.
 */
std::vector<std::vector<Point_2d> > thicken_poly(
                                const std::vector<Point_2d> &v
                               ,double R);

}
#endif /* concave_hull_h */<|MERGE_RESOLUTION|>--- conflicted
+++ resolved
@@ -990,15 +990,8 @@
   
   Ptype D = S2-S1;
   double s = (P-S1)*D / D.length_sqr();
-<<<<<<< HEAD
-  if(isnan(s)){
-    closest_point = S1;
-    return (P-S1).length();
-  }
-  if(s<=0){
-=======
+
   if(isnan(s) || s<=0){
->>>>>>> c139235f
     closest_point = S1;
   }else if(s>=1){
     closest_point = S2;
