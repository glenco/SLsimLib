--- conflicted
+++ resolved
@@ -226,11 +226,8 @@
       iterator& operator=(const iterator& rhs) { it = rhs.it; return *this; }
       
       reference operator*() { return (reference)(**it); }
-<<<<<<< HEAD
+
       //const reference operator*() const { return (const reference)(**it); }
-=======
-      const_reference operator*() const { return (const_reference)(**it); }
->>>>>>> f13d0798
       
       pointer operator->() { return (pointer)(*it); }
       const_pointer operator->() const { return (const_pointer)(*it); }
@@ -247,11 +244,8 @@
       iterator& operator-=(difference_type n) { it -= n; return *this; }
       
       reference operator[](difference_type n) { return (reference)*it[n]; }
-<<<<<<< HEAD
+
       //const reference operator[](difference_type n) const { return (const reference)*it[n]; }
-=======
-      const_reference operator[](difference_type n) const { return (const_reference)*it[n]; }
->>>>>>> f13d0798
       
       friend iterator operator+(const iterator& i, difference_type n) { return iterator(i.it + n); }
       friend iterator operator+(difference_type n, const iterator& i) { return iterator(i.it + n); }
