#ifndef _UTILITIES_H
#define _UTILITIES_H

#include "standard.h"
#include <typeinfo>
#include <vector>
#include <map>
#include <string>
#include <stdexcept>
#include <algorithm>
#include <utility>
#include <iterator>
#include <cstdlib>
#include <random>
#if __cplusplus >= 201103L
#include <typeindex>
#include <dirent.h>
#include <unistd.h>
#include <sys/stat.h>
#include <sys/types.h>

#endif

namespace Utilities
{
/// convert a string to a numerical value of various types
template<class T>
T to_numeric(const std::string &str) {
  return std::stoi(str);
};
template<>
inline long to_numeric<long>(const std::string &str) {
  return std::stol(str);
};
template<>
inline int to_numeric<int>(const std::string &str) {
  return std::stoi(str);
};
template<>
inline float to_numeric<float>(const std::string &str) {
  return std::stof(str);
};
template<>
inline double to_numeric<double>(const std::string &str) {
  return std::stod(str);
};
//********************************************************

template <typename T>
bool AlwaysTrue(T t){return true;}

template <typename T>
bool AlwaysFalse(T t){return false;}

// this is not for the user
namespace detail
{
#if __cplusplus < 201103L
class type_index
{
public:
  type_index(const std::type_info& type) : t(type) {}
  inline bool operator<(const type_index& rhs) const { return t.before(rhs.t); }
  
private:
  const std::type_info& t;
};
#else
using std::type_index;
#endif
}

template <class T>
void Matrix(T **matrix, long rows, long cols){
  matrix = new T*[rows];
  matrix[0] = new T[rows*cols];
  for (long i = 1; i < rows; ++i)
    matrix[i] = matrix[0] + i * cols;
}

template <class T>
void free_Matrix(T **matrix, long rows, long){
  if (rows) delete[] matrix[0];
  delete []matrix;
}

PosType **PosTypeMatrix(size_t rows, size_t cols);
void free_PosTypeMatrix(PosType **matrix, size_t rows, size_t cols);
PosType **PosTypeMatrix(long rows1,long rows2, long cols1, long cols2);
void free_PosTypeMatrix(PosType **matrix, long rows1,long rows2, long cols1, long cols2);

/// 3 dimensional matrix, fixed size
template<typename T>
class D3Matrix{
public:
  D3Matrix(size_t xsize,size_t ysize,size_t zsize)
  :xn(xsize),yn(ysize),zn(zsize){
    array = new T[xn*yn*zn];
  }
  ~D3Matrix(){
    delete[] array;
  }
  
  T& operator()(size_t i,size_t j,size_t k){
    return array[i + j*xn + k*xn*yn];
  }
  
  T& operator()(size_t m){
    return array[m];
  }
  
  size_t xindex(size_t m){
    return m % (xn);
  }
  size_t yindex(size_t m){
    return (m % (xn*yn) ) / xn;
  }
  
  size_t zindex(size_t m){
    return m / (xn*yn);
  }
  
private:
  size_t xn;
  size_t yn;
  size_t zn;
  T *array;
};


/// 2 dimensional matrix
template<typename T>
class D2Matrix{
  
public:
  D2Matrix(size_t xsize,size_t ysize)
  :xn(xsize),yn(ysize){
    array = new T[xn*yn];
  }
  ~D2Matrix(){
    delete[] array;
  }
  
  T& operator()(size_t i,size_t j){
    return array[i + j*xn];
  }
  
  T& operator()(size_t m){
    return array[m];
  }
  
  size_t xindex(size_t m){
    return m % xn;
  }
  size_t yindex(size_t m){
    return m / xn;
  }
  
  
private:
  size_t xn;
  size_t yn;
  T *array;
};


/** \brief A container that can hold mixed objects all derived from
 * a base class and retains the ability to access derived class functions/members.
 *
 * The indexing operator is overridden to return a reference to the base class and
 * a templated index<>() function provides a reference to elements with derived class
 * type information.
 *
 *
 *<pre>
 * example:
 * InputParams params(paramfile);
 * params.put("gauss_r2",1,"non");
 * SourceGaussian source1(params);
 * SourceUniform source2(params);
 *
 * Utilities::MixedVector<Source> mvector;
 *
 * mvector.push_back(source1);
 * mvector.push_back(source1);
 * mvector.push_back(source2);
 * mvector.push_back(source2);
 * std::cout << "Number of Uniform Sources " << mvector.size<SourceUniform>() << "   Number of Gausssian Sources "
 *           << mvector.size<SourceGaussian>() << std::endl;
 *
 * // change derived class attribute
 * mvector.get<SourceGaussian>(0).source_gauss_r2 = 0.5;
 * std::cout << "A base class attribute " << mvector[2].getTotalFlux()
 *           << " A derived class attribute  "
 *           << mvector.get<SourceGaussian>(0).source_gauss_r2
 *           << "  " << mvector.get<SourceGaussian>(1).source_gauss_r2
 *           << std::endl;
 *
 * // iterate all sources
 * for(Utilities::MixedVector<Source>::iterator<> it = mvector.begin(); it != mvector.end(); ++it)
 *   std::cout << "A base class attribute " << it->getTotalFlux() << std::endl;
 *
 * // iterate SersicSources
 * for(Utilities::MixedVector<Source>::iterator<SersicSource> it = mvector.begin<SersicSource>(); it != mvector.end<SersicSource>(); ++it)
 *   std::cout << "A derived class attribute " << it->getSersicIndex() << std::endl;
 *</pre>
 */
template<typename BaseT>
class MixedVector
{
public: /* iterators */
  template<typename ValueT = BaseT> // TODO: needs to check subclass type
  class iterator
  {
  private:
    typedef typename std::vector<BaseT*>::iterator base_iterator;
    base_iterator it;
    
  public:
    typedef ValueT value_type;
    typedef ValueT* pointer;
    typedef const ValueT* const_pointer;
    typedef ValueT& reference;
    typedef const ValueT& const_reference;
    typedef typename base_iterator::difference_type difference_type;
    typedef typename base_iterator::iterator_category iterator_category;
    
    iterator() {}
    iterator(base_iterator i) : it(i) {}
    iterator(const iterator& other) : it(other.it) {}
    
    iterator& operator=(const iterator& rhs) { it = rhs.it; return *this; }
    
    reference operator*() { return (reference)(**it); }
    
    //const reference operator*() const { return (const reference)(**it); }
    
    pointer operator->() { return (pointer)(*it); }
    const_pointer operator->() const { return (const_pointer)(*it); }
    
    iterator& operator++() { ++it; return *this; }
    iterator operator++(int) { iterator tmp(*this); ++it; return tmp; }
    iterator& operator--() { --it; return *this; }
    iterator operator--(int) { iterator tmp(*this); --it; return tmp; }
    
    bool operator==(const iterator& rhs) const { return (it == rhs.it); }
    bool operator!=(const iterator& rhs) const { return (it != rhs.it); }
    
    iterator& operator+=(difference_type n) { it += n; return *this; }
    iterator& operator-=(difference_type n) { it -= n; return *this; }
    
    reference operator[](difference_type n) { return (reference)*it[n]; }
    
    //const reference operator[](difference_type n) const { return (const reference)*it[n]; }
    
    friend iterator operator+(const iterator& i, difference_type n) { return iterator(i.it + n); }
    friend iterator operator+(difference_type n, const iterator& i) { return iterator(i.it + n); }
    friend iterator operator-(const iterator& i, difference_type n) { return iterator(i.it - n); }
    friend iterator operator-(difference_type n, const iterator& i) { return iterator(i.it - n); }
    
    friend difference_type operator-(const iterator& b, const iterator& a) { return (b.it - a.it); }
    
    friend bool operator<(const iterator&a, const iterator& b) { return (a.it < b.it); }
    friend bool operator>(const iterator&a, const iterator& b) { return (a.it > b.it); }
    friend bool operator<=(const iterator&a, const iterator& b) { return (a.it <= b.it); }
    friend bool operator>=(const iterator&a, const iterator& b) { return (a.it >= b.it); }
  };
  
public:
  /// default constructor
  MixedVector()
  {
  }
  
  /// destroy the vector and all contained items
  ~MixedVector()
  {
    clear();
  }
  
  /// swap two MixedVectors
  friend void swap(MixedVector<BaseT>& a, MixedVector<BaseT>& b)
  {
    using std::swap;
    
    swap(a.items, b.items);
    swap(a.tmap, b.tmap);
  }
  
  /// assign one MixedVector to another
  MixedVector<BaseT>& operator=(MixedVector<BaseT> rhs)
  {
    // copy-and-swap idiom
    swap(*this, rhs);
    return *this;
  }
  
  /// add an object of type SubclassT to the vector
  template<typename SubclassT>
  void push_back(const SubclassT& obj)
  {
    // make sure this is a subclass of BaseT
    check_subclass(obj);
    
    // copy the object
    SubclassT* copy = new SubclassT(obj);
    
    // add the copy of the object to the list of items
    items.push_back(copy);
    
    // add the copy to type map
    tmap[typeid(SubclassT)].push_back(copy);
  }
  
  /// pop element from back of vector
  void pop_back()
  {
    // get very last element
    BaseT* back = items.back();
    
    // remove from the vector in the type map
    tmap[back->type()].pop_back();
    
    // remove from items
    items.pop_back();
    
    // delete from memory
    delete back;
  }
  
  /// erase the last element of a specific type
  template<typename SubclassT>
  void pop_back()
  {
    // search for vector belonging to SubclassT
    typename tmap_t::iterator found = tmap.find(typeid(SubclassT));
    if(found == tmap.end())
      return;
    
    // pop from vector for type
    found->second.pop_back();
    
    // go through list of all items from back, until item of correct type is found
    for(typename base_container::reverse_iterator it = items.rbegin(); it != items.rend(); ++it)
    {
      if((*it)->type() == typeid(SubclassT))
      {
        // remove the item
        delete (*it);
        items.erase(it);
        return;
      }
    }
  }
  
  /// clear all elements
  void clear()
  {
    for(std::size_t i = 0, n = items.size(); i < n; ++i)
      delete items[i];
    items.clear();
    tmap.clear();
  }
  
  /// clear all elements of a given type
  template<typename SubclassT>
  void clear()
  {
    // search for vector belonging to SubclassT
    typename tmap_t::iterator found = tmap.find(typeid(SubclassT));
    if(found == tmap.end())
      return;
    
    base_container& titems = found.second;
    
    // delete items from vector for subclass
    for(std::size_t i = 0, n = titems.size(); i < n; ++i)
      delete titems[i];
    
    // remove items for subclass
    tmap.erase(found);
    
    // erase items matching type
    items.erase(std::remove_if(items.begin(), items.end(), is_type<SubclassT>), items.end());
  }
  
  /// direct access to underlying array
  BaseT* data()
  {
    return items.data();
  }
  
  /// direct access to underlying array (const)
  const BaseT* data() const
  {
    return items.data();
  }
  
  /// Checks if element i is of the derived type SubclassT
  template<typename SubclassT>
  bool type(std::size_t i)
  {
    return is_type<SubclassT>(items[i]);
  }
  
  /// Indexing operator for all elements.
  BaseT& operator[](std::size_t i)
  {
    return *items[i];
  }
  
  /// Indexing operator for all elements (const).
  const BaseT& operator[](std::size_t i) const
  {
    return *items[i];
  }
  
  /// indexed access
  BaseT& get(std::size_t i)
  {
    return *items[i];
  }
  
  /// indexed access (const)
  const BaseT& get(std::size_t i) const
  {
    return *items[i];
  }
  
  /// indexed access for type SubclassT
  template<typename SubclassT>
  SubclassT& get(std::size_t i)
  {
    typename tmap_t::iterator found = tmap.find(typeid(SubclassT));
    if(found == tmap.end())
      throw std::out_of_range(std::string() + "type " + typeid(SubclassT).name() + " not in vector");
    return (SubclassT&)*found->second[i];
  }
  
  /// indexed access for type SubclassT (const)
  template<typename SubclassT>
  const SubclassT& get(std::size_t i) const
  {
    typename tmap_t::const_iterator found = tmap.find(typeid(SubclassT));
    if(found == tmap.end())
      throw std::out_of_range(std::string() + "type " + typeid(SubclassT).name() + " not in vector");
    return (const SubclassT&)*found->second[i];
  }
  
  /// indexed access with bounds checking
  BaseT& at(std::size_t i)
  {
    return *items.at(i);
  }
  
  /// indexed access with bounds checking (const)
  const BaseT& at(std::size_t i) const
  {
    return *items.at(i);
  }
  
  /** \brief Templated indexing operator for elements of a specific derived class.
   * The index runs 0 ... size<SubclassT>() - 1
   * Does bounds checking.
   */
  template<typename SubclassT>
  SubclassT& at(std::size_t i)
  {
    typename tmap_t::iterator found = tmap.find(typeid(SubclassT));
    if(found == tmap.end())
      throw std::out_of_range(std::string() + "type " + typeid(SubclassT).name() + " not in vector");
    return (SubclassT&)*found->second.at(i);
  }
  
  /// Templated indexing operator for elements of a specific derived class (const).
  template<typename SubclassT>
  const SubclassT& at(std::size_t i) const
  {
    typename tmap_t::const_iterator found = tmap.find(typeid(SubclassT));
    if(found == tmap.end())
      throw std::out_of_range(std::string() + "type " + typeid(SubclassT).name() + " not in vector");
    return (const SubclassT&)*found->second.at(i);
  }
  
  /// number of all elements
  std::size_t size() const
  {
    return items.size();
  }
  
  /// number of elements of a specific type
  template<typename SubclassT>
  std::size_t size() const
  {
    typename tmap_t::const_iterator found = tmap.find(typeid(SubclassT));
    if(found == tmap.end())
      return 0;
    return found->second.size();
  }
  
  /// check if vector of items is empty
  bool empty() const
  {
    return items.empty();
  }
  
  /// check if vector of items of type SubclassT is empty
  template<typename SubclassT>
  bool empty() const
  {
    typename tmap_t::const_iterator found = tmap.find(typeid(SubclassT));
    if(found == tmap.end())
      return true;
    
    return found->second.empty();
  }
  
  /// get iterator to first of all items
  iterator<> begin()
  {
    return iterator<>(items.begin());
  }
  
  /// get iterator to last of all items
  iterator<> end()
  {
    return iterator<>(items.end());
  }
  
  /// get iterator to first of items of type SubclassT
  template<typename SubclassT>
  iterator<SubclassT> begin()
  {
    typename tmap_t::iterator found = tmap.find(typeid(SubclassT));
    if(found == tmap.end())
      return iterator<SubclassT>(items.end());
    return iterator<SubclassT>(found->second.begin());
  }
  
  /// get iterator to last of items of type SubclassT
  template<typename SubclassT>
  iterator<SubclassT> end()
  {
    typename tmap_t::iterator found = tmap.find(typeid(SubclassT));
    if(found == tmap.end())
      return iterator<SubclassT>(items.end());
    return iterator<SubclassT>(found->second.end());
  }
  
private:
  /// cannot copy MixedVector
  MixedVector(const MixedVector<BaseT>& other);
  
  typedef std::vector<BaseT*> base_container;
  
  inline static void check_subclass(const BaseT&) {}
  
  template<typename SubclassT>
  inline static bool is_type(const BaseT* obj) { return (typeid(*obj) == typeid(SubclassT)); }
  
  base_container items;
  
  typedef std::map<detail::type_index, base_container> tmap_t;
  tmap_t tmap;
};

/// A MixedVector for pointers.
template<typename BaseT>
class MixedVector<BaseT*>
{
public: /* iterators */
  template<typename ValueT = BaseT*> // TODO: needs to check subclass pointer type
  class iterator
  {
  private:
    typedef typename std::vector<BaseT*>::iterator base_iterator;
    base_iterator it;
    
  public:
    typedef typename std::vector<ValueT>::iterator::value_type value_type;
    typedef typename std::vector<ValueT>::iterator::pointer pointer;
    typedef typename std::vector<ValueT>::iterator::reference reference;
    typedef typename base_iterator::difference_type difference_type;
    typedef typename base_iterator::iterator_category iterator_category;
    
    iterator() {}
    iterator(base_iterator i) : it(i) {}
    iterator(const iterator& other) : it(other.it) {}
    
    iterator& operator=(const iterator& rhs) { it = rhs.it; return *this; }
    
    reference operator*() { return (reference)*it; }
    const reference operator*() const { return (const reference)*it; }
    
    iterator& operator++() { ++it; return *this; }
    iterator operator++(int) { iterator tmp(*this); ++it; return tmp; }
    iterator& operator--() { --it; return *this; }
    iterator operator--(int) { iterator tmp(*this); --it; return tmp; }
    
    bool operator==(const iterator& rhs) const { return (it == rhs.it); }
    bool operator!=(const iterator& rhs) const { return (it != rhs.it); }
    
    iterator& operator+=(difference_type n) { it += n; return *this; }
    iterator& operator-=(difference_type n) { it -= n; return *this; }
    
    pointer operator[](difference_type n) { return (pointer)it[n]; }
    const pointer operator[](difference_type n) const { return (const pointer)it[n]; }
    
    friend iterator operator+(const iterator& i, difference_type n) { return iterator(i.it + n); }
    friend iterator operator+(difference_type n, const iterator& i) { return iterator(i.it + n); }
    friend iterator operator-(const iterator& i, difference_type n) { return iterator(i.it - n); }
    friend iterator operator-(difference_type n, const iterator& i) { return iterator(i.it - n); }
    
    friend difference_type operator-(const iterator& b, const iterator& a) { return (b.it - a.it); }
    
    friend bool operator<(const iterator&a, const iterator& b) { return (a.it < b.it); }
    friend bool operator>(const iterator&a, const iterator& b) { return (a.it > b.it); }
    friend bool operator<=(const iterator&a, const iterator& b) { return (a.it <= b.it); }
    friend bool operator>=(const iterator&a, const iterator& b) { return (a.it >= b.it); }
  };
  
public:
  /// default constructor
  MixedVector()
  {
  }
  
  /// copy constructor
  MixedVector(const MixedVector<BaseT*>& other)
  : items(other.items), tmap(other.tmap)
  {
  }
  
  /// destroy the vector and all contained items
  ~MixedVector()
  {
    clear();
  }
  
  /// swap two MixedVectors
  friend void swap(MixedVector<BaseT*>& a, MixedVector<BaseT*>& b)
  {
    using std::swap;
    
    swap(a.items, b.items);
    swap(a.tmap, b.tmap);
  }
  
  /// assign one MixedVector to another
  MixedVector<BaseT*>& operator=(MixedVector<BaseT*> rhs)
  {
    // copy-and-swap idiom
    swap(*this, rhs);
    return *this;
  }
  
  /// back of list
  BaseT& back()
  {
    return items.back();
  }
  
  /// back of list
  const BaseT& back() const
  {
    return items.back();
  }
  
  /// add an object of type SubclassT to the vector
  void push_back(BaseT* obj)
  {
    // make sure this is a subclass of BaseT
    check_subclass(obj);
    
    // add the copy of the object to the list of items
    items.push_back(obj);
    
    // add the copy to type map
    tmap[typeid(*obj)].push_back(obj);
  }
  
  /// pop element from back of vector
  void pop_back()
  {
    // get very last element
    BaseT* back = items.back();
    
    // remove from the vector in the type map
    tmap[typeid(*back)].pop_back();
    
    // remove from items
    items.pop_back();
  }
  
  /// erase the last element of a specific type
  template<typename SubclassT>
  void pop_back()
  {
    // search for vector belonging to SubclassT
    typename tmap_t::iterator found = tmap.find(typeid(SubclassT));
    if(found == tmap.end())
      return;
    
    // pop from vector for type
    found->second.pop_back();
    
    // go through list of all items from back, until item of correct type is found
    for(typename std::vector<BaseT*>::reverse_iterator it = items.rbegin(); it != items.rend(); ++it)
    {
      if(typeid(**it) == typeid(SubclassT))
      {
        // remove the item
        delete(*it);
        items.erase(it);
        return;
      }
    }
  }
  
  /// clear all elements
  void clear()
  {
    while(!empty()) pop_back();
  }
  
  /// clear all elements of a given type
  template<typename SubclassT>
  void clear()
  {
    // remove vector for subclass
    tmap.erase(typeid(SubclassT));
    
    // erase items matching type
    items.erase(std::remove_if(items.begin(), items.end(), is_type<SubclassT>), items.end());
  }
  
  /// direct access to underlying array
  BaseT** data()
  {
    return items.data();
  }
  
  /// direct access to underlying array (const)
  const BaseT** data() const
  {
    return items.data();
  }
  
  /// Checks if element i is of the derived type SubclassT
  template<typename SubclassT>
  bool type(std::size_t i)
  {
    return is_type<SubclassT>(items[i]);
  }
  
  /// Indexing operator for all elements in form of a reference to the base class.
  BaseT* operator[](std::size_t i) const
  {
    return items[i];
  }
  
  /// indexed access
  BaseT* get(std::size_t i)
  {
    return items[i];
  }
  
  /// indexed access (const)
  const BaseT* get(std::size_t i) const
  {
    return items[i];
  }
  
  /// indexed access for type SubclassT
  template<typename SubclassT>
  SubclassT* get(std::size_t i)
  {
    typename tmap_t::iterator found = tmap.find(typeid(SubclassT));
    if(found == tmap.end())
      throw std::out_of_range(std::string() + "type " + typeid(SubclassT).name() + " not in vector");
    return (SubclassT*)found->second[i];
  }
  
  /// indexed access for type SubclassT (const)
  template<typename SubclassT>
  const SubclassT* get(std::size_t i) const
  {
    typename tmap_t::const_iterator found = tmap.find(typeid(SubclassT));
    if(found == tmap.end())
      throw std::out_of_range(std::string() + "type " + typeid(SubclassT).name() + " not in vector");
    return (const SubclassT*)found->second[i];
  }
  
  /// indexed access with bounds checking
  BaseT* at(std::size_t i)
  {
    return items.at(i);
  }
  
  /// indexed access with bounds checking (const)
  const BaseT* at(std::size_t i) const
  {
    return items.at(i);
  }
  
  /** \brief Templated indexing operator for elements of a specific derived class.
   * The index runs 0 ... size<SubclassT>() - 1
   * Does bounds checking.
   */
  template<typename SubclassT>
  SubclassT* at(std::size_t i)
  {
    typename tmap_t::iterator found = tmap.find(typeid(SubclassT));
    if(found == tmap.end())
      throw std::out_of_range(std::string() + "type " + typeid(SubclassT).name() + " not in vector");
    return (SubclassT*)found->second.at(i);
  }
  
  /// Templated indexing operator for elements of a specific derived class (const).
  template<typename SubclassT>
  const SubclassT* at(std::size_t i) const
  {
    typename tmap_t::const_iterator found = tmap.find(typeid(SubclassT));
    if(found == tmap.end())
      throw std::out_of_range(std::string() + "type " + typeid(SubclassT).name() + " not in vector");
    return (const SubclassT*)found->second.at(i);
  }
  
  /// number of all elements
  std::size_t size() const
  {
    return items.size();
  }
  
  /// number of elements of a specific type
  template<typename SubclassT>
  std::size_t size() const
  {
    typename tmap_t::const_iterator found = tmap.find(typeid(SubclassT));
    if(found == tmap.end())
      return 0;
    return found->second.size();
  }
  
  /// check if vector of items is empty
  bool empty() const
  {
    return items.empty();
  }
  
  /// check if vector of items of type SubclassT is empty
  template<typename SubclassT>
  bool empty() const
  {
    typename tmap_t::const_iterator found = tmap.find(typeid(SubclassT));
    if(found == tmap.end())
      return true;
    
    return found->second.empty();
  }
  
  /// get iterator to first of all items
  iterator<> begin()
  {
    return iterator<>(items.begin());
  }
  
  /// get iterator to last of all items
  iterator<> end()
  {
    return iterator<>(items.end());
  }
  
  /// get iterator to first of items of type SubclassT
  template<typename SubclassT>
  iterator<SubclassT> begin()
  {
    typename tmap_t::iterator found = tmap.find(typeid(SubclassT));
    if(found == tmap.end())
      return iterator<SubclassT>(items.end());
    return iterator<SubclassT>(found->second.begin());
  }
  
  /// get iterator to last of items of type SubclassT
  template<typename SubclassT>
  iterator<SubclassT> end()
  {
    typename tmap_t::iterator found = tmap.find(typeid(SubclassT));
    if(found == tmap.end())
      return iterator<SubclassT>(items.end());
    return iterator<SubclassT>(found->second.end());
  }
  
private:
  inline void check_subclass(const BaseT*) {}
  
  template<typename SubclassT>
  inline static bool is_type(const BaseT* obj) { return (typeid(*obj) == typeid(SubclassT)); }
  
  typedef std::vector<BaseT*> base_container;
  
  base_container items;
  
  typedef std::map<detail::type_index, base_container> tmap_t;
  tmap_t tmap;
};

template<class BaseT>
std::size_t lower_bound(std::vector<BaseT*>& items, PosType target){
  std::size_t ju,jm,jl;
  
  if(items.size() == 0) return 0;
  
  jl=0;
  ju=items.size()-1;
  while (ju-jl > 1) {
    jm=(ju+jl) >> 1;
    if(items[jm]->compareZ(target))
      jl=jm;
    else
      ju=jm;
  }
  return jl;
}

/// delete the objects that are pointed to in a container of pointers
template<typename Container>
void delete_container(Container& c) { while(!c.empty()) delete c.back(), c.pop_back(); }

/** \brief Class for calculating the Hilbert curve distance in two dimensions
 *
 *  The Hilbert Curve maps two dimensional positions on a grid into distance in one dimension.
 *  The distance d is generally close for points that are near eachother.  This allows one to
 *  uniquely order points in a two dimensional space.  It is useful for matching objects quickly
 *  if they are sorted by thier Hilbert distance.
 *
 */
class HilbertCurve{
public:
  HilbertCurve(
               PosType x_min       /// x coordinate of lower left corner
               ,PosType y_min      /// y coordinate of lower left corner
               ,PosType my_range   /// range in which points will be distributed
               ,PosType smallsize  /// smallest distance of separation that must give unique Hilbert distances
  ):
  range(my_range)
  {
    xo[0] = x_min;
    xo[1] = y_min;
    n = (int)(range/smallsize+1);
  }
  
  int xy2d (int x, int y);
  int xy2d (PosType x, PosType y);
  void d2xy(int d, int *x, int *y);
  void d2xy(int d, PosType *x, PosType *y);
  
private:
  int n;
  PosType xo[2],range;
  void rot(int s,int *x, int *y, int rx, int ry);
};

template<typename T>
T between(const T& x, const T& l, const T& u)
{
  return std::max(l, std::min(u, x));
}

#ifdef ENABLE_CLANG
/// This is a class for generating random numbers. It is actually just a rapper for some std random classes.
class RandomNumbers{
public:
  
  RandomNumbers(unsigned int seed);
  ~RandomNumbers(void);
  
  PosType operator()(void);
  /// Normally (Gaussian) distributed random numbers with mean 0 and standard deviation 1
  PosType gauss(){return norm_dist(rand_gen);}
private:
  
  std::normal_distribution<> norm_dist;
  std::mt19937 rand_gen;
};
#endif

/**
 * \brief This is a class for generating random numbers. It simplifies and fool proofs initialization and allows for multiple
 *  independent series of numbers.
 *
 * This version is based on NR ran2() and is provided only for backwards reproducibility.  Use RandomNumbers class when possible.
 */
class RandomNumbers_NR{
public:
  
  RandomNumbers_NR(long seed);
  
  PosType operator()(void);
  /// generates a Gaussian distributed number with unit variance by polar Box-Muller transform
  PosType gauss(){
    ++calls;
    if(count){
      do{
        u = 2*ran2() - 1;
        v = 2*ran2() - 1;
        s = u*u +v*v;
      }while( s > 1.0 || s == 0.0);
      
      s = sqrt(-2*log(s)/s);
      count = false;
      return s*u;
    }else{
      count = true;
      return s*v;
    }
  };
  
  size_t calls = 0;  /// total number of calls
  
  long getseed(){return firstseed;}
private:
  long idum;
  PosType ran2(void);
  
  int IM1;
  int IM2;
  PosType AM;
  //int IMM1 = (IM1-1);
  int IA1;
  int IA2;
  int IQ1;
  int IQ2;
  int IR1;
  int IR2;
  int NDIV;
  PosType EPS;
  PosType RNMX;
  
  long idum2;
  long iy;
  long iv[32];
  bool count;
  PosType u,v,s;
  long firstseed;
  
};

/// Shuffles a vector into a random order
template <typename T, typename R>
void shuffle(
             std::vector<T> &vec   /// The vector to be shuffled
             ,R &ran               /// a random number generator so that ran() gives a number between 0 and 1
){
  T tmp;
  size_t ran_t;
  if(vec.size() < 2) return;
  for (size_t i = vec.size()-1; i>0; --i) {
    ran_t = (size_t)(ran()*(i+1));
    tmp = vec[ran_t];
    vec[ran_t] = vec[i];
    vec[i] = tmp;
  }
}

/// Find the indexes that sort a vector in asending order
template <typename T>
void sort_indexes(const std::vector<T> &v     /// the original data that is not changed
                  ,std::vector<size_t> &index /// vector of indexes that if put into v will sort it
) {
  
  // initialise original index locations
  index.resize(v.size());
  for (size_t i = 0; i != index.size(); ++i) index[i] = i;
  
  // sort indexes based on comparing values in v
  std::sort(index.begin(), index.end(),
            [&v](size_t i1, size_t i2) {return v[i1] < v[i2];});
}

template <typename T>
void sort_indexes(const T *v     /// the original data that is not changed
                  ,std::vector<size_t> &index /// vector of indexes that if put into v will sort it
                  ,size_t N) {
  
  // initialise original index locations
  index.resize(N);
  
  for (size_t i = 0; i != index.size(); ++i) index[i] = i;
  
  // sort indexes based on comparing values in v
  std::sort(index.begin(), index.end(),
            [v](size_t i1, size_t i2) {return v[i1] < v[i2];});
}

/// Find the indexes that sort a vector in descending order
template <typename T>
void sort_indexes_decending(const std::vector<T> &v     /// the original data that is not changed
                            ,std::vector<size_t> &index /// vector of indexes that if put into v will sort it
) {
  
  // initialise original index locations
  index.resize(v.size());
  for (size_t i = 0; i != index.size(); ++i) index[i] = i;
  
  // sort indexes based on comparing values in v
  std::sort(index.begin(), index.end(),
            [&v](size_t i1, size_t i2) {return v[i1] > v[i2];});
}

/** \brief Gives a randomized sequence of numbers from 0 to N-1.
 
 If the sequence is exhausted then it is reshuffled and numbers will
 repeat in randomized order.
 **/
template <typename R>
class ShuffledIndex{
public:
  ShuffledIndex(size_t N,R &ran){
    if(N == 0) throw std::invalid_argument("N=0");
    
    for(size_t i=0 ; i<N ; ++i) index[i] = i;
    index.resize(N);
    Utilities::shuffle(index,ran);
    index_internal = 0;
  }
  
  /// return the index number
  size_t operator*(){return index[index_internal];}
  /// goto the next number
  size_t operator++(int){
    size_t tmp = index[index_internal];
    if(index_internal == index.size()){
      index_internal = 0;
    }else{
      ++index_internal;
    }
    return tmp;
  }
  /// goto the next number
  size_t operator++(){
    if(index_internal == index.size()){
      index_internal = 0;
    }else{
      ++index_internal;
    }
    return index[index_internal];
  }
  
  /// get a new random order
  void reshuffle(R &ran){
    Utilities::shuffle(index,ran);
    index_internal = 0;
  }
  
private:
  std::vector<size_t> index;
  size_t index_internal;
};


// reorders vec according to index p
template <typename T>
void apply_permutation(
                       T *vec,
                       const std::vector<std::size_t>& p)
{
  std::vector<T> copy(p.size());
  
  for(std::size_t i = 0; i < p.size(); ++i){
    copy[i] = vec[i];
  }
  
  for(std::size_t i = 0; i < p.size(); ++i){
    vec[i] = copy[p[i]];
  }
}

template <typename T>
void apply_permutation(
                       std::vector<T>& vec,
                       const std::vector<std::size_t>& p)
{
  apply_permutation(vec.data(),p);
}

#ifdef ENABLE_FFTW
/** \brief Calculates power spectrum from a 2d map or the cross-power spectrum between two 2d maps.
 *
 *   Adaptied from Carlo Gioccoli's pl() routine.
 */
void powerspectrum2d(
                     std::valarray<double> const &aa      /// first realspace map to be
                     ,std::valarray<double> const &bb     /// second realspace map, same as aa to get power spectrum
                     ,int nx                       /// number of pixels in x direction
                     ,int ny                       /// number of pixels in y direction
                     ,double boxlx                 /// range of image in x direction
                     ,double boxly                 /// range of image in y direction
                     ,std::vector<double> &ll      /// output multiplot number of bins
                     ,std::vector<double> &Pl      /// output binned power spectrum
                     ,double zeropaddingfactor = 4
                     );
void powerspectrum2d(
                     std::valarray<double> &aa      /// first realspace map to be
                     ,int nx                       /// number of pixels in x direction
                     ,int ny                       /// number of pixels in y direction
                     ,double boxlx                 /// range of image in x direction
                     ,double boxly                 /// range of image in y direction
                     ,std::vector<double> &ll      /// output multiplot number of bins
                     ,std::vector<double> &Pl      /// output binned power spectrum
);
#endif


/** \brief Smooth a 2 dimensional map stored in a valarray with a density dependent kernel.
 
 The smoothing is done by finding the circle around each point whose total pixel values are larger than value.  In the case of a density map made from particles if value = (mass of particle)*(number of neighbours) an approximate N nearest neighbour smoothing is done.
 The
 **/
std::valarray<double> AdaptiveSmooth(const std::valarray<double> &map_in,size_t Nx,size_t Ny,double value);

/** \brief Smooth a 2 dimensional map stored in a valarray with a density dependent kernel.
 
 The smoothing is done by finding the circle around each point whose total pixel values are larger than value.  In the case of a density map made from particles if value = (mass of particle)*(number of neighbours) an approximate N nearest neighbour smoothing is done.
 **/
std::vector<double> AdaptiveSmooth(const std::vector<double> &map_in,size_t Nx,size_t Ny,double value);

/// returns the compiler variable N_THREADS that is maximum number of threads to be used.
int GetNThreads();

/// namespace for input/output utilities
namespace IO{  ///

inline bool file_exists (const std::string& name) {
  struct stat buffer;
  return (stat (name.c_str(), &buffer) == 0);
}

/** \brief Read in data from an ASCII file with two columns
 */
template <class T1,class T2>
void read2columnfile(
                     std::string filename    /// input file name
                     ,std::vector<T1> &x     /// vector that will contain the first column
                     ,std::vector<T2> &y     /// vector that will contain the second column
                     ,std::string delineator = " "  /// specific string the seporates columns, ex. ",", "|", etc.
                     ,int skiplines = 0
                     ,bool verbose = false
                     
                     ){
  
  x.clear();
  y.clear();
  
  std::ifstream file_in(filename.c_str());
  std::string myline;
  std::string space = " ";
  T1 myt1;
  T2 myt2;
  
  std::string strg;
  std::stringstream buffer;
  
  if(!file_in){
    std::cout << "Can't open file " << filename << std::endl;
    ERROR_MESSAGE();
    throw std::runtime_error(" Cannot open file.");
  }
  
  std::cout << "Reading caustic information from " << filename << std::endl;
  size_t i=0;
  while(i < skiplines){
    getline(file_in,myline);
    ++i;
  }
  while(file_in.peek() == '#'){
    file_in.ignore(10000,'\n');
    ++i;
  }
  std::cout << "skipped "<< i << " comment lines in " << filename << std::endl;
  
  size_t pos;
  // read in data
  while(getline(file_in,myline)){
    
    if(myline[0] == '#'){
      std::cout << "skipped line " << i << std::endl;
      continue;
    }
    
    pos= myline.find_first_not_of(space);
    myline.erase(0,pos);
    
    
    pos = myline.find(delineator);
    strg.assign(myline,0,pos);
    buffer << strg;
    buffer >> myt1;
    if(verbose) std::cout << myt1 << " ";
    x.push_back(myt1);
    
    myline.erase(0,pos+1);
    pos= myline.find_first_not_of(space);
    myline.erase(0,pos);
    
    strg.clear();
    buffer.clear();
    
    pos = myline.find(space);
    strg.assign(myline,0,pos);
    buffer << strg;
    buffer >> myt2;
    if(verbose)  std::cout << myt2 << std::endl;
    y.push_back(myt2);
    
    strg.clear();
    buffer.clear();
    myline.clear();
    
  }
  std::cout << "Read " << x.size() << " lines from " << filename << std::endl;
}
/** \brief Read in data from an ASCII file with three columns
 */
template <class T1,class T2,class T3>
void read3columnfile(
                     std::string filename    /// input file name
                     ,std::vector<T1> &x     /// vector that will contain the first column
                     ,std::vector<T2> &y     /// vector that will contain the second column
                     ,std::vector<T3> &z     /// vector that will contain the third column
                     ,std::string delineator = " "  /// specific string the seporates columns, ex. ",", "|", etc.
                     ,bool verbose = false
                     
                     ){
  
  
  assert(0); // Untested!!!!
  x.clear();
  y.clear();
  z.clear();
  
  std::ifstream file_in(filename.c_str());
  std::string myline;
  std::string space = " ";
  T1 myt1;
  T2 myt2;
  T3 myt3;
  
  std::string strg;
  std::stringstream buffer;
  
  if(!file_in){
    std::cout << "Can't open file " << filename << std::endl;
    ERROR_MESSAGE();
    throw std::runtime_error(" Cannot open file.");
  }
  
  std::cout << "Reading caustic information from " << filename << std::endl;
  size_t i=0;
  while(file_in.peek() == '#'){
    file_in.ignore(10000,'\n');
    ++i;
  }
  std::cout << "skipped "<< i << " comment lines in " << filename << std::endl;
  
  size_t pos;
  // read in data
  while(getline(file_in,myline)){
    
    if(myline[0] == '#'){
      std::cout << "skipped line " << i << std::endl;
      continue;
    }
    
    pos= myline.find_first_not_of(space);
    myline.erase(0,pos);
    
    
    pos = myline.find(delineator);
    strg.assign(myline,0,pos);
    buffer << strg;
    buffer >> myt1;
    if(verbose) std::cout << myt1 << " ";
    x.push_back(myt1);
    
    myline.erase(0,pos+1);
    pos= myline.find_first_not_of(space);
    myline.erase(0,pos);
    
    strg.clear();
    buffer.clear();
    
    // ******************
    
    
    pos = myline.find(space);
    strg.assign(myline,0,pos);
    buffer << strg;
    buffer >> myt2;
    if(verbose)  std::cout << myt2 << std::endl;
    y.push_back(myt2);
    
    myline.erase(0,pos+1);
    pos= myline.find_first_not_of(space);
    myline.erase(0,pos);
    
    strg.clear();
    buffer.clear();
    
    // ******************
    pos = myline.find(space);
    strg.assign(myline,0,pos);
    buffer << strg;
    buffer >> myt3;
    if(verbose)  std::cout << myt3 << std::endl;
    y.push_back(myt3);
    
    strg.clear();
    buffer.clear();
    myline.clear();
    
  }
  std::cout << "Read " << x.size() << " lines from " << filename << std::endl;
}

int NumberOfEntries(const std::string &string,char deliniator);

/// Count the number of columns in a ASCII data file.
int CountColumns(std::string filename  /// name of file
                 ,char comment_char = '#'  /// comment charactor
                 ,char deliniator = ' '    /// deliniator between columns
);

/** \brief Reads the file names in a directory that contain a specific sub string.
 
 */
void ReadFileNames(
                   std::string dir              /// path to directory containing fits files
                   ,const std::string filespec /// string of charactors in file name that are matched. It can be an empty string.
                   ,std::vector<std::string> & filenames  /// output vector of PixelMaps
                   ,bool verbose);

/// check if the directory does not exist
bool check_directory(std::string dir);


/** \brief This function will read in all the numbers from a multi-column
 ,space seporated ASCII data file.
 
 It will skip the comment lines if they are at the head of the file.  The
 number of columns and rows are returned.  The entry at row r and column c will be stored at data[c + column*r].
 
 This function is not particularly fast for large amounts of data.  If the
 number of roaws is large it would be best to use data.reserve() to set the capacity of data large enough that no rellocation of memory occurs.
 */
template <typename T>
void ReadASCII(std::vector<T> &data
               ,std::string filename
               ,int &columns
               ,int &rows
               ,char comment_char = '#'
               ,int skiplines = 0
               ,size_t MaxNrows = std::numeric_limits<size_t>::max()
               ,bool verbose = true){
  
<<<<<<< HEAD
  /// Shuffles a vector into a random order
  template <typename T, typename R>
  void shuffle(
               std::vector<T> &vec   /// The vector to be shuffled
               ,R &ran               /// a random number generator so that ran() gives a number between 0 and 1
  ){
    size_t ran_t;
    if(vec.size() < 2) return;
    for (size_t i = vec.size()-1; i>0; --i) {
      ran_t = (size_t)(ran()*(i+1));
      std::swap(vec[ran_t],vec[i]);
    }
=======
  std::ifstream file(filename);
  // find number of particles
  if (!file.is_open()){
    std::cerr << "file " << filename << " cann't be opened." << std::endl;
    throw std::runtime_error("no file");
>>>>>>> 4ed3584a
  }
  
  
  data.empty();
  
  std::string line;
  columns = 0;
  rows = 0;
  size_t first_data_line;
  
  // skip over first lines
  int i=0;
  while(i < skiplines){
    std::getline(file,line);
    if(!file) break;  // probably EOF
    ++i;
  }
  
  // read comment lines and first data line
  do{
    first_data_line = file.tellg();
    std::getline(file,line);
    if(!file) break;  // probably EOF
  }while(line[0] == comment_char);
  
  columns =  NumberOfEntries(line,' ');
  
  file.seekg(first_data_line);   // move back to first data line
  
  std::copy(std::istream_iterator<T>(file),
            std::istream_iterator<T>(),
            std::back_inserter(data));
  
  rows = data.size()/columns;
  if(verbose){
    std::cout << "Read " << rows << " rows of " << columns << " columns from file " << filename << std::endl;
  }
}

/** \brief Read numerical data from a csv file with a header
 
 It will skip the comment lines if they are at the head of the file.  The
 number of columns and rows are returned.  The entries will be stored at data[column][row].
 
 Comments must only be before the data.  There must be a line with the
 column lines after the comments and before the data.
 
 This function is not particularly fast for large amounts of data.  If the
 number of rows is large it would be best to use data.reserve() to set the capacity of data large enough that no rellocation of memory occurs.
 
 * The accept function can be used to limit the amount of data added.  If there is an object, a, used to
 *    make this selection this can be done like [&a](str::vector<T> &v}{return a.itsok(v[3],v[4]);}
 *         where v corresponds to a row in the data file in order.
 
 */

template <typename T>
int ReadCSVnumerical1(std::string filename                              /// file name to be read
                      ,std::vector<std::vector<T> > &data               /// output data
                      ,std::vector<std::string> &column_names           /// list of column names
                       ,size_t MaxNumber = 100000000                     /// maximum number of entries read
                      ,char comment_char = '#'                          /// comment charactor for header
                      ,char deliniator = ','                            /// deliniator between values
                      ,std::string replace = "\\N"                      /// replace this string with zero
                      ,std::function<bool(std::vector<T> &)> accept = [](std::vector<T> &v){return true;}  /// function that determines if a row should be accepted
){
  
  bool verbose = false;
  
  std::ifstream file(filename);
  // find number of particles
  if (!file.is_open()){
    std::cerr << "file " << filename << " cann't be opened." << std::endl;
    throw std::runtime_error("no file");
  }
  
  int count_preamble=0;
  std::string line;
  // read comment lines and first data line
  do{
    std::getline(file,line);
    ++count_preamble;
    if(!file) break;  // probably EOF
  }while(line[0] == comment_char);
  
  // read the names
  std::stringstream          lineStream(line);
  std::string                cell;
  column_names.empty();
  while(std::getline(lineStream,cell, ','))
  {
    column_names.push_back(cell);
  }
  // This checks for a trailing comma with no data after it.
  if (!lineStream && cell.empty())
  {
    column_names.push_back("");
  }
  
  if(verbose){ // print colum names
    int i = 0;
    for(auto st : column_names){
      std::cout << i++ << " " << st << std::endl;
    }
  }
  
  int columns = NumberOfEntries(line,deliniator);
  
  // count number of data line
  size_t number_of_data_lines = 0;
  while(std::getline(file, line) && number_of_data_lines < MaxNumber ) ++number_of_data_lines;
  
  //std::vector<std::vector<T> > tmp_data(columns,std::vector<T>(number_of_data_lines));
  std::vector<std::vector<T> > tmp_data(columns,std::vector<T>(0));
  swap(data,tmp_data);
  std::vector<T> tmp_row(columns);
  
  /// return to first data line
  //file.seekg(std::ios::beg);
  file.clear();
  file.close();
  file.open(filename);
  for(int i=0; i < count_preamble; ++i){
    file.ignore(std::numeric_limits<std::streamsize>::max(),'\n');
  }
  //std::getline(file,line);
  
  size_t rows = 0;
  //data.resize(columns);
  //for(auto &v : data ) v.empty();
  while(std::getline(file,line) && rows < MaxNumber){
    // read the names
    std::stringstream          lineStream(line);
    std::string                cell;
    
    int i=0;
    while(std::getline(lineStream,cell,deliniator))
    {
      if(cell==replace) cell='0';
      
      /// clean blank spaces
      cell.erase(remove_if(cell.begin(),cell.end(), isspace), cell.end());
      //data[i].push_back(to_numeric<T>(cell));
      //data[i][rows] = to_numeric<T>(cell);
      tmp_row[i] = to_numeric<T>(cell);
      i = (i+1)%columns;
    }
    if(accept(tmp_row)){
      ++rows;
      for(int i=0 ; i < columns ; ++i) data[i].push_back(tmp_row[i]);
    }
  }
  return 1;
}

/**
 Finds ranges
 */

template <typename T>
size_t ReadCSVrange(std::string filename                              /// file name to be read
                      ,std::vector<std::vector<T> > &ranges               /// output data
                      ,std::vector<std::string> &column_names           /// list of column names
                       ,size_t MaxNumber = 100000000                     /// maximum number of entries read
                      ,char comment_char = '#'                          /// comment charactor for header
                      ,char deliniator = ','                            /// deliniator between values
                      ,std::string replace = "\\N"                      /// replace this string with zero
                      ,std::function<bool(std::vector<T> &)> accept = [](std::vector<T> &v){return true;}  /// function that determines if a row should be accepted
){
  
  bool verbose = false;
  
  std::ifstream file(filename);
  // find number of particles
  if (!file.is_open()){
    std::cerr << "file " << filename << " cann't be opened." << std::endl;
    throw std::runtime_error("no file");
  }
  
  int count_preamble=0;
  std::string line;
  // read comment lines and first data line
  do{
    std::getline(file,line);
    ++count_preamble;
    if(!file) break;  // probably EOF
  }while(line[0] == comment_char);
  
  // read the names
  std::stringstream          lineStream(line);
  std::string                cell;
  column_names.empty();
  while(std::getline(lineStream,cell, ','))
  {
    column_names.push_back(cell);
  }
  // This checks for a trailing comma with no data after it.
  if (!lineStream && cell.empty())
  {
    column_names.push_back("");
  }
  
  if(verbose){ // print colum names
    int i = 0;
    for(auto st : column_names){
      std::cout << i++ << " " << st << std::endl;
    }
  }
  
  int columns = NumberOfEntries(line,deliniator);
  
  std::vector<std::vector<T> > tmp_ranges(columns,std::vector<T>(2));
  swap(ranges,tmp_ranges);
  std::vector<T> tmp_row(columns);
  
  /// return to first data line
  //file.seekg(std::ios::beg);
  file.clear();
  file.close();
  file.open(filename);
  for(int i=0; i < count_preamble; ++i){
    file.ignore(std::numeric_limits<std::streamsize>::max(),'\n');
  }
  //std::getline(file,line);
  
  size_t rows = 0;
  while(std::getline(file,line) && rows < MaxNumber){
    // read the names
    std::stringstream          lineStream(line);
    std::string                cell;
    
    int i=0;
    while(std::getline(lineStream,cell,deliniator))
    {
      if(cell==replace) cell='0';
      
      /// clean blank spaces
      cell.erase(remove_if(cell.begin(),cell.end(), isspace), cell.end());
      tmp_row[i] = to_numeric<T>(cell);
      i = (i+1)%columns;
    }
    if(accept(tmp_row)){
      if(rows==0){
        for(int j=0 ; j < columns ; ++j){
          ranges[j][0] = tmp_row[j];
          ranges[j][1] = tmp_row[j];

<<<<<<< HEAD
  template <class T>
  void read1columnfile(
                       std::string filename    /// input file name
                       ,std::vector<T> &x     /// vector that will contain the first column
                       ,int skiplines = 0
                       ,bool verbose = false
                       ){
    
    x.clear();
    
    std::ifstream file_in(filename.c_str());
    std::string myline;
    std::string space = " ";
    T myt1;
    
    std::string strg;
    std::stringstream buffer;
    
    if(!file_in){
      std::cout << "Can't open file " << filename << std::endl;
      ERROR_MESSAGE();
      throw std::runtime_error(" Cannot open file.");
    }
    
    std::cout << "Reading caustic information from " << filename << std::endl;
    size_t i=0;
    while(i < skiplines){
      getline(file_in,myline);
      ++i;
    }
    while(file_in.peek() == '#'){
      file_in.ignore(10000,'\n');
      ++i;
    }
    std::cout << "skipped "<< i << " comment lines in " << filename << std::endl;
    
    size_t pos;
    // read in data
    while(getline(file_in,myline)){
      
      if(myline[0] == '#'){
        std::cout << "skipped line " << i << std::endl;
        continue;
      }
      
      pos= myline.find_first_not_of(space);
      myline.erase(0,pos);

      buffer << myline;
      buffer >> myt1;
      if(verbose) std::cout << myt1 << " ";
      x.push_back(myt1);

      strg.clear();
      buffer.clear();
      myline.clear();
      
    }
    std::cout << "Read " << x.size() << " lines from " << filename << std::endl;
  }

    /** \brief Read in data from an ASCII file with two columns
     */
    template <class T1,class T2>
    void read2columnfile(
                         std::string filename    /// input file name
                         ,std::vector<T1> &x     /// vector that will contain the first column
                         ,std::vector<T2> &y     /// vector that will contain the second column
                         ,std::string delineator = " "  /// specific string the seporates columns, ex. ",", "|", etc.
                         ,int skiplines = 0
                         ,bool verbose = false
                         
                         ){
      
      x.clear();
      y.clear();
      
      std::ifstream file_in(filename.c_str());
      std::string myline;
      std::string space = " ";
      T1 myt1;
      T2 myt2;
      
      std::string strg;
      std::stringstream buffer;
      
      if(!file_in){
        std::cout << "Can't open file " << filename << std::endl;
        ERROR_MESSAGE();
        throw std::runtime_error(" Cannot open file.");
      }
      
      std::cout << "Reading information from " << filename << std::endl;
      size_t i=0;
      while(i < skiplines){
        getline(file_in,myline);
        ++i;
      }
      while(file_in.peek() == '#'){
        file_in.ignore(10000,'\n');
        ++i;
      }
      std::cout << "skipped "<< i << " comment lines in " << filename << std::endl;
      
      size_t pos;
      // read in data
      while(getline(file_in,myline)){
        
        if(myline[0] == '#'){
          std::cout << "skipped line " << i << std::endl;
          continue;
=======
>>>>>>> 4ed3584a
        }
      }else{
        for(int j=0 ; j < columns ; ++j){
          if(ranges[j][0] > tmp_row[j]) ranges[j][0] = tmp_row[j];
          if(ranges[j][1] < tmp_row[j]) ranges[j][1] = tmp_row[j];
        }
      }
      ++rows;
    }
  }
  return rows;
}

/** \brief Read numerical data from a csv file with a header
 
 Same as ReadCSVnumerical1 except the order of the data storage is
 reversed data[row][column].
 
 It will skip the comment lines if they are at the head of the file.  The
 number of columns and rows are returned.
 
 Comments must only be before the data.  Then if header==true there
 should be a line of column names.  If header!=true there are non column names.
 
 This function is not particularly fast for large amounts of data.  If the
 number of rows is large it would be best to use data.reserve() to set the capacity of data large enough that no rellocation of memory occurs.
 */

template <typename T>
int ReadCSVnumerical2(std::string filename   /// file name to be read
                      ,std::vector<std::vector<T> > &data  /// output data
                      ,std::vector<std::string> &column_names /// list of column names
                      ,size_t Nmax = 1000000
                      ,char comment_char = '#'  /// comment charactor for header
                      ,char deliniator = ','    /// deliniator between values
                      ,bool header = true    /// false if there are no column names
                      ,std::string reject = ""  /// reject lines with this entry after striping black space
){
  
  
  std::ifstream file(filename);
  
  if (!file.is_open()){
    std::cerr << "file " << filename << " cann't be opened." << std::endl;
    throw std::runtime_error("no file");
  }
  std::string line;
  // read comment lines and first data line
  do{
    std::getline(file,line);
    if(!file) break;  // probably EOF
  }while(line[0] == comment_char);
  
  // read the names
  std::stringstream          lineStream(line);
  std::string                cell;
  column_names.empty();
  long ii = 0;
  
  if(header){
    while(std::getline(lineStream,cell,deliniator))
    {
      column_names.push_back(cell);
    }
    
    // This checks for a trailing comma with no data after it.
    if (!lineStream && cell.empty())
    {
      column_names.push_back("");
    }
  }else{
    
    while(std::getline(lineStream,cell,deliniator))
    {
      column_names.push_back(cell);
    }
    
    data.emplace_back(column_names.size());
    int i=0;
    for(auto a : column_names){
      /// clean blank spaces
      cell.erase(remove_if(cell.begin(),cell.end(), isspace), cell.end());
      data.back()[i++] = to_numeric<T>(a);
    }
    ++ii;
  }
  
  int columns = NumberOfEntries(line,deliniator);
  
  for(auto &v : data ) v.empty();
  
  while(std::getline(file,line) && ii < Nmax){
    
    data.emplace_back(columns);
    
    // read the numbers
    std::stringstream          lineStream(line);
    std::string                cell;
    
    int i=0;
    while(std::getline(lineStream,cell, deliniator))
    {
      assert(i < columns);
      cell.erase(remove_if(cell.begin(),cell.end(), isspace), cell.end());
      if(cell == reject){
        data.pop_back();
        --ii;
        break;
      }else{
        data.back()[i] = to_numeric<T>(cell);
        ++i;
      }
    }
    ++ii;
  }
  
  return 1;
}

/** \brief write a CSV data file for some data vectors
 
 example:
 <p>
 std::vector<std::string> header = {"alpha","kappa","gamma"};
 
 std::vector<double> v1 = {1,2,3};
 std::vector<double> v2 = {1.1,2.1,3.1};
 std::vector<double> v3 = {3,4,5};
 
 std::vector<std::vector<double> *> data;
 data.push_back(&v1);
 data.push_back(&v2);
 data.push_back(&v3);
 writeCSV(filename,header,data);
 </p>
 **/

template<typename T>
void writeCSV(const std::string filename              /// output file path/name
              ,const std::vector<std::string> header  /// column labels
              ,std::vector<T *> &data                 /// objects must have operator []
){
  
  std::ofstream s(filename + ".csv");
  
  int ncol = header.size();
  assert(ncol == data.size() );
  for(int i = 0 ; i < header.size()-1 ; ++i){
    s << header[i] << ",";
  }
  s << header.back() << std::endl;
  
  size_t nrow = data[0]->size();
  for(auto v : data) assert(nrow == v->size() );
  
  for(size_t j = 0 ; j < nrow ; ++j){
    for(int i = 0 ; i < ncol-1 ; ++i){
      s << data[i]->operator[](j) << ",";
    }
    s << data.back()->operator[](j) << "\n";
  }
}

/*** \brief A class for reading and then looking up objects from a CSV catalog.
 
 The constructor will read in the whole catalog and sort it into Nxbins X-bins.  Each
 X-bin is then sorted by Y.
 
 The find(x,y) function will set the current value to a galaxy with a x within the
 x-bin of x and a y close to y.  The other information in the row of the csv file for
 this entry can then be read.
 
 */
class XYcsvLookUp{
public:
  XYcsvLookUp(std::string datafile   /// input catalog file in csv format
              ,std::string Xlabel    /// label in catalog for X variable
              ,std::string Ylabel    /// label in catalog for Y variable
              ,int Nxbins            /// number of X bins
              ,size_t MaxNumber = 1000000 /// maximum number of entries read
              ,bool verbose = false);
  XYcsvLookUp(
              std::string datafile   /// input catalog file in csv format
              ,std::string Xlabel    /// label in catalog for X variable
              ,std::string Ylabel    /// label in catalog for Y variable
              ,std::vector<double> Xbins  /// minimum X value in each bin
              ,size_t MaxNumber = 1000000 /// maximum number of entries read
              ,bool verbose = false);
  
  /// find a galaxy with a redshift and log(halo mass) near x and logm, return a vector of its properties
  std::vector<double> find(double x,double y);
  
  /// returns the current galxay's property by label
  double operator[](std::string label) const;
  
  /// returns the ith entry for the current galaxy
  double operator[](int i) const{
    return (*current)[i];
  }
  /// returns the redshift of the current galaxy
  double getX() const {
    return (*current)[Xindex];
  }
  /// returns the log(mass) of the current halo
  double getY() const {
    return (*current)[Yindex];
  }
  /// returns a vector of the entries for the current galaxy
  std::vector<double> record() const{
    return *current;
  }
  /// returns a vector of the entries for the current galaxy
  std::vector<double> operator*() const {
    return *current;
  }
  
  void operator++(){
    if(current != data.end() ) ++current;
  }
  void operator--(){
    if(current != data.begin() ) --current;
  }
  /// returns labels of the columns from the data file
  std::vector<std::string> labels() const{
    return column_names;
  }
  
  double Xmin() const {return xmin;}
  double Xmax() const {return xmax;}
  /// returns minimum Y value in x-bin
  double Ymin(double x) const;
  /// returns maximum Y value in x-bin
  double Ymax(double x) const;
  
  void printcurrent(){
    int i = 0;
    for(auto label : column_names){
      std::cout << label << " : " << (*current)[i++] << std::endl;
    }
  }
  
private:
  int Xindex;
  int Yindex;
  double xmax;
  double xmin;
  std::vector<std::vector<double> >::iterator current;
  std::vector<std::vector<std::vector<double> >::iterator> borders;
  std::vector<std::vector<double> > data;
  std::vector<std::string> column_names;
  std::vector<double> Xborders;
  size_t NinXbins;
  std::string filename;
};
} // Utilities::IO

/// split string into vector of seporate strings that were seporated by
void splitstring(std::string &line,std::vector<std::string> &vec,const std::string &delimiter);

/** \brief class for impoting data from a csv file and allowing label string lookup like a data frame.
 *
 * The accept function can be used to limit the amount of data added.  If there is an object, a, used to
 *    make this selection this can be done like [&a](str::vector<T> &v}{return a.itsok(v[3],v[4]);}
 *         where v corresponds to a row in the data file in order.
 */
template< typename T>
class DataFrame{
public:
  DataFrame(std::string datafile   /// input catalog file in csv format
            ,size_t MaxNumber = 1000000 /// maximum number of entries read
            ,char comment_char = '#'  /// comment charactor for header
            ,char deliniator = ','    /// deliniator between values
            ,std::string replace = "\\N"    /// replace this string with zeros
            ,std::function<bool(std::vector<T> &)> accept = [](std::vector<T> &v){return true;}  /// function that determines if a row should be accepted
  ):filename(datafile){
    input(datafile,MaxNumber,comment_char,deliniator,replace,accept);
  };
 
  DataFrame(){};
  
  void input(std::string datafile   /// input catalog file in csv format
            ,size_t MaxNumber = 1000000 /// maximum number of entries read
            ,char comment_char = '#'  /// comment charactor for header
            ,char deliniator = ','    /// deliniator between values
            ,std::string replace = "\\N"    /// replace this string with zeros
            ,std::function<bool(std::vector<T> &)> accept = [](std::vector<T> &v){return true;}  /// function that determines if a row should be accepted
  ){
    filename = datafile;
    Utilities::IO::ReadCSVnumerical1(datafile,data,column_names,MaxNumber,'#',',',replace,accept);
    
    for(int i=0 ; i<column_names.size() ; ++i) datamap[column_names[i]] = i;
  };

  /// remove a column
  void pop(std::string colname){
    
    int i=datamap[colname];
 
    swap(column_names[i],column_names.back());
    column_names.pop_back();
    swap(data[i],data.back());
    data.pop_back();
    
    datamap.empty();
    for(int i=0 ; i<column_names.size() ; ++i) datamap[column_names[i]] = i;
  }
  
  /// returns column by name
  std::vector<T>& operator[](const std::string &label){
    if(datamap.find(label) == datamap.end()){
      std::cerr << "No label - " << label << " - in " << filename <<std::endl;
      throw std::invalid_argument("no label");
    }
    return data[datamap[label]];
    for(auto c : column_names ) std::cout << c << " ";
    std::cout << std::endl;
    throw std::invalid_argument(label + " was not one of the columns of the galaxy data file :" + filename);
  };
  
  /// add a column to the data frame.  This does a copy.
  void add_column(const std::string &name,const std::vector<T> &vec){
    if(vec.size() != data[0].size()){
      std::cerr << "Added column to DataFrame needs to have the same size." << std::endl;
      throw std::invalid_argument("wrong size");
    }
    column_names.push_back(name);
    data.push_back(vec);
    data[name] = data.size()-1;
  };
  
  /// returns column by number
  std::vector<T>& operator[](int i){
    return data[i];
  };
  
  /// returns labels of the columns from the data file
  std::vector<std::string> labels() const{
    return column_names;
  };
  
  // sort by one of the columns
  void sortby(std::string name){
    std::vector<size_t> index(data[0].size());
    size_t N = index.size();
    for(size_t i=0 ; i<N ; ++i) index[i] = i;
    
    sort_indexes(data[datamap[name]],index);
    std::vector<T> tmp_v(N);
    
    for(size_t j=0 ; j<data.size() ; ++j){
      for(size_t i=0 ; i<N ; ++i){
        tmp_v[i] = data[j][index[i]];
      }
      swap(data[j],tmp_v);
    }
  }
  
  // shuffle order of rows
  void shuffle(Utilities::RandomNumbers_NR &ran){
    std::vector<size_t> index(data[0].size());
    size_t N = index.size();
    for(size_t i=0 ; i<N ; ++i) index[i] = i;
    Utilities::shuffle(index, ran);
    
    std::vector<T> tmp_v(N);
    
    for(size_t j=0 ; j<data.size() ; ++j){
      for(size_t i=0 ; i<N ; ++i){
        tmp_v[i] = data[j][index[i]];
      }
      swap(data[j],tmp_v);
    }
  }

  size_t number_of_rows(){return data[0].size();}
  size_t number_of_columns(){return data.size();}
  
  std::vector<std::vector<T> > data;
private:
  std::map<std::string,int> datamap;
  std::vector<std::string> column_names;
  std::string filename;
};
<<<<<<< HEAD
  

// this is a sumation algorithm that maintains percision for large sequences of numbers
template <typename T>
double KleinSum(std::vector<T> &input){
  double s = 0.0,cs = 0.0,ccs = 0.0,c,cc;
  size_t n = input.size();
  for(size_t i = 0 ; i<n ; ++i){
    double t = s + input[i];
    if( abs(s) >= abs(input[i]) ){
      c = (s - t) + input[i];
    }else{
      c = (input[i] - t) + s;
    }
    s = t;
    t = cs + c;
    if( abs(cs) >= abs(c) ){
      cc = (cs - t) + c;
    }else{
      cc = (c - t) + cs;
    }
    cs = t;
    ccs = ccs + cc;
  }
  return s + cs + ccs;
}


template <typename T,typename F>
double PairWiseSum(T *begin,T *end,F value){
  double sum = 0;
  size_t n = end - begin;
  if(n <= 10){
    for(T* p=begin ; p != end ; ++p){
      sum += value(p);
    }
  }else{
    sum = PairWiseSum<T,F>(begin,begin + n/2,value) + PairWiseSum<T,F>(begin + n/2,end,value);
  }
  return sum;
}

/// Does a parwise sumation of a vector which incresses the precision of the sumation to ~O(epsilon log(n) )
template <typename T>
double PairWiseSum(T *begin,T *end){
  double sum = 0;
  size_t n = end - begin;
  if(n <= 10){
    for(T* p=begin ; p != end ; ++p){
      sum += *p;
    }
  }else{
    sum = PairWiseSum(begin,begin + n/2) + PairWiseSum(begin + n/2,end);
  }
  return sum;
}

/// Does a parwise sumation of a vector which incresses the precision of the sumation to ~O(epsilon log(n) )
template <typename T>
double PairWiseSum(std::vector<T> &v){
  return PairWiseSum(v.data(),v.data() + v.size());
}

/// This version allows you to specify a function( value(T * p) ), that returns the value of a pointer to a T type that is to be summed.  This is useful for summing the squares or summing some a particular variable within a list of objects.  A lambda function is particularly useful here.
template <typename T,typename F>
double PairWiseSum(std::vector<T> &v,F value){
  return PairWiseSum(v.data(),v.data() + v.size(),value);
}

/// class for adding large amounts of numbers with less error than the simple sum
template <typename T>
class SUMMER{

public:

  SUMMER():batch(100),n(0),current(0.0),ntotal(0){};
  SUMMER(size_t batchsize)
  :batch(batchsize),n(0),current(0.0),ntotal(0){};

  /// add another number
  void operator+=(T x){
    ++n;
    current += x;
    ++ntotal;
    if(n % batch == 0){
      v.push_back(current);
      n=0;
      current = 0;
    }
  }
  
  /// returns the current total
  T operator*(){
    if(v.size() ==0 ) return 0;
    v.push_back(current);
    return Utilities::PairWiseSum(v);
  }
  
  /// reset to start over, frees memory
  void reset(){
    std::vector<T> dump;
    std::swap(v,dump);
    n = ntotal = 0;
    current = 0;
  }
  
  /// returns the number of numbers that have been added
  size_t total_number(){
    return ntotal;
  }
  
private:
  size_t batch;
  size_t n;
  size_t ntotal;
  T current;
  std::vector<T> v;
};
=======

>>>>>>> 4ed3584a

}  // Utilities

#endif<|MERGE_RESOLUTION|>--- conflicted
+++ resolved
@@ -1463,26 +1463,11 @@
                ,size_t MaxNrows = std::numeric_limits<size_t>::max()
                ,bool verbose = true){
   
-<<<<<<< HEAD
-  /// Shuffles a vector into a random order
-  template <typename T, typename R>
-  void shuffle(
-               std::vector<T> &vec   /// The vector to be shuffled
-               ,R &ran               /// a random number generator so that ran() gives a number between 0 and 1
-  ){
-    size_t ran_t;
-    if(vec.size() < 2) return;
-    for (size_t i = vec.size()-1; i>0; --i) {
-      ran_t = (size_t)(ran()*(i+1));
-      std::swap(vec[ran_t],vec[i]);
-    }
-=======
   std::ifstream file(filename);
   // find number of particles
   if (!file.is_open()){
     std::cerr << "file " << filename << " cann't be opened." << std::endl;
     throw std::runtime_error("no file");
->>>>>>> 4ed3584a
   }
   
   
@@ -1730,120 +1715,6 @@
           ranges[j][0] = tmp_row[j];
           ranges[j][1] = tmp_row[j];
 
-<<<<<<< HEAD
-  template <class T>
-  void read1columnfile(
-                       std::string filename    /// input file name
-                       ,std::vector<T> &x     /// vector that will contain the first column
-                       ,int skiplines = 0
-                       ,bool verbose = false
-                       ){
-    
-    x.clear();
-    
-    std::ifstream file_in(filename.c_str());
-    std::string myline;
-    std::string space = " ";
-    T myt1;
-    
-    std::string strg;
-    std::stringstream buffer;
-    
-    if(!file_in){
-      std::cout << "Can't open file " << filename << std::endl;
-      ERROR_MESSAGE();
-      throw std::runtime_error(" Cannot open file.");
-    }
-    
-    std::cout << "Reading caustic information from " << filename << std::endl;
-    size_t i=0;
-    while(i < skiplines){
-      getline(file_in,myline);
-      ++i;
-    }
-    while(file_in.peek() == '#'){
-      file_in.ignore(10000,'\n');
-      ++i;
-    }
-    std::cout << "skipped "<< i << " comment lines in " << filename << std::endl;
-    
-    size_t pos;
-    // read in data
-    while(getline(file_in,myline)){
-      
-      if(myline[0] == '#'){
-        std::cout << "skipped line " << i << std::endl;
-        continue;
-      }
-      
-      pos= myline.find_first_not_of(space);
-      myline.erase(0,pos);
-
-      buffer << myline;
-      buffer >> myt1;
-      if(verbose) std::cout << myt1 << " ";
-      x.push_back(myt1);
-
-      strg.clear();
-      buffer.clear();
-      myline.clear();
-      
-    }
-    std::cout << "Read " << x.size() << " lines from " << filename << std::endl;
-  }
-
-    /** \brief Read in data from an ASCII file with two columns
-     */
-    template <class T1,class T2>
-    void read2columnfile(
-                         std::string filename    /// input file name
-                         ,std::vector<T1> &x     /// vector that will contain the first column
-                         ,std::vector<T2> &y     /// vector that will contain the second column
-                         ,std::string delineator = " "  /// specific string the seporates columns, ex. ",", "|", etc.
-                         ,int skiplines = 0
-                         ,bool verbose = false
-                         
-                         ){
-      
-      x.clear();
-      y.clear();
-      
-      std::ifstream file_in(filename.c_str());
-      std::string myline;
-      std::string space = " ";
-      T1 myt1;
-      T2 myt2;
-      
-      std::string strg;
-      std::stringstream buffer;
-      
-      if(!file_in){
-        std::cout << "Can't open file " << filename << std::endl;
-        ERROR_MESSAGE();
-        throw std::runtime_error(" Cannot open file.");
-      }
-      
-      std::cout << "Reading information from " << filename << std::endl;
-      size_t i=0;
-      while(i < skiplines){
-        getline(file_in,myline);
-        ++i;
-      }
-      while(file_in.peek() == '#'){
-        file_in.ignore(10000,'\n');
-        ++i;
-      }
-      std::cout << "skipped "<< i << " comment lines in " << filename << std::endl;
-      
-      size_t pos;
-      // read in data
-      while(getline(file_in,myline)){
-        
-        if(myline[0] == '#'){
-          std::cout << "skipped line " << i << std::endl;
-          continue;
-=======
->>>>>>> 4ed3584a
         }
       }else{
         for(int j=0 ; j < columns ; ++j){
@@ -2227,10 +2098,8 @@
   std::vector<std::string> column_names;
   std::string filename;
 };
-<<<<<<< HEAD
-  
-
-// this is a sumation algorithm that maintains percision for large sequences of numbers
+
+// this is a summation algorithm that maintains percision for large sequences of numbers
 template <typename T>
 double KleinSum(std::vector<T> &input){
   double s = 0.0,cs = 0.0,ccs = 0.0,c,cc;
@@ -2346,9 +2215,6 @@
   T current;
   std::vector<T> v;
 };
-=======
-
->>>>>>> 4ed3584a
 
 }  // Utilities
 
