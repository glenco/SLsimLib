--- conflicted
+++ resolved
@@ -1074,10 +1074,8 @@
    **/
   std::vector<double> AdaptiveSmooth(const std::vector<double> &map_in,size_t Nx,size_t Ny,double value);
 
-<<<<<<< HEAD
   /// returns the compiler variable N_THREADS that is maximum number of threads to be used.
   int GetNThreads();
-=======
   
   /** \brief Read in data from an ASCII file with two columns
    */
@@ -1260,6 +1258,6 @@
     }
     std::cout << "Read " << x.size() << " lines from " << filename << std::endl;
   }
->>>>>>> 00e683b0
+
 }
 #endif