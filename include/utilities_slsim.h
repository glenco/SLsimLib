#ifndef _UTILITIES_H
#define _UTILITIES_H

#include "standard.h"
#include <typeinfo>
#include <vector>
#include <map>
#include <string>
#include <stdexcept>
#include <algorithm>
#include <utility>
#include <iterator>
#include <cstdlib>
#include <random>
#if __cplusplus >= 201103L
#include <typeindex>
#include <dirent.h>
#include <unistd.h>
#include <sys/stat.h>
#include <sys/types.h>

#endif

namespace Utilities
{
  // this is not for the user
  namespace detail
  {
#if __cplusplus < 201103L
    class type_index
    {
    public:
      type_index(const std::type_info& type) : t(type) {}
      inline bool operator<(const type_index& rhs) const { return t.before(rhs.t); }
      
    private:
      const std::type_info& t;
    };
#else
    using std::type_index;
#endif
  }
  
  template <class T>
  void Matrix(T **matrix, long rows, long cols){
    matrix = new T*[rows];
    matrix[0] = new T[rows*cols];
    for (long i = 1; i < rows; ++i)
      matrix[i] = matrix[0] + i * cols;
  }
  
  template <class T>
  void free_Matrix(T **matrix, long rows, long){
    if (rows) delete[] matrix[0];
    delete []matrix;
  }
  
  PosType **PosTypeMatrix(size_t rows, size_t cols);
  void free_PosTypeMatrix(PosType **matrix, size_t rows, size_t cols);
  PosType **PosTypeMatrix(long rows1,long rows2, long cols1, long cols2);
  void free_PosTypeMatrix(PosType **matrix, long rows1,long rows2, long cols1, long cols2);
  
  /// 3 dimensional matrix, fixed size
  template<typename T>
  class D3Matrix{
  public:
    D3Matrix(size_t xsize,size_t ysize,size_t zsize)
    :xn(xsize),yn(ysize),zn(zsize){
      array = new T[xn*yn*zn];
    }
    ~D3Matrix(){
      delete[] array;
    }
    
    T& operator()(size_t i,size_t j,size_t k){
      return array[i + j*xn + k*xn*yn];
    }
    
    T& operator()(size_t m){
      return array[m];
    }
    
    size_t xindex(size_t m){
      return m % (xn);
    }
    size_t yindex(size_t m){
      return (m % (xn*yn) ) / xn;
    }
    
    size_t zindex(size_t m){
      return m / (xn*yn);
    }
    
  private:
    size_t xn;
    size_t yn;
    size_t zn;
    T *array;
  };
  
  
  /// 2 dimensional matrix
  template<typename T>
  class D2Matrix{
    
  public:
    D2Matrix(size_t xsize,size_t ysize)
    :xn(xsize),yn(ysize){
      array = new T[xn*yn];
    }
    ~D2Matrix(){
      delete[] array;
    }
    
    T& operator()(size_t i,size_t j){
      return array[i + j*xn];
    }
    
    T& operator()(size_t m){
      return array[m];
    }
    
    size_t xindex(size_t m){
      return m % xn;
    }
    size_t yindex(size_t m){
      return m / xn;
    }
    
    
  private:
    size_t xn;
    size_t yn;
    T *array;
  };
  
  
  /** \brief A container that can hold mixed objects all derived from
   * a base class and retains the ability to access derived class functions/members.
   *
   * The indexing operator is overridden to return a reference to the base class and
   * a templated index<>() function provides a reference to elements with derived class
   * type information.
   *
   *
   *<pre>
   * example:
   * InputParams params(paramfile);
   * params.put("gauss_r2",1,"non");
 	 * SourceGaussian source1(params);
   * SourceUniform source2(params);
   *
   * Utilities::MixedVector<Source> mvector;
   *
   * mvector.push_back(source1);
   * mvector.push_back(source1);
   * mvector.push_back(source2);
   * mvector.push_back(source2);
   * std::cout << "Number of Uniform Sources " << mvector.size<SourceUniform>() << "   Number of Gausssian Sources "
   *           << mvector.size<SourceGaussian>() << std::endl;
   *
   * // change derived class attribute
   * mvector.get<SourceGaussian>(0).source_gauss_r2 = 0.5;
   * std::cout << "A base class attribute " << mvector[2].getTotalFlux()
   *           << " A derived class attribute  "
   *           << mvector.get<SourceGaussian>(0).source_gauss_r2
   *           << "  " << mvector.get<SourceGaussian>(1).source_gauss_r2
   *           << std::endl;
   *
   * // iterate all sources
   * for(Utilities::MixedVector<Source>::iterator<> it = mvector.begin(); it != mvector.end(); ++it)
   *   std::cout << "A base class attribute " << it->getTotalFlux() << std::endl;
   *
   * // iterate SersicSources
   * for(Utilities::MixedVector<Source>::iterator<SersicSource> it = mvector.begin<SersicSource>(); it != mvector.end<SersicSource>(); ++it)
   *   std::cout << "A derived class attribute " << it->getSersicIndex() << std::endl;
   *</pre>
   */
  template<typename BaseT>
  class MixedVector
  {
  public: /* iterators */
    template<typename ValueT = BaseT> // TODO: needs to check subclass type
    class iterator
    {
    private:
      typedef typename std::vector<BaseT*>::iterator base_iterator;
      base_iterator it;
      
    public:
      typedef ValueT value_type;
      typedef ValueT* pointer;
      typedef ValueT& reference;
      typedef typename base_iterator::difference_type difference_type;
      typedef typename base_iterator::iterator_category iterator_category;
      
      iterator() {}
      iterator(base_iterator i) : it(i) {}
      iterator(const iterator& other) : it(other.it) {}
      
      iterator& operator=(const iterator& rhs) { it = rhs.it; return *this; }
      
      reference operator*() { return (reference)(**it); }
      const reference operator*() const { return (const reference)(**it); }
      
      pointer operator->() { return (pointer)(*it); }
      const pointer operator->() const { return (const pointer)(*it); }
      
      iterator& operator++() { ++it; return *this; }
      iterator operator++(int) { iterator tmp(*this); ++it; return tmp; }
      iterator& operator--() { --it; return *this; }
      iterator operator--(int) { iterator tmp(*this); --it; return tmp; }
      
      bool operator==(const iterator& rhs) const { return (it == rhs.it); }
      bool operator!=(const iterator& rhs) const { return (it != rhs.it); }
      
      iterator& operator+=(difference_type n) { it += n; return *this; }
      iterator& operator-=(difference_type n) { it -= n; return *this; }
      
      reference operator[](difference_type n) { return (reference)*it[n]; }
      const reference operator[](difference_type n) const { return (const reference)*it[n]; }
      
      friend iterator operator+(const iterator& i, difference_type n) { return iterator(i.it + n); }
      friend iterator operator+(difference_type n, const iterator& i) { return iterator(i.it + n); }
      friend iterator operator-(const iterator& i, difference_type n) { return iterator(i.it - n); }
      friend iterator operator-(difference_type n, const iterator& i) { return iterator(i.it - n); }
      
      friend difference_type operator-(const iterator& b, const iterator& a) { return (b.it - a.it); }
      
      friend bool operator<(const iterator&a, const iterator& b) { return (a.it < b.it); }
      friend bool operator>(const iterator&a, const iterator& b) { return (a.it > b.it); }
      friend bool operator<=(const iterator&a, const iterator& b) { return (a.it <= b.it); }
      friend bool operator>=(const iterator&a, const iterator& b) { return (a.it >= b.it); }
    };
    
  public:
    /// default constructor
    MixedVector()
    {
    }
    
    /// destroy the vector and all contained items
    ~MixedVector()
    {
      clear();
    }
    
    /// swap two MixedVectors
    friend void swap(MixedVector<BaseT>& a, MixedVector<BaseT>& b)
    {
      using std::swap;
      
      swap(a.items, b.items);
      swap(a.tmap, b.tmap);
    }
    
    /// assign one MixedVector to another
    MixedVector<BaseT>& operator=(MixedVector<BaseT> rhs)
    {
      // copy-and-swap idiom
      swap(*this, rhs);
      return *this;
    }
    
    /// add an object of type SubclassT to the vector
    template<typename SubclassT>
    void push_back(const SubclassT& obj)
    {
      // make sure this is a subclass of BaseT
      check_subclass(obj);
      
      // copy the object
      SubclassT* copy = new SubclassT(obj);
      
      // add the copy of the object to the list of items
      items.push_back(copy);
      
      // add the copy to type map
      tmap[typeid(SubclassT)].push_back(copy);
    }
    
    /// pop element from back of vector
    void pop_back()
    {
      // get very last element
      BaseT* back = items.back();
      
      // remove from the vector in the type map
      tmap[back->type()].pop_back();
      
      // remove from items
      items.pop_back();
      
      // delete from memory
      delete back;
    }
    
    /// erase the last element of a specific type
    template<typename SubclassT>
    void pop_back()
    {
      // search for vector belonging to SubclassT
      typename tmap_t::iterator found = tmap.find(typeid(SubclassT));
      if(found == tmap.end())
        return;
      
      // pop from vector for type
      found->second.pop_back();
      
      // go through list of all items from back, until item of correct type is found
      for(typename base_container::reverse_iterator it = items.rbegin(); it != items.rend(); ++it)
      {
        if((*it)->type() == typeid(SubclassT))
        {
          // remove the item
          delete (*it);
          items.erase(it);
          return;
        }
      }
    }
    
    /// clear all elements
    void clear()
    {
      for(std::size_t i = 0, n = items.size(); i < n; ++i)
        delete items[i];
      items.clear();
      tmap.clear();
    }
    
    /// clear all elements of a given type
    template<typename SubclassT>
    void clear()
    {
      // search for vector belonging to SubclassT
      typename tmap_t::iterator found = tmap.find(typeid(SubclassT));
      if(found == tmap.end())
        return;
      
      base_container& titems = found.second;
      
      // delete items from vector for subclass
      for(std::size_t i = 0, n = titems.size(); i < n; ++i)
        delete titems[i];
      
      // remove items for subclass
      tmap.erase(found);
      
      // erase items matching type
      items.erase(std::remove_if(items.begin(), items.end(), is_type<SubclassT>), items.end());
    }
    
    /// direct access to underlying array
    BaseT* data()
    {
      return items.data();
    }
    
    /// direct access to underlying array (const)
    const BaseT* data() const
    {
      return items.data();
    }
    
    /// Checks if element i is of the derived type SubclassT
    template<typename SubclassT>
    bool type(std::size_t i)
    {
      return is_type<SubclassT>(items[i]);
    }
    
    /// Indexing operator for all elements.
    BaseT& operator[](std::size_t i)
    {
      return *items[i];
    }
    
    /// Indexing operator for all elements (const).
    const BaseT& operator[](std::size_t i) const
    {
      return *items[i];
    }
    
    /// indexed access
    BaseT& get(std::size_t i)
    {
      return *items[i];
    }
    
    /// indexed access (const)
    const BaseT& get(std::size_t i) const
    {
      return *items[i];
    }
    
    /// indexed access for type SubclassT
    template<typename SubclassT>
    SubclassT& get(std::size_t i)
    {
      typename tmap_t::iterator found = tmap.find(typeid(SubclassT));
      if(found == tmap.end())
        throw std::out_of_range(std::string() + "type " + typeid(SubclassT).name() + " not in vector");
      return (SubclassT&)*found->second[i];
    }
    
    /// indexed access for type SubclassT (const)
    template<typename SubclassT>
    const SubclassT& get(std::size_t i) const
    {
      typename tmap_t::const_iterator found = tmap.find(typeid(SubclassT));
      if(found == tmap.end())
        throw std::out_of_range(std::string() + "type " + typeid(SubclassT).name() + " not in vector");
      return (const SubclassT&)*found->second[i];
    }
    
    /// indexed access with bounds checking
    BaseT& at(std::size_t i)
    {
      return *items.at(i);
    }
    
    /// indexed access with bounds checking (const)
    const BaseT& at(std::size_t i) const
    {
      return *items.at(i);
    }
    
    /** \brief Templated indexing operator for elements of a specific derived class.
     * The index runs 0 ... size<SubclassT>() - 1
     * Does bounds checking.
     */
    template<typename SubclassT>
    SubclassT& at(std::size_t i)
    {
      typename tmap_t::iterator found = tmap.find(typeid(SubclassT));
      if(found == tmap.end())
        throw std::out_of_range(std::string() + "type " + typeid(SubclassT).name() + " not in vector");
      return (SubclassT&)*found->second.at(i);
    }
    
    /// Templated indexing operator for elements of a specific derived class (const).
    template<typename SubclassT>
    const SubclassT& at(std::size_t i) const
    {
      typename tmap_t::const_iterator found = tmap.find(typeid(SubclassT));
      if(found == tmap.end())
        throw std::out_of_range(std::string() + "type " + typeid(SubclassT).name() + " not in vector");
      return (const SubclassT&)*found->second.at(i);
    }
    
    /// number of all elements
    std::size_t size() const
    {
      return items.size();
    }
    
    /// number of elements of a specific type
    template<typename SubclassT>
    std::size_t size() const
    {
      typename tmap_t::const_iterator found = tmap.find(typeid(SubclassT));
      if(found == tmap.end())
        return 0;
      return found->second.size();
    }
    
    /// check if vector of items is empty
    bool empty() const
    {
      return items.empty();
    }
    
    /// check if vector of items of type SubclassT is empty
    template<typename SubclassT>
    bool empty() const
    {
      typename tmap_t::const_iterator found = tmap.find(typeid(SubclassT));
      if(found == tmap.end())
        return true;
      
      return found->second.empty();
    }
    
    /// get iterator to first of all items
    iterator<> begin()
    {
      return iterator<>(items.begin());
    }
    
    /// get iterator to last of all items
    iterator<> end()
    {
      return iterator<>(items.end());
    }
    
    /// get iterator to first of items of type SubclassT
    template<typename SubclassT>
    iterator<SubclassT> begin()
    {
      typename tmap_t::iterator found = tmap.find(typeid(SubclassT));
      if(found == tmap.end())
        return iterator<SubclassT>(items.end());
      return iterator<SubclassT>(found->second.begin());
    }
    
    /// get iterator to last of items of type SubclassT
    template<typename SubclassT>
    iterator<SubclassT> end()
    {
      typename tmap_t::iterator found = tmap.find(typeid(SubclassT));
      if(found == tmap.end())
        return iterator<SubclassT>(items.end());
      return iterator<SubclassT>(found->second.end());
    }
    
  private:
    /// cannot copy MixedVector
    MixedVector(const MixedVector<BaseT>& other);
    
    typedef std::vector<BaseT*> base_container;
    
    inline static void check_subclass(const BaseT&) {}
    
    template<typename SubclassT>
    inline static bool is_type(const BaseT* obj) { return (typeid(*obj) == typeid(SubclassT)); }
    
    base_container items;
    
    typedef std::map<detail::type_index, base_container> tmap_t;
    tmap_t tmap;
  };
  
  /// A MixedVector for pointers.
  template<typename BaseT>
  class MixedVector<BaseT*>
  {
  public: /* iterators */
    template<typename ValueT = BaseT*> // TODO: needs to check subclass pointer type
    class iterator
    {
    private:
      typedef typename std::vector<BaseT*>::iterator base_iterator;
      base_iterator it;
      
    public:
      typedef typename std::vector<ValueT>::iterator::value_type value_type;
      typedef typename std::vector<ValueT>::iterator::pointer pointer;
      typedef typename std::vector<ValueT>::iterator::reference reference;
      typedef typename base_iterator::difference_type difference_type;
      typedef typename base_iterator::iterator_category iterator_category;
      
      iterator() {}
      iterator(base_iterator i) : it(i) {}
      iterator(const iterator& other) : it(other.it) {}
      
      iterator& operator=(const iterator& rhs) { it = rhs.it; return *this; }
      
      reference operator*() { return (reference)*it; }
      const reference operator*() const { return (const reference)*it; }
      
      iterator& operator++() { ++it; return *this; }
      iterator operator++(int) { iterator tmp(*this); ++it; return tmp; }
      iterator& operator--() { --it; return *this; }
      iterator operator--(int) { iterator tmp(*this); --it; return tmp; }
      
      bool operator==(const iterator& rhs) const { return (it == rhs.it); }
      bool operator!=(const iterator& rhs) const { return (it != rhs.it); }
      
      iterator& operator+=(difference_type n) { it += n; return *this; }
      iterator& operator-=(difference_type n) { it -= n; return *this; }
      
      pointer operator[](difference_type n) { return (pointer)it[n]; }
      const pointer operator[](difference_type n) const { return (const pointer)it[n]; }
      
      friend iterator operator+(const iterator& i, difference_type n) { return iterator(i.it + n); }
      friend iterator operator+(difference_type n, const iterator& i) { return iterator(i.it + n); }
      friend iterator operator-(const iterator& i, difference_type n) { return iterator(i.it - n); }
      friend iterator operator-(difference_type n, const iterator& i) { return iterator(i.it - n); }
      
      friend difference_type operator-(const iterator& b, const iterator& a) { return (b.it - a.it); }
      
      friend bool operator<(const iterator&a, const iterator& b) { return (a.it < b.it); }
      friend bool operator>(const iterator&a, const iterator& b) { return (a.it > b.it); }
      friend bool operator<=(const iterator&a, const iterator& b) { return (a.it <= b.it); }
      friend bool operator>=(const iterator&a, const iterator& b) { return (a.it >= b.it); }
    };
    
  public:
    /// default constructor
    MixedVector()
    {
    }
    
    /// copy constructor
    MixedVector(const MixedVector<BaseT*>& other)
    : items(other.items), tmap(other.tmap)
    {
    }
    
    /// destroy the vector and all contained items
    ~MixedVector()
    {
      clear();
    }
    
    /// swap two MixedVectors
    friend void swap(MixedVector<BaseT*>& a, MixedVector<BaseT*>& b)
    {
      using std::swap;
      
      swap(a.items, b.items);
      swap(a.tmap, b.tmap);
    }
    
    /// assign one MixedVector to another
    MixedVector<BaseT*>& operator=(MixedVector<BaseT*> rhs)
    {
      // copy-and-swap idiom
      swap(*this, rhs);
      return *this;
    }
    
    /// add an object of type SubclassT to the vector
    void push_back(BaseT* obj)
    {
      // make sure this is a subclass of BaseT
      check_subclass(obj);
      
      // add the copy of the object to the list of items
      items.push_back(obj);
      
      // add the copy to type map
      tmap[typeid(*obj)].push_back(obj);
    }
    
    /// pop element from back of vector
    void pop_back()
    {
      // get very last element
      BaseT* back = items.back();
      
      // remove from the vector in the type map
      tmap[typeid(*back)].pop_back();
      
      // remove from items
      items.pop_back();
    }
    
    /// erase the last element of a specific type
    template<typename SubclassT>
    void pop_back()
    {
      // search for vector belonging to SubclassT
      typename tmap_t::iterator found = tmap.find(typeid(SubclassT));
      if(found == tmap.end())
        return;
      
      // pop from vector for type
      found->second.pop_back();
      
      // go through list of all items from back, until item of correct type is found
      for(typename std::vector<BaseT*>::reverse_iterator it = items.rbegin(); it != items.rend(); ++it)
      {
        if(typeid(**it) == typeid(SubclassT))
        {
          // remove the item
          delete(*it);
          items.erase(it);
          return;
        }
      }
    }
    
    /// clear all elements
    void clear()
    {
      while(!empty()) pop_back();
    }
    
    /// clear all elements of a given type
    template<typename SubclassT>
    void clear()
    {
      // remove vector for subclass
      tmap.erase(typeid(SubclassT));
      
      // erase items matching type
      items.erase(std::remove_if(items.begin(), items.end(), is_type<SubclassT>), items.end());
    }
    
    /// direct access to underlying array
    BaseT** data()
    {
      return items.data();
    }
    
    /// direct access to underlying array (const)
    const BaseT** data() const
    {
      return items.data();
    }
    
    /// Checks if element i is of the derived type SubclassT
    template<typename SubclassT>
    bool type(std::size_t i)
    {
      return is_type<SubclassT>(items[i]);
    }
    
    /// Indexing operator for all elements in form of a reference to the base class.
    BaseT* operator[](std::size_t i) const
    {
      return items[i];
    }
    
    /// indexed access
    BaseT* get(std::size_t i)
    {
      return items[i];
    }
    
    /// indexed access (const)
    const BaseT* get(std::size_t i) const
    {
      return items[i];
    }
    
    /// indexed access for type SubclassT
    template<typename SubclassT>
    SubclassT* get(std::size_t i)
    {
      typename tmap_t::iterator found = tmap.find(typeid(SubclassT));
      if(found == tmap.end())
        throw std::out_of_range(std::string() + "type " + typeid(SubclassT).name() + " not in vector");
      return (SubclassT*)found->second[i];
    }
    
    /// indexed access for type SubclassT (const)
    template<typename SubclassT>
    const SubclassT* get(std::size_t i) const
    {
      typename tmap_t::const_iterator found = tmap.find(typeid(SubclassT));
      if(found == tmap.end())
        throw std::out_of_range(std::string() + "type " + typeid(SubclassT).name() + " not in vector");
      return (const SubclassT*)found->second[i];
    }
    
    /// indexed access with bounds checking
    BaseT* at(std::size_t i)
    {
      return items.at(i);
    }
    
    /// indexed access with bounds checking (const)
    const BaseT* at(std::size_t i) const
    {
      return items.at(i);
    }
    
    /** \brief Templated indexing operator for elements of a specific derived class.
     * The index runs 0 ... size<SubclassT>() - 1
     * Does bounds checking.
     */
    template<typename SubclassT>
    SubclassT* at(std::size_t i)
    {
      typename tmap_t::iterator found = tmap.find(typeid(SubclassT));
      if(found == tmap.end())
        throw std::out_of_range(std::string() + "type " + typeid(SubclassT).name() + " not in vector");
      return (SubclassT*)found->second.at(i);
    }
    
    /// Templated indexing operator for elements of a specific derived class (const).
    template<typename SubclassT>
    const SubclassT* at(std::size_t i) const
    {
      typename tmap_t::const_iterator found = tmap.find(typeid(SubclassT));
      if(found == tmap.end())
        throw std::out_of_range(std::string() + "type " + typeid(SubclassT).name() + " not in vector");
      return (const SubclassT*)found->second.at(i);
    }
    
    /// number of all elements
    std::size_t size() const
    {
      return items.size();
    }
    
    /// number of elements of a specific type
    template<typename SubclassT>
    std::size_t size() const
    {
      typename tmap_t::const_iterator found = tmap.find(typeid(SubclassT));
      if(found == tmap.end())
        return 0;
      return found->second.size();
    }
    
    /// check if vector of items is empty
    bool empty() const
    {
      return items.empty();
    }
    
    /// check if vector of items of type SubclassT is empty
    template<typename SubclassT>
    bool empty() const
    {
      typename tmap_t::const_iterator found = tmap.find(typeid(SubclassT));
      if(found == tmap.end())
        return true;
      
      return found->second.empty();
    }
    
    /// get iterator to first of all items
    iterator<> begin()
    {
      return iterator<>(items.begin());
    }
    
    /// get iterator to last of all items
    iterator<> end()
    {
      return iterator<>(items.end());
    }
    
    /// get iterator to first of items of type SubclassT
    template<typename SubclassT>
    iterator<SubclassT> begin()
    {
      typename tmap_t::iterator found = tmap.find(typeid(SubclassT));
      if(found == tmap.end())
        return iterator<SubclassT>(items.end());
      return iterator<SubclassT>(found->second.begin());
    }
    
    /// get iterator to last of items of type SubclassT
    template<typename SubclassT>
    iterator<SubclassT> end()
    {
      typename tmap_t::iterator found = tmap.find(typeid(SubclassT));
      if(found == tmap.end())
        return iterator<SubclassT>(items.end());
      return iterator<SubclassT>(found->second.end());
    }
    
  private:
    inline void check_subclass(const BaseT*) {}
    
    template<typename SubclassT>
    inline static bool is_type(const BaseT* obj) { return (typeid(*obj) == typeid(SubclassT)); }
    
    typedef std::vector<BaseT*> base_container;
    
    base_container items;
    
    typedef std::map<detail::type_index, base_container> tmap_t;
    tmap_t tmap;
  };
  
  template<class BaseT>
  std::size_t lower_bound(std::vector<BaseT*>& items, PosType target){
    std::size_t ju,jm,jl;
    
    if(items.size() == 0) return 0;
    
    jl=0;
    ju=items.size()-1;
    while (ju-jl > 1) {
      jm=(ju+jl) >> 1;
      if(items[jm]->compareZ(target))
        jl=jm;
      else
        ju=jm;
    }
    return jl;
  }
  
  /// delete the objects that are pointed to in a container of pointers
  template<typename Container>
  void delete_container(Container& c) { while(!c.empty()) delete c.back(), c.pop_back(); }
    
  /** \brief Class for calculating the Hilbert curve distance in two dimensions
   *
   *  The Hilbert Curve maps two dimensional positions on a grid into distance in one dimension.
   *  The distance d is generally close for points that are near eachother.  This allows one to
   *  uniquely order points in a two dimensional space.  It is useful for matching objects quickly
   *  if they are sorted by thier Hilbert distance.
   *
   */
  class HilbertCurve{
  public:
    HilbertCurve(
                 PosType x_min       /// x coordinate of lower left corner
                 ,PosType y_min      /// y coordinate of lower left corner
                 ,PosType my_range   /// range in which points will be distributed
                 ,PosType smallsize  /// smallest distance of separation that must give unique Hilbert distances
    ):
    range(my_range)
    {
      xo[0] = x_min;
      xo[1] = y_min;
      n = (int)(range/smallsize+1);
    }
    
    int xy2d (int x, int y);
    int xy2d (PosType x, PosType y);
    void d2xy(int d, int *x, int *y);
    void d2xy(int d, PosType *x, PosType *y);
    
  private:
    int n;
    PosType xo[2],range;
    void rot(int s,int *x, int *y, int rx, int ry);
  };
  
  template<typename T>
  T between(const T& x, const T& l, const T& u)
  {
    return std::max(l, std::min(u, x));
  }
  
#ifdef ENABLE_CLANG
  /// This is a class for generating random numbers. It is actually just a rapper for some std random classes.
  class RandomNumbers{
  public:
    
    RandomNumbers(unsigned int seed);
    ~RandomNumbers(void);
    
    PosType operator()(void);
    /// Normally (Gaussian) distributed random numbers with mean 0 and standard deviation 1
    PosType gauss(){return norm_dist(rand_gen);}
  private:
    
    std::normal_distribution<> norm_dist;
    std::mt19937 rand_gen;
  };
#endif
  
  /**
   * \brief This is a class for generating random numbers. It simplifies and fool proofs initialization and allows for multiple
   *  independent series of numbers.
   *
   * This version is based on NR ran2() and is provided only for backwards reproducibility.  Use RandomNumbers class when possible.
   */
  class RandomNumbers_NR{
  public:
    
    RandomNumbers_NR(long seed);
    
    PosType operator()(void);
    /// generates a Gaussian distributed number with unit variance by polar Box-Muller transform
    PosType gauss(){
      if(count){
        do{
          u = 2*ran2() - 1;
          v = 2*ran2() - 1;
          s = u*u +v*v;
        }while( s > 1.0 || s == 0.0);
        
        s = sqrt(-2*log(s)/s);
        count = false;
        return s*u;
      }else{
        count = true;
        return s*v;
      }
    };
    
  private:
    long idum;
    PosType ran2(void);
    
    int IM1;
    int IM2;
    PosType AM;
    //int IMM1 = (IM1-1);
    int IA1;
    int IA2;
    int IQ1;
    int IQ2;
    int IR1;
    int IR2;
    int NDIV;
    PosType EPS;
    PosType RNMX;
    
    long idum2;
    long iy;
    long iv[32];
    bool count;
    PosType u,v,s;
    
  };
  
  /// Shuffles a vector into a random order
  template <typename T, typename R>
  void shuffle(
               std::vector<T> &vec   /// The vector to be shuffled
               ,R ran               /// a random number generator so that ran() gives a number between 0 and 1
  ){
    T tmp;
    size_t ran_t;
    if(vec.size() < 2) return;
    for (size_t i = vec.size()-1; i>0; --i) {
      ran_t = (size_t)(ran()*(i+1));
      tmp = vec[ran_t];
      vec[ran_t] = vec[i];
      vec[i] = tmp;
    }
  }
  
  /// Find the indexes that sort a vector in asending order
  template <typename T>
  void sort_indexes(const std::vector<T> &v     /// the original data that is not changed
                    ,std::vector<size_t> &index /// vector of indexes that if put into v will sort it
  ) {
    
    // initialise original index locations
    index.resize(v.size());
    for (size_t i = 0; i != index.size(); ++i) index[i] = i;
    
    // sort indexes based on comparing values in v
    std::sort(index.begin(), index.end(),
              [&v](size_t i1, size_t i2) {return v[i1] < v[i2];});
  }
<<<<<<< HEAD
  /// Find the indexes that sort a vector in descending order
  template <typename T>
  void sort_indexes_decending(const std::vector<T> &v     /// the original data that is not changed
                    ,std::vector<size_t> &index /// vector of indexes that if put into v will sort it
  ) {
    
    // initialise original index locations
    index.resize(v.size());
=======

  template <typename T>
  void sort_indexes(const T *v     /// the original data that is not changed
                    ,std::vector<size_t> &index /// vector of indexes that if put into v will sort it
  ,size_t N) {
    
    // initialise original index locations
    index.resize(N);
>>>>>>> afd20d83
    for (size_t i = 0; i != index.size(); ++i) index[i] = i;
    
    // sort indexes based on comparing values in v
    std::sort(index.begin(), index.end(),
<<<<<<< HEAD
              [&v](size_t i1, size_t i2) {return v[i1] > v[i2];});
  }
=======
              [&v](size_t i1, size_t i2) {return v[i1] < v[i2];});
  }

  
  // reorders vec according to index p
  template <typename T>
  void apply_permutation(
                         T *vec,
                         const std::vector<std::size_t>& p)
  {
    std::vector<T> copy(p.size());
    
    for(std::size_t i = 0; i < p.size(); ++i){
      copy[i] = vec[i];
    }
    
    for(std::size_t i = 0; i < p.size(); ++i){
      vec[i] = copy[p[i]];
    }
  }

  template <typename T>
  void apply_permutation(
                                  std::vector<T>& vec,
                                  const std::vector<std::size_t>& p)
  {
    apply_permutation(vec.data(),p);
  }


>>>>>>> afd20d83
  
#ifdef ENABLE_FFTW
  /** \brief Calculates power spectrum from a 2d map or the cross-power spectrum between two 2d maps.
   *
   *   Adaptied from Carlo Gioccoli's pl() routine.
   */
  void powerspectrum2d(
                       std::valarray<double> const &aa      /// first realspace map to be
                       ,std::valarray<double> const &bb     /// second realspace map, same as aa to get power spectrum
                       ,int nx                       /// number of pixels in x direction
                       ,int ny                       /// number of pixels in y direction
                       ,double boxlx                 /// range of image in x direction
                       ,double boxly                 /// range of image in y direction
                       ,std::vector<double> &ll      /// output multiplot number of bins
                       ,std::vector<double> &Pl      /// output binned power spectrum
                       ,double zeropaddingfactor = 4  
  );
#endif
  
  
  /** \brief Smooth a 2 dimensional map stored in a valarray with a density dependent kernel.
   
   The smoothing is done by finding the circle around each point whose total pixel values are larger than value.  In the case of a density map made from particles if value = (mass of particle)*(number of neighbours) an approximate N nearest neighbour smoothing is done.
   The
   **/
  std::valarray<double> AdaptiveSmooth(const std::valarray<double> &map_in,size_t Nx,size_t Ny,double value);
  
  /** \brief Smooth a 2 dimensional map stored in a valarray with a density dependent kernel.
   
   The smoothing is done by finding the circle around each point whose total pixel values are larger than value.  In the case of a density map made from particles if value = (mass of particle)*(number of neighbours) an approximate N nearest neighbour smoothing is done.
   **/
  std::vector<double> AdaptiveSmooth(const std::vector<double> &map_in,size_t Nx,size_t Ny,double value);

  /// returns the compiler variable N_THREADS that is maximum number of threads to be used.
  int GetNThreads();
  
  /** \brief Read in data from an ASCII file with two columns
   */
  template <class T1,class T2>
  void read2columnfile(
                       std::string filename    /// input file name
                       ,std::vector<T1> &x     /// vector that will contain the first column
                       ,std::vector<T2> &y     /// vector that will contain the first column
                       ,std::string delineator = " "  /// specific string the seporates columns, ex. ",", "|", etc.
                       ,bool verbose = false
                       
                       ){
    
    x.clear();
    y.clear();
    
    std::ifstream file_in(filename.c_str());
    std::string myline;
    std::string space = " ";
    T1 myt1;
    T2 myt2;
    
    std::string strg;
    std::stringstream buffer;
    
    if(!file_in){
      std::cout << "Can't open file " << filename << std::endl;
      ERROR_MESSAGE();
      throw std::runtime_error(" Cannot open file.");
    }
    
    std::cout << "Reading caustic information from " << filename << std::endl;
    size_t i=0;
    while(file_in.peek() == '#'){
      file_in.ignore(10000,'\n');
      ++i;
    }
    std::cout << "skipped "<< i << " comment lines in " << filename << std::endl;
    
    size_t pos;
    // read in data
    while(getline(file_in,myline)){
      
      if(myline[0] == '#'){
        std::cout << "skipped line " << i << std::endl;
        continue;
      }
      
      pos= myline.find_first_not_of(space);
      myline.erase(0,pos);
      
      
      pos = myline.find(delineator);
      strg.assign(myline,0,pos);
      buffer << strg;
      buffer >> myt1;
      if(verbose) std::cout << myt1 << " ";
      x.push_back(myt1);
      
      myline.erase(0,pos+1);
      pos= myline.find_first_not_of(space);
      myline.erase(0,pos);
      
      strg.clear();
      buffer.clear();
      
      pos = myline.find(space);
      strg.assign(myline,0,pos);
      buffer << strg;
      buffer >> myt2;
      if(verbose)  std::cout << myt2 << std::endl;
      y.push_back(myt2);
      
      strg.clear();
      buffer.clear();
      myline.clear();
      
    }
    std::cout << "Read " << x.size() << " lines from " << filename << std::endl;
  }
  /** \brief Read in data from an ASCII file with three columns
   */
  template <class T1,class T2,class T3>
  void read3columnfile(
                       std::string filename    /// input file name
                       ,std::vector<T1> &x     /// vector that will contain the first column
                       ,std::vector<T2> &y     /// vector that will contain the first column
                       ,std::vector<T3> &z     /// vector that will contain the first column
                       ,std::string delineator = " "  /// specific string the seporates columns, ex. ",", "|", etc.
                       ,bool verbose = false
                       
                       ){
    
    
    assert(0); // Untested!!!!
    x.clear();
    y.clear();
    z.clear();
    
    std::ifstream file_in(filename.c_str());
    std::string myline;
    std::string space = " ";
    T1 myt1;
    T2 myt2;
    T3 myt3;
    
    std::string strg;
    std::stringstream buffer;
    
    if(!file_in){
      std::cout << "Can't open file " << filename << std::endl;
      ERROR_MESSAGE();
      throw std::runtime_error(" Cannot open file.");
    }
    
    std::cout << "Reading caustic information from " << filename << std::endl;
    size_t i=0;
    while(file_in.peek() == '#'){
      file_in.ignore(10000,'\n');
      ++i;
    }
    std::cout << "skipped "<< i << " comment lines in " << filename << std::endl;
    
    size_t pos;
    // read in data
    while(getline(file_in,myline)){
      
      if(myline[0] == '#'){
        std::cout << "skipped line " << i << std::endl;
        continue;
      }
      
      pos= myline.find_first_not_of(space);
      myline.erase(0,pos);
      
      
      pos = myline.find(delineator);
      strg.assign(myline,0,pos);
      buffer << strg;
      buffer >> myt1;
      if(verbose) std::cout << myt1 << " ";
      x.push_back(myt1);
      
      myline.erase(0,pos+1);
      pos= myline.find_first_not_of(space);
      myline.erase(0,pos);
      
      strg.clear();
      buffer.clear();

      // ******************
      
      
      pos = myline.find(space);
      strg.assign(myline,0,pos);
      buffer << strg;
      buffer >> myt2;
      if(verbose)  std::cout << myt2 << std::endl;
      y.push_back(myt2);

      myline.erase(0,pos+1);
      pos= myline.find_first_not_of(space);
      myline.erase(0,pos);
      
      strg.clear();
      buffer.clear();
      
      // ******************
      pos = myline.find(space);
      strg.assign(myline,0,pos);
      buffer << strg;
      buffer >> myt3;
      if(verbose)  std::cout << myt3 << std::endl;
      y.push_back(myt3);

      strg.clear();
      buffer.clear();
      myline.clear();
      
    }
    std::cout << "Read " << x.size() << " lines from " << filename << std::endl;
  }

}
#endif<|MERGE_RESOLUTION|>--- conflicted
+++ resolved
@@ -1027,7 +1027,22 @@
     std::sort(index.begin(), index.end(),
               [&v](size_t i1, size_t i2) {return v[i1] < v[i2];});
   }
-<<<<<<< HEAD
+  
+  template <typename T>
+  void sort_indexes(const T *v     /// the original data that is not changed
+                    ,std::vector<size_t> &index /// vector of indexes that if put into v will sort it
+                    ,size_t N) {
+    
+    // initialise original index locations
+    index.resize(N);
+
+    for (size_t i = 0; i != index.size(); ++i) index[i] = i;
+    
+    // sort indexes based on comparing values in v
+    std::sort(index.begin(), index.end(),
+              [v](size_t i1, size_t i2) {return v[i1] < v[i2];});
+  }
+
   /// Find the indexes that sort a vector in descending order
   template <typename T>
   void sort_indexes_decending(const std::vector<T> &v     /// the original data that is not changed
@@ -1036,25 +1051,11 @@
     
     // initialise original index locations
     index.resize(v.size());
-=======
-
-  template <typename T>
-  void sort_indexes(const T *v     /// the original data that is not changed
-                    ,std::vector<size_t> &index /// vector of indexes that if put into v will sort it
-  ,size_t N) {
-    
-    // initialise original index locations
-    index.resize(N);
->>>>>>> afd20d83
     for (size_t i = 0; i != index.size(); ++i) index[i] = i;
     
     // sort indexes based on comparing values in v
     std::sort(index.begin(), index.end(),
-<<<<<<< HEAD
               [&v](size_t i1, size_t i2) {return v[i1] > v[i2];});
-  }
-=======
-              [&v](size_t i1, size_t i2) {return v[i1] < v[i2];});
   }
 
   
@@ -1082,9 +1083,6 @@
   {
     apply_permutation(vec.data(),p);
   }
-
-
->>>>>>> afd20d83
   
 #ifdef ENABLE_FFTW
   /** \brief Calculates power spectrum from a 2d map or the cross-power spectrum between two 2d maps.
