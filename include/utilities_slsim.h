--- conflicted
+++ resolved
@@ -1215,22 +1215,12 @@
 
   /// namespace for input/output utilities
   namespace IO{  ///
-<<<<<<< HEAD
-    
-    /// checks if file exists
-    inline bool checkfile (const std::string& name) {
-      struct stat buffer;
-      return (stat (name.c_str(), &buffer) == 0);
-    }
-    
-=======
       
       inline bool file_exists (const std::string& name) {
           struct stat buffer;
           return (stat (name.c_str(), &buffer) == 0);
       }
-      
->>>>>>> 32a2274a
+
     /** \brief Read in data from an ASCII file with two columns
      */
     template <class T1,class T2>
@@ -1658,11 +1648,6 @@
       
       return 1;
     }
-<<<<<<< HEAD
-=======
-
-  
->>>>>>> 32a2274a
   
   /** \brief write a CSV data file for some data vectors
    
@@ -1707,7 +1692,6 @@
       s << data.back()->operator[](j) << "\n";
     }
   }
-  } // Utilities::IO
 
   /*** \brief A class for reading and then looking up objects from a CSV catalog.
    
@@ -1800,13 +1784,10 @@
     size_t NinXbins;
     std::string filename;
   };
+  } // Utilities::IO
 
   /// split string into vector of seporate strings that were seporated by
   void splitstring(std::string &line,std::vector<std::string> &vec,const std::string &delimiter);
-<<<<<<< HEAD
-} // Utilities
-=======
-
 
 /** \brief class for impoting data from a csv file and allowing label string lookup like a data frame.
  *
@@ -1866,8 +1847,7 @@
   std::vector<std::string> column_names;
   std::string filename;
 };
-  }
-}
-
->>>>>>> 32a2274a
+  
+}  // Utilities
+
 #endif