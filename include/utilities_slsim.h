#ifndef _UTILITIES_H
#define _UTILITIES_H

#include "standard.h"
#include <typeinfo>
#include <vector>
#include <map>
#include <string>
#include <stdexcept>
#include <algorithm>
#include <utility>
#include <iterator>

namespace Utilities
{
	// this is not for the user
	namespace detail
	{
		class type_index
		{
		public:
			type_index(const std::type_info& type) : t(type) {}
			inline bool operator<(const type_index& rhs) const { return t.before(rhs.t); }
			
		private:
			const std::type_info& t;
		};
		
		template<typename BaseT>
		class cloner
		{
		public:
			cloner() {}
			
			cloner(const cloner& other)
			{
				for(typename std::map<type_index, base_item*>::const_iterator it = other.items.begin(); it != other.items.end(); ++it)
					items[it->first] = it->second->copy();
			}
			
			~cloner()
			{
				for(typename std::map<type_index, base_item*>::iterator it = items.begin(); it != items.end(); ++it)
					delete it->second;
			}
			
			template<typename SubT>
			void know()
			{
				base_item*& i = items[typeid(SubT)];
				if(i == 0)
					i = new item<SubT>();
			}
			
			template<typename T>
			T* operator()(const T* ptr) const
			{
				typename std::map<type_index, base_item*>::const_iterator found = items.find(typeid(*ptr));
				if(found == items.end())
					return 0;
				return found->second->clone(ptr);
			}
			
		private:
			class base_item
			{
			public:
				virtual ~base_item() {}
				virtual base_item* copy() const = 0;
				
				virtual BaseT* clone(const BaseT*) const = 0;
			};
			
			template<typename SubT>
			class item : public base_item
			{
			public:
				item<SubT>* copy() const { return new item<SubT>(); }
				
				BaseT* clone(const BaseT* ptr) const { return new SubT((const SubT&)*ptr); }
			};
			
			std::map<type_index, base_item*> items;
		};
	}
	
	//typedef double PosType;
	
	template <class T>
	void Matrix(T **matrix, long rows, long cols){
		matrix = new T*[rows];
		matrix[0] = new T[rows*cols];
		for (long i = 1; i < rows; ++i)
			matrix[i] = matrix[0] + i * cols;
	}
	
	template <class T>
	void free_Matrix(T **matrix, long rows, long){
		if (rows) delete[] matrix[0];
		delete []matrix;
	}
	
	PosType **PosTypeMatrix(long rows, long cols);
	void free_PosTypeMatrix(PosType **matrix, long rows, long cols);
	
	/** \brief A container that can hold mixed objects all derived from
	 * a base class and retains the ability to access derived class functions/members.
	 *
	 * The indexing operator is overridden to return a reference to the base class and
	 * a templated index<>() function provides a reference to elements with derived class
	 * type information.
	 *
	 *
	 *<pre>
	 * example:
	 * InputParams params(paramfile);
     * params.put("gauss_r2",1,"non");
 	 * SourceGaussian source1(params);
	 * SourceUniform source2(params);
     *
	 * Utilities::MixedVector<Source> mvector;
     *
	 * mvector.push_back(source1);
	 * mvector.push_back(source1);
	 * mvector.push_back(source2);
	 * mvector.push_back(source2);
	 * std::cout << "Number of Uniform Sources " << mvector.size<SourceUniform>() << "   Number of Gausssian Sources "
	 *           << mvector.size<SourceGaussian>() << std::endl;
     *
     * // change derived class attribute
<<<<<<< HEAD
	 * mvector.at<SourceGaussian>(0).source_gauss_r2 = 0.5;
	 * cout << "A base class attribute " << mvector[2].getTotalFlux()
	 *		<< " A derived class attribute  "
	 *		<< mvector.at<SourceGaussian>(0).source_gauss_r2
	 *		<< "  " << mvector.at<SourceGaussian>(1).source_gauss_r2
	 *		<< endl;
	 *  
   *  Using the iterator - 
   *
=======
	 * mvector.get<SourceGaussian>(0).source_gauss_r2 = 0.5;
	 * std::cout << "A base class attribute " << mvector[2].getTotalFlux()
	 *           << " A derived class attribute  "
	 *           << mvector.get<SourceGaussian>(0).source_gauss_r2
	 *           << "  " << mvector.get<SourceGaussian>(1).source_gauss_r2
	 *           << std::endl;
	 * 
	 * // iterate all sources
	 * for(Utilities::MixedVector<Source>::iterator<> it = mvector.begin(); it != mvector.end(); ++it)
	 *   std::cout << "A base class attribute " << it->getTotalFlux() << std::endl;
	 * 
	 * // iterate SersicSources
	 * for(Utilities::MixedVector<Source>::iterator<SersicSource> it = mvector.begin<SersicSource>(); it != mvector.end<SersicSource>(); ++it)
	 *   std::cout << "A derived class attribute " << it->getSersicIndex() << std::endl;
>>>>>>> 32831aca
	 *</pre>
	 */
	template<typename BaseT>
	class MixedVector
	{
	public: /* iterators */
		template<typename ValueT = BaseT> // TODO: needs to check subclass type
		class iterator
		{
		private:
			typedef typename std::vector<BaseT*>::iterator base_iterator;
			base_iterator it;
			
		public:
			typedef ValueT value_type;
			typedef ValueT* pointer;
			typedef ValueT& reference;
			typedef typename base_iterator::difference_type difference_type;
			typedef typename base_iterator::iterator_category iterator_category;
			
			iterator() {}
			iterator(base_iterator i) : it(i) {}
			iterator(const iterator& other) : it(other.it) {}
			
			iterator& operator=(const iterator& rhs) { it = rhs.it; return *this; }
			
			reference operator*() { return (reference)(**it); }
			const reference operator*() const { return (const reference)(**it); }
			
			pointer operator->() { return (pointer)(*it); }
			const pointer operator->() const { return (const pointer)(*it); }
			
			iterator& operator++() { ++it; return *this; }
			iterator operator++(int) { iterator tmp(*this); ++it; return tmp; }
			iterator& operator--() { --it; return *this; }
			iterator operator--(int) { iterator tmp(*this); --it; return tmp; }
			
			bool operator==(const iterator& rhs) const { return (it == rhs.it); }
			bool operator!=(const iterator& rhs) const { return (it != rhs.it); }
			
			iterator& operator+=(difference_type n) { it += n; return *this; }
			iterator& operator-=(difference_type n) { it -= n; return *this; }
			
      /// return member n elements further along than current
			reference operator[](difference_type n) { return (reference)*it[n]; }
			const reference operator[](difference_type n) const { return (const reference)*it[n]; }
			
			friend iterator operator+(const iterator& i, difference_type n) { return iterator(i.it + n); }
			friend iterator operator+(difference_type n, const iterator& i) { return iterator(i.it + n); }
			friend iterator operator-(const iterator& i, difference_type n) { return iterator(i.it - n); }
			friend iterator operator-(difference_type n, const iterator& i) { return iterator(i.it - n); }
			
			friend difference_type operator-(const iterator& b, const iterator& a) { return (b.it - a.it); }
			
			friend bool operator<(const iterator&a, const iterator& b) { return (a.it < b.it); }
			friend bool operator>(const iterator&a, const iterator& b) { return (a.it > b.it); }
			friend bool operator<=(const iterator&a, const iterator& b) { return (a.it <= b.it); }
			friend bool operator>=(const iterator&a, const iterator& b) { return (a.it >= b.it); }
		};
		
	public:
		/// default constructor
		MixedVector()
		{
		}
		
		/// copy the vector and all contained elements
		MixedVector(const MixedVector<BaseT>& other)
		: cloner(other.cloner)
		{
			// needs to clone all the contained base_holder items
			for(typename base_container::const_iterator it = other.items.begin(); it != other.items.end(); ++it)
			{
				// get object type
				const std::type_info& type = typeid(**it);
				
				// clone the object
				BaseT* obj = cloner(*it);
				
				// add to own items
				items.push_back(obj);
				
				// add to own typemap
				tmap[type].push_back(obj);
			}
		}
		
		/// destroy the vector and all contained items
		~MixedVector()
		{
			clear();
		}
		
		/// swap two MixedVectors
		friend void swap(MixedVector<BaseT>& a, MixedVector<BaseT>& b)
		{
			using std::swap;
			
			swap(a.items, b.items);
			swap(a.tmap, b.tmap);
		}
		
		/// assign one MixedVector to another
		MixedVector<BaseT>& operator=(MixedVector<BaseT> rhs)
		{
			// copy-and-swap idiom
			swap(*this, rhs);
			return *this;
		}
		
		/// add an object of type SubclassT to the vector
		template<typename SubclassT>
		void push_back(const SubclassT& obj)
		{
			// make sure this is a subclass of BaseT
			check_subclass(obj);
			
			// copy the object
			SubclassT* copy = new SubclassT(obj);
			
			// add the copy of the object to the list of items
			items.push_back(copy);
			
			// add the copy to type map
			tmap[typeid(SubclassT)].push_back(copy);
			
			// let cloner know about type
			cloner.template know<SubclassT>();
		}
		
		/// pop element from back of vector
		void pop_back()
		{
			// get very last element
			BaseT* back = items.back();
			
			// remove from the vector in the type map
			tmap[back->type()].pop_back();
			
			// remove from items
			items.pop_back();
			
			// delete from memory
			delete back;
		}
		
		/// erase the last element of a specific type
		template<typename SubclassT>
		void pop_back()
		{
			// search for vector belonging to SubclassT
			typename tmap_t::iterator found = tmap.find(typeid(SubclassT));
			if(found == tmap.end())
				return;
			
			// pop from vector for type
			found->second.pop_back();
			
			// go through list of all items from back, until item of correct type is found
			for(typename base_container::reverse_iterator it = items.rbegin(); it != items.rend(); ++it)
			{
				if((*it)->type() == typeid(SubclassT))
				{
					// remove the item
					delete (*it);
					items.erase(it);
					return;
				}
			}
		}
		
		/// clear all elements
		void clear()
		{
			for(std::size_t i = 0, n = items.size(); i < n; ++i)
				delete items[i];
			items.clear();
			tmap.clear();
		}
		
		/// clear all elements of a given type
		template<typename SubclassT>
		void clear()
		{
			// search for vector belonging to SubclassT
			typename tmap_t::iterator found = tmap.find(typeid(SubclassT));
			if(found == tmap.end())
				return;
			
			base_container& titems = found.second;
						
			// delete items from vector for subclass
			for(std::size_t i = 0, n = titems.size(); i < n; ++i)
				delete titems[i];
			
			// remove items for subclass
			tmap.erase(found);
			
			// erase items matching type
			items.erase(std::remove_if(items.begin(), items.end(), is_type<SubclassT>), items.end());
		}
		
		/// direct access to underlying array
		BaseT* data()
		{
			return items.data();
		}
		
		/// direct access to underlying array (const)
		const BaseT* data() const
		{
			return items.data();
		}
		
		/// Checks if element i is of the derived type SubclassT
		template<typename SubclassT>
		bool type(std::size_t i)
		{
			return is_type<SubclassT>(items[i]);
		}
		
		/// Indexing operator for all elements.
		BaseT& operator[](std::size_t i)
		{
			return *items[i];
		}
		
		/// Indexing operator for all elements (const).
		const BaseT& operator[](std::size_t i) const
		{
			return *items[i];
		}
		
		/// indexed access
		BaseT& get(std::size_t i)
		{
			return *items[i];
		}
		
		/// indexed access (const)
		const BaseT& get(std::size_t i) const
		{
			return *items[i];
		}
		
		/// indexed access for type SubclassT
		template<typename SubclassT>
		SubclassT& get(std::size_t i)
		{
			typename tmap_t::iterator found = tmap.find(typeid(SubclassT));
			if(found == tmap.end())
				throw std::out_of_range(std::string() + "type " + typeid(SubclassT).name() + " not in vector");
			return (SubclassT&)*found->second[i];
		}
		
		/// indexed access for type SubclassT (const)
		template<typename SubclassT>
		const SubclassT& get(std::size_t i) const
		{
			typename tmap_t::const_iterator found = tmap.find(typeid(SubclassT));
			if(found == tmap.end())
				throw std::out_of_range(std::string() + "type " + typeid(SubclassT).name() + " not in vector");
			return (const SubclassT&)*found->second[i];
		}
		
		/// indexed access with bounds checking
		BaseT& at(std::size_t i)
		{
			return *items.at(i);
		}
		
		/// indexed access with bounds checking (const)
		const BaseT& at(std::size_t i) const
		{
			return *items.at(i);
		}
		
		/** \brief Templated indexing operator for elements of a specific derived class.
		 * The index runs 0 ... size<SubclassT>() - 1
		 * Does bounds checking.
		 */
		template<typename SubclassT>
		SubclassT& at(std::size_t i)
		{
			typename tmap_t::iterator found = tmap.find(typeid(SubclassT));
			if(found == tmap.end())
				throw std::out_of_range(std::string() + "type " + typeid(SubclassT).name() + " not in vector");
			return (SubclassT&)*found->second.at(i);
		}
		
		/// Templated indexing operator for elements of a specific derived class (const).
		template<typename SubclassT>
		const SubclassT& at(std::size_t i) const
		{
			typename tmap_t::const_iterator found = tmap.find(typeid(SubclassT));
			if(found == tmap.end())
				throw std::out_of_range(std::string() + "type " + typeid(SubclassT).name() + " not in vector");
			return (const SubclassT&)*found->second.at(i);
		}
		
		/// number of all elements
		std::size_t size() const
		{
			return items.size();
		}
		
		/// number of elements of a specific type
		template<typename SubclassT>
		std::size_t size() const
		{
			typename tmap_t::const_iterator found = tmap.find(typeid(SubclassT));
			if(found == tmap.end())
				return 0;
			return found->second.size();
		}
		
		/// check if vector of items is empty
		bool empty() const
		{
			return items.empty();
		}
		
		/// check if vector of items of type SubclassT is empty
		template<typename SubclassT>
		bool empty() const
		{
			typename tmap_t::const_iterator found = tmap.find(typeid(SubclassT));
			if(found == tmap.end())
				return true;
			
			return found->second.empty();
		}
		
		/// get iterator to first of all items
		iterator<> begin()
		{
			return iterator<>(items.begin());
		}
		
		/// get iterator to last of all items
		iterator<> end()
		{
			return iterator<>(items.end());
		}
		
		/// get iterator to first of items of type SubclassT
		template<typename SubclassT>
		iterator<SubclassT> begin()
		{
			typename tmap_t::iterator found = tmap.find(typeid(SubclassT));
			if(found == tmap.end())
				return iterator<SubclassT>(items.end());
			return iterator<SubclassT>(found->second.begin());
		}
		
		/// get iterator to last of items of type SubclassT
		template<typename SubclassT>
		iterator<SubclassT> end()
		{
			typename tmap_t::iterator found = tmap.find(typeid(SubclassT));
			if(found == tmap.end())
				return iterator<SubclassT>(items.end());
			return iterator<SubclassT>(found->second.end());
		}
		
	private:
		typedef std::vector<BaseT*> base_container;
		
		inline static void check_subclass(const BaseT&) {}
		
		template<typename SubclassT>
		inline static bool is_type(const BaseT* obj) { return (typeid(*obj) == typeid(SubclassT)); }
		
		base_container items;
		
		typedef std::map<detail::type_index, base_container> tmap_t;
		tmap_t tmap;
		
		detail::cloner<BaseT> cloner;
	};
	
	/// A MixedVector for pointers.
	template<typename BaseT>
	class MixedVector<BaseT*>
	{
	public: /* iterators */
		template<typename ValueT = BaseT> // TODO: needs to check subclass type
		class iterator
		{
		private:
			typedef typename std::vector<BaseT*>::iterator base_iterator;
			base_iterator it;
			
		public:
			typedef ValueT value_type;
			typedef ValueT* pointer;
			typedef ValueT& reference;
			typedef typename base_iterator::difference_type difference_type;
			typedef typename base_iterator::iterator_category iterator_category;
			
			iterator() {}
			iterator(base_iterator i) : it(i) {}
			iterator(const iterator& other) : it(other.it) {}
			
			iterator& operator=(const iterator& rhs) { it = rhs.it; return *this; }
			
			pointer operator*() { return (pointer)*it; }
			const pointer operator*() const { return (const pointer)*it; }
			
      /// advance iterator one element
			iterator& operator++() { ++it; return *this; }
			iterator operator++(int) { iterator tmp(*this); ++it; return tmp; }
      /// retreat iterator one element
			iterator& operator--() { --it; return *this; }
			iterator operator--(int) { iterator tmp(*this); --it; return tmp; }
			
			bool operator==(const iterator& rhs) const { return (it == rhs.it); }
			bool operator!=(const iterator& rhs) const { return (it != rhs.it); }
			
			iterator& operator+=(difference_type n) { it += n; return *this; }
			iterator& operator-=(difference_type n) { it -= n; return *this; }
			
			pointer operator[](difference_type n) { return (pointer)it[n]; }
			const pointer operator[](difference_type n) const { return (const pointer)it[n]; }
			
			friend iterator operator+(const iterator& i, difference_type n) { return iterator(i.it + n); }
			friend iterator operator+(difference_type n, const iterator& i) { return iterator(i.it + n); }
			friend iterator operator-(const iterator& i, difference_type n) { return iterator(i.it - n); }
			friend iterator operator-(difference_type n, const iterator& i) { return iterator(i.it - n); }
			
			friend difference_type operator-(const iterator& b, const iterator& a) { return (b.it - a.it); }
			
			friend bool operator<(const iterator&a, const iterator& b) { return (a.it < b.it); }
			friend bool operator>(const iterator&a, const iterator& b) { return (a.it > b.it); }
			friend bool operator<=(const iterator&a, const iterator& b) { return (a.it <= b.it); }
			friend bool operator>=(const iterator&a, const iterator& b) { return (a.it >= b.it); }
		};
		
	public:
		/// default constructor
		MixedVector()
		{
		}
		
		/// copy constructor
		MixedVector(const MixedVector<BaseT*>& other)
		: items(other.items), tmap(other.tmap)
		{
		}
		
		/// destroy the vector and all contained items
		~MixedVector()
		{
			clear();
		}
		
		/// swap two MixedVectors
		friend void swap(MixedVector<BaseT*>& a, MixedVector<BaseT*>& b)
		{
			using std::swap;
			
			swap(a.items, b.items);
			swap(a.tmap, b.tmap);
		}
		
		/// assign one MixedVector to another
		MixedVector<BaseT*>& operator=(MixedVector<BaseT*> rhs)
		{
			// copy-and-swap idiom
			swap(*this, rhs);
			return *this;
		}
		
		/// add an object of type SubclassT to the vector
		void push_back(BaseT* obj)
		{
			// make sure this is a subclass of BaseT
			check_subclass(obj);
			
			// add the copy of the object to the list of items
			items.push_back(obj);
			
			// add the copy to type map
			tmap[typeid(*obj)].push_back(obj);
		}
		
		/// pop element from back of vector
		void pop_back()
		{
			// get very last element
			BaseT* back = items.back();
			
			// remove from the vector in the type map
			tmap[typeid(*back)].pop_back();
			
			// remove from items
			items.pop_back();
			
			// delete from memory
			delete back;
		}
		
		/// erase the last element of a specific type
		template<typename SubclassT>
		void pop_back()
		{
			// search for vector belonging to SubclassT
			typename tmap_t::iterator found = tmap.find(typeid(SubclassT));
			if(found == tmap.end())
				return;
			
			// pop from vector for type
			found->second.pop_back();
			
			// go through list of all items from back, until item of correct type is found
			for(typename std::vector<BaseT*>::reverse_iterator it = items.rbegin(); it != items.rend(); ++it)
			{
				if(typeid(**it) == typeid(SubclassT))
				{
					// remove the item
					delete(*it);
					items.erase(it);
					return;
				}
			}
		}
		
		/// clear all elements
		void clear()
		{
			while(!empty()) pop_back();
		}
		
		/// clear all elements of a given type
		template<typename SubclassT>
		void clear()
		{
			// remove vector for subclass
			tmap.erase(typeid(SubclassT));
			
			// erase items matching type
			items.erase(std::remove_if(items.begin(), items.end(), is_type<SubclassT>), items.end());
		}
		
		/// direct access to underlying array
		BaseT** data()
		{
			return items.data();
		}
		
		/// direct access to underlying array (const)
		const BaseT** data() const
		{
			return items.data();
		}
		
		/// Checks if element i is of the derived type SubclassT
		template<typename SubclassT>
		bool type(std::size_t i)
		{
			return is_type<SubclassT>(items[i]);
		}
		
		/// Indexing operator for all elements in form of a reference to the base class.
		BaseT* operator[](std::size_t i) const
		{
			return items[i];
		}
		
		/// indexed access
		BaseT* get(std::size_t i)
		{
			return items[i];
		}
		
		/// indexed access (const)
		const BaseT* get(std::size_t i) const
		{
			return items[i];
		}
		
		/// indexed access for type SubclassT
		template<typename SubclassT>
		SubclassT* get(std::size_t i)
		{
			typename tmap_t::iterator found = tmap.find(typeid(SubclassT));
			if(found == tmap.end())
				throw std::out_of_range(std::string() + "type " + typeid(SubclassT).name() + " not in vector");
			return (SubclassT*)found->second[i];
		}
		
		/// indexed access for type SubclassT (const)
		template<typename SubclassT>
		const SubclassT* get(std::size_t i) const
		{
			typename tmap_t::const_iterator found = tmap.find(typeid(SubclassT));
			if(found == tmap.end())
				throw std::out_of_range(std::string() + "type " + typeid(SubclassT).name() + " not in vector");
			return (const SubclassT*)found->second[i];
		}
		
		/// indexed access with bounds checking
		BaseT* at(std::size_t i)
		{
			return items.at(i);
		}
		
		/// indexed access with bounds checking (const)
		const BaseT* at(std::size_t i) const
		{
			return items.at(i);
		}
		
		/** \brief Templated indexing operator for elements of a specific derived class.
		 * The index runs 0 ... size<SubclassT>() - 1
		 * Does bounds checking.
		 */
		template<typename SubclassT>
		SubclassT* at(std::size_t i)
		{
			typename tmap_t::iterator found = tmap.find(typeid(SubclassT));
			if(found == tmap.end())
				throw std::out_of_range(std::string() + "type " + typeid(SubclassT).name() + " not in vector");
			return (SubclassT*)found->second.at(i);
		}
		
		/// Templated indexing operator for elements of a specific derived class (const).
		template<typename SubclassT>
		const SubclassT* at(std::size_t i) const
		{
			typename tmap_t::const_iterator found = tmap.find(typeid(SubclassT));
			if(found == tmap.end())
				throw std::out_of_range(std::string() + "type " + typeid(SubclassT).name() + " not in vector");
			return (const SubclassT*)found->second.at(i);
		}
		
		/// number of all elements
		std::size_t size() const
		{
			return items.size();
		}
		
		/// number of elements of a specific type
		template<typename SubclassT>
		std::size_t size() const
		{
			typename tmap_t::const_iterator found = tmap.find(typeid(SubclassT));
			if(found == tmap.end())
				return 0;
			return found->second.size();
		}
		
		/// check if vector of items is empty
		bool empty() const
		{
			return items.empty();
		}
		
		/// check if vector of items of type SubclassT is empty
		template<typename SubclassT>
		bool empty() const
		{
			typename tmap_t::const_iterator found = tmap.find(typeid(SubclassT));
			if(found == tmap.end())
				return true;
			
			return found->second.empty();
		}
		
		/// get iterator to first of all items
		iterator<> begin()
		{
			return iterator<>(items.begin());
		}
		
		/// get iterator to last of all items
		iterator<> end()
		{
			return iterator<>(items.end());
		}
		
		/// get iterator to first of items of type SubclassT
		template<typename SubclassT>
		iterator<SubclassT> begin()
		{
			typename tmap_t::iterator found = tmap.find(typeid(SubclassT));
			if(found == tmap.end())
				return iterator<SubclassT>(items.end());
			return iterator<SubclassT>(found->second.begin());
		}
		
		/// get iterator to last of items of type SubclassT
		template<typename SubclassT>
		iterator<SubclassT> end()
		{
			typename tmap_t::iterator found = tmap.find(typeid(SubclassT));
			if(found == tmap.end())
				return iterator<SubclassT>(items.end());
			return iterator<SubclassT>(found->second.end());
		}
		
	private:
		inline void check_subclass(const BaseT*) {}
		
		template<typename SubclassT>
		inline static bool is_type(const BaseT* obj) { return (typeid(*obj) == typeid(SubclassT)); }
		
		typedef std::vector<BaseT*> base_container;
		
		base_container items;
		
		typedef std::map<detail::type_index, base_container> tmap_t;
		tmap_t tmap;
	};
	
	template<class BaseT>
	std::size_t lower_bound(std::vector<BaseT*>& items, double target){
		std::size_t ju,jm,jl;
		
		jl=0;
		ju=items.size()-1;
		while (ju-jl > 1) {
			jm=(ju+jl) >> 1;
			if(items[jm]->compare(target))
				jl=jm;
			else
				ju=jm;
		}
		return jl;
	}
	
	template<typename Container>
	void delete_container(Container& c) { while(!c.empty()) delete c.back(), c.pop_back(); }
}

#endif<|MERGE_RESOLUTION|>--- conflicted
+++ resolved
@@ -128,17 +128,6 @@
 	 *           << mvector.size<SourceGaussian>() << std::endl;
      *
      * // change derived class attribute
-<<<<<<< HEAD
-	 * mvector.at<SourceGaussian>(0).source_gauss_r2 = 0.5;
-	 * cout << "A base class attribute " << mvector[2].getTotalFlux()
-	 *		<< " A derived class attribute  "
-	 *		<< mvector.at<SourceGaussian>(0).source_gauss_r2
-	 *		<< "  " << mvector.at<SourceGaussian>(1).source_gauss_r2
-	 *		<< endl;
-	 *  
-   *  Using the iterator - 
-   *
-=======
 	 * mvector.get<SourceGaussian>(0).source_gauss_r2 = 0.5;
 	 * std::cout << "A base class attribute " << mvector[2].getTotalFlux()
 	 *           << " A derived class attribute  "
@@ -153,7 +142,6 @@
 	 * // iterate SersicSources
 	 * for(Utilities::MixedVector<Source>::iterator<SersicSource> it = mvector.begin<SersicSource>(); it != mvector.end<SersicSource>(); ++it)
 	 *   std::cout << "A derived class attribute " << it->getSersicIndex() << std::endl;
->>>>>>> 32831aca
 	 *</pre>
 	 */
 	template<typename BaseT>
@@ -197,7 +185,6 @@
 			iterator& operator+=(difference_type n) { it += n; return *this; }
 			iterator& operator-=(difference_type n) { it -= n; return *this; }
 			
-      /// return member n elements further along than current
 			reference operator[](difference_type n) { return (reference)*it[n]; }
 			const reference operator[](difference_type n) const { return (const reference)*it[n]; }
 			
@@ -563,10 +550,8 @@
 			pointer operator*() { return (pointer)*it; }
 			const pointer operator*() const { return (const pointer)*it; }
 			
-      /// advance iterator one element
 			iterator& operator++() { ++it; return *this; }
 			iterator operator++(int) { iterator tmp(*this); ++it; return tmp; }
-      /// retreat iterator one element
 			iterator& operator--() { --it; return *this; }
 			iterator operator--(int) { iterator tmp(*this); --it; return tmp; }
 			
