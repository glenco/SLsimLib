--- conflicted
+++ resolved
@@ -49,12 +49,8 @@
                     ,Point_2d theta_rotate   /// rotation of particles around the origin
                     ,bool recenter           /// center on center of mass
                     ,bool my_multimass       /// set to true is particles have different sizes
-<<<<<<< HEAD
                     ,PosType MinPSize=0        /// minimum particle size in Mpc, overrides nearest neighbors aor input sizes for small particle sizes
-=======
-                    ,PosType MinPSize =0        /// minimum particle size
                     ,PosType rescale_mass = 1.0   /// rescale particle masses
->>>>>>> d6e204d8
                     ,bool verbose=false
   );
  
