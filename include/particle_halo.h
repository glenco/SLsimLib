--- conflicted
+++ resolved
@@ -59,12 +59,8 @@
                     ,const COSMOLOGY& cosmo  /// cosmology
                     ,Point_2d theta_rotate   /// rotation of particles around the origin
                     ,bool recenter           /// center on center of mass
-<<<<<<< HEAD
                     ,float MinPSize = 0        /// minimum particle size
                     ,double max_range = -1/// if set this will cause the tree not be fully construct down to the bucket size outside this range
-=======
-                    ,float MinPSize=0        /// minimum particle size
->>>>>>> 4fac2d49
                     ,bool verbose=false
   ):LensHalo(redshift,cosmo),min_size(MinPSize),multimass(true)
   {
