--- conflicted
+++ resolved
@@ -99,16 +99,11 @@
   void rotate(Point_2d theta);
   
   /// get current center of mass in input coordinates
-<<<<<<< HEAD
 
    Point_3d<> CenterOfMass(){return mcenter;}
   /// get the densistt point in input coordinates
    Point_3d<> DensestPoint(){return densest_point;}
 
-=======
-  Point_3d<> CenterOfMass(){return mcenter;}
-  
->>>>>>> c7f19a44
   /** \brief This is a test class that makes a truncated SIE out of particles and puts it into a file in the right format for constructing a LensHaloParticles.
    
    This is useful for calculating the level of shot noise and finite source size.  The particles are distributed in 3D according to the SIE profile with only the perpendicular coordinates (1st and 2nd) distorted into an elliptical shape. If the halo is rotated from the original orientation it will not be a oblate spheroid.
@@ -170,11 +165,8 @@
   void assignParams(InputParams& params);
 
   Point_3d<> mcenter;
-<<<<<<< HEAD
   Point_3d<> densest_point;
   
-=======
->>>>>>> c7f19a44
   PType *pp;
   std::vector<PType> trash_collector;
   
@@ -911,13 +903,8 @@
     for(auto p : halos) delete p;
   }
   
-<<<<<<< HEAD
-  /// recenter the particles to 3d point in physical Mpc/h units
-
-  /// If the halos have already been created they will be destroyed.
-=======
   /// recenter the particles to 3d point in physical Mpc/h units  If the halos have already been created they will be destroyed.
->>>>>>> c7f19a44
+
   void Recenter(Point_3d<> x);
 
   void CreateHalos(const COSMOLOGY &cosmo,double redshift);
