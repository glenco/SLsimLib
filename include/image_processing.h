/*
 * image_processing.h
 *
 *  Created on: Feb 28, 2010
 *      Author: R.B. Metcalf
 */

#ifndef IMAGE_PROCESSING_H_
#define IMAGE_PROCESSING_H_
 
#include "Tree.h"
#ifdef ENABLE_FFTW
#include "fftw3.h"
#endif

#include "utilities_slsim.h"
#include "image_processing.h"
#include "source.h"
#include <complex>

// forward declaration
struct Grid;
struct GridMap;
class Source;

/// these are partial units for the pixel map that can be used to ensure consistency
enum PixelMapUnits {ndef,surfb,photon_flux,count_per_sec,mass,mass_density};

/**
 * \brief Takes image structure and pixelizes the flux into regular pixel grid which then
 * can be exported as a fits file, smoothed, etc. like an image.
 *
 */
class PixelMap
{
public:
	PixelMap(const PixelMap& pmap, double res_ratio);
	PixelMap();
  PixelMap(const PixelMap& other);
  PixelMap(PixelMap&& other);
	PixelMap(const PixelMap& pmap, const double* center, std::size_t Npixels);
	PixelMap(const double* center, std::size_t Npixels, double resolution,PixelMapUnits u = ndef);
	PixelMap(const double* center, std::size_t Nx, std::size_t Ny, double resolution,PixelMapUnits u = ndef);
	PixelMap(std::string fitsfilename
           ,double resolution = -1,PixelMapUnits u = ndef);
  ~PixelMap(){
    map.resize(0);
  };
	
  PixelMap& operator=(const PixelMap &other);
  PixelMap& operator=(PixelMap &&other);
  
  void ChangeUnits(PixelMapUnits u){units=u;}
  PixelMapUnits getUnits() const {return units;}
  
	inline bool valid() const { return map.size(); };
	inline std::size_t size() const { return map.size(); };
	
	inline std::size_t getNx() const { return Nx; }
	inline std::size_t getNy() const { return Ny; }
	inline double getRangeX() const { return rangeX; }
	inline double getRangeY() const { return rangeY; }
  //inline double* getCenter() const{ return &center[0]; }
  void const getCenter(Point_2d &c) const{ c[0]=center[0]; c[1]=center[1];}
  Point_2d getCenter() const{
    Point_2d c(center[0],center[1]);
    return c;
  }
	inline double getResolution() const { return resolution; }
	
  // Zero the whole map
  void Clean(){map *= 0;}

  void AddImages(ImageInfo *imageinfo,int Nimages,float rescale = 1.);
  void AddImages(std::vector<ImageInfo> &imageinfo,int Nimages,float rescale = 1.);
  /// Add an image from a the surface brightnesses of a Grid to the PixelMap
  void AddGridBrightness(Grid &grid);
  /// Add an image from a the surface brightnesses of a GridMap to the PixelMap
  void AddGridMapBrightness(const GridMap &grid);
  void AddUniformImages(ImageInfo *imageinfo,int Nimages,double value);
  PosType AddSource(Source &source);
  /// Add a source to the pixel map by oversamples the source so that oversample^2 points within each pixel are averaged
  PosType AddSource(Source &source,int oversample);
  
  /** \brief copy a PixelMap into this one.
   
   The size, resolution and center of the pixel maps are not changed and do
   not need to match.  The input pixel map is added while conserving the area integral
   of the map within the area of overlaping pixels.
   **/
  void copy_in(const PixelMap& pmap);
  
  /** \brief Replace overlaping pixel values with those of the input map.
   
   No attempt is made to interpolate or average the pixels of pmap.  No integration
   is done.  If the resolution of input map is higher than the reslution of the map then
   the pixels values will just be that of the last pixel visited while going through them.
   
   This can be used to sew tiles together into a larger map.
   **/
  void paste(const PixelMap& pmap);
  
  /** \brief copy a PixelMap that must be the same without creating a new one..
   
   This avoids calling a any constructor or destructor.
   **/
  void duplicate(const PixelMap& pmap);

  /// Adds source to map.  This version breaks pixels up into blocks and does them in seporate threads.
  template <typename T>
  PosType AddSource_parallel(T &source,int oversample){
    Point_2d s_center;
    source.getTheta(s_center);
    
    if( s_center[0] + source.getRadius() < map_boundary_p1[0] ) return 0.0;
    if( s_center[0] - source.getRadius() > map_boundary_p2[0] ) return 0.0;
    if( s_center[1] + source.getRadius() < map_boundary_p1[1] ) return 0.0;
    if( s_center[1] - source.getRadius() > map_boundary_p2[1] ) return 0.0;
    
    int nthreads = Utilities::GetNThreads();
    PosType totals[nthreads];
    std::vector<std::thread> thr;
    
    size_t block = map.size()/nthreads;
    for(int i = 0; i < nthreads ;++i){
      thr.push_back(std::thread(&PixelMap::addsource_<T>,this
                      ,i*block,std::min((i+1)*block-1,map.size()-1)
                      ,oversample,std::ref(source)
                      ,std::ref(totals[i])));
    }
 
    for(int ii=0;ii < nthreads;++ii) thr[ii].join();
    
    PosType total =0;
    for(int ii=0;ii < nthreads;++ii) total += totals[ii];
    
    return total;
  }

  void AddCurve(ImageInfo *curve,double value);
  void AddCurve(Kist<Point> *imagekist,PosType value);
  void AddCurve(std::vector<Point_2d> &curve,double value);
  
	void drawline(double x1[],double x2[],double value);
  void drawcircle(PosType r_center[],PosType radius,PosType value);
  void drawdisk(PosType r_center[],PosType radius,PosType value,int Nstrip);
	void AddGrid(const Grid &grid,double value = 1.0);
  void AddGrid(const Grid &grid,LensingVariable val);

	void Renormalize(double factor);
	void AddValue(std::size_t i, double value);
	void AssignValue(std::size_t i, double value);
	void printASCII() const;
	void printASCIItoFile(std::string filename) const;
	void printFITS(std::string filename, bool verbose = false);
  void printFITS(std::string filename,std::vector<std::tuple<std::string,double,std::string>> &extra_header_info, bool verbose);

	void smooth(double sigma);

	inline double getValue(std::size_t i) const { return map[i]; }
  inline double & operator[](std::size_t i) { return map[i]; };
  const double & operator[](std::size_t i) const { return map[i]; };
  inline double operator()(std::size_t i) const { return map[i]; };
  inline double operator()(std::size_t i,std::size_t j) const { return map[i + Nx*j]; };
  inline double & operator()(std::size_t i,std::size_t j) { return map[i + Nx*j]; };
  
	PixelMap& operator+=(const PixelMap& rhs);
  //friend PixelMap operator+(const PixelMap&, const PixelMap&);
  PixelMap operator+(const PixelMap&) const;

	PixelMap& operator-=(const PixelMap& rhs);
  //friend PixelMap operator-(const PixelMap&, const PixelMap&);
  PixelMap operator-(const PixelMap&) const;

	PixelMap& operator*=(const PixelMap& rhs);
	//friend PixelMap operator*(const PixelMap&, const PixelMap&);
  PixelMap operator*(const PixelMap& a) const;

	PixelMap& operator*=(PosType b);
<<<<<<< HEAD
	//friend PixelMap operator*(const PixelMap&, PosType b);
	
=======
 	friend PixelMap operator*(const PixelMap&, PosType b);
  /// eliment wise multiplictioan
  PixelMap operator*=(const PixelMap &m) const;

>>>>>>> b207584e
	std::valarray<double>& data() { return map; }
	
  /// Check whether two PixelMaps agree in their physical dimensions.
	bool agrees(const PixelMap& other) const;
	
	friend void swap(PixelMap&, PixelMap&);
  static void swap(PixelMap&, PixelMap&);
  
  /// return average pixel value
  PosType ave() const;
  /// return sum of all pixel values
  PosType sum() const;
  /// Total number of pixels
  size_t size(){return map.size();}
	
  void FindArc(PosType &radius,PosType *xc,PosType *arc_center,PosType &arclength,PosType &width
                         ,PosType threshold);
  
  /// get the index for a position, returns -1 if out of map, this version returns the 2D grid coordinates
  long find_index(PosType const x[],long &ix,long &iy) const;
  /// get the index for a position, returns -1 if out of map
  long find_index(PosType const x[]) const;
  
  /// get the index for a position, returns -1 if out of map, this version returns the 2D grid coordinates
  long find_index(PosType const x,PosType const y,long &ix,long &iy) const;
  /// get the index for a position, returns -1 if out of map
  long find_index(PosType const x,PosType const y) const;
  
  /// get the index for a position, returns -1 if out of map
  void find_position(PosType x[],std::size_t const index) const;
  /// get the index for a position, returns -1 if out of map
  void find_position(PosType x[],std::size_t const ix,std::size_t const iy) const;
  
  /// interpolate to point x[]
  PosType linear_interpolate(PosType x[]);
  
  /// draw a grid on the image that divides the each demension into N cells
  void drawgrid(int N,PosType value);
  void drawPoints(std::vector<Point *> points,PosType size,PosType value);
  
  void drawPoints(std::vector<Point> points,PosType size,PosType value);
  
  void drawCurve(std::vector<Point *> points,PosType value){
    for(int i=0;i<points.size()-1;++i) drawline(points[i]->x,points[i+1]->x,value);
  }
  void drawCurve(std::vector<Point> points,PosType value){
    for(int i=0;i<points.size()-1;++i) drawline(points[i].x,points[i+1].x,value);
  }
  void drawPoints(std::vector<Point_2d> points,PosType size,PosType value);
  void drawCurve(std::vector<Point_2d> points,PosType value){
    for(int i=0;i<points.size()-1;++i) drawline(points[i].x,points[i+1].x,value);
  }
  /// Draw a rectangle
  void drawSquare(PosType p1[],PosType p2[],PosType value);
  void drawBox(PosType p1[],PosType p2[],PosType value,int Nstrip);
  
#ifdef ENABLE_FFTW

  /// Find the power spectrum of the map
  void PowerSpectrum(std::vector<PosType> &power_spectrum   /// output power spectrum
                     ,std::vector<PosType> &lvec            /// output l values of bands
                     ,bool overwrite = true                 /// if false add power to existing power_spectrum (used for averaging over many fields
                     ){
    
    if(power_spectrum.size() != lvec.size()) throw std::invalid_argument("these must be the same size");
    
    if(overwrite) Utilities::powerspectrum2d(map,Nx,Ny,rangeX,rangeY, lvec, power_spectrum);
    else{
      std::vector<PosType> tmp_power(power_spectrum.size());
      Utilities::powerspectrum2d(map,Nx,Ny,rangeX,rangeY, lvec, tmp_power);
      for(size_t ii=0;ii<power_spectrum.size();++ii) power_spectrum[ii] += tmp_power[ii];
    }
  }

  void AdaptiveSmooth(PosType value){
    std::valarray<double> tmp = Utilities::AdaptiveSmooth(data(),Nx,Ny,value);
    map = tmp;
  }
#endif

  /** \brief For a list of pixel indexes this will count and separated islands that are not connected.
   
   On return, 'pixel_index' is ordered into groups and the 'heads' list points to the first elemant 
   in each group plus the end of the list so that heads[i] to heads[i+1] is a group for 0 <= i <= ngroups.
   The number of groups is returned which is also heads.size() - 1
   */
  //int count_islands(std::list<size_t> &pixel_index,std::vector<std::list<size_t>::iterator> &heads) const;
  int count_islands(std::vector<size_t> &pixel_index) const;

  /// get a list of pixels above value
  size_t threshold(std::list<size_t> &pixel_index,PosType value){
    for(size_t i=0;i<map.size();++i) if(value < map[i]) pixel_index.push_back(i);
    return pixel_index.size();
  }
  
  /// reflects the image about the horizontal mid-line
  void flipY(){
    for(size_t i=0;i<Nx;++i){
      for(size_t j=0;j<(Ny-1)/2;++j){
        std::swap( map[i + Nx*j],map[i + Nx*(Ny-j-1)] );
      }
    }
  }
  /// reflects the image about the vertical mid-line
  void flipX(){
    for(size_t i=0;i<(Nx-1)/2;++i){
      for(size_t j=0;j<Ny;++j){
        std::swap( map[i + Nx*j],map[Nx-i-1 + Nx*j] );
      }
    }
  }
  /// rotate the image by 180deg or equivalently reflect it through the origin
  void doubleFlip(){
    flipX();
    flipY();
  }
  
  /// recenter the map without changing anything else
  void recenter(PosType c[2]);
  
  /** \brief convolve the image with a kernel.
   
   It is assumed that the size of the kernel is much smaller than the image and
   that the kernal has the same pixel size as the image.
   **/
  void convolve(PixelMap &kernel,long center_x = 0,long center_y = 0);
  
private:

  std::valarray<double> map;
	std::size_t Nx;
	std::size_t Ny;
	double resolution,rangeX,rangeY,center[2];
	double map_boundary_p1[2],map_boundary_p2[2];
  PixelMapUnits units=ndef;
  
  void AddGrid_(const PointList &list,LensingVariable val);

  double LeafPixelArea(IndexType i,Branch * branch1);
	void PointsWithinLeaf(Branch * branch1, std::list <unsigned long> &neighborlist);
	bool inMapBox(Branch * branch1) const;
	bool inMapBox(double * branch1) const;
  
  /// determines if pixels touch each other from i dimensional index
  bool pixels_are_neighbors(size_t i,size_t j) const;
  /** recursive function that finds all the pixels in reservoir beyond and including position 'group' that are attached to pixel current.
   On exit reserve is ordered so that pixels that are in the same group are in sequence and 'group' points to the element in 'reservoir' that is one past the group elements
   */
  void _count_islands_(size_t current,std::list<size_t> &reservoir
                       ,std::list<size_t>::iterator &group) const;
  
  //void addsource_(size_t i1,size_t i2,int oversample,Source source,PosType &total);
  //void addsource_(size_t i1,size_t i2,int oversample,Po,
  //                   PosType &total);

  template <typename T>
    void addsource_(size_t i1,size_t i2,int oversample,
                    T &source,
                    PosType &total){
    PosType tmp_res = resolution*1.0/oversample;
    PosType tmp = tmp_res*tmp_res;
    PosType bl = resolution /2 - 0.5*tmp_res;
    PosType y[2],x[2];
    
    total = 0;
    
    for(size_t index = i1 ;index <= i2; ++index){
      find_position(y,index);
      y[0] -= bl;
      y[1] -= bl;
      for(int i = 0 ; i < oversample ; ++i){
        x[0] = y[0] + i*tmp_res;
        for(int j=0; j < oversample;++j){
          x[1] = y[1] + j*tmp_res;
          map[index] += source.SurfaceBrightness(x)*tmp;
          total += source.SurfaceBrightness(x)*tmp;
        }
      }
    }
  }
  
};

typedef enum {Euclid_VIS,Euclid_Y,Euclid_J,Euclid_H,KiDS_u,KiDS_g,KiDS_r,KiDS_i,HST_ACS_I,CFHT_u,CFHT_g,CFHT_r,CFHT_i,CFHT_z} Telescope;

typedef enum {counts_x_sec, flux} unitType;

/** 
 * \brief It creates a realistic image from the output of a ray-tracing simulation.
 *
 * It translates pixel values in observed units (counts/sec), applies PSF and noise.
 * Input must be in ergs/(s*cm^2*Hz*hplanck).
 */
class Observation
{
public:
	Observation(Telescope tel_name,size_t Npix_x,size_t Npix_y);
	Observation(float diameter, float transmission, float exp_time, int exp_num, float back_mag, float ron
              ,size_t Npix_x,size_t Npix_y,float seeing = 0.);
	Observation(float diameter, float transmission, float exp_time, int exp_num, float back_mag, float ron ,std::string psf_file,size_t Npix_x,size_t Npix_y, float oversample = 1.);

  
  float getExpTime(){return exp_time;}
	int getExpNum(){return exp_num;}
	float getBackMag(){return back_mag;}
	float getDiameter(){return diameter;}
	float getTransmission(){return transmission;}
    /// read-out noise in electrons/pixel
	float getRon(){return ron;}
  /// seeing in arcsecs
	float getSeeing(){return seeing;}
	float getZeropoint(){return mag_zeropoint;}
    /// pixel size in radians
  float getPixelSize(){return pix_size;}
  float getBackgroundNoise(float resolution, unitType unit = counts_x_sec);
	std::valarray<double> getPSF(){return map_psf;}
  void setPSF(std::string psf_file, float os = 1.);
  void setNoiseCorrelation(std::string nc_file);
	void Convert(PixelMap &map, bool psf, bool noise,long *seed, unitType unit = counts_x_sec);
  /// returns factor by which code image units need to be multiplied by to get flux units
  double flux_convertion_factor(){ return pow(10,-0.4*mag_zeropoint); }

	void Convert_back(PixelMap &map);
  void setExpTime(float time){exp_time = time;}

  size_t getNx(){ return Npix_x;}
  size_t getNy(){ return Npix_y;}

private:
  
  size_t Npix_x,Npix_y;
  std::vector<double> sqrt_noise_power;  // stores sqrt root of power noise spectrum
  size_t side_ncorr; // pixels on a side of input noise correlation function

	float diameter;  // diameter of telescope (in cm)
	float transmission;  // total transmission of the instrument
	float mag_zeropoint;  // magnitude of a source that produces one count/sec in the image
	float exp_time;  // total exposure time (in sec)
	int exp_num;  // number of exposures
	float back_mag;  // sky (or background) magnitude in mag/arcsec^2
	float ron;  // read-out noise in electrons/pixel
	float seeing;  // full-width at half maximum of the gaussian smoothing
	std::valarray<double> map_psf;  // array of the point spread function
	float oversample; // psf oversampling factor
	double pix_size; // pixel size (in rad)
	bool telescope; // was the observation created from a default telescope?

	void AddNoise(PixelMap &pmap,long *seed);
  
	void PhotonToCounts(PixelMap &pmap);
	void ApplyPSF(PixelMap &pmap);
  void fftpsf();  // FFT the psf for later use
  std::vector<std::complex<double> > fft_psf;
  std::vector<std::complex<double> > fft_padded;
  std::vector<double> image_padded;
  
  // size of borders for psf convolution
  size_t nborder_x = 0;
  size_t nborder_y = 0;
  
  // size of padded images
  size_t n_x = 0;
  size_t n_y = 0;

  fftw_plan image_to_fft;
  fftw_plan fft_to_image;

  void CorrelateNoise(PixelMap &pmap);

  //PixelMap noise_correlation;
  std::vector<std::complex<double> > noise_fft_image;
  std::vector<double> noise_in_zeropad;
  fftw_plan p_noise_r2c;
  std::vector<double> noise_image_out;
  fftw_plan p_noise_c2r;
};

void pixelize(double *map,long Npixels,double range,double *center
		,ImageInfo *imageinfo,int Nimages,bool constant_sb,bool cleanmap
		,bool write_for_skymaker = false, std::string filename="");
void _SplitFluxIntoPixels(TreeHndl ptree,Branch *leaf,double *leaf_sb);
//void smoothmap(double *map_out,double *map_in,long Npixels,double range,double sigma);

namespace Utilities{
    void LoadFitsImages(std::string dir,const std::string& filespec,std::vector<PixelMap> & images,int maxN,double resolution = -1,bool verbose = false);
    void LoadFitsImages(std::string dir,std::vector<std::string> filespecs,std::vector<std::string> file_non_specs                                  ,std::vector<PixelMap> & images,std::vector<std::string> & names,int maxN,double resolution = -1,bool verbose = false);
    void ReadFileNames(std::string dir,const std::string filespec
                       ,std::vector<std::string> & filenames
                       ,const std::string file_non_spec = " "
                       ,bool verbose = false);
}

/** \brief Warning: Not tested yet. Class for doing adaptive smoothing using multiply resolution grids.
 */
class MultiGridSmoother{
public:
  MultiGridSmoother(double center[],std::size_t Nx,std::size_t Ny,double resolution);
  MultiGridSmoother(double center[],std::size_t Nx,double resolution);
  ~MultiGridSmoother(void){
    maps.clear();
  }
  
  /// resolution of finest grid from which interpolation is done
  PosType getHighestRes(){return maps[0].getResolution();}
  /// resolution of coarsest grid from which interpolation is done
  PosType getLowestRes(){return maps.back().getResolution();}
  
  /// Add particles to the map.  These do not need to be kept in memory after they are added.
  void add_particles(std::vector<PosType> x,std::vector<PosType> y);
  /// Output a map at the resolution of the map smoothed so that no superpixel as less than Nsmooth particles
  void output_map(PixelMap &map,int Nsmooth);
  void smooth(int Nsmooth,PixelMap &map);
  
private:
  void _smooth_(int k,size_t i,size_t j,int Nsmooth,PixelMap &map);
  std::vector<PixelMap> maps;
  std::vector<Utilities::Interpolator<PixelMap>> interpolators;
};

#endif<|MERGE_RESOLUTION|>--- conflicted
+++ resolved
@@ -177,15 +177,11 @@
   PixelMap operator*(const PixelMap& a) const;
 
 	PixelMap& operator*=(PosType b);
-<<<<<<< HEAD
-	//friend PixelMap operator*(const PixelMap&, PosType b);
-	
-=======
- 	friend PixelMap operator*(const PixelMap&, PosType b);
-  /// eliment wise multiplictioan
+
+ 	//friend PixelMap operator*(const PixelMap&, PosType b);
+  /// element wise multiplictioan
   PixelMap operator*=(const PixelMap &m) const;
 
->>>>>>> b207584e
 	std::valarray<double>& data() { return map; }
 	
   /// Check whether two PixelMaps agree in their physical dimensions.
