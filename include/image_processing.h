--- conflicted
+++ resolved
@@ -23,10 +23,6 @@
 struct GridMap;
 class Source;
 
-<<<<<<< HEAD
-/// these are partial units for the pixel map that can be used to ensure consistency
-enum PixelMapUnits {ndef,surfb,photon_flux,count_per_sec,mass,mass_density};
-=======
 /// These are partial units for the pixel map that can be used to ensure consistency.  For example, maps with different units cannot be added together.  default: ndef
 enum PixelMapUnits {
   ndef     // not defined
@@ -37,7 +33,6 @@
   ,mass_density
   
 };
->>>>>>> 4ed3584a
 
 /**
  * \brief Takes image structure and pixelizes the flux into regular pixel grid which then
@@ -337,7 +332,6 @@
    that the kernal has the same pixel size as the image.
    **/
   void convolve(PixelMap &kernel,long center_x = 0,long center_y = 0);
-<<<<<<< HEAD
   
   
   /** \brief Creates a PixelMap with a lower resolution.
@@ -346,7 +340,6 @@
    */
   PixelMap downsize(int n /// number of pixels each direction added into each new pixel
                     );
-=======
 
   /// add a heaader keyword that will appear in fits output
    void addheader(std::string label,long value,std::string comment){
@@ -364,7 +357,6 @@
   void addheader(std::string label,std::string &value,std::string comment){
       headers_string.push_back(std::make_tuple(label,value,comment));
   }
->>>>>>> 4ed3584a
 
 private:
   std::vector<std::tuple<std::string,float,std::string> > headers_float;
