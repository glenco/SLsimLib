/*
 * source.h
 *
 *  Created on: Feb 6, 2012
 *      Author: mpetkova
 */

#ifndef SOURCE_H_
#define SOURCE_H_

#include "standard.h"
#include "InputParams.h"
#include "image_processing.h"
#include "utilities_slsim.h"

/** \brief Base class for all sources.
 *
 */
class Source
{
public:
  /// shell constructor
	Source(){
    source_r = source_x[0] = source_x[1] = zsource = 0;
    setSBlimit_magarcsec(30.);
  };

	virtual ~Source();
	
	// in lens.cpp
	// TODO: make SurfaceBrightness take a const double*
	/// Surface brightness of source in grid coordinates not source centered coordinates.
	virtual PosType SurfaceBrightness(PosType *y) = 0;
	virtual PosType getTotalFlux() = 0;
	virtual void printSource() = 0;

	/// Gets sb_limit in erg/cm^2/sec/rad^2/Hz
	PosType getSBlimit(){return sb_limit;}
	/// Gets sb_limit in mag/arcsec^2
	PosType getSBlimit_magarcsec(){return -2.5*log10(sb_limit*hplanck/pow((180*60*60/pi),2))-48.6;}
	
	// accessor functions that will sometimes be over ridden in class derivatives
	/// Redshift of source
	virtual inline PosType getZ(){return zsource;}
	virtual void setZ(PosType my_z){zsource = my_z;}
	/// Radius of source in radians
	virtual inline PosType getRadius(){return source_r;}
  /// Reset the radius of the source in radians
	virtual void setRadius(PosType my_radius){source_r = my_radius;}
	/// position of source in radians
	virtual inline PosType* getX(){return source_x;}
  /// Reset the position of the source in radians
	virtual inline void setX(PosType *xx){source_x[0] = xx[0]; source_x[1] = xx[1];}
	void setX(PosType my_x,PosType my_y){source_x[0] = my_x; source_x[1] = my_y;}
	/// In the case of a single plane lens, the ratio of angular size distances
	virtual inline PosType getDlDs(){return DlDs;}
	//TODO: BEN I think this need only be in the BLR source models
	virtual void setDlDs(PosType my_DlDs){DlDs = my_DlDs;}

	/// Sets sb_limit in erg/cm^2/sec/rad^2/Hz
	void setSBlimit(float limit) {sb_limit = limit;}
	/// Sets sb_limit in mag/arcsec^2
	void setSBlimit_magarcsec(float limit) {sb_limit = pow(10,-0.4*(48.6+limit))*pow(180*60*60/pi,2)/hplanck;}

	PosType changeFilter(std::string filter_in, std::string filter_out, std::string sed);
	PosType integrateFilter(std::vector<PosType> wavel_fil, std::vector<PosType> fil);
	PosType integrateFilterSed(std::vector<PosType> wavel_fil, std::vector<PosType> fil, std::vector<PosType> wavel_sed, std::vector<PosType> sed);

  static PosType *getx(Source &source){return source.getX();}
  
protected:
	virtual void assignParams(InputParams& params) = 0;
	
	// source parameters
	/// total source size, ie no flux outside this radius
	PosType source_r;
	/// center of source
	PosType source_x[2];
	
	/// redshift of source
	PosType zsource;
	/// Dl / Ds -- needed for the blr source models
	//TODO: Could this be moved into the BLR classes because they are the only ones that use it.
	PosType DlDs;
	PosType sb_limit;
  
};

typedef Source *SourceHndl;

/** \brief Class for sources described by an array of pixels
 *
 *  The sources are created as a square array of pixels of dimension Npixels x Npixels and pixel size equal to resolution.
 *
 */
class SourcePixelled: public Source{
public:
	SourcePixelled(PosType my_z, PosType* center, int Npixels, PosType resolution, PosType* arr_val);
	SourcePixelled(const PixelMap& gal_map, PosType z, PosType factor = 1.);
	SourcePixelled(InputParams& params);
	~SourcePixelled();
	PosType SurfaceBrightness(PosType *y);
	void printSource();
	inline PosType getTotalFlux(){return flux;}
	inline PosType getRadius(){return source_r;}
	inline PosType* getEll(){return ell;};
	inline PosType getQuad(int i, int j){return quad[i][j];};
	inline PosType getSize(){return size;};
	inline PosType* getCentroid(){return centroid;};
	inline PosType getMag(){return -2.5*log10(flux)-48.6;};
private:
	void assignParams(InputParams& params);
	void calcEll();
	void calcSize();
	void calcCentroid();
	void calcTotalFlux();
	PosType resolution;
	PosType range;
	long Npixels;
	PosType flux;
	PosType quad[2][2];
	PosType ell[2];
	PosType size;
	PosType centroid[2];
	std::valarray<PosType> values;
};


/** \brief Class for sources described by shapelets.
 *
 *  The sources are created from magnitude, scale radius, and the coefficients of their decomposition into the shapelets basis functions (Refregier et al., 2001).
 *  The coefficients can be read from a fits square array.
 *  In case the magnitude is not given as input, the constructor will read an array of values from the shapelet file header. One can then choose the desired magnitude with setActiveMag.
 *
 */
class SourceShapelets: public Source{
public:
    //SourceShapelets();
	SourceShapelets(PosType my_z, PosType my_mag, PosType my_scale, std::valarray<PosType> my_coeff, PosType* my_center = 0, PosType my_ang = 0.);
	SourceShapelets(PosType my_z, PosType my_mag, std::string shap_file, PosType *my_center = 0, PosType my_ang = 0.);
	SourceShapelets(std::string shap_file, PosType* my_center = 0, PosType my_ang = 0.);
	PosType SurfaceBrightness(PosType *y);
	void printSource();
	inline PosType getTotalFlux(){return flux;}
	inline PosType getRadius(){return source_r*10.;}
	inline PosType getMag(){return mag;}
	inline PosType getMag(ShapeBand band){return mags[band];}
    inline PosType getID(){return id;}
    inline void setActiveBand(ShapeBand band){mag = mags[band]; flux = fluxes[band];}

private:
	void assignParams(InputParams& params);
<<<<<<< HEAD
	//PosType Hermite(int n, PosType x);
  void Hermite(std::vector<PosType> &hg,int N, PosType x);
=======
    std::vector<double> Hermite(int n, PosType x);
>>>>>>> d54b61e4
	void NormalizeFlux();
	std::valarray<PosType> coeff;
	int n1,n2;
    int id;
	PosType flux, mag;
	PosType ang;
    PosType mags[10], fluxes[10];
    PosType coeff_flux;
};

/// A uniform surface brightness circular source.
class SourceUniform : public Source{
public:
	SourceUniform(InputParams& params);
	~SourceUniform();

	PosType SurfaceBrightness(PosType *y);
	void assignParams(InputParams& params);
	void printSource();
	PosType getTotalFlux(){return pi*source_r*source_r;}
};

/// A source with a Gaussian surface brightness profile
class SourceGaussian : public Source{
public:
	SourceGaussian(InputParams& params);
	~SourceGaussian();
	
	/// internal scale parameter
	PosType source_gauss_r2;
	
	PosType SurfaceBrightness(PosType *y);
	void assignParams(InputParams& params);
	void printSource();
	PosType getTotalFlux(){std::cout << "No total flux in SourceGaussian yet" << std::endl; exit(1);}
};

/// Base class for all sources representing the Broad Line Region (BLR) of a AGN/QSO
class SourceBLR : public Source{
public:
	SourceBLR(InputParams& params);
	~SourceBLR();
	
	void printSource();
	PosType getTotalFlux(){std::cout << "No total flux in SourceBLR yet" << std::endl; exit(1);}
	
	virtual inline PosType getRadius(){return source_r_out;}
	
	/// lag time
	PosType source_tau;
	/// frequency
	PosType source_nu;
	float source_nuo;
	/// inner radius of BLR
	float source_r_in;
	/// outer radius of BLR
	float source_r_out;
	///inclination of BLR in radians, face on is
	float source_inclination;
	float source_opening_angle;
	float source_gamma;
	float source_BHmass;
	/// fraction of Keplerian velocity in random motions
	float source_fK;
	/// set to true to integrate over frequency
	bool source_monocrome;
private:
	void assignParams(InputParams& params);
};

/// A source representing a BLR with a Keplarian disk
class SourceBLRDisk : public SourceBLR{
public:
	PosType SurfaceBrightness(PosType *y);
	PosType getTotalFlux(){std::cout << "No total flux in SourceBLRDisk yet" << std::endl; exit(1);}
	
	SourceBLRDisk(InputParams&);
	~SourceBLRDisk();
};

/// A source representing a BLR with a spherical symmetry and circular orbits
class SourceBLRSph1 : public SourceBLR{
public:
	PosType SurfaceBrightness(PosType *y);
	PosType getTotalFlux(){std::cout << "No total flux in SourceBLRSph1 yet" << std::endl; exit(1);}
	
	SourceBLRSph1(InputParams&);
	~SourceBLRSph1();
};

/// A source representing a BLR with a spherical symmetry and random velocity dispersion
class SourceBLRSph2 : public SourceBLR{
public:
	PosType SurfaceBrightness(PosType *y);
	PosType getTotalFlux(){std::cout << "No total flux in SourceBLRSph2 yet" << std::endl; exit(1);}

	SourceBLRSph2(InputParams&);
	~SourceBLRSph2();
};

/// pointer to surface brightness function
//PosType (Source::*SurfaceBrightness)(PosType *y);


/**  \brief Class to handle redshift-dependent quasar luminosity functions.
 *
 *   At the moment, only i band is available
 *   QLF from Ross et al. 2013
 *   k-correction and mean QSO colors from Richards et al. 2006 (the k-corr is very close to the one used by Ross, small differencies only for z > 3)
 */
class QuasarLF{
	public:
    QuasarLF(PosType red, PosType mag_limit, InputParams &params);
    ~QuasarLF();
    // returns the integral of the luminosity function at redshift red
    PosType getNorm() {return pow(10,log_phi)*norm;}; // in Mpc^(-3)
    PosType getRandomMag(Utilities::RandomNumbers_NR &rand);
    PosType getRandomFlux(Band band,Utilities::RandomNumbers_NR &rand);
    PosType getColor(Band band);
    PosType getFluxRatio(Band band);

	private:
    PosType kcorr;
    PosType red;
    PosType mag_limit;
    PosType mstar;
    PosType log_phi;
    PosType alpha;
    PosType beta;
    PosType norm;
    int arr_nbin;
    PosType* mag_arr;
    PosType* lf_arr;
    PosType dl;
    PosType colors[4];
    PosType ave_colors[4];
    PosType color_dev[4];

    std::string kcorr_file, colors_file;

	void assignParams(InputParams& params);
    
    //typedef PosType (QuasarLF::*pt2MemFunc)(PosType) const;
    //PosType nintegrateQLF(pt2MemFunc func, PosType a,PosType b,PosType tols) const;
    //PosType trapzQLFlocal(pt2MemFunc func, PosType a, PosType b, int n, PosType *s2) const;
    //PosType lf_kernel (PosType mag) const;
    
    struct LF_kernel
    {
        LF_kernel(PosType alpha,PosType beta,PosType mstar)
        : alpha(alpha),beta(beta),mstar(mstar){};
        
        PosType alpha;
        PosType beta;
        PosType mstar;
        
        double operator () (double mag) { 
            return 1.0/( pow(10,0.4*(alpha+1)*(mag-mstar)) + pow(10,0.4*(beta+1)*(mag-mstar)) );
        }
    };
        
};

/// Functor to turn sources into binary functions
struct SourceFunctor
{
	SourceFunctor(Source& source) : source(source) {}
	
	double operator()(double x, double y)
	{
		// TODO: make const double[2] as soon as possible
		double z[2] = {x, y};
		return source.SurfaceBrightness(z);
	}
	
	Source& source;
};

#endif /* SOURCE_H_ */<|MERGE_RESOLUTION|>--- conflicted
+++ resolved
@@ -150,12 +150,8 @@
 
 private:
 	void assignParams(InputParams& params);
-<<<<<<< HEAD
-	//PosType Hermite(int n, PosType x);
   void Hermite(std::vector<PosType> &hg,int N, PosType x);
-=======
-    std::vector<double> Hermite(int n, PosType x);
->>>>>>> d54b61e4
+
 	void NormalizeFlux();
 	std::valarray<PosType> coeff;
 	int n1,n2;
