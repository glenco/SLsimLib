--- conflicted
+++ resolved
@@ -54,23 +54,6 @@
 	void setSBlimit(float limit) {sb_limit = limit;}
 	/// Sets sb_limit in mag/arcsec^2
 	void setSBlimit_magarcsec(float limit) {sb_limit = pow(10,-0.4*(48.6+limit))*pow(180*60*60/pi,2)/hplanck;}
-<<<<<<< HEAD
-	
-	/// get the number of source parameters
-	virtual std::size_t Nparams() const;
-	/// get the value of a scaled source parameter by index
-	virtual double getParam(std::size_t p) const;
-	/// set the value of a scaled source parameter by index
-	virtual double setParam(std::size_t p, double value);
-	
-	/// print the source parameters in CSV format
-	virtual void printCSV(std::ostream&, bool header = false) const;
-	
-	double changeFilter(std::string filter_in, std::string filter_out, std::string sed);
-	double integrateFilter(std::vector<double> wavel_fil, std::vector<double> fil);
-	double integrateFilterSed(std::vector<double> wavel_fil, std::vector<double> fil, std::vector<double> wavel_sed, std::vector<double> sed);
-=======
->>>>>>> 8472c432
 
 protected:
 	virtual void assignParams(InputParams& params) = 0;
