--- conflicted
+++ resolved
@@ -225,16 +225,11 @@
 /// A uniform surface brightness circular source.
 class SourceUniform : public Source{
 public:
-<<<<<<< HEAD
-  SourceUniform(PosType MySource_r, PosType MySource_x, PosType MySource_y, PosType MySource_z);
-	SourceUniform(InputParams& params);
-=======
   SourceUniform(InputParams& params);
   SourceUniform(PosType *position   /// postion on the sky in radians
                 ,PosType z          /// redshift of source
                 ,PosType radius_in_radians  /// radius of source in radians
                 );
->>>>>>> 5a5a63e8
 	~SourceUniform();
 
 	PosType SurfaceBrightness(PosType *y);
