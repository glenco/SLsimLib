--- conflicted
+++ resolved
@@ -283,12 +283,9 @@
     PosType* lf_arr;
     PosType dl;
     PosType colors[4];
-<<<<<<< HEAD
-    PosType colors_err[4];
-=======
     PosType ave_colors[4];
-    PosType color_dev;
->>>>>>> 4a616b2e
+    PosType color_dev[4];
+
     std::string kcorr_file, colors_file;
 
 	void assignParams(InputParams& params);
