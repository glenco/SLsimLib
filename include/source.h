/*
 * source.h
 *
 */

#ifndef SOURCE_H_
#define SOURCE_H_

#include "standard.h"
#include "InputParams.h"
#include "image_processing.h"
#include "utilities_slsim.h"

class PixelMap;
double mag_to_flux_AB(double);
double flux_to_mag_AB(double flux);
<<<<<<< HEAD
=======

>>>>>>> 3c37baa1

/** \brief Base class for all sources.
 *
 */
class Source
{

public:
  /// shell constructor
	Source(PosType r
         ,Point_2d x
         ,PosType z
         ,PosType SBlimit  // surface brightness limit in mags per arcsecond
         ,PosType zero_point // the magnitude zero point
         ):source_r(r),source_x(x),zsource(z),sb_limit(SBlimit),mag_zero_point(zero_point)
  {
    //setSBlimit_magarcsec(SBlimit);
  };
  
  virtual ~Source();

  Source(const Source &s):
    source_r(s.source_r),
    source_x(s.source_x),
    zsource(s.zsource),
    sb_limit(s.sb_limit),
    mag_zero_point(s.mag_zero_point) {}
  
  Source & operator=(const Source &s){
    if(this == &s) return *this;
    source_r = s.source_r;
    source_x = s.source_x;
    zsource = s.zsource;
    sb_limit = s.sb_limit;
    mag_zero_point = s.mag_zero_point;
    
    return *this;
  }

	// in lens.cpp
	/** Surface brightness of source in grid coordinates not source centered coordinates.
   
   * The units shuld be ergs / s / Hz / cm^2 
   */
  virtual PosType SurfaceBrightness(PosType *y) = 0;
  virtual PosType getTotalFlux() const = 0;
  virtual void printSource() = 0;

  /// convert mag/arcsec^2 to flux units
  double SBlimit_magarcsec(float limit) {return mag_to_flux(limit)*pow(180*60*60/PI,2);}
 
	/// Gets sb_limit in erg/cm^2/sec/rad^2/Hz
	PosType getSBlimit(){return sb_limit;}
	/// Gets sb_limit in mag/arcsec^2
  PosType getSBlimit_magarcsec(){return SBlimit_magarcsec(sb_limit);}

	// accessor functions that will sometimes be over ridden in class derivatives
	/// Redshift of source
	PosType getZ() const {return zsource;}
	void setZ(PosType my_z){zsource = my_z;}
	/// Radius of source in radians
	inline PosType getRadius() const {return source_r;}
  /// Reset the radius of the source in radians
	void setRadius(PosType my_radius){source_r = my_radius;}
  /// position of source in radians
  inline Point_2d getTheta(){return source_x;}
  /// position of source in radians
  inline void getTheta(PosType *x) const {x[0] = source_x.x[0]; x[1] = source_x.x[0];}
  /// position of source in radians
  inline void getTheta(Point_2d &x) const {x = source_x;}
  
  /// Reset the position of the source in radians
	void setTheta(PosType *xx){source_x[0] = xx[0]; source_x[1] = xx[1];}
  void setTheta(PosType my_x,PosType my_y){source_x[0] = my_x; source_x[1] = my_y;}
  void setTheta(const Point_2d &p){source_x = p;}

	/// Sets sb_limit in erg/cm^2/sec/rad^2/Hz
	void setSBlimit(float limit) {sb_limit = limit;}
 
  void setMagZeroPoint(float zeropoint){mag_zero_point=zeropoint;}
  double getMagZeroPoint(){return mag_zero_point;}

	PosType changeFilter(std::string filter_in, std::string filter_out, std::string sed);
	PosType integrateFilter(std::vector<PosType> wavel_fil, std::vector<PosType> fil);
	PosType integrateFilterSED(std::vector<PosType> wavel_fil, std::vector<PosType> fil, std::vector<PosType> wavel_sed, std::vector<PosType> sed);

  static PosType *getx(Source &source){return source.source_x.x;}
  
  /// test if flux in pixels matches total flux
  double TEST_surface_brightness(double res,int N){
    
    Point_2d x = source_x;
    x[0] -= res*N/2.;
    x[1] -= res*N/2.;
    double total_flux = 0;
    
    for(size_t i=0 ; i<N ; ++i){
      for(size_t j=0 ; j<N ; ++j){
        total_flux += SurfaceBrightness(x.x);
        x[1] += res;
      }
      x[0] += res;
      x[1] = source_x[1] - res*N/2.;
    }
    total_flux *= res*res;
    
    std::cout << "------- check flux ----------" << std::endl;
    std::cout << " total flux in pixels : " << total_flux << std::endl;
    std::cout << " getTotalFlux() : " << getTotalFlux() << std::endl;
    std::cout << " fractional difference : " << (total_flux - getTotalFlux()) / getTotalFlux() << std::endl;
    std::cout << " magnitude from flux in pixels : " << flux_to_mag(total_flux) << std::endl;
    std::cout << " mag from getTotalFlux() : " <<  flux_to_mag(getTotalFlux()) << std::endl;
    std::cout << "-----------------------------" << std::endl;
     
    if(abs( (total_flux - getTotalFlux()) / getTotalFlux() ) > 0.1 ){
      //assert( abs( (total_flux - getTotalFlux()) / getTotalFlux() ) < 0.1 );
    }
    
    return total_flux;
  }
  
protected:
  virtual void assignParams(InputParams& params){};
	
	// source parameters
	/// charactoristic source size
	PosType source_r;
	/// center of source
	Point_2d source_x;
	
	/// redshift of source
	PosType zsource;
	PosType sb_limit;
  
  double flux_to_mag(double flux) const {
    if(flux <=0) return 100;
    return -2.5 * log10(flux) + mag_zero_point;
  }
  
  double mag_to_flux(double mag) const {
    if(mag == 100) return 0;
    return pow(10,-0.4*(mag - mag_zero_point));
  }
  
private:
  double mag_zero_point;
  
};

typedef Source *SourceHndl;

class SourceColored : public Source{
public:
  SourceColored(PosType magnitude,PosType r,Point_2d x,PosType z
                ,PosType SBlimit,double zero_point)
  :Source(r,x,z,SBlimit,zero_point)
  {
    current_band = Band::NoBand;
    setMag(magnitude);
    id = -1;
  }
  
  SourceColored(const SourceColored &s):Source(s){
    mag = s.mag;
    mag_map = s.mag_map;
    current_band = s.current_band;
    sed_type = s.sed_type;
    id = s.id;
    flux_total = s.flux_total;
  }

  SourceColored & operator= (const SourceColored &s){
    if(this == &s) return *this;
    
    Source::operator=(s);
    mag = s.mag;
    mag_map = s.mag_map;
    current_band = s.current_band;
    sed_type = s.sed_type;
    id = s.id;
    flux_total = s.flux_total;
    
    return *this;
  }
  
  /// this copies only the Source and SourceColored parts
  SourceColored & copy_color(const SourceColored &s){
    if(this == &s) return *this;
    
    Source::operator=(s);
    mag = s.mag;
    mag_map = s.mag_map;
    current_band = s.current_band;
    sed_type = s.sed_type;
    id = s.id;
    flux_total = s.flux_total;
    
    return *this;
  }
  
  virtual ~SourceColored(){};
  
  PosType getMag() const { assert(current_band != Band::NoBand); return mag;}
  PosType getMag(Band band) const {return (mag_map.size() > 0) ? mag_map.at(band) : mag;}
  Band getBand() const{return current_band;}
  long getID() const {return id;}
  float getSEDtype() const {return sed_type;}
  
  void setSEDtype(float sed) {sed_type = sed;}
  void setActiveBand(Band band);
  void setBand(Band band,float m){mag_map[band]=m;};
  inline PosType getTotalFlux() const {return flux_total;}
  
  void setMag(float magnitude){
    if(current_band == Band::NoBand){
      mag=magnitude;
      flux_total = mag_to_flux(mag);
    }else{
      std::cerr << "Cannot change mag of source that has multiple bands." << std::endl;
      throw std::runtime_error("source has ");
    }
  }
  
  // rotate on the sky
  virtual void rotate(PosType theta) = 0;

  /// shift all magnitudes my delta_mag and update flux_total, keeps color
  void shiftmag(float delta_mag){
    mag += delta_mag;
    flux_total = mag_to_flux(mag);
    for(auto &b : mag_map) b.second += delta_mag;
  }
protected:
  std::map<Band,PosType> mag_map;
  Band current_band;
  float sed_type;
  PosType mag;
  int id;
  PosType flux_total;
};



/** \brief Class for sources described by an array of pixels
 *
 *  The sources are created as a square array of pixels of dimension Npixels x Npixels and pixel size equal to resolution.
 *
 */
class SourcePixelled: public Source{
public:
	SourcePixelled(PosType my_z, PosType* center, int Npixels, PosType resolution, PosType* arr_val,PosType zero_point);
	SourcePixelled(const PixelMap& gal_map, PosType z, PosType factor, PosType zero_point);
	//SourcePixelled(InputParams& params);
  
	~SourcePixelled();
	PosType SurfaceBrightness(PosType *y);
	void printSource();
	inline PosType getTotalFlux() const {return flux;}
	inline PosType getRadius() const {return source_r;}
	inline PosType* getEll(){return ell;};
	inline PosType getQuad(int i, int j){return quad[i][j];};
	inline PosType getSize(){return size;};
	inline PosType* getCentroid(){return centroid;};
	inline PosType getMag(){return flux_to_mag(flux);};
private:
	void assignParams(InputParams& params);
	void calcEll();
	void calcSize();
	void calcCentroid();
	void calcTotalFlux();
	PosType resolution;
	PosType range;
	long Npixels;
	PosType flux;
	PosType quad[2][2];
	PosType ell[2];
	PosType size;
	PosType centroid[2];
	std::valarray<PosType> values;
};

class SourceMultiShapelets;

/** \brief Class for sources described by shapelets.
 *
 *  The sources are created from magnitude, scale radius, and the coefficients of their decomposition into the shapelets basis functions (Refregier et al., 2001).
 *  The coefficients can be read from a fits square array.
 *  In case the magnitude is not given as input, the constructor will read an array of values from the shapelet file header. One can then choose the desired magnitude with setActiveMag.
 *
 */
class SourceShapelets: public SourceColored{
public:
  
  friend SourceMultiShapelets;
    //SourceShapelets();
	SourceShapelets(PosType my_z, PosType my_mag, PosType my_scale, std::valarray<PosType> my_coeff, PosType* my_center, PosType my_ang,PosType zero_point);
	SourceShapelets(PosType my_z, PosType my_mag, std::string shap_file, PosType *my_center, PosType my_ang, PosType zero_point);
  SourceShapelets(std::string shap_file, PosType my_ang, PosType zero_point);
  
  ~SourceShapelets(){--count;}
  
  SourceShapelets(const SourceShapelets &s):SourceColored(s){
    coeff = s.coeff;
    n1 = s.n1;
    n2 = s.n2;
   //ang = s.ang;
    cos_sin[0] = s.cos_sin[0];
    cos_sin[1] = s.cos_sin[1];
    coeff_flux = s.coeff_flux;
    ++count;
  }

  SourceShapelets & operator= (const SourceShapelets &s){
    if(this == &s) return *this;
    
    SourceColored::operator=(s);
    coeff = s.coeff;
    n1 = s.n1;
    n2 = s.n2;
    //ang = s.ang;
    cos_sin[0] = s.cos_sin[0];
    cos_sin[1] = s.cos_sin[1];
    coeff_flux = s.coeff_flux;
    
    return *this;
  }
  
  /// rotate source
  void rotate(PosType ang  /// angle in radians
              ){
    cos_sin[0] = cos(ang);
    cos_sin[1] = sin(ang);
  }

	PosType SurfaceBrightness(PosType *y);
	void printSource();
  /// maximum size
	inline PosType getRadius() const {return source_r*10.;}
  
  void pepper(int n,double s,Utilities::RandomNumbers_NR &ran){
  
    double f = SurfaceBrightness(source_x.x);
    
    double t=0.9,t2=0.3;
    
    for(int i=0 ; i < n ; ++i){
      double r = source_r*sqrt(ran());
      double theta = 2*PI*ran();
      double ff = f*( t - t2 * ran() );
      
      Point_2d x( r*cos(theta) , r*sin(theta) );
    
      grains.emplace_back(ff,s,x);
    }
  }
  
  double sub_structure_sb(double *x){
    
    double sum = 0;
    for(auto &g : grains){
      sum += g(x);
    }
    
    return sum;
  }

  class PepperCorn{
  public:
    PepperCorn(double f,double sig,Point_2d &x):
    x(x),sigma(sig),fo(f){};
    
    double operator()(double *y){
      return fo * exp(-( (x[0]-y[0])*(x[0]-y[0]) - (x[1]-y[1])*(x[1]-y[1]) ) /sigma/sigma);
    }
    
  private:
    Point_2d x;
    double sigma;
    double fo;
  };
  
private:
  
 
	void assignParams(InputParams& params);
  void Hermite(std::vector<PosType> &hg,int N, PosType x);

	void NormalizeFlux();
	std::valarray<PosType> coeff;
	int n1,n2;
 
	//PosType ang;
  PosType cos_sin[2];  // [0] is cos(ang), [1] is sin(ang)
  PosType coeff_flux;
  
  std::vector<PepperCorn> grains;
  
  static size_t count;
};

/// A uniform surface brightness circular source.
class SourceUniform : public Source{
public:
  
  SourceUniform(Point_2d position   /// postion on the sky in radians
                ,PosType z          /// redshift of source
                ,PosType radius_in_radians  /// radius of source in radians
                );
	~SourceUniform();

	PosType SurfaceBrightness(PosType *y);
	void assignParams(InputParams& params);
	void printSource();
	PosType getTotalFlux() const {return PI*source_r*source_r;}
};


/// A uniform surface brightness circular source.
class SourcePoint : public SourceColored{
public:
//  SourcePoint(Point_2d position         /// postion on the sky in radians
//                ,PosType z              /// redshift of source
//                ,PosType brightness     /// unlensed brightness
//                ,PosType radius_in_radians  /// radius of source in radians
//                );
  SourcePoint(
                           Point_2d position           /// postion on the sky in radians
                           ,PosType z                  /// redshift of source
                           ,PosType magnitude         /// unlensed brightness
              ,PosType radius_in_radians  /// radius of source in radians
              ,double SBlimit      /// minimum surface brightness limit
              ,PosType zero_point  /// radius of source in radians
):SourceColored(magnitude,radius_in_radians,position,z,SBlimit,zero_point)
{
    sed_type = 1;
  };

  ~SourcePoint(){};
  
  PosType SurfaceBrightness(PosType *y){return 0.0;};
  void printSource(){};
  void assignParams(InputParams& params){}; // do nothing
  void rotate(PosType t){};                 // do nothing
};

/*** \brief A source with a Gaussian surface brightness profile
 
 This is normalized so that it is equal to 1 at the center
 */
class SourceGaussian : public Source{
public:
	//SourceGaussian(InputParams& params);
  SourceGaussian(
                 Point_2d position  /// postion of source (radians)
                 ,double r_size  /// angular scale size (radians)
                 ,double z
                 ,double SBlimit
                 ,double zero_point
                 ):    /// redshift
  Source(0,position,z,SBlimit,zero_point),source_gauss_r2(r_size*r_size)
  {
    zsource = z;
    source_r = 5*sqrt(source_gauss_r2);
    //setSBlimit_magarcsec(100.);
  }

	~SourceGaussian();
	
	/// internal scale parameter
	PosType source_gauss_r2;
	
	PosType SurfaceBrightness(PosType *y);
	void assignParams(InputParams& params);
	void printSource();
	PosType getTotalFlux() const {return 2*PI*source_gauss_r2;/*std::cout << "No total flux in SourceGaussian yet" << std::endl; exit(1);*/}
};

/// Base class for all sources representing the Broad Line Region (BLR) of a AGN/QSO
class SourceBLR : public Source{
public:
	//SourceBLR(InputParams& params);
	~SourceBLR();
	
	void printSource();
	PosType getTotalFlux() const {std::cout << "No total flux in SourceBLR yet" << std::endl; exit(1);}
	
	virtual inline PosType getRadius() const {return source_r_out;}
	
	/// lag time
	PosType source_tau;
	/// frequency
	PosType source_nu;
	float source_nuo;
	/// inner radius of BLR
	float source_r_in;
	/// outer radius of BLR
	float source_r_out;
	///inclination of BLR in radians, face on is
	float source_inclination;
	float source_opening_angle;
	float source_gamma;
	float source_BHmass;
	/// fraction of Keplerian velocity in random motions
	float source_fK;
	/// set to true to integrate over frequency
	bool source_monocrome;
  
  inline PosType getDlDs(){return DlDs;}

private:
  PosType DlDs;

	void assignParams(InputParams& params);
};

/// A source representing a BLR with a Keplarian disk
class SourceBLRDisk : public SourceBLR{
public:
	PosType SurfaceBrightness(PosType *y);
	PosType getTotalFlux() const {std::cout << "No total flux in SourceBLRDisk yet" << std::endl; exit(1);}
	
	//SourceBLRDisk(InputParams&);
	~SourceBLRDisk();
};

/// A source representing a BLR with a spherical symmetry and circular orbits
class SourceBLRSph1 : public SourceBLR{
public:
	PosType SurfaceBrightness(PosType *y);
	PosType getTotalFlux() const {std::cout << "No total flux in SourceBLRSph1 yet" << std::endl; exit(1);}
	
	//SourceBLRSph1(InputParams&);
	~SourceBLRSph1();
};

/// A source representing a BLR with a spherical symmetry and random velocity dispersion
class SourceBLRSph2 : public SourceBLR{
public:
	PosType SurfaceBrightness(PosType *y);
	PosType getTotalFlux() const {std::cout << "No total flux in SourceBLRSph2 yet" << std::endl; exit(1);}

	//SourceBLRSph2(InputParams&);
	~SourceBLRSph2();
};

/// pointer to surface brightness function
//PosType (Source::*SurfaceBrightness)(PosType *y);


/**  \brief Class to handle redshift-dependent quasar luminosity functions.
 *
 *   At the moment, only i band is available
 *   QLF from Ross et al. 2013
 *   k-correction and mean QSO colors from Richards et al. 2006 (the k-corr is very close to the one used by Ross, small differencies only for z > 3)
 */
class QuasarLF{
	public:
    //QuasarLF(PosType red, PosType mag_limit, InputParams &params);
    ~QuasarLF();
    // returns the integral of the luminosity function at redshift red
    PosType getNorm() {return pow(10,log_phi)*norm;}; // in Mpc^(-3)
    PosType getRandomMag(Utilities::RandomNumbers_NR &rand);
    PosType getRandomFlux(Band band,Utilities::RandomNumbers_NR &rand);
    PosType getColor(Band band);
    PosType getFluxRatio(Band band);

	private:
    PosType kcorr;
    PosType red;
    PosType mag_limit;
    PosType mstar;
    PosType log_phi;
    PosType alpha;
    PosType beta;
    PosType norm;
    int arr_nbin;
    PosType* mag_arr;
    PosType* lf_arr;
    PosType dl;
    PosType colors[4];
    PosType ave_colors[4];
    PosType color_dev[4];

    std::string kcorr_file, colors_file;

	void assignParams(InputParams& params);
    
    //typedef PosType (QuasarLF::*pt2MemFunc)(PosType) const;
    //PosType nintegrateQLF(pt2MemFunc func, PosType a,PosType b,PosType tols) const;
    //PosType trapzQLFlocal(pt2MemFunc func, PosType a, PosType b, int n, PosType *s2) const;
    //PosType lf_kernel (PosType mag) const;
    
    struct LF_kernel
    {
        LF_kernel(PosType alpha,PosType beta,PosType mstar)
        : alpha(alpha),beta(beta),mstar(mstar){};
        
        PosType alpha;
        PosType beta;
        PosType mstar;
        
        double operator () (double mag) { 
            return 1.0/( pow(10,0.4*(alpha+1)*(mag-mstar)) + pow(10,0.4*(beta+1)*(mag-mstar)) );
        }
    };
        
};

/// Functor to turn sources into binary functions
struct SourceFunctor
{
	SourceFunctor(Source& source) : source(source) {}
	
	double operator()(double x, double y)
	{
		// TODO: make const double[2] as soon as possible
		double z[2] = {x, y};
		return source.SurfaceBrightness(z);
	}
	
	Source& source;
};





#endif /* SOURCE_H_ */<|MERGE_RESOLUTION|>--- conflicted
+++ resolved
@@ -14,10 +14,7 @@
 class PixelMap;
 double mag_to_flux_AB(double);
 double flux_to_mag_AB(double flux);
-<<<<<<< HEAD
-=======
-
->>>>>>> 3c37baa1
+
 
 /** \brief Base class for all sources.
  *
