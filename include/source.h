--- conflicted
+++ resolved
@@ -12,7 +12,7 @@
 
 class Source{
 public:
-<<<<<<< HEAD
+
 	  Source();
 	  ~Source();
 
@@ -40,18 +40,13 @@
 
 protected:
 	  SBModel source_sb_type;
-=======
->>>>>>> fb4f1043
 
 	  // source parameters
 	  /// total source size, ie no flux outside this radius
 	  double source_r;
 	  /// center of source
 	  double source_x[2];
-<<<<<<< HEAD
-=======
 
->>>>>>> fb4f1043
 	  /// redshift of source
 	  double zsource;
 	  /// Dl / Ds -- needed for the blr source models
