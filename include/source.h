/*
 * source.h
 *
 *  Created on: Feb 6, 2012
 *      Author: mpetkova
 */

#ifndef SOURCE_H_
#define SOURCE_H_

#include "standard.h"
#include "InputParams.h"
#include "source_type.h"

class Source
{
public:
<<<<<<< HEAD

	  Source();
	  virtual ~Source();

	  /// names of clump and sb models
	  typedef enum {Uniform,Gaussian,BLR_Disk,BLR_Sph1,BLR_Sph2,MultiAnaSource,Pixelled,Sersic} SBModel;

	  // in lens.cpp
	  /// Surface brightness of source in grid coordinates not source centered coordinates.
	  virtual double SurfaceBrightness(double *y) = 0;
	  virtual double getTotalFlux() = 0;
	  virtual void printSource() = 0;
	  // TODO Fabio: What are the units?
	  double getSBlimit(){return sb_limit;}


	  // accessor functions that will sometimes be over ridden in class derivatives
	  /// Redshift of source
	  virtual inline double getZ(){return zsource;}
	  virtual void setZ(double my_z){zsource = my_z;}
	  /// Radius of source TODO units?
	  virtual inline double getRadius(){return source_r;}
	  virtual void setRadius(double my_radius){source_r = my_radius;}
	  /// position of source TODO units?
	  virtual inline double* getX(){return source_x;}
	  virtual inline void setX(double *xx){source_x[0] = xx[0]; source_x[1] = xx[1];}
	  void setX(double my_x,double my_y){source_x[0] = my_x; source_x[1] = my_y;}
	  /// In the case of a single plane lens, the ratio of angular size distances
	  virtual inline double getDlDs(){return DlDs;}
	  //TODO BEN I think this need only be in the BLR source models
	  virtual void setDlDs(double my_DlDs){DlDs = my_DlDs;}
	  void setSBlimit(float limit) {sb_limit = limit;}

=======
	Source();
	virtual ~Source();
	
	// in lens.cpp
	/// Surface brightness of source in grid coordinates not source centered coordinates.
	virtual double SurfaceBrightness(double *y) = 0;
	virtual double getTotalFlux() = 0;
	virtual void printSource() = 0;
	double getSBlimit(){return sb_limit;}
	
	// accessor functions that will sometimes be over ridden in class derivatives
	/// Redshift of source
	virtual inline double getZ(){return zsource;}
	virtual void setZ(double my_z){zsource = my_z;}
	/// Radius of source TODO units?
	virtual inline double getRadius(){return source_r;}
	virtual void setRadius(double my_radius){source_r = my_radius;}
	/// position of source in radians
	virtual inline double* getX(){return source_x;}
	virtual inline void setX(double *xx){source_x[0] = xx[0]; source_x[1] = xx[1];}
	void setX(double my_x,double my_y){source_x[0] = my_x; source_x[1] = my_y;}
	/// In the case of a single plane lens, the ratio of angular size distances
	virtual inline double getDlDs(){return DlDs;}
	//TODO BEN I think this need only be in the BLR source models
	virtual void setDlDs(double my_DlDs){DlDs = my_DlDs;}
	void setSBlimit(float limit) {sb_limit = limit;}
	
	/// Get the type of the source.
	virtual SourceType type() const = 0;
	
>>>>>>> 7177ed93
protected:
	virtual void assignParams(InputParams& params) = 0;
	
	// source parameters
	/// total source size, ie no flux outside this radius
	double source_r;
	/// center of source
	double source_x[2];
	
	/// redshift of source
	double zsource;
	/// Dl / Ds -- needed for the blr source models
	//TODO Could this be moved into the BLR classes because they are the only ones that use it.
	double DlDs;
	double sb_limit;
};

typedef Source *SourceHndl;

/// Cast a source into a given type.
template<typename SourceT>
SourceT* source_cast(Source* s)
{
	if(s->type() == source_type_of<SourceT>())
		return (SourceT*)s;
	return 0;
}

class PixelledSource: public Source{
public:
	SOURCE_TYPE(PixelledSource)
	
	PixelledSource(double my_z, int Npixels, double range, double* center, double* arr_val);
	PixelledSource(InputParams& params);
	~PixelledSource();
	double SurfaceBrightness(double *y);
	void printSource();
	inline double getTotalFlux(){return flux;}
	inline double getRadius(){return source_r;}
	inline double* getEll(){return ell;};
	inline double getQuad(int i, int j){return quad[i][j];};
	inline double getSize(){return size;};
	inline double* getCentroid(){return centroid;};
	inline double getMag(){return -2.5*log10(flux)-48.6;};
private:
	void assignParams(InputParams& params);
	void calcEll();
	void calcSize();
	void calcCentroid();
	void calcTotalFlux();
	double resolution;
	double range;
	long Npixels;
	double flux;
	double quad[2][2];
	double ell[2];
	double size;
	double centroid[2];
	std::valarray<float> values;
};

class SourceUniform : public Source{
public:
	SOURCE_TYPE(SourceUniform)
	
	SourceUniform(InputParams& params);
	~SourceUniform();

	double SurfaceBrightness(double *y);
	void assignParams(InputParams& params);
	void printSource();
	double getTotalFlux(){return pi*source_r*source_r;}
};

class SourceGaussian : public Source{
public:
	SOURCE_TYPE(SourceGaussian)
	
	SourceGaussian(InputParams& params);
	~SourceGaussian();
	
	/// internal scale parameter
	double source_gauss_r2;
	
	double SurfaceBrightness(double *y);
	void assignParams(InputParams& params);
	void printSource();
	double getTotalFlux(){std::cout << "No total flux in SourceGaussian yet" << std::endl; exit(1);}
};

class SourceBLR : public Source{
public:
	SourceBLR(InputParams& params);
	~SourceBLR();
	
	void printSource();
	double getTotalFlux(){std::cout << "No total flux in SourceBLR yet" << std::endl; exit(1);}
	
	virtual inline double getRadius(){return source_r_out;}
	
	/// lag time
	double source_tau;
	/// frequency
	double source_nu;
	float source_nuo;
	/// inner radius of BLR
	float source_r_in;
	/// outer radius of BLR
	float source_r_out;
	///inclination of BLR in radians, face on is
	float source_inclination;
	float source_opening_angle;
	float source_gamma;
	float source_BHmass;
	/// fraction of Keplerian velocity in random motions
	float source_fK;
	/// set to true to integrate over frequency
	bool source_monocrome;
private:
	void assignParams(InputParams& params);
};

class SourceBLRDisk : public SourceBLR{
public:
	SOURCE_TYPE(SourceBLRDisk)
	
	double SurfaceBrightness(double *y);
	double getTotalFlux(){std::cout << "No total flux in SourceBLRDisk yet" << std::endl; exit(1);}
	
	SourceBLRDisk(InputParams&);
	~SourceBLRDisk();
};

class SourceBLRSph1 : public SourceBLR{
public:
	SOURCE_TYPE(SourceBLRSph1)
	
	double SurfaceBrightness(double *y);
	double getTotalFlux(){std::cout << "No total flux in SourceBLRSph1 yet" << std::endl; exit(1);}
	
	SourceBLRSph1(InputParams&);
	~SourceBLRSph1();
};

class SourceBLRSph2 : public SourceBLR{
public:
	SOURCE_TYPE(SourceBLRSph2)
	
	double SurfaceBrightness(double *y);
	double getTotalFlux(){std::cout << "No total flux in SourceBLRSph2 yet" << std::endl; exit(1);}

	SourceBLRSph2(InputParams&);
	~SourceBLRSph2();
};

/// pointer to surface brightness function
//double (Source::*SurfaceBrightness)(double *y);

#endif /* SOURCE_H_ */<|MERGE_RESOLUTION|>--- conflicted
+++ resolved
@@ -15,7 +15,7 @@
 class Source
 {
 public:
-<<<<<<< HEAD
+/*
 
 	  Source();
 	  virtual ~Source();
@@ -49,7 +49,7 @@
 	  virtual void setDlDs(double my_DlDs){DlDs = my_DlDs;}
 	  void setSBlimit(float limit) {sb_limit = limit;}
 
-=======
+*/
 	Source();
 	virtual ~Source();
 	
@@ -80,7 +80,6 @@
 	/// Get the type of the source.
 	virtual SourceType type() const = 0;
 	
->>>>>>> 7177ed93
 protected:
 	virtual void assignParams(InputParams& params) = 0;
 	
