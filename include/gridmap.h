--- conflicted
+++ resolved
@@ -247,14 +247,9 @@
    output rays will be the same as the sources with multiple images consecutive.  The number
       of images for each source position is given by the `multiplicity` array.
    
-<<<<<<< HEAD
-   No new rays are shot.  The image positions and amgnification matrix are interpolated from the nearest
-      image points already in the GridMap.
-=======
    No new rays are shot.  The image positions and magnification matrix are interpolated from the nearest image points already in the GridMap.
    
    See also Lens::find_images()
->>>>>>> c139235f
    */
   std::list<RAY> find_images(std::vector<Point_2d> &ys
                              ,std::vector<int> &multiplicity
