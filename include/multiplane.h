--- conflicted
+++ resolved
@@ -17,13 +17,10 @@
 const int Nmassbin=32;
 const double MaxLogm=16.;
 
-<<<<<<< HEAD
-/// A class to represents a lens with multiple planes.
-=======
 class haloM;  // forward declaration
 typedef haloM *haloHndl;
 
->>>>>>> e359bfa7
+/// A class to represents a lens with multiple planes.
 class MultiLens : public Lens{
 public:
 	/// Redshifts of lens planes, 0...Nplanes.  Last one is the source redshift.
