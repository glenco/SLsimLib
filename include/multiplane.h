/*
 * multiplane.h
 *
 *  Created on: Jan 12, 2012
 *      Author: mpetkova
 */

#ifndef MULTIPLANE_H_
#define MULTIPLANE_H_

#include <analytic_lens.h>
#include <cosmo.h>
#include <halo.h>
#include <utilities.h>


const int Nmassbin=32;
const double MaxLogm=16.;

<<<<<<< HEAD
class HaloData;  // forward declaration
typedef HaloData *HaloDataHndl;
=======
/// structure to hold information about the halos' positions, masses, etc.
struct HaloStructure{
	/// internal halo parameters
    float mass,Rmax,rscale;
};

/// Class that holds all the information about the halos' positions and their internal parameters.
class HaloM{
public:
	/// halo positions
	PosType **pos;
	/// halo structure with internal halo parameters such as mass, size, etc.
	HaloStructure *halos;
	/// number of halos in the halo model on the plane
	IndexType Nhalos;

	HaloM(CosmoHndl cosmo,double *dz,double fov, int mfty, double min_mass,long* seed);
	~HaloM();
private:
	/// variables for internal calculations
	std:: vector<double> Logm,Nhalosbin;
};

typedef HaloM *HaloMHndl;
>>>>>>> 33561b48

/// A class to represents a lens with multiple planes.
class MultiLens : public Lens{
public:

	MultiLens(string,long *);
	~MultiLens();

	void buildHaloTrees(CosmoHndl cosmo,double zsource);
	void RandomizeHost(long *seed,bool tables);
	void RandomizeSigma(long *seed,bool tables);
	double getZlens();
	void setZlens(double zlens);
	void setRedshift(double zsource);
	void printMultiLens();

	void setInternalParams(CosmoHndl,double zsource);
	void rayshooterInternal(unsigned long Npoints, Point *i_points, bool kappa_off);

	/// a poiner to the analytical lens
	AnaLens *analens;
	/// field of view in square degrees
	double fieldofview;
	/// if = 1 there is an analytical lens, if = 0 there is no analytic lens
	int flag_analens;

private:

	void readParamfile(string);
	/// Redshifts of lens planes, 0...Nplanes.  Last one is the source redshift.
	double *plane_redshifts;
	/// angular diameter distances
	double *Dl, *dDl;
	/// charge for the tree force solver (4*pi*G*mass_scale)
	double charge;
	/// an array of pointers to the halo models on each plane
<<<<<<< HEAD
	HaloDataHndl *halodata;
=======
	HaloMHndl *haloModel;
>>>>>>> 33561b48
	/// an array of pointers to halo trees on each plane, uses the haloModel in the construction
	ForceTreeHndl *halo_tree;

	/* the following parameters are read in from the parameter file */

	/// type of mass function PS (0) and ST (1) default is ST
	int mass_func_type;
	/// mass scale
	double mass_scale;
	/// min mass for the halo model
	double min_mass;
	/// internal profile type, 0=Gauss,1=powerlaw,2=nfw,3=pseudoNfw
	int internal_profile;

<<<<<<< HEAD
	/// read particle/halo data in from a file
	void readInputSimFile(CosmoHndl cosmo);
=======
	long seed;
>>>>>>> 33561b48

	string input_sim_file;
	bool sim_input_flag;

	/// pointer to first of all the halo internal structures
	HaloStructure *halos;
	/// number of halos on all the planes
	IndexType Nhalos;
	double *halo_zs;
	double **halo_pos;

	long *seed;

	void quicksort(HaloStructure *halos,double **brr,double *arr,unsigned long N);
};

<<<<<<< HEAD
/// structure to hold information about the halos' positions, masses, etc.
struct HaloStructure{
	/// internal halo parameters
    float mass,Rmax,rscale;
};

/// Class that holds all the information about the halos' positions and their internal parameters on one plane.
class HaloData{
public:
	/// halo positions
	PosType **pos;
	/// halo structure with internal halo parameters such as mass, size, etc.
	HaloStructure *halos;
	/// number of halos in the halo model on the plane
	IndexType Nhalos;

	//HaloData(int jplane,double zsource,CosmoHndl cosmo,MultiLens* lens);
	HaloData(double fov,double min_mass,double z1,double z2,int mass_func_type,CosmoHndl cosmo,long *seed);
	HaloData(HaloStructure *halostrucs,double **positions,unsigned long Nhaloss);
	~HaloData();


private:
	/// variables for internal calculations
	std:: vector<double> Logm,Nhalosbin;
	/// flag which is set to indicate which constructor is used and thus how the the destructor should work.
	bool allocation_flag;
};

=======
>>>>>>> 33561b48
void swap(float *a,float *b);
void swap(PosType *a,PosType *b);
void swap(IndexType a,IndexType b);
void swap(IndexType *a,IndexType *b);
void quicksort(IndexType *particles,float *redshifts,PosType **pos,float *sizes,float *masses,IndexType N);

#endif /* MULTIPLANE_H_ */<|MERGE_RESOLUTION|>--- conflicted
+++ resolved
@@ -17,18 +17,15 @@
 const int Nmassbin=32;
 const double MaxLogm=16.;
 
-<<<<<<< HEAD
-class HaloData;  // forward declaration
-typedef HaloData *HaloDataHndl;
-=======
+
 /// structure to hold information about the halos' positions, masses, etc.
 struct HaloStructure{
 	/// internal halo parameters
     float mass,Rmax,rscale;
 };
 
-/// Class that holds all the information about the halos' positions and their internal parameters.
-class HaloM{
+/// Class that holds all the information about the halos' positions and their internal parameters on one plane.
+class HaloData{
 public:
 	/// halo positions
 	PosType **pos;
@@ -37,15 +34,20 @@
 	/// number of halos in the halo model on the plane
 	IndexType Nhalos;
 
-	HaloM(CosmoHndl cosmo,double *dz,double fov, int mfty, double min_mass,long* seed);
-	~HaloM();
+	//HaloData(int jplane,double zsource,CosmoHndl cosmo,MultiLens* lens);
+	HaloData(double fov,double min_mass,double z1,double z2,int mass_func_type,CosmoHndl cosmo,long *seed);
+	HaloData(HaloStructure *halostrucs,double **positions,unsigned long Nhaloss);
+	~HaloData();
+
+
 private:
 	/// variables for internal calculations
 	std:: vector<double> Logm,Nhalosbin;
+	/// flag which is set to indicate which constructor is used and thus how the the destructor should work.
+	bool allocation_flag;
 };
 
-typedef HaloM *HaloMHndl;
->>>>>>> 33561b48
+typedef HaloData *HaloDataHndl;
 
 /// A class to represents a lens with multiple planes.
 class MultiLens : public Lens{
@@ -82,12 +84,9 @@
 	/// charge for the tree force solver (4*pi*G*mass_scale)
 	double charge;
 	/// an array of pointers to the halo models on each plane
-<<<<<<< HEAD
 	HaloDataHndl *halodata;
-=======
-	HaloMHndl *haloModel;
->>>>>>> 33561b48
-	/// an array of pointers to halo trees on each plane, uses the haloModel in the construction
+
+/// an array of pointers to halo trees on each plane, uses the haloModel in the construction
 	ForceTreeHndl *halo_tree;
 
 	/* the following parameters are read in from the parameter file */
@@ -101,12 +100,8 @@
 	/// internal profile type, 0=Gauss,1=powerlaw,2=nfw,3=pseudoNfw
 	int internal_profile;
 
-<<<<<<< HEAD
 	/// read particle/halo data in from a file
 	void readInputSimFile(CosmoHndl cosmo);
-=======
-	long seed;
->>>>>>> 33561b48
 
 	string input_sim_file;
 	bool sim_input_flag;
@@ -123,38 +118,7 @@
 	void quicksort(HaloStructure *halos,double **brr,double *arr,unsigned long N);
 };
 
-<<<<<<< HEAD
-/// structure to hold information about the halos' positions, masses, etc.
-struct HaloStructure{
-	/// internal halo parameters
-    float mass,Rmax,rscale;
-};
 
-/// Class that holds all the information about the halos' positions and their internal parameters on one plane.
-class HaloData{
-public:
-	/// halo positions
-	PosType **pos;
-	/// halo structure with internal halo parameters such as mass, size, etc.
-	HaloStructure *halos;
-	/// number of halos in the halo model on the plane
-	IndexType Nhalos;
-
-	//HaloData(int jplane,double zsource,CosmoHndl cosmo,MultiLens* lens);
-	HaloData(double fov,double min_mass,double z1,double z2,int mass_func_type,CosmoHndl cosmo,long *seed);
-	HaloData(HaloStructure *halostrucs,double **positions,unsigned long Nhaloss);
-	~HaloData();
-
-
-private:
-	/// variables for internal calculations
-	std:: vector<double> Logm,Nhalosbin;
-	/// flag which is set to indicate which constructor is used and thus how the the destructor should work.
-	bool allocation_flag;
-};
-
-=======
->>>>>>> 33561b48
 void swap(float *a,float *b);
 void swap(PosType *a,PosType *b);
 void swap(IndexType a,IndexType b);
