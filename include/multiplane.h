--- conflicted
+++ resolved
@@ -199,14 +199,11 @@
 
 	/// This is the source redshift that is read in from the parameter file and becomes the maximum redshift
 	double zsource;
-<<<<<<< HEAD
+
 	/// nfw tables
 	//bool tables_set;
 	double field_buffer;
 
-=======
-	
->>>>>>> f036261c
 	void quicksort(HaloStructure *halos,double **brr,double *arr,unsigned long *id,unsigned long N);
 };
 
