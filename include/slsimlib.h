--- conflicted
+++ resolved
@@ -14,12 +14,7 @@
 #ifndef _SLSIMLIB_DECLARE_
 #define _SLSIMLIB_DECLARE_
 
-<<<<<<< HEAD
-//#define _OPENMP
-//#define NDEBUG  // Un-commenting this line will remove all assert() statements in the executable.
-=======
 #define NDEBUG  // Un-commenting this line will remove all assert() statements in the executable.
->>>>>>> 33561b48
 
 #include <iostream>
 //#include <cstdio>
