/*
 * map_images.h
 *
 *  Created on: Oct 6, 2010
 *      Author: bmetcalf
 */

#ifndef MAP_IMAGES_H_
#define MAP_IMAGES_H_

#include <lens.h>
#include <grid_maintenance.h>

namespace ImageFinding{

void map_images(LensHndl lens,Source *source,GridHndl grid,int *Nimages,ImageInfo *imageinfo
		,int Nimagesmax,double xmax,double xmin,double initial_size
		,ExitCriterion criterion,bool FindCenter,bool divide_images);
<<<<<<< HEAD
void map_images_fixedgrid(Source *source,GridHndl grid ,int *Nimages ,ImageInfo *imageinfo
                          ,int NimageMax ,double xmax ,bool divide_images,bool find_borders);

int refine_grid_on_image(Lens *lens,Source *source,GridHndl grid,double maxflux,ImageInfo *imageinfo,int *Nimages
		,ImageInfo *sourceinfo,int Nsources,int NimageMax,const double res_target,ExitCriterion criterion,bool divide_images,bool batch=true);
=======
  
void map_images_fixedgrid(Source *source,GridHndl grid ,int *Nimages ,ImageInfo *imageinfo
                          ,int NimageMax ,double xmax ,bool divide_images,bool find_borders);

int refine_grid_on_image(Lens *lens,Source *source,GridHndl grid,double maxflux
                         ,ImageInfo *imageinfo,int *Nimages,ImageInfo *sourceinfo,int Nsources
                         ,int NimageMax,const double res_target,ExitCriterion criterion
                         ,bool divide_images,bool batch=true);
>>>>>>> edc62e20
void check_sb_add(Source *source,ImageInfo *imageinfo,Point *i_points,double maxflux,unsigned long &Nold,int &number_of_refined);

bool RefinePoint(Point *point,TreeHndl i_tree,double image_area,double total_area,ExitCriterion criterion
		,double res_target,Kist<Point> * nearest);
bool RefinePoint2(Point *point,TreeHndl i_tree,double image_area,double total_area,double maxflux,ExitCriterion criterion
		,double res_target,Kist<Point> * nearest);
  
bool RefinePoint_sb(Point *point,TreeHndl i_tree,double image_area,double total_area
                      ,double sb_limit,PosType maxflux,Kist<Point> * nearest);

bool RefinePoint_smallsize(Point *point,TreeHndl i_tree,double image_area,double total_area
<<<<<<< HEAD
                           ,double smallsize,Kist<Point> * nearest);
=======
                           ,double smallsize,PosType maxflux,Kist<Point> * nearest);
>>>>>>> edc62e20
bool IntegrateFluxInCell(Point *point,TreeHndl i_tree,Source *source);
void interpfrom2Points(Point const * p1,Point const * p2,PosType *x,PosType *y);
    
void UniformMagCheck(ImageInfo *imageinfo);
}
#endif<|MERGE_RESOLUTION|>--- conflicted
+++ resolved
@@ -16,13 +16,6 @@
 void map_images(LensHndl lens,Source *source,GridHndl grid,int *Nimages,ImageInfo *imageinfo
 		,int Nimagesmax,double xmax,double xmin,double initial_size
 		,ExitCriterion criterion,bool FindCenter,bool divide_images);
-<<<<<<< HEAD
-void map_images_fixedgrid(Source *source,GridHndl grid ,int *Nimages ,ImageInfo *imageinfo
-                          ,int NimageMax ,double xmax ,bool divide_images,bool find_borders);
-
-int refine_grid_on_image(Lens *lens,Source *source,GridHndl grid,double maxflux,ImageInfo *imageinfo,int *Nimages
-		,ImageInfo *sourceinfo,int Nsources,int NimageMax,const double res_target,ExitCriterion criterion,bool divide_images,bool batch=true);
-=======
   
 void map_images_fixedgrid(Source *source,GridHndl grid ,int *Nimages ,ImageInfo *imageinfo
                           ,int NimageMax ,double xmax ,bool divide_images,bool find_borders);
@@ -31,7 +24,6 @@
                          ,ImageInfo *imageinfo,int *Nimages,ImageInfo *sourceinfo,int Nsources
                          ,int NimageMax,const double res_target,ExitCriterion criterion
                          ,bool divide_images,bool batch=true);
->>>>>>> edc62e20
 void check_sb_add(Source *source,ImageInfo *imageinfo,Point *i_points,double maxflux,unsigned long &Nold,int &number_of_refined);
 
 bool RefinePoint(Point *point,TreeHndl i_tree,double image_area,double total_area,ExitCriterion criterion
@@ -43,12 +35,9 @@
                       ,double sb_limit,PosType maxflux,Kist<Point> * nearest);
 
 bool RefinePoint_smallsize(Point *point,TreeHndl i_tree,double image_area,double total_area
-<<<<<<< HEAD
-                           ,double smallsize,Kist<Point> * nearest);
-=======
                            ,double smallsize,PosType maxflux,Kist<Point> * nearest);
->>>>>>> edc62e20
-bool IntegrateFluxInCell(Point *point,TreeHndl i_tree,Source *source);
+bool IntegrateFluxInCell(Point *point,Source &source,float tolerance);
+                                         
 void interpfrom2Points(Point const * p1,Point const * p2,PosType *x,PosType *y);
     
 void UniformMagCheck(ImageInfo *imageinfo);
