--- conflicted
+++ resolved
@@ -55,6 +55,11 @@
     x[1]=p.x[1];
     return *this;
   }
+  Point_2d(const PosType *p){
+    x[0]=p[0];
+    x[1]=p[1];
+  }
+
   
   bool operator==(const Point_2d &p){
     return (x[0] == p.x[0])*(x[1] == p.x[1]);
@@ -73,6 +78,11 @@
     return tmp;
   }
   Point_2d & operator+=(const Point_2d &p){
+    x[0]+=p.x[0];
+    x[1]+=p.x[1];
+    return *this;
+  }
+  Point_2d & operator-=(const Point_2d &p){
     x[0]+=p.x[0];
     x[1]+=p.x[1];
     return *this;
@@ -360,149 +370,8 @@
 // ************************************************************
 
 Point *NewPoint(double *x,unsigned long id);
-
-<<<<<<< HEAD
 void SwapPointsInList(ListHndl list,Point *p1,Point *p2);
 Point *sortList(long n, double arr[],ListHndl list,Point *firstpoint);
-
-/**  \brief Class for representing points or vectors in 2 dimensions.  Not that the dereferencing operator is overridden.
- */
-struct Point_2d{
-  Point_2d(){
-    x[0]=x[1]=0.0;
-  }
-  Point_2d(PosType my_x,PosType my_y){
-    x[0]=my_x;
-    x[1]=my_y;
-  }
-  ~Point_2d(){};
-  
-  Point_2d(const Point_2d &p){
-    x[0]=p.x[0];
-    x[1]=p.x[1];
-  }
-  Point_2d(const PosType *p){
-    x[0]=p[0];
-    x[1]=p[1];
-  }
-  Point_2d & operator=(const Point_2d &p){
-    if(this == &p) return *this;
-    x[0]=p.x[0];
-    x[1]=p.x[1];
-    return *this;
-  }
-  Point_2d & operator=(const Point &p){
-    x[0]=p.x[0];
-    x[1]=p.x[1];
-    return *this;
-  }
-  
-  Point_2d & operator+=(const Point &p){
-    x[0]+=p.x[0];
-    x[1]+=p.x[1];
-    return *this;
-  }
-  Point_2d & operator-=(const Point &p){
-    x[0]-=p.x[0];
-    x[1]-=p.x[1];
-    return *this;
-  }
-  Point_2d  operator+(const Point_2d &p) const{
-    Point_2d tmp;
-    tmp.x[0] = x[0] + p.x[0];
-    tmp.x[1] = x[1] + p.x[1];
-    return tmp;
-  }
-  Point_2d  operator-(const Point_2d &p) const{
-    Point_2d tmp;
-    tmp.x[0] = x[0] - p.x[0];
-    tmp.x[1] = x[1] - p.x[1];
-    return tmp;
-  }
-  Point_2d  operator+(const Point &p) const{
-    Point_2d tmp;
-    tmp.x[0] = x[0] + p.x[0];
-    tmp.x[1] = x[1] + p.x[1];
-    return tmp;
-  }
-  Point_2d  operator-(const Point &p) const{
-    Point_2d tmp;
-    tmp.x[0] = x[0] - p.x[0];
-    tmp.x[1] = x[1] - p.x[1];
-    return tmp;
-  }
-  Point_2d & operator+=(const Point_2d &p){
-    x[0]+=p.x[0];
-    x[1]+=p.x[1];
-    return *this;
-  }
-  Point_2d & operator-=(const Point_2d &p){
-    x[0]-=p.x[0];
-    x[1]-=p.x[1];
-    return *this;
-  }
-  Point_2d & operator/=(PosType value){
-    x[0]/=value;
-    x[1]/=value;
-    return *this;
-  }
-  Point_2d & operator/(PosType value){
-    x[0]/=value;
-    x[1]/=value;
-    return *this;
-  }
-  Point_2d & operator*=(PosType value){
-    x[0]*=value;
-    x[1]*=value;
-    return *this;
-  }
-  /// scalar product
-  PosType operator*(const Point_2d &p){
-    return x[0]*p.x[0] + x[1]*p.x[1];
-  }
-  /// outer product
-  PosType operator^(const Point_2d &p){
-    return x[0]*p.x[1] - x[1]*p.x[0];
-  }
-  
-  /// length
-  PosType length(){
-    return sqrt(x[0]*x[0] + x[1]*x[1]);
-  }
-  
-  void rotate(PosType theta){
-    PosType c = cos(theta),s = sin(theta);
-    PosType tmp = x[0];
-    x[0] = c*tmp - s*x[1];
-    x[1] = c*x[1] + s*tmp;
-  }
-  
-  PosType x[2];
-  PosType & operator[](size_t i){return x[i];}
-};
-
-/**  \brief Class for representing points or vectors in 3 dimensions.  Not that the dereferencing operator is overridden.
- 
- */
-
-
-std::ostream &operator<<(std::ostream &os, Point_2d const &p);
-
-inline double pointx(Point &p){return p.x[0];}
-inline double pointy(Point &p){return p.x[1];}
-inline PosType *positionfunc(Point &p){return p.x;}
-=======
-//void JumpDownList(ListHndl list,int jump);
-//bool MoveDownList(ListHndl list);
-//bool MoveUpList(ListHndl list);
-
-void SwapPointsInList(ListHndl list,Point *p1,Point *p2);
-Point *sortList(long n, double arr[],ListHndl list,Point *firstpoint);
-
-//void UnionList(ListHndl list1,ListHndl list2);
-//bool ArePointsUniqueList(ListHndl list);
-//bool IntersectionList(ListHndl list1,ListHndl list2,ListHndl intersection);
->>>>>>> fd734bd7
 
 /**  \brief Class for representing points or vectors in 3 dimensions.  Not that the dereferencing operator is overridden.
  
@@ -595,10 +464,7 @@
 
 std::ostream &operator<<(std::ostream &os, Point_3d const &p);
 
-<<<<<<< HEAD
-=======
 inline double pointx(Point &p){return p.x[0];}
 inline double pointy(Point &p){return p.x[1];}
 
->>>>>>> fd734bd7
 #endif