--- conflicted
+++ resolved
@@ -428,16 +428,13 @@
     x[1]=p.x[1];
     x[2]=p.x[2];
   }
-<<<<<<< HEAD
+
   Point_3d(Point_3d &&p){
     x[0]=p.x[0];
     x[1]=p.x[1];
     x[2]=p.x[2];
   }
 
-=======
-  
->>>>>>> 5932aa07
   Point_3d & operator=(const Point_3d &p){
     if(this == &p) return *this;
     x[0]=p.x[0];
