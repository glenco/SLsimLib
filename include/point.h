/*
 * point.h
 *
 *  Created on: Nov 15, 2010
 *      Author: bmetcalf
 *
 *      Defines Point and Branch type.
 *
 *      The Branch type needs to be defined here so that point.leaf can be defined.
 */


#ifndef pointtypes_declare
#define pointtypes_declare

#include <standard.h>
#include "Kist.h"

#ifndef pi
#define pi  3.141593
#endif

#ifndef error_message
#define error_message
#define ERROR_MESSAGE() std::cout << "ERROR: file: " << __FILE__ << " line: " << __LINE__ << std::endl;
#endif

#ifndef bool_declare
#define bool_declare
typedef enum {FALSE, TRUE, MAYBE} Boo;
#endif


//struct branchstruct;
struct Branch;


/** \brief A point on the source or image plane that contains a position and the lensing quantities */

struct Point{
    
  Point();
  struct Point *next;    // pointer to next point in linked list
  struct Point *prev;
  struct Point *image;  // pointer to point on image or source plane
  unsigned long id;
  double x[2];         // the position of the point
  unsigned long head;         // marks beginning of allocated array of points for easy deallocation
  Boo in_image; // marks if point is in image

    
  // redundant information in image and source points
  KappaType kappa;           // surface density
  KappaType gamma[3];        // shear, third component is the rotation quantity that is only non-zero for multi-plane lensing
  double dt;                 // time delay : double implies permanent precision independently from DOUBLE_PRECISION
  KappaType invmag;          // inverse of magnification
    
  double gridsize;           // the size of the most refined grid the point is in
  float surface_brightness;  // the surface brightness at this points

  Branch *leaf;
  bool flag;

  void print();
  void Print();
  
  /// cross product of points 2d positions
  double cross(Point &p){
    return x[0]*p.x[1] - x[1]*p.x[0];
  }
  /// dot product of points in 2d
  double dot(Point &p){
    return x[0]*p.x[0] + x[1]*p.x[1];
  }
<<<<<<< HEAD

  static bool orderX(Point *p1,Point *p2){
    return (p1->x[0] < p2->x[0]);
  }
  static bool orderXrev(Point *p1,Point *p2){
    return (p1->x[0] > p2->x[0]);
  }
  static bool orderY(Point *p1,Point *p2){
    return (p1->x[1] < p2->x[1]);
  }
  static bool orderYrev(Point *p1,Point *p2){
    return (p1->x[1] > p2->x[1]);
  }

=======
    
>>>>>>> d54b61e4
};


/// The box representing a branch of a binary tree structure.  Used specifically in TreeStruct for organizing points in the grid.
struct Branch{
	Branch(Point *my_points,unsigned long my_npoints
			  ,double my_boundary_p1[2],double my_boundary_p2[2]
			  ,double my_center[2],int my_level);
	~Branch();

  struct Point *points;        /// pointer to first points in Branch
  Kist<Point>::iterator pointit;       /// Kist iterator pointing to first point in branch
  
  unsigned long npoints;
  double center[2];
  int level;
  unsigned long number;
  double boundary_p1[2];
  double boundary_p2[2];
  Branch *child1;
  Branch *child2;
  Branch *brother;
  Branch *prev;
  /// Marks point as start of a level of refinement
  bool refined;

  void print();

  PosType area(){return (boundary_p2[0]-boundary_p1[0])*(boundary_p2[1]-boundary_p1[1]);}
    
  std::list<Branch *> neighbors;
private:
  static unsigned long countID;
} ;

//typedef struct branchstruct Branch;

/** \brief link list for points, uses the linking pointers within the Point type unlike  Kist */
typedef struct PointList{
  Point *top;
  Point *bottom;
  Point *current;
  unsigned long Npoints;
} PointList;

typedef struct PointList *ListHndl;
//bool AtTopList(ListHndl list);
//bool AtBottomList(ListHndl list);

inline bool AtTopList(ListHndl list){
	assert(list);
	if(list->current==list->top) return true;
	else return false;
};
inline bool AtBottomList(ListHndl list){
	assert(list);
	if(list->current==list->bottom) return true;
	else return false;
};
//inline void MoveToTopList(ListHndl list);
//inline void MoveToBottomList(ListHndl list);
inline void MoveToTopList(ListHndl list){
  list->current=list->top;
};
inline void MoveToBottomList(ListHndl list){
  list->current=list->bottom;
};

/***********************************************************
   routines for linked list of points
************************************************************/

ListHndl NewList(void);
Point *NewPoint(double *x,unsigned long id);
void InsertAfterCurrent(ListHndl list,double *x,unsigned long id,Point *image);
void InsertBeforeCurrent(ListHndl list,double *x,unsigned long id,Point *image);
void InsertPointAfterCurrent(ListHndl list,Point *);
void InsertPointBeforeCurrent(ListHndl list,Point *);

void JumpDownList(ListHndl list,int jump);
bool MoveDownList(ListHndl list);
bool MoveUpList(ListHndl list);
void ShiftList(ListHndl list);


void FillList(ListHndl list,double **x,unsigned long N
	      ,unsigned long idmin);
void SwapPointsInList(ListHndl list,Point *p1,Point *p2);
void PrintList(ListHndl list);
Point *sortList(long n, double arr[],ListHndl list,Point *firstpoint);
void MoveCurrentToBottom(ListHndl list);
Point *TakeOutCurrent(ListHndl list);
void MergeLists(ListHndl list1,ListHndl list2);
void InsertListAfterCurrent(ListHndl list1,ListHndl list2);
void InsertListBeforeCurrent(ListHndl list1,ListHndl list2);
void EmptyList(ListHndl list);
void UnionList(ListHndl list1,ListHndl list2);
bool ArePointsUniqueList(ListHndl list);
bool IntersectionList(ListHndl list1,ListHndl list2,ListHndl intersection);

/** \brief Transform all points in kist from image to source plane or vis versus.
 * Data type must have a "image" attribute.
 *
void TranformPlanes(Kist<Point> &kist){
  
	if(kist.Nunits() == 0) return;
	kist.MoveToTop();
	do{
		assert(kist.getCurrent());
		assert(kist.getCurrent()->image);
		kist.getCurrent() = kist.getCurrent()->image;
	}while(kist.Down());
  
	return;
}*/

#endif<|MERGE_RESOLUTION|>--- conflicted
+++ resolved
@@ -72,7 +72,6 @@
   double dot(Point &p){
     return x[0]*p.x[0] + x[1]*p.x[1];
   }
-<<<<<<< HEAD
 
   static bool orderX(Point *p1,Point *p2){
     return (p1->x[0] < p2->x[0]);
@@ -87,9 +86,6 @@
     return (p1->x[1] > p2->x[1]);
   }
 
-=======
-    
->>>>>>> d54b61e4
 };
 
 
