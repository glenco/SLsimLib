/**
 * simpleTree.h
 *
 *  Created on: Oct 14, 2011
 *      Author: bmetcalf
 */

#ifndef QUAD_TREE_H_
#define QUAD_TREE_H_

#include "simpleTree.h"

//short const treeNBdim = 2;

/** \brief Box representing a branch in a tree.  It has four children.  Used in QTreeNB which is used in TreeQuad.
 */
struct QBranchNB{
  QBranchNB();
  ~QBranchNB();

	/// array of particles in QBranchNB
  IndexType *particles;
  IndexType *big_particles;
  IndexType nparticles;
  /// the number of particles that aren't in children
  IndexType Nbig_particles;
  /// Size of largest particle in branch
  PosType maxrsph;
  /// center of mass
  PosType center[2];
  PosType mass;
  /// level in tree
  int level;
  unsigned long number;
  /// bottom, left, back corner of box
  PosType boundary_p1[2];
  /// top, right, front corner of box
  PosType boundary_p2[2];
  QBranchNB *child0;
  QBranchNB *child1;
  QBranchNB *child2;
  QBranchNB *child3;

  /// father of branch
  QBranchNB *prev;
  /// Either child2 of father is branch is child1 and child2 exists or the brother of the father.
  /// Used for iterative tree walk.
  QBranchNB *brother;

  /* projected quantities */
  /// quadropole moment of branch
  PosType quad[3];
  /// largest dimension of box
  PosType rmax;
  /// the critical distance below which a branch is opened in the
  PosType rcrit_angle;
                /* force calculation */
  PosType rcrit_part;
  //PosType cm[2]; /* projected center of mass */

};

/** \brief
 * QTreeNB: Tree structure used for force calculation with particles (i.e. stars, Nbody or halos).
 *
 * The tree also contains pointers to the list of positions, sizes and masses of the particles.
 * Also flags for the number of dimensions the tree is defined in (2 or 3), and if multiple
 * masses and sizes should be used.
 */
struct QTreeNB{
	QTreeNB(PosType **xp,IndexType *particles,IndexType nparticles
			 ,PosType boundary_p1[],PosType boundary_p2[]);
	~QTreeNB();

	const bool isEmpty();
	const bool atTop();
	const bool noChild();
	const bool offEnd();
	const unsigned long getNbranches();
	const bool atLeaf(){
		return (current->child0 == NULL)*(current->child1 == NULL)
    *(current->child2 == NULL)*(current->child3 == NULL);
	}
	const bool atLeaf(QBranchNB *branch){
		return (branch->child0 == NULL)*(branch->child1 == NULL)
    *(branch->child2 == NULL)*(branch->child3 == NULL);
	}
  
  
	void getCurrent(IndexType *particles,IndexType *nparticles);
	void moveTop();
	void moveUp();
	void moveToChild(int child);
	bool WalkStep(bool allowDescent);
  
  short empty();
	void attachChildrenToCurrent(QBranchNB *branch0,QBranchNB *branch1
			,QBranchNB *branch2,QBranchNB *branch3);

	QBranchNB *top;
	QBranchNB *current;
	/// Array of particle positions
	PosType **xp;

  /**
   *  \brief A iterator class fore TreeStruct that allows for movement through the tree without changing
   *      anything in the tree itself.
   *
   *   This class should be able to preform all of the constant movements within the tree without causing
   *   any change to the tree.
   */
  class iterator{
    
  private:
    QBranchNB *current;
    QBranchNB *top;
    
  public:
    /// Sets the top or root to the top of "tree".
    iterator(QTreeNB * tree){current = top = tree->top;}
    /// Sets the root to the input branch so that this will be a subtree in branch is not the real root.
    iterator(QBranchNB *branch){current = top = branch;}
    
    /// Returns a pointer to the current Branch.
    QBranchNB *operator*(){return current;}
    
    void movetop(){current = top;}
    
    /// Same as up()
    bool operator++(){ return up();}
    
    /// Same as up()
    bool operator++(int){ return up();}
    
    bool up();
    /// Move to child
    bool down(short child);
    bool TreeWalkStep(bool allowDescent);
  };

private:
  /// number of branches in tree
	unsigned long Nbranches;
	void _freeQTree(short child);
};

typedef struct QTreeNB * QTreeNBHndl;
typedef int QTreeNBElement;

/**
 * \brief TreeQuad is a class for calculating the deflection, kappa and gamma by tree method.
 *
 * TreeQuad is evolved from TreeSimple and TreeForce.  It splits each cell into four equal area
 * subcells instead of being a binary tree like TreeSimple.  When the "particles" are given sizes
 * the tree is built in such a way the large particles are stored in branches that are no smaller
 * than their size.  In this way particles are stored on all levels of the tree and not just in the
 * leaves.  This improves efficiency when particles of a wide range of sizes overlap in 2D.
 *
 * The default value of theta = 0.1 generally gives better than 1% accuracy on alpha.
 * The shear and kappa is always more accurate than the deflection.
 *
 */

class TreeQuad {
public:
	TreeQuad(
			PosType **xpt
			,float *my_masses
			,float *my_sizes
			,IndexType Npoints
			,bool Multimass
			,bool Multisize
			,PosType my_sigma_background = 0
			,int bucket = 5
			,PosType theta_force = 0.1
			);
	TreeQuad(
			PosType **xpt
			,LensHaloHndl *my_halos
			,IndexType Npoints
			,PosType my_sigma_background = 0
			,int bucket = 5
			,PosType theta_force = 0.1
			);
	virtual ~TreeQuad();

<<<<<<< HEAD
	//virtual void force2D(PosType const *ray,PosType *alpha,KappaType *kappa,KappaType *gamma);


    // PHI BY Fabien :
    virtual void force2D(PosType const *ray,PosType *alpha,KappaType *kappa,KappaType *gamma,KappaType *phi);

    // PHI BY Fabien :
    virtual void force2D_recur(PosType const *ray,PosType *alpha,KappaType *kappa,KappaType *gamma,KappaType *phi);
=======
    virtual void force2D(PosType const *ray,PosType *alpha,KappaType *kappa,KappaType *gamma,KappaType *phi,bool no_kappa);

    virtual void force2D_recur(PosType const *ray,PosType *alpha,KappaType *kappa,KappaType *gamma,KappaType *phi,bool no_kappa);
>>>>>>> d54b61e4
    
    virtual void printParticlesInBranch(unsigned long number);

	virtual void printBranchs(int level = -1);

protected:

	PosType **xp;
	bool MultiMass;
	bool MultiRadius;
	float *masses;
	float *sizes;

	IndexType Nparticles;
	PosType sigma_background;
	int Nbucket;

	PosType force_theta;

	QTreeNBHndl tree;
	IndexType *index;

	bool haloON;
	LensHaloHndl *halos;

	PosType realray[2];
	int incell,incell2;

	QTreeNBHndl BuildQTreeNB(PosType **xp,IndexType Nparticles,IndexType *particles);
	void _BuildQTreeNB(IndexType nparticles,IndexType *particles);

	inline short WhichQuad(PosType *x,QBranchNB &branch);

	//inline bool atLeaf();
	inline bool inbox(PosType *ray,PosType *p1,PosType *p2){
	  return (ray[0]>=p1[0])*(ray[0]<=p2[0])*(ray[1]>=p1[1])*(ray[1]<=p2[1]);
	}
	int cutbox(PosType *ray,PosType *p1,PosType *p2,float rmax);
	
	void CalcMoments();
	void rotate_coordinates(PosType **coord);

	// Internal profiles for a Gaussian particle
	virtual inline PosType alpha_h(PosType r2s2,PosType sigma){
	  return (sigma > 0.0 ) ? ( exp(-0.5*r2s2) - 1.0 ) : -1.0;
	}
	virtual inline PosType kappa_h(PosType r2s2,PosType sigma){
	  return 0.5*r2s2*exp(-0.5*r2s2);
	}
	virtual inline PosType gamma_h(PosType r2s2,PosType sigma){
	  return (sigma > 0.0 ) ? (-2.0 + (2.0 + r2s2)*exp(-0.5*r2s2) ) : -2.0;
	}
	virtual inline PosType phi_h(PosType r2s2,PosType sigma){
		ERROR_MESSAGE();  // not yet written
		exit(1);
		return 0;
	}

	QTreeNBHndl rotate_simulation(PosType **xp,IndexType Nparticles,IndexType *particles
			,PosType **coord,PosType theta,float *rsph,float *mass
			,bool MultiRadius,bool MultiMass);
	QTreeNBHndl rotate_project(PosType **xp,IndexType Nparticles,IndexType *particles
			,PosType **coord,PosType theta,float *rsph,float *mass
			,bool MultiRadius,bool MultiMass);
	 void cuttoffscale(QTreeNBHndl tree,PosType *theta);

	 void walkTree_recur(QBranchNB *branch,PosType const *ray,PosType *alpha,KappaType *kappa,KappaType *gamma,KappaType *phi);

   };

#endif /* QUAD_TREE_H_ */<|MERGE_RESOLUTION|>--- conflicted
+++ resolved
@@ -184,22 +184,11 @@
 			);
 	virtual ~TreeQuad();
 
-<<<<<<< HEAD
-	//virtual void force2D(PosType const *ray,PosType *alpha,KappaType *kappa,KappaType *gamma);
-
-
-    // PHI BY Fabien :
-    virtual void force2D(PosType const *ray,PosType *alpha,KappaType *kappa,KappaType *gamma,KappaType *phi);
-
-    // PHI BY Fabien :
-    virtual void force2D_recur(PosType const *ray,PosType *alpha,KappaType *kappa,KappaType *gamma,KappaType *phi);
-=======
-    virtual void force2D(PosType const *ray,PosType *alpha,KappaType *kappa,KappaType *gamma,KappaType *phi,bool no_kappa);
-
-    virtual void force2D_recur(PosType const *ray,PosType *alpha,KappaType *kappa,KappaType *gamma,KappaType *phi,bool no_kappa);
->>>>>>> d54b61e4
-    
-    virtual void printParticlesInBranch(unsigned long number);
+  virtual void force2D(PosType const *ray,PosType *alpha,KappaType *kappa,KappaType *gamma,KappaType *phi);
+
+  virtual void force2D_recur(PosType const *ray,PosType *alpha,KappaType *kappa,KappaType *gamma,KappaType *phi);
+    
+  virtual void printParticlesInBranch(unsigned long number);
 
 	virtual void printBranchs(int level = -1);
 
