/**
 * simpleTree.h
 *
 *  Created on: Oct 14, 2011
 *      Author: bmetcalf
 */
//**********************************************************************************************************
/*
 * quadTree.cpp
 *
 */

/*
 * Programmer:    R Ben Metcalf
 */
#ifndef QUAD_TREE_H_
#define QUAD_TREE_H_

//#include "utilities_slsim.h"
//#include "utilities.h"
#include "Tree.h"
#include "qTreeNB.h"
//#include "lens_halos.h"

//short const treeNBdim = 2;


/**
 * \brief TreeQuadParticles is a class for calculating the deflection, kappa and gamma by tree method.
 *
 * TreeQuadParticles is evolved from TreeSimple and TreeForce.  It splits each cell into four equal area
 * subcells instead of being a binary tree like TreeSimple.  When the "particles" are given sizes
 * the tree is built in such a way the large particles are stored in branches that are no smaller
 * than their size.  In this way particles are stored on all levels of the tree and not just in the
 * leaves.  This improves efficiency when particles of a wide range of sizes overlap in 2D.
 *
 * The default value of theta = 0.1 generally gives better than 1% accuracy on alpha.
 * The shear and kappa is always more accurate than the deflection.
 *
 */

template<typename PType>
class TreeQuadParticles {
public:
  TreeQuadParticles(
			PType *xpt
      ,IndexType Npoints
      ,float mass_fixed = -1
      ,float size_fixed = -1
      ,PosType my_sigma_background = 0
      ,int bucket = 5
      ,PosType theta_force = 0.1
      ,bool my_periodic_buffer = false
      ,PosType my_inv_screening_scale = 0
      ,PosType maximum_range = -1
      );
 
	~TreeQuadParticles();
  
  void force2D(PosType const *ray,PosType *alpha,KappaType *kappa,KappaType *gamma
                       ,KappaType *phi) const;

  void force2D_recur(const PosType *ray,PosType *alpha,KappaType *kappa
                             ,KappaType *gamma,KappaType *phi);
  
  /// find all points within rmax of ray in 2D
  void neighbors(PosType ray[],PosType rmax,std::list<IndexType> &neighbors) const;
  //void neighbors(PosType ray[],PosType rmax,std::vector<PType *> &neighbors) const;
  
  void printParticlesInBranch(unsigned long number);
  
	void printBranchs(int level = -1);
  
protected:
  
	PType *xxp;
  bool MultiMass;
  double mass_fixed = 0.0;
  bool MultiRadius;
  double size_fixed = 0.0;

  IndexType Nparticles;
  PosType sigma_background;
  int Nbucket;
  
  PosType force_theta;
  PosType max_range;
  
  std::unique_ptr<QTreeNB<PType> > tree;
  std::vector<IndexType> index;
  
  std::vector<PosType> workspace;
  
	//bool haloON;
	//LensHaloHndl *halos;
  
  PosType realray[2];
  int incell,incell2;
  
  /// if true there is one layer of peridic buffering
  bool periodic_buffer;
  PosType inv_screening_scale2;
  PosType original_xl;  // x-axis size of simulation used for peridic buffering.  Requrement that it top branch be square my make it differ from the size of top branch.
  PosType original_yl;  // x-axis size of simulation used for peridic buffering.
  
  //QTreeNB<PType> * BuildQTreeNB(PType *xp,IndexType Nparticles,IndexType *particles);
  void BuildQTreeNB(PType *xp,IndexType Nparticles);
  void _BuildQTreeNB(IndexType nparticles,IndexType *particles);
  
  inline short WhichQuad(PosType *x,QBranchNB &branch);
  
  //inline bool atLeaf();
  inline bool inbox(const PosType *ray,const PosType *p1,const PosType *p2){
    return (ray[0]>=p1[0])*(ray[0]<=p2[0])*(ray[1]>=p1[1])*(ray[1]<=p2[1]);
  }
  //int cutbox(PosType *ray,PosType *p1,PosType *p2,float rmax);
  
  void CalcMoments();
  void rotate_coordinates(PosType **coord);
  
  // Internal profiles for a Gaussian particle
  inline PosType alpha_h(PosType r2s2,PosType sigma) const{
    return (sigma > 0.0 ) ? ( exp(-0.5*r2s2) - 1.0 ) : -1.0;
  }
  inline PosType kappa_h(PosType r2s2,PosType sigma) const{
    return 0.5*r2s2*exp(-0.5*r2s2);
  }
  inline PosType gamma_h(PosType r2s2,PosType sigma) const{
    return (sigma > 0.0 ) ? (-2.0 + (2.0 + r2s2)*exp(-0.5*r2s2) ) : -2.0;
  }
  inline PosType phi_h(PosType r2s2,PosType sigma) const{
    //ERROR_MESSAGE();  // not yet written
    //exit(1);
    return 0;
  }
  
  
  /* cubic B-spline kernel for particle profile
   
   The lensing quantities are added to and a point mass is subtracted
   */
  inline void b_spline_profile(
                               PosType *xcm       // vector in Mpc connecting ray to center of particle
                               ,PosType r         // distance from center in Mpc
                               ,PosType Mass      // mass in solar masses
                               ,PosType size      // size scale in Mpc
                               ,PosType *alpha    // deflection angle times Sigma_crit
                               ,KappaType *kappa  // surface density
                               ,KappaType *gamma  // shear times Sigma_crit
                               ,KappaType *phi
                               ) const {
    
    PosType q = r/size;
    PosType M,sigma;
    if(q > 2){
      sigma = 0;
      M = 1;
    }else{
      PosType q2=q*q,q3=q2*q,q4=q2*q2,q5=q4*q;
      
      sigma = (8 - 12*q + 6*q2 - q3)/4;
      if(q > 1){
        sigma *= 10/size/size/7/PI;
        M = (-1 + 20*q2*(1 - q + 3*q2/8 - q3/20) )/7;
        *phi += Mass*(-1232. + 1200*q2 - 800.*q3 + 225.*q4 - 24*q5 + 120*log(2./q) )/840/PI;
      }else{
        sigma = 10*( sigma - 1 + 3*q - 3*q2 + q3)/size/size/7/PI;
        M = 10*q2*(1 - 3*q/4 + 3*q3/10)/7;
        
        *phi += Mass*( phiintconst + 10*(q2/2 - 3*q4/4 + 3*q5/50)/7
                      )/PI;
      }
    }
    
    PosType alpha_r,gt;  // deflection * Sig_crit / Mass
    alpha_r = (M-1)/PI/r;
    gt = alpha_r/r - sigma;
    
    alpha[0] -= Mass*alpha_r*xcm[0]/r;
    alpha[1] -= Mass*alpha_r*xcm[1]/r;
    gamma[0] -= gt*Mass*(xcm[0]*xcm[0]-xcm[1]*xcm[1])/r/r;
    gamma[1] -= gt*Mass*2*xcm[0]*xcm[1]/r/r;
    *kappa += Mass*sigma;
    *phi -= Mass*log(r)/PI;
  }
  
  /* Exponential kernel for particle profile
   
   The lensing quantities are added to and a point mass is subtracted
   */
  inline void exponential_profile(
                                  PosType *xcm
                                  ,PosType rcm2       // distance from center in Mpc
                                  ,PosType Mass
                                  ,PosType size    // size scale in Mpc
                                  ,PosType *alpha
                                  ,KappaType *kappa
                                  ,KappaType *gamma
                                  ,KappaType *phi
                                  ) const {
    
    
    PosType prefac = Mass/rcm2/PI;
    PosType arg1 = rcm2/(size*size);
    
    PosType tmp = (alpha_h(arg1,size) + 1.0)*prefac;
    alpha[0] += tmp*xcm[0];
    alpha[1] += tmp*xcm[1];
    
    
    *kappa += kappa_h(arg1,size)*prefac;
    
    tmp = (gamma_h(arg1,size) + 2.0)*prefac/rcm2;
    
    gamma[0] += 0.5*(xcm[0]*xcm[0]-xcm[1]*xcm[1])*tmp;
    gamma[1] += xcm[0]*xcm[1]*tmp;
    
    // TODO: makes sure the normalization of phi_h agrees with this
    //*phi += (phi_h(arg1,size) + 0.5*log(rcm2))*prefac*rcm2;
  }
  
	//QTreeNB<PType> * rotate_simulation(PType *xp,IndexType Nparticles,IndexType *particles
	//		,PosType **coord,PosType theta,float *rsph,float *mass
	//		,bool MultiRadius,bool MultiMass);
	//QTreeNB<PType> * rotate_project(PType *xp,IndexType Nparticles,IndexType *particles
	//		,PosType **coord,PosType theta,float *rsph,float *mass
	//		,bool MultiRadius,bool MultiMass);
	 void cuttoffscale(QTreeNB<PType> * tree,PosType *theta);

  void walkTree_recur(QBranchNB *branch,PosType const *ray,PosType *alpha,KappaType *kappa,KappaType *gamma,KappaType *phi);

  void walkTree_iter(QBiterator<PType> &treeit, PosType const *ray,PosType *alpha,KappaType *kappa
                     ,KappaType *gamma,KappaType *phi) const;
  
  PosType phiintconst;
};



/** \brief Constructor meant for point particles, simulation particles
 */
template<typename PType>
TreeQuadParticles<PType>::TreeQuadParticles(
                    PType *xpt
                   ,IndexType Npoints
                   ,float mass_fixed
                   ,float size_fixed
                   ,PosType my_sigma_background /// background kappa that is subtracted
                   ,int bucket
                   ,PosType theta_force
                   ,bool my_periodic_buffer  /// if true a periodic buffer will be imposed in the force calulation.  See documentation on TreeQuadParticles::force2D() for details.  See note for TreeQuadParticles::force2D_recur().
                   ,PosType my_inv_screening_scale   /// the inverse of the square of the sreening length. See note for TreeQuadParticles::force2D_recur().
                   ,PosType maximum_range  /// if set this will cause the tree not be fully construct down to the bucket size outside this range

):
xxp(xpt)
,Nparticles(Npoints)
,sigma_background(my_sigma_background)
,Nbucket(bucket)
,force_theta(theta_force)
,max_range(maximum_range)
,periodic_buffer(my_periodic_buffer)
,inv_screening_scale2(my_inv_screening_scale*my_inv_screening_scale)
{
  index.resize(Npoints);
  IndexType ii;
  if(mass_fixed <= 0 ) MultiMass = true; else MultiMass = false;
  if(size_fixed <= 0 ) MultiRadius = true; else MultiRadius = false;
  
  for(ii=0;ii<Npoints;++ii) index[ii] = ii;
  
<<<<<<< HEAD
  if(Npoints > 0){
=======
  //haloON = false; // don't use internal halo parameters
  //halos = NULL;
  
  //tree = BuildQTreeNB(xxp,Npoints,index);
  if(Npoints > 0){
    //tree = BuildQTreeNB(xxp,Npoints,index);
>>>>>>> 4ed3584a
    BuildQTreeNB(xxp,Npoints);
    CalcMoments();
  }
  
  phiintconst = (120*log(2.) - 631.)/840 + 19./70;
  
  return;
}

/// Particle positions and other data are not destroyed.
template<typename PType>
TreeQuadParticles<PType>::~TreeQuadParticles()
{
  if(Nparticles == 0) return;
  return;
}

template<typename PType>
//QTreeNB<PType> * TreeQuadParticles<PType>::BuildQTreeNB(PType *xxp,IndexType Nparticles,IndexType *particles){
void TreeQuadParticles<PType>::BuildQTreeNB(PType *xxp,IndexType Nparticles){
  IndexType i;
  short j;
  PosType p1[2],p2[2];
  
  for(j=0;j<2;++j){
    p1[j]=xxp[0][j];
    p2[j]=xxp[0][j];
  }
  
  // Find borders that enclose all particles
  for(i=0;i<Nparticles;++i){
    for(j=0;j<2;++j){
      if(xxp[i][j] < p1[j] ) p1[j]=xxp[i][j];
      if(xxp[i][j] > p2[j] ) p2[j]=xxp[i][j];
    }
  }
  
  if(Nparticles == 1){
    p1[0]=-0.25;
    p1[1]=-0.25;
    p2[0]=0.25;
    p2[1]=0.25;
  }
  
  // store true dimensions of simulation
  PosType lengths[2] = {p2[0]-p1[0],p2[1]-p1[1]};
  original_xl = lengths[0];
  original_yl = lengths[1];
  
  if(lengths[0] == 0 || lengths[1] == 0){
    throw std::invalid_argument("particles in same place.");
  }
  
  // If region is not square, make it square.
  j = lengths[0] > lengths[1] ? 1 : 0;
  p2[j] = p1[j] + lengths[!j];
  
  /* Initialize tree root */
  //tree = new QTreeNB<PType>(xxp,particles,Nparticles,p1,p2);
  tree.reset( new QTreeNB<PType>(xxp,index.data(),Nparticles,p1,p2) );

  /* build the tree */
  workspace.resize(Nparticles);
  _BuildQTreeNB(Nparticles,index.data());
  workspace.clear();
  workspace.shrink_to_fit();
  
  /* visit every branch to find center of mass and cutoff scale */
  tree->moveTop();
  
  //return tree;
  return;
}

/// returns an index for which of the four quadrangles of the branch the point x[] is in
template<typename PType>
inline short TreeQuadParticles<PType>::WhichQuad(PosType *x,QBranchNB &branch){
  return (x[0] < branch.center[0]) + 2*(x[1] < branch.center[1]);
}

/// tree must be created and first branch must be set before start
template<typename PType>
void TreeQuadParticles<PType>::_BuildQTreeNB(IndexType nparticles,IndexType *particles){
  
  QBranchNB *cbranch = tree->current; // pointer to current branch
  IndexType i,j,cut,cut2;
  
  cbranch->center[0] = (cbranch->boundary_p1[0] + cbranch->boundary_p2[0])/2;
  cbranch->center[1] = (cbranch->boundary_p1[1] + cbranch->boundary_p2[1])/2;
  cbranch->quad[0] = cbranch->quad[1]=cbranch->quad[2]=0;
  cbranch->mass = 0.0;
    
  double theta_range = 2*force_theta;
  if(max_range > 0){
    double boxsize = 1.732*(cbranch->boundary_p2[0] - cbranch->boundary_p1[0]);
    theta_range = boxsize / MAX(sqrt(cbranch->center[0]*cbranch->center[0]
           + cbranch->center[1]*cbranch->center[1] )
           - max_range, boxsize );
  }
    
  // leaf case
  if(cbranch->nparticles <= Nbucket
     || force_theta > theta_range
     ){
    PosType r;
    cbranch->Nbig_particles = 0;
    for(i=0;i<cbranch->nparticles;++i){
      r = xxp[particles[i]*MultiRadius].size();
      if(r < (cbranch->boundary_p2[0]-cbranch->boundary_p1[0])) ++cbranch->Nbig_particles;
    }
    if(cbranch->Nbig_particles){
      //cbranch->big_particles = new IndexType[cbranch->Nbig_particles];
      cbranch->big_particles.reset(new IndexType[cbranch->Nbig_particles]);
      
      for(i=0,j=0;i<cbranch->nparticles;++i){
        r = xxp[particles[i]*MultiRadius].size();
        if(r < (cbranch->boundary_p2[0]-cbranch->boundary_p1[0])) cbranch->big_particles[j++] = particles[i];
      }
<<<<<<< HEAD
    }else{
=======
    }
    else{
>>>>>>> 4ed3584a
      cbranch->big_particles.reset(nullptr);
    }
    
    return;
  }
  
  // find particles too big to be in children
  
  //PosType *x = new PosType[cbranch->nparticles];
  PosType *x = workspace.data();
  
  cbranch->Nbig_particles=0;
  
  if(MultiRadius){
    // store the particles that are too large to be in a child at the end of the list of particles in cbranch
    for(i=0;i<cbranch->nparticles;++i){
      x[i] = xxp[particles[i]].size();
    }
    PosType maxsize = (cbranch->boundary_p2[0]-cbranch->boundary_p1[0])/2;
    
    // sort particles in size
    //quicksort(particles,x,cbranch->nparticles);
    Utilities::quickPartition(maxsize,&cut,particles,x,cbranch->nparticles);
    
    if(cut < cbranch->nparticles){
      if(tree->atTop()){
        cbranch->Nbig_particles = cut2 = cbranch->nparticles-cut;
      }else{
        Utilities::quickPartition(2*maxsize,&cut2,&particles[cut],&x[cut],cbranch->nparticles-cut);
        cbranch->Nbig_particles = cut2;
      }
      
<<<<<<< HEAD
=======
      //cbranch->big_particles = new IndexType[cbranch->Nbig_particles];
>>>>>>> 4ed3584a
      cbranch->big_particles.reset(new IndexType[cbranch->Nbig_particles]);
      for(i=cut;i<(cut+cut2);++i) cbranch->big_particles[i-cut] = particles[i];
    }
    
  }else{
    //x[0] = xxp[0].Size();
    x[0] = size_fixed;
    if(x[0] > (cbranch->boundary_p2[0]-cbranch->boundary_p1[0])/2
       && x[0] < (cbranch->boundary_p2[0]-cbranch->boundary_p1[0])){
      cbranch->Nbig_particles = cbranch->nparticles;
      //cbranch->big_particles = cbranch->particles;
      cbranch->big_particles.reset(new IndexType[cbranch->Nbig_particles]);
      for(i=0;i<cbranch->nparticles;++i) cbranch->big_particles[i] = cbranch->particles[particles[i]];
    }
  }
  
  assert( cbranch->nparticles >= cbranch->Nbig_particles );
  IndexType NpInChildren = cbranch->nparticles;// - cbranch->Nbig_particles;
  assert(NpInChildren >= 0);
  
  if(NpInChildren == 0){
    //delete[] x;
    return;
  }
  
  IndexType cutx,cuty;
  PosType xcut,ycut;
  
  QBranchNB *child0 = new QBranchNB(cbranch);
  QBranchNB *child1 = new QBranchNB(cbranch);
  QBranchNB *child2 = new QBranchNB(cbranch);
  QBranchNB *child3 = new QBranchNB(cbranch);
  
  tree->attachChildrenToCurrent(child0,child1,child2,child3);
  
  // initialize boundaries of children
  
  child0->boundary_p1[0]=cbranch->center[0];
  child0->boundary_p1[1]=cbranch->center[1];
  child0->boundary_p2[0]=cbranch->boundary_p2[0];
  child0->boundary_p2[1]=cbranch->boundary_p2[1];
  
  child1->boundary_p1[0]=cbranch->boundary_p1[0];
  child1->boundary_p1[1]=cbranch->center[1];
  child1->boundary_p2[0]=cbranch->center[0];
  child1->boundary_p2[1]=cbranch->boundary_p2[1];
  
  child2->boundary_p1[0]=cbranch->center[0];
  child2->boundary_p1[1]=cbranch->boundary_p1[1];
  child2->boundary_p2[0]=cbranch->boundary_p2[0];
  child2->boundary_p2[1]=cbranch->center[1];
  
  child3->boundary_p1[0]=cbranch->boundary_p1[0];
  child3->boundary_p1[1]=cbranch->boundary_p1[1];
  child3->boundary_p2[0]=cbranch->center[0];
  child3->boundary_p2[1]=cbranch->center[1];
  
  
  // **** makes sure force does not require nbucket at leaf
  
  xcut = cbranch->center[0];
  ycut = cbranch->center[1];
  
  // divide along y direction
  for(i=0;i<NpInChildren;++i) x[i] = tree->xxp[particles[i]][1];
  Utilities::quickPartition(ycut,&cuty,particles,x,NpInChildren);
  
  if(cuty > 0){
    // divide first group in the x direction
    for(i=0;i<cuty;++i) x[i] = tree->xxp[particles[i]][0];
    Utilities::quickPartition(xcut,&cutx,particles,x,cuty);
    
    child3->nparticles=cutx;
    assert(child3->nparticles >= 0);
    if(child3->nparticles > 0)
      child3->particles = particles;
    else child3->particles = NULL;
    
    child2->nparticles = cuty - cutx;
    assert(child2->nparticles >= 0);
    if(child2->nparticles > 0)
      child2->particles = &particles[cutx];
    else child2->particles = NULL;
    
  }else{
    child3->nparticles = 0;
    child3->particles = NULL;
    
    child2->nparticles = 0;
    child2->particles = NULL;
  }
  
  if(cuty < NpInChildren){
    // divide second group in the x direction
    for(i=cuty;i<NpInChildren;++i) x[i-cuty] = tree->xxp[particles[i]][0];
    Utilities::quickPartition(xcut,&cutx,&particles[cuty],x,NpInChildren-cuty);
    
    child1->nparticles=cutx;
    assert(child1->nparticles >= 0);
    if(child1->nparticles > 0)
      child1->particles = &particles[cuty];
    else child1->particles = NULL;
    
    child0->nparticles=NpInChildren - cuty - cutx;
    assert(child0->nparticles >= 0);
    if(child0->nparticles > 0)
      child0->particles = &particles[cuty + cutx];
    else child0->particles = NULL;
    
  }else{
    child1->nparticles = 0;
    child1->particles = NULL;
    
    child0->nparticles = 0;
    child0->particles = NULL;
  }
  
  //delete[] x;
  
  tree->moveToChild(0);
  _BuildQTreeNB(child0->nparticles,child0->particles);
  tree->moveUp();
  
  tree->moveToChild(1);
  _BuildQTreeNB(child1->nparticles,child1->particles);
  tree->moveUp();
  
  tree->moveToChild(2);
  _BuildQTreeNB(child2->nparticles,child2->particles);
  tree->moveUp();
  
  tree->moveToChild(3);
  _BuildQTreeNB(child3->nparticles,child3->particles);
  tree->moveUp();
  
  return;
}

// calculates moments of the mass and the cutoff scale for each box
template<typename PType>
void TreeQuadParticles<PType>::CalcMoments(){
  
  //*** make compatable
  IndexType i;
  PosType rcom,xcm[2],xcut;
  QBranchNB *cbranch;
  PosType tmp;
  double absmass; // absolute magnitude of mass
  
  tree->moveTop();
  do{
    cbranch=tree->current; /* pointer to current branch */
    
    cbranch->rmax = sqrt( pow(cbranch->boundary_p2[0]-cbranch->boundary_p1[0],2)
                         + pow(cbranch->boundary_p2[1]-cbranch->boundary_p1[1],2) );
    
    // calculate mass
    for(i=0,cbranch->mass=0,absmass=0;i<cbranch->nparticles;++i){
      cbranch->mass += xxp[cbranch->particles[i]*MultiMass].mass();
      absmass += fabs(xxp[cbranch->particles[i]*MultiMass].mass());
    }
    // calculate center of mass
    cbranch->center[0]=cbranch->center[1]=0;
    for(i=0;i<cbranch->nparticles;++i){
      tmp = fabs(xxp[cbranch->particles[i]*MultiMass].mass());

      //tmp = haloON ? halos[cbranch->particles[i]*MultiMass].mass : masses[cbranch->particles[i]*MultiMass];
      cbranch->center[0] += tmp*tree->xxp[cbranch->particles[i]][0]/absmass;
      cbranch->center[1] += tmp*tree->xxp[cbranch->particles[i]][1]/absmass;
    }
    //////////////////////////////////////////////
    // calculate quadropole moment of branch
    //////////////////////////////////////////////
    cbranch->quad[0]=cbranch->quad[1]=cbranch->quad[2]=0;
    for(i=0;i<cbranch->nparticles;++i){
      xcm[0]=tree->xxp[cbranch->particles[i]][0]-cbranch->center[0];
      xcm[1]=tree->xxp[cbranch->particles[i]][1]-cbranch->center[1];
      xcut = pow(xcm[0],2) + pow(xcm[1],2);
      tmp = xxp[cbranch->particles[i]*MultiMass].mass();

      cbranch->quad[0] += (xcut-2*xcm[0]*xcm[0])*tmp;
      cbranch->quad[1] += (xcut-2*xcm[1]*xcm[1])*tmp;
      cbranch->quad[2] += -2*xcm[0]*xcm[1]*tmp;
    }
    
    // largest distance from center of mass of cell
    for(i=0,rcom=0.0;i<2;++i) rcom += ( pow(cbranch->center[i]-cbranch->boundary_p1[i],2) > pow(cbranch->center[i]-cbranch->boundary_p2[i],2) ) ?
      pow(cbranch->center[i]-cbranch->boundary_p1[i],2) : pow(cbranch->center[i]-cbranch->boundary_p2[i],2);
    
    rcom=sqrt(rcom);
    
    if(force_theta > 0.0) cbranch->rcrit_angle = 1.15470*rcom/(force_theta);
    else  cbranch->rcrit_angle=1.0e100;
    
  }while(tree->WalkStep(true));
  
  return;
}

/// simple rotates the coordinates in the xp array
template<typename PType>
void TreeQuadParticles<PType>::rotate_coordinates(PosType **coord){
  IndexType i;
  short j;
  PosType tmp[3];
  
  /* rotate particle positions */
  for(i=0;i<tree->top->nparticles;++i){
    for(j=0;j<3;++j) tmp[j]=0.0;
    for(j=0;j<3;++j){
      tmp[0]+=coord[0][j]*xxp[i][j];
      tmp[1]+=coord[1][j]*xxp[i][j];
      tmp[2]+=coord[2][j]*xxp[i][j];
    }
    for(j=0;j<3;++j) xxp[i][j]=tmp[j];
  }
  return;
}

/** \brief Force2D calculates the defection, convergence and shear using
 *   the plane-lens approximation.  The tree is walked iteratively.
 *
 *       The output alpha[] is in units of mass_scale/Mpc, ie it needs to be
 *       divided by Sigma_crit and multiplied by mass_scale to be the deflection
 *       in the lens equation expressed on the lens plane or multiplied by
 *       4*pi*G*mass_scale to get the deflection angle caused by the plane lens.
 *
 *       kappa and gamma need to by multiplied by mass_scale/Sigma_crit to get
 *       the traditional units for these where Sigma_crit are in the mass/units(ray)^2
 *       NB : the units of sigma_backgound need to be mass/units(ray)^2
 *
 *   If periodic_buffer == true a periodic buffer is included.  The ray is calculated as if there
 *   where identical copies of it on the borders of the tree's root branch.  This is not the same thing as periodic boundary conditions, because
 *   there are not an infinite number of copies in all direction as for the DFT force solver.
 *
 *   If inv_screening_scale2 != 0 the mass of cells are reduced by a factor of exp(-|ray - center of mass|^2*inv_screening_scale2) which
 *   screens the large scale geometry of the simulation on the sky.  This is useful when the region is rectangular instead of circular.
 * */

template<typename PType>
void TreeQuadParticles<PType>::force2D(const PosType *ray,PosType *alpha,KappaType *kappa,KappaType *gamma,KappaType *phi) const{
  
  alpha[0]=alpha[1]=gamma[0]=gamma[1]=gamma[2]=0.0;
  *kappa=*phi=0.0;
  
  if(Nparticles == 0) return;
  
  assert(tree);
  QBiterator<PType> it(tree);
  
  if(periodic_buffer){
    PosType tmp_ray[2];
    
    for(int i = -1;i<2;++i){
      for(int j = -1;j<2;++j){
        tmp_ray[0] = ray[0] + i*original_xl;
        tmp_ray[1] = ray[1] + j*original_yl;
        walkTree_iter(it,tmp_ray,alpha,kappa,gamma,phi);
      }
    }
  }else{
    walkTree_iter(it,ray,alpha,kappa,gamma,phi);
  }
  
  // Subtract off uniform mass sheet to compensate for the extra mass
  //  added to the universe in the halos.
  alpha[0] -= ray[0]*sigma_background*(inv_screening_scale2 == 0);
  alpha[1] -= ray[1]*sigma_background*(inv_screening_scale2 == 0);
  
  *kappa -= sigma_background;
  
  return;
}

/** \brief Returns the halos that are within rmax of ray[]
 */
template<typename PType>
void TreeQuadParticles<PType>::neighbors(PosType ray[],PosType rmax,std::list<IndexType> &neighbors) const{
  QBiterator<PType> it(tree);
  neighbors.clear();
  
  PosType r2 = rmax*rmax;
  bool decend=true;
  it.movetop();
  do{
    int cut = Utilities::cutbox(ray,(*it)->boundary_p1,(*it)->boundary_p2,rmax);
    decend = true;
    
    if(cut == 0){      // box outside circle
      decend = false;
    }else if(cut == 1){  // whole box inside circle
      for(int i=0;i<(*it)->nparticles;++i) neighbors.push_back((*it)->particles[i]);
      decend = false;
    }else if((*it)->child0 == NULL){  // at leaf
      for(int i=0;i<(*it)->nparticles;++i){
        if( (tree->xxp[(*it)->particles[i]][0] - ray[0])*(tree->xxp[(*it)->particles[i]][0] - ray[0])
           + (tree->xxp[(*it)->particles[i]][1] - ray[1])*(tree->xxp[(*it)->particles[i]][1] - ray[1]) < r2) neighbors.push_back((*it)->particles[i]);
      }
      decend = false;
    }
  }while(it.TreeWalkStep(decend));
  
}

template<typename PType>
void TreeQuadParticles<PType>::walkTree_iter(
                             QBiterator<PType> &treeit,
                             const PosType *ray
                             ,PosType *alpha
                             ,KappaType *kappa
                             ,KappaType *gamma
                             ,KappaType *phi
                             ) const {
  
  PosType xcm[2],rcm2cell,rcm2,tmp,boxsize2;
  IndexType i;
  bool allowDescent=true;
  unsigned long count=0,tmp_index;
  PosType prefac;
  //bool notscreen = true;
  
  assert(tree);
  
  treeit.movetop();
  //tree->moveTop();
  do{
    ++count;
    allowDescent=false;
    
    /*
     if(inv_screening_scale2 != 0) notscreen = BoxIntersectCircle(ray,3*sqrt(1.0/inv_screening_scale2)
     ,(*treeit)->boundary_p1
     ,(*treeit)->boundary_p2);
     else notscreen = true;
     */
    //if(tree->current->nparticles > 0)
    if((*treeit)->nparticles > 0)
    {
      
      xcm[0]=(*treeit)->center[0]-ray[0];
      xcm[1]=(*treeit)->center[1]-ray[1];
      
      rcm2cell = xcm[0]*xcm[0] + xcm[1]*xcm[1];
      
      boxsize2 = ((*treeit)->boundary_p2[0]-(*treeit)->boundary_p1[0])*((*treeit)->boundary_p2[0]-(*treeit)->boundary_p1[0]);
      
      if( rcm2cell < ((*treeit)->rcrit_angle)*((*treeit)->rcrit_angle) || rcm2cell < 5.83*boxsize2)
      {
        
        // includes rcrit_particle constraint
        allowDescent=true;
        
        
        // Treat all particles in a leaf as a point particle
        if(treeit.atLeaf())
        {
          
          for(i = 0 ; i < (*treeit)->nparticles ; ++i)
          {
            
            xcm[0] = tree->xp[(*treeit)->particles[i]][0] - ray[0];
            xcm[1] = tree->xp[(*treeit)->particles[i]][1] - ray[1];
            
            
            rcm2 = xcm[0]*xcm[0] + xcm[1]*xcm[1];
            double screening = exp(-rcm2*inv_screening_scale2);
            if(rcm2 < 1e-20) rcm2 = 1e-20;
            
            //tmp_index = MultiMass*(*treeit)->particles[i];
            
            //if(haloON){ prefac = halos[tmp_index]->get_mass(); }
            //else{ prefac = masses[tmp_index]; }
            
            if(MultiMass) prefac = xxp[(*treeit)->particles[i]].Mass();
            else prefac = mass_fixed;
            
            prefac /= rcm2*PI/screening;
            
            tmp = -1.0*prefac;
            
            alpha[0] += tmp*xcm[0];
            alpha[1] += tmp*xcm[1];
            
            
            tmp = -2.0*prefac/rcm2;
            
            gamma[0] += 0.5*(xcm[0]*xcm[0]-xcm[1]*xcm[1])*tmp;
            gamma[1] += xcm[0]*xcm[1]*tmp;
            
            *phi += prefac*rcm2*0.5*log(rcm2);
            
          } // end of for
        } // end of if(tree->atLeaf())
        
        
        // Find the particles that intersect with ray and add them individually.
        if(rcm2cell < 5.83*boxsize2)
        {
          
          for(i = 0 ; i < (*treeit)->Nbig_particles ; ++i)
          {
            
            tmp_index = (*treeit)->big_particles[i];
            
            xcm[0] = tree->xp[tmp_index][0] - ray[0];
            xcm[1] = tree->xp[tmp_index][1] - ray[1];
            
            rcm2 = xcm[0]*xcm[0] + xcm[1]*xcm[1];
           
            if(rcm2 < 1e-20) rcm2 = 1e-20;
 
            //PosType size = sizes[tmp_index*MultiRadius];
            PosType size = xxp[tmp_index*MultiRadius].size();

            // intersecting, subtract the point particle
            if(rcm2 < 4*size*size)
              {
                b_spline_profile(xcm,sqrt(rcm2),xxp[MultiMass*tmp_index].Mass(),size,alpha,kappa,gamma,phi);
              }
            
          }
        }
        
      }
      else
      { // use whole cell
        
        allowDescent=false;
        
        double screening = exp(-rcm2cell*inv_screening_scale2);
        double tmp = -1.0*(*treeit)->mass/rcm2cell/PI*screening;
        
        alpha[0] += tmp*xcm[0];
        alpha[1] += tmp*xcm[1];
        
        {      //  taken out to speed up
          tmp=-2.0*(*treeit)->mass/PI/rcm2cell/rcm2cell*screening;
          gamma[0] += 0.5*(xcm[0]*xcm[0]-xcm[1]*xcm[1])*tmp;
          gamma[1] += xcm[0]*xcm[1]*tmp;
          
          *phi += 0.5*(*treeit)->mass*log( rcm2cell )/PI*screening;
          *phi -= 0.5*( (*treeit)->quad[0]*xcm[0]*xcm[0] + (*treeit)->quad[1]*xcm[1]*xcm[1] + 2*(*treeit)->quad[2]*xcm[0]*xcm[1] )/(PI*rcm2cell*rcm2cell)*screening;
        }
        
        // quadrapole contribution
        //   the kappa and gamma are not calculated to this order
        alpha[0] -= ((*treeit)->quad[0]*xcm[0] + (*treeit)->quad[2]*xcm[1])
        /(rcm2cell*rcm2cell)/PI*screening;
        alpha[1] -= ((*treeit)->quad[1]*xcm[1] + (*treeit)->quad[2]*xcm[0])
        /(rcm2cell*rcm2cell)/PI*screening;
        
        tmp = 4*((*treeit)->quad[0]*xcm[0]*xcm[0] + (*treeit)->quad[1]*xcm[1]*xcm[1]
                 + 2*(*treeit)->quad[2]*xcm[0]*xcm[1])/(rcm2cell*rcm2cell*rcm2cell)/PI*screening;
        
        alpha[0] += tmp*xcm[0];
        alpha[1] += tmp*xcm[1];
        
      }
    }
  }while(treeit.TreeWalkStep(allowDescent));
  
  
  // Subtract off uniform mass sheet to compensate for the extra mass
  //  added to the universe in the halos.
  alpha[0] -= ray[0]*sigma_background*(inv_screening_scale2 == 0.0);
  alpha[1] -= ray[1]*sigma_background*(inv_screening_scale2 == 0.0);
  {      //  taken out to speed up
    *kappa -= sigma_background;
    // *phi -= sigma_background * sigma_background ;
  }
  
  return;
}


/** \brief Force2D_recur calculates the defection, convergence and shear using
 *   the plane-lens approximation.
 *
 *  This function should do the same work as TreeQuadParticles::force2D() except it is
 *  done recursively instead of iteratively.  This is done to enable multi-threading
 *  of the force calculation.
 *
 *       The output alpha[] is in units of mass_scale/Mpc, ie it needs to be
 *       divided by Sigma_crit and multiplied by mass_scale to be the deflection
 *       in the lens equation expressed on the lens plane or multiplied by
 *       4*pi*G*mass_scale to get the deflection angle caused by the plane lens.
 *
 *       kappa and gamma need to by multiplied by mass_scale/Sigma_crit to get
 *       the traditional units for these where Sigma_crit are in the mass/units(ray)^2
 *       NB : the units of sigma_backgound need to be mass/units(ray)^2
 *
 *   If periodic_buffer == true a periodic buffer is included.  The ray is calculated as if there
 *   where identical copies of it on the borders of the tree's root branch.  This is not the same thing as periodic boundary conditions, because
 *   there are not an infinite number of copies in all direction as for the DFT force solver.
 *
 *   If inv_screening_scale2 != 0 the mass of cells are reduced by a factor of exp(-|ray - center of mass|^2*inv_screening_scale2) which
 *   screens the large scale geometry of the simulation on the sky.  This is useful when the region is rectangular instead of circular.
 * */

template<typename PType>
void TreeQuadParticles<PType>::force2D_recur(const PosType *ray,PosType *alpha,KappaType *kappa,KappaType *gamma,KappaType *phi){
  
  
  alpha[0]=alpha[1]=gamma[0]=gamma[1]=gamma[2]=0.0;
  *kappa=*phi=0.0;
  
  if(Nparticles == 0) return;
  assert(tree);
  
  //walkTree_recur(tree->top,ray,&alpha[0],kappa,&gamma[0],phi);
  
  if(periodic_buffer){
    PosType tmp_ray[2],tmp_c[2];
    
    // for points outside of primary zone shift to primary zone
    //if(inbox(ray,tree->top->boundary_p1,tree->top->boundary_p2)){
    tmp_c[0] = ray[0];
    tmp_c[1] = ray[1];
    /*}else{
     int di[2];
     PosType center[2] = { (tree->top->boundary_p1[0] + tree->top->boundary_p2[0])/2 ,
     (tree->top->boundary_p1[1] + tree->top->boundary_p2[1])/2 };
     
     di[0] = (int)( 2*(ray[0] - center[0])/lx );
     di[1] = (int)( 2*(ray[1] - center[1])/ly );
     
     di[0] = (di[0] > 0) ? (di[0] + 1)/2 : (di[0] - 1)/2;
     di[1] = (di[1] > 0) ? (di[1] + 1)/2 : (di[1] - 1)/2;
     
     tmp_c[0] = ray[0] - lx * di[0];
     tmp_c[1] = ray[1] - ly * di[1];
     
     assert(inbox(tmp_c,tree->top->boundary_p1,tree->top->boundary_p2));
     }*/
    
    for(int i = -1;i<2;++i){
      for(int j = -1;j<2;++j){
        tmp_ray[0] = tmp_c[0] + i*original_xl;
        tmp_ray[1] = tmp_c[1] + j*original_yl;
        walkTree_recur(tree->top,tmp_ray,alpha,kappa,gamma,phi);
      }
    }
  }else{
    walkTree_recur(tree->top,ray,alpha,kappa,gamma,phi);
  }
  
  // Subtract off uniform mass sheet to compensate for the extra mass
  //  added to the universe in the halos.
  alpha[0] -= ray[0]*sigma_background*(inv_screening_scale2 == 0);
  alpha[1] -= ray[1]*sigma_background*(inv_screening_scale2 == 0);
  
  *kappa -= sigma_background;
  
  return;
}


template<typename PType>
void TreeQuadParticles<PType>::walkTree_recur(QBranchNB *branch,PosType const *ray,PosType *alpha,KappaType *kappa,KappaType *gamma, KappaType *phi){
  
  PosType xcm[2],rcm2cell,rcm2,tmp,boxsize2;
  IndexType i;
  std::size_t tmp_index;
  PosType prefac;
  /*bool notscreen = true;
   
   if(inv_screening_scale2 != 0) notscreen = BoxIntersectCircle(ray,3*sqrt(1.0/inv_screening_scale2), branch->boundary_p1, branch->boundary_p2);
   */
  if(branch->nparticles > 0)
  {
    xcm[0]=branch->center[0]-ray[0];
    xcm[1]=branch->center[1]-ray[1];
    
    rcm2cell = xcm[0]*xcm[0] + xcm[1]*xcm[1];
    
    boxsize2 = (branch->boundary_p2[0]-branch->boundary_p1[0])*(branch->boundary_p2[0]-branch->boundary_p1[0]);
    
    if( rcm2cell < (branch->rcrit_angle)*(branch->rcrit_angle) || rcm2cell < 5.83*boxsize2)
    {
      
      // Treat all particles in a leaf as a point particle
      if(tree->atLeaf(branch))
      {
        
        for(i = 0 ; i < branch->nparticles ; ++i){
          
          xcm[0] = tree->xxp[branch->particles[i]][0] - ray[0];
          xcm[1] = tree->xxp[branch->particles[i]][1] - ray[1];
          
          rcm2 = xcm[0]*xcm[0] + xcm[1]*xcm[1];
          double screening = exp(-rcm2*inv_screening_scale2);
          if(rcm2 < 1e-20) rcm2 = 1e-20;
          
          tmp_index = MultiMass*branch->particles[i];
          
          //if(haloON ) { prefac = halos[tmp_index]->get_mass(); }
          //else{ prefac = masses[tmp_index]; }
          prefac = xxp[tmp_index].mass();
          prefac /= rcm2*PI/screening;
          
          
          alpha[0] += -1.0*prefac*xcm[0];
          alpha[1] += -1.0*prefac*xcm[1];
          
          {
            tmp = -2.0*prefac/rcm2;
            
            
            gamma[0] += 0.5*(xcm[0]*xcm[0]-xcm[1]*xcm[1])*tmp;
            gamma[1] += xcm[0]*xcm[1]*tmp;
            
            *phi += prefac*rcm2*0.5*log(rcm2);
          }
        }
      }
      
      // Find the particles that intersect with ray and add them individually.
      if(rcm2cell < 5.83*boxsize2)
      {
        
        for(i = 0 ; i < branch->Nbig_particles ; ++i)
        {
          
          tmp_index = branch->big_particles[i];
          
          xcm[0] = tree->xxp[tmp_index][0] - ray[0];
          xcm[1] = tree->xxp[tmp_index][1] - ray[1];
          rcm2 = xcm[0]*xcm[0] + xcm[1]*xcm[1];
          
          /////////////////////////////////////////
            if(rcm2 < 1e-20) rcm2 = 1e-20;
            
            PosType size = xxp[tmp_index*MultiRadius].size();
            
            // intersecting, subtract the point particle
            if(rcm2 < 4*size*size)
            {
              
              b_spline_profile(xcm,sqrt(rcm2),xxp[MultiMass*tmp_index].mass(),size,alpha,kappa,gamma,phi);
              
            }
          
        }
      }
      
      if(branch->child0 != NULL)
        walkTree_recur(branch->child0,&ray[0],&alpha[0],kappa,&gamma[0],&phi[0]);
      if(branch->child1 != NULL)
        walkTree_recur(branch->child1,&ray[0],&alpha[0],kappa,&gamma[0],&phi[0]);
      if(branch->child2 != NULL)
        walkTree_recur(branch->child2,&ray[0],&alpha[0],kappa,&gamma[0],&phi[0]);
      if(branch->child3 != NULL)
        walkTree_recur(branch->child3,&ray[0],&alpha[0],kappa,&gamma[0],&phi[0]);
      
    }
    else
    { // use whole cell
      
      double screening = exp(-rcm2cell*inv_screening_scale2);
      double tmp = -1.0*branch->mass/rcm2cell/PI*screening;
      
      alpha[0] += tmp*xcm[0];
      alpha[1] += tmp*xcm[1];
      
      {      //  taken out to speed up
        tmp=-2.0*branch->mass/PI/rcm2cell/rcm2cell*screening;
        gamma[0] += 0.5*(xcm[0]*xcm[0]-xcm[1]*xcm[1])*tmp;
        gamma[1] += xcm[0]*xcm[1]*tmp;
        
        *phi += 0.5*tree->current->mass*log( rcm2cell )/PI*screening;
        *phi -= 0.5*( tree->current->quad[0]*xcm[0]*xcm[0] + tree->current->quad[1]*xcm[1]*xcm[1] + 2*tree->current->quad[2]*xcm[0]*xcm[1] )/(PI*rcm2cell*rcm2cell)*screening;
      }
      
      // quadrapole contribution
      //   the kappa and gamma are not calculated to this order
      alpha[0] -= (branch->quad[0]*xcm[0] + branch->quad[2]*xcm[1])
      /(rcm2cell*rcm2cell)/PI*screening;
      alpha[1] -= (branch->quad[1]*xcm[1] + branch->quad[2]*xcm[0])
      /(rcm2cell*rcm2cell)/PI*screening;
      
      tmp = 4*(branch->quad[0]*xcm[0]*xcm[0] + branch->quad[1]*xcm[1]*xcm[1]
               + 2*branch->quad[2]*xcm[0]*xcm[1])/(rcm2cell*rcm2cell*rcm2cell)/PI*screening;
      
      alpha[0] += tmp*xcm[0];
      alpha[1] += tmp*xcm[1];
      
      return;
    }
    
  }
  return;
}

/** This is a diagnostic routine that prints the position of every point in a
 * given branch of the tree.
 */
template<typename PType>
void TreeQuadParticles<PType>::printParticlesInBranch(unsigned long number){
  unsigned long i;
  
  tree->moveTop();
  do{
    if(tree->current->number == number){
      std::cout << tree->current->nparticles << std::endl;
      for(i=0;i<tree->current->nparticles;++i){
        std::cout << xxp[tree->current->particles[i]][0] << "  "
        << xxp[tree->current->particles[i]][1] << std::endl;
      }
      return;
    }
  }while(tree->WalkStep(true));
  
  return;
}
/**
 * Prints to stdout the borders of each branch in the tree below level.
 * If level < 0 or not specified the whole tree will be printed.
 */
template<typename PType>
void TreeQuadParticles<PType>::printBranchs(int level){
  
  bool decend = true;
  tree->moveTop();
  do{
    std::cout << tree->current->boundary_p1[0] << "  " << tree->current->boundary_p1[1] << "   "
    << tree->current->boundary_p2[0] << "  " << tree->current->boundary_p2[1] << std::endl;
    if(tree->current->level == level) decend = false;
    else decend = true;
  }while(tree->WalkStep(decend));
  
  return;
};

<<<<<<< HEAD
/**
 * \brief TreeQuadHalo is a class for calculating the deflection, kappa and gamma by tree method.
 *
 * TreeQuadParticles is evolved from TreeSimple and TreeForce.  It splits each cell into four equal area
 * subcells instead of being a binary tree like TreeSimple.  When the "particles" are given sizes
 * the tree is built in such a way the large particles are stored in branches that are no smaller
 * than their size.  In this way particles are stored on all levels of the tree and not just in the
 * leaves.  This improves efficiency when particles of a wide range of sizes overlap in 2D.
 *
 * The default value of theta = 0.1 generally gives better than 1% accuracy on alpha.
 * The shear and kappa is always more accurate than the deflection.
 *
 */

class LensHalo;

class TreeQuadHalos {
public:
  TreeQuadHalos(
           LensHalo **my_halos
           ,IndexType Npoints
           ,PosType my_sigma_background = 0
           ,int bucket = 5
           ,PosType theta_force = 0.1
           ,bool my_periodic_buffer = false
           ,PosType my_inv_screening_scale = 0
           ,PosType maximum_range = -1  /// if set this will cause the tree not be fully construct down to the bucket size outside this range
           );
  ~TreeQuadHalos();
  
  friend class LensPlaneTree;
  void force2D(PosType const *ray,PosType *alpha,KappaType *kappa,KappaType *gamma
                       ,KappaType *phi) const;
  
  void force2D_recur(const PosType *ray,PosType *alpha,KappaType *kappa
                             ,KappaType *gamma,KappaType *phi);
  
  /// find all points within rmax of ray in 2D
  void neighbors(PosType ray[],PosType rmax,std::list<IndexType> &neighbors) const;
  void neighbors(PosType ray[],PosType rmax,std::vector<LensHalo *> &neighbors) const;
  
  void printParticlesInBranch(unsigned long number);
  
  void printBranchs(int level = -1);
  
protected:
  
  std::vector<PosType> workspace;
  PosType **xp;
  bool MultiMass;
  bool MultiRadius;
  float *masses;
  float *sizes;
  
  IndexType Nparticles;
  PosType sigma_background;
  int Nbucket;
  
  PosType force_theta;
  PosType max_range;
  
  QTreeNB<PosType *> * tree;
  IndexType *index;
  
  //bool haloON;
  LensHalo **halos;
  
  PosType realray[2];
  int incell,incell2;
  
  /// if true there is one layer of peridic buffering
  bool periodic_buffer;
  PosType inv_screening_scale2;
  PosType original_xl;  // x-axis size of simulation used for peridic buffering.  Requrement that it top branch be square my make it differ from the size of top branch.
  PosType original_yl;  // x-axis size of simulation used for peridic buffering.
  
  QTreeNB<PosType *> * BuildQTreeNB(PosType **xp,IndexType Nparticles,IndexType *particles);
  void _BuildQTreeNB(IndexType nparticles,IndexType *particles);
  
  inline short WhichQuad(PosType *x,QBranchNB &branch);
  
  //inline bool atLeaf();
  inline bool inbox(const PosType *ray,const PosType *p1,const PosType *p2){
    return (ray[0]>=p1[0])*(ray[0]<=p2[0])*(ray[1]>=p1[1])*(ray[1]<=p2[1]);
  }
  //int cutbox(PosType *ray,PosType *p1,PosType *p2,float rmax);
  
  void CalcMoments();
  void rotate_coordinates(PosType **coord);
  
  //QTreeNBHndl rotate_simulation(PosType **xp,IndexType Nparticles,IndexType *particles
  //                              ,PosType **coord,PosType theta,float *rsph,float *mass
  //                              ,bool MultiRadius,bool MultiMass);
  //QTreeNBHndl rotate_project(PosType **xp,IndexType Nparticles,IndexType *particles
  //                           ,PosType **coord,PosType theta,float *rsph,float *mass
  //                           ,bool MultiRadius,bool MultiMass);
  void cuttoffscale(QTreeNB<PosType *> * tree,PosType *theta);
  
  void walkTree_recur(QBranchNB *branch,PosType const *ray,PosType *alpha,KappaType *kappa,KappaType *gamma,KappaType *phi);
  void walkTree_iter(QBiterator<PosType *> &treeit, PosType const *ray,PosType *alpha,KappaType *kappa
                     ,KappaType *gamma,KappaType *phi) const;
  
  PosType phiintconst;
  
};

=======
>>>>>>> 4ed3584a

#endif /* QUAD_TREE_H_ */<|MERGE_RESOLUTION|>--- conflicted
+++ resolved
@@ -269,16 +269,7 @@
   
   for(ii=0;ii<Npoints;++ii) index[ii] = ii;
   
-<<<<<<< HEAD
   if(Npoints > 0){
-=======
-  //haloON = false; // don't use internal halo parameters
-  //halos = NULL;
-  
-  //tree = BuildQTreeNB(xxp,Npoints,index);
-  if(Npoints > 0){
-    //tree = BuildQTreeNB(xxp,Npoints,index);
->>>>>>> 4ed3584a
     BuildQTreeNB(xxp,Npoints);
     CalcMoments();
   }
@@ -397,12 +388,7 @@
         r = xxp[particles[i]*MultiRadius].size();
         if(r < (cbranch->boundary_p2[0]-cbranch->boundary_p1[0])) cbranch->big_particles[j++] = particles[i];
       }
-<<<<<<< HEAD
     }else{
-=======
-    }
-    else{
->>>>>>> 4ed3584a
       cbranch->big_particles.reset(nullptr);
     }
     
@@ -435,10 +421,6 @@
         cbranch->Nbig_particles = cut2;
       }
       
-<<<<<<< HEAD
-=======
-      //cbranch->big_particles = new IndexType[cbranch->Nbig_particles];
->>>>>>> 4ed3584a
       cbranch->big_particles.reset(new IndexType[cbranch->Nbig_particles]);
       for(i=cut;i<(cut+cut2);++i) cbranch->big_particles[i-cut] = particles[i];
     }
@@ -1172,114 +1154,4 @@
   return;
 };
 
-<<<<<<< HEAD
-/**
- * \brief TreeQuadHalo is a class for calculating the deflection, kappa and gamma by tree method.
- *
- * TreeQuadParticles is evolved from TreeSimple and TreeForce.  It splits each cell into four equal area
- * subcells instead of being a binary tree like TreeSimple.  When the "particles" are given sizes
- * the tree is built in such a way the large particles are stored in branches that are no smaller
- * than their size.  In this way particles are stored on all levels of the tree and not just in the
- * leaves.  This improves efficiency when particles of a wide range of sizes overlap in 2D.
- *
- * The default value of theta = 0.1 generally gives better than 1% accuracy on alpha.
- * The shear and kappa is always more accurate than the deflection.
- *
- */
-
-class LensHalo;
-
-class TreeQuadHalos {
-public:
-  TreeQuadHalos(
-           LensHalo **my_halos
-           ,IndexType Npoints
-           ,PosType my_sigma_background = 0
-           ,int bucket = 5
-           ,PosType theta_force = 0.1
-           ,bool my_periodic_buffer = false
-           ,PosType my_inv_screening_scale = 0
-           ,PosType maximum_range = -1  /// if set this will cause the tree not be fully construct down to the bucket size outside this range
-           );
-  ~TreeQuadHalos();
-  
-  friend class LensPlaneTree;
-  void force2D(PosType const *ray,PosType *alpha,KappaType *kappa,KappaType *gamma
-                       ,KappaType *phi) const;
-  
-  void force2D_recur(const PosType *ray,PosType *alpha,KappaType *kappa
-                             ,KappaType *gamma,KappaType *phi);
-  
-  /// find all points within rmax of ray in 2D
-  void neighbors(PosType ray[],PosType rmax,std::list<IndexType> &neighbors) const;
-  void neighbors(PosType ray[],PosType rmax,std::vector<LensHalo *> &neighbors) const;
-  
-  void printParticlesInBranch(unsigned long number);
-  
-  void printBranchs(int level = -1);
-  
-protected:
-  
-  std::vector<PosType> workspace;
-  PosType **xp;
-  bool MultiMass;
-  bool MultiRadius;
-  float *masses;
-  float *sizes;
-  
-  IndexType Nparticles;
-  PosType sigma_background;
-  int Nbucket;
-  
-  PosType force_theta;
-  PosType max_range;
-  
-  QTreeNB<PosType *> * tree;
-  IndexType *index;
-  
-  //bool haloON;
-  LensHalo **halos;
-  
-  PosType realray[2];
-  int incell,incell2;
-  
-  /// if true there is one layer of peridic buffering
-  bool periodic_buffer;
-  PosType inv_screening_scale2;
-  PosType original_xl;  // x-axis size of simulation used for peridic buffering.  Requrement that it top branch be square my make it differ from the size of top branch.
-  PosType original_yl;  // x-axis size of simulation used for peridic buffering.
-  
-  QTreeNB<PosType *> * BuildQTreeNB(PosType **xp,IndexType Nparticles,IndexType *particles);
-  void _BuildQTreeNB(IndexType nparticles,IndexType *particles);
-  
-  inline short WhichQuad(PosType *x,QBranchNB &branch);
-  
-  //inline bool atLeaf();
-  inline bool inbox(const PosType *ray,const PosType *p1,const PosType *p2){
-    return (ray[0]>=p1[0])*(ray[0]<=p2[0])*(ray[1]>=p1[1])*(ray[1]<=p2[1]);
-  }
-  //int cutbox(PosType *ray,PosType *p1,PosType *p2,float rmax);
-  
-  void CalcMoments();
-  void rotate_coordinates(PosType **coord);
-  
-  //QTreeNBHndl rotate_simulation(PosType **xp,IndexType Nparticles,IndexType *particles
-  //                              ,PosType **coord,PosType theta,float *rsph,float *mass
-  //                              ,bool MultiRadius,bool MultiMass);
-  //QTreeNBHndl rotate_project(PosType **xp,IndexType Nparticles,IndexType *particles
-  //                           ,PosType **coord,PosType theta,float *rsph,float *mass
-  //                           ,bool MultiRadius,bool MultiMass);
-  void cuttoffscale(QTreeNB<PosType *> * tree,PosType *theta);
-  
-  void walkTree_recur(QBranchNB *branch,PosType const *ray,PosType *alpha,KappaType *kappa,KappaType *gamma,KappaType *phi);
-  void walkTree_iter(QBiterator<PosType *> &treeit, PosType const *ray,PosType *alpha,KappaType *kappa
-                     ,KappaType *gamma,KappaType *phi) const;
-  
-  PosType phiintconst;
-  
-};
-
-=======
->>>>>>> 4ed3584a
-
 #endif /* QUAD_TREE_H_ */