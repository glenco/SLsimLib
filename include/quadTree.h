/**
 * simpleTree.h
 *
 *  Created on: Oct 14, 2011
 *      Author: bmetcalf
 */

#ifndef QUAD_TREE_H_
#define QUAD_TREE_H_

#include "simpleTree.h"

//short const treeNBdim = 2;

/** \brief Box representing a branch in a tree.  It has four children.  Used in QTreeNB which is used in TreeQuad.
 */
struct QBranchNB{
  QBranchNB();
  ~QBranchNB();

	/// array of particles in QBranchNB
  IndexType *particles;
  IndexType *big_particles;
  IndexType nparticles;
  /// the number of particles that aren't in children
  IndexType Nbig_particles;
  /// Size of largest particle in branch
  PosType maxrsph;
  /// center of mass
  PosType center[2];
  PosType mass;
  /// level in tree
  int level;
  unsigned long number;
  /// bottom, left, back corner of box
  PosType boundary_p1[2];
  /// top, right, front corner of box
  PosType boundary_p2[2];
  QBranchNB *child0;
  QBranchNB *child1;
  QBranchNB *child2;
  QBranchNB *child3;

  /// father of branch
  QBranchNB *prev;
  /// Either child2 of father is branch is child1 and child2 exists or the brother of the father.
  /// Used for iterative tree walk.
  QBranchNB *brother;

  /* projected quantities */
  /// quadropole moment of branch
  PosType quad[3];
  /// largest dimension of box
  PosType rmax;
  /// the critical distance below which a branch is opened in the
  PosType rcrit_angle;
                /* force calculation */
  PosType rcrit_part;
  //PosType cm[2]; /* projected center of mass */

};

/** \brief
 * QTreeNB: Tree structure used for force calculation with particles (i.e. stars, Nbody or halos).
 *
 * The tree also contains pointers to the list of positions, sizes and masses of the particles.
 * Also flags for the number of dimensions the tree is defined in (2 or 3), and if multiple
 * masses and sizes should be used.
 */
struct QTreeNB{
	QTreeNB(PosType **xp,IndexType *particles,IndexType nparticles
			 ,PosType boundary_p1[],PosType boundary_p2[]);
	~QTreeNB();

	const bool isEmpty();
	const bool atTop();
	const bool noChild();
	const bool offEnd();
	const unsigned long getNbranches();
	const bool atLeaf(){
		return (current->child0 == NULL)*(current->child1 == NULL)
    *(current->child2 == NULL)*(current->child3 == NULL);
	}
	const bool atLeaf(QBranchNB *branch){
		return (branch->child0 == NULL)*(branch->child1 == NULL)
    *(branch->child2 == NULL)*(branch->child3 == NULL);
	}
  
  
	void getCurrent(IndexType *particles,IndexType *nparticles);
	void moveTop();
	void moveUp();
	void moveToChild(int child);
	bool WalkStep(bool allowDescent);
  
  short empty();
	void attachChildrenToCurrent(QBranchNB *branch0,QBranchNB *branch1
			,QBranchNB *branch2,QBranchNB *branch3);

	QBranchNB *top;
	QBranchNB *current;
	/// Array of particle positions
	PosType **xp;

  /**
   *  \brief A iterator class fore TreeStruct that allows for movement through the tree without changing
   *      anything in the tree itself.
   *
   *   This class should be able to preform all of the constant movements within the tree without causing
   *   any change to the tree.
   */
  class iterator{
    
  private:
    QBranchNB *current;
    QBranchNB *top;
    
  public:
    /// Sets the top or root to the top of "tree".
    iterator(QTreeNB * tree){current = top = tree->top;}
    /// Sets the root to the input branch so that this will be a subtree in branch is not the real root.
    iterator(QBranchNB *branch){current = top = branch;}
    
    /// Returns a pointer to the current Branch.
    QBranchNB *operator*(){return current;}
    
    void movetop(){current = top;}
    
    /// Same as up()
    bool operator++(){ return up();}
    
    /// Same as up()
    bool operator++(int){ return up();}
    
    bool up();
    /// Move to child
    bool down(short child);
    bool TreeWalkStep(bool allowDescent);
  };

private:
  /// number of branches in tree
	unsigned long Nbranches;
	void _freeQTree(short child);
};

typedef struct QTreeNB * QTreeNBHndl;
typedef int QTreeNBElement;

/**
 * \brief TreeQuad is a class for calculating the deflection, kappa and gamma by tree method.
 *
 * TreeQuad is evolved from TreeSimple and TreeForce.  It splits each cell into four equal area
 * subcells instead of being a binary tree like TreeSimple.  When the "particles" are given sizes
 * the tree is built in such a way the large particles are stored in branches that are no smaller
 * than their size.  In this way particles are stored on all levels of the tree and not just in the
 * leaves.  This improves efficiency when particles of a wide range of sizes overlap in 2D.
 *
  * The default value of theta = 0.1 generally gives better than 1% accuracy on alpha.
 * The shear and kappa is always more accurate than the deflection.
 *
 */

class TreeQuad {
public:
	TreeQuad(
			PosType **xpt
			,float *my_masses
			,float *my_sizes
			,IndexType Npoints
			,bool Multimass
			,bool Multisize
			,PosType my_sigma_background = 0
			,int bucket = 5
			,PosType theta_force = 0.1
			);
	TreeQuad(
			PosType **xpt
			,LensHaloHndl *my_halos
			,IndexType Npoints
			,PosType my_sigma_background = 0
			,int bucket = 5
			,PosType theta_force = 0.1
			);
	virtual ~TreeQuad();

	virtual void force2D(PosType *ray,PosType *alpha,KappaType *kappa,KappaType *gamma,bool no_kappa);
<<<<<<< HEAD
	virtual void force2D_recur(PosType const *ray,PosType *alpha,KappaType *kappa,KappaType *gamma,bool no_kappa);
	virtual void printParticlesInBranch(unsigned long number);
=======
    // PHI BY Fabien :
    virtual void force2D(PosType *ray,PosType *alpha,KappaType *kappa,KappaType *gamma,KappaType *phi,bool no_kappa);
    
	virtual void force2D_recur(PosType *ray,PosType *alpha,KappaType *kappa,KappaType *gamma,bool no_kappa);
    // PHI BY Fabien :
    virtual void force2D_recur(PosType *ray,PosType *alpha,KappaType *kappa,KappaType *gamma,KappaType *phi,bool no_kappa);
    
    virtual void printParticlesInBranch(unsigned long number);
>>>>>>> 517cf17c
	virtual void printBranchs(int level = -1);

protected:

	PosType **xp;
	bool MultiMass;
	bool MultiRadius;
	float *masses;
	float *sizes;

	IndexType Nparticles;
	PosType sigma_background;
	int Nbucket;

	PosType force_theta;

	QTreeNBHndl tree;
	IndexType *index;

	bool haloON;
	LensHaloHndl *halos;

	PosType realray[2];
	int incell,incell2;

	QTreeNBHndl BuildQTreeNB(PosType **xp,IndexType Nparticles,IndexType *particles);
	void _BuildQTreeNB(IndexType nparticles,IndexType *particles);

	inline short WhichQuad(PosType *x,QBranchNB &branch);

	//inline bool atLeaf();
	inline bool inbox(PosType *ray,PosType *p1,PosType *p2){
	  return (ray[0]>=p1[0])*(ray[0]<=p2[0])*(ray[1]>=p1[1])*(ray[1]<=p2[1]);
	}
	int cutbox(PosType *ray,PosType *p1,PosType *p2,float rmax);
	
	void CalcMoments();
	void rotate_coordinates(PosType **coord);

	// Internal profiles for a Gaussian particle
	virtual inline PosType alpha_h(PosType r2s2,PosType sigma){
	  return (sigma > 0.0 ) ? ( exp(-0.5*r2s2) - 1.0 ) : -1.0;
	}
	virtual inline PosType kappa_h(PosType r2s2,PosType sigma){
	  return 0.5*r2s2*exp(-0.5*r2s2);
	}
	virtual inline PosType gamma_h(PosType r2s2,PosType sigma){
	  return (sigma > 0.0 ) ? (-2.0 + (2.0 + r2s2)*exp(-0.5*r2s2) ) : -2.0;
	}
	virtual inline PosType phi_h(PosType r2s2,PosType sigma){
		ERROR_MESSAGE();  // not yet written
		exit(1);
		return 0;
	}

	QTreeNBHndl rotate_simulation(PosType **xp,IndexType Nparticles,IndexType *particles
			,PosType **coord,PosType theta,float *rsph,float *mass
			,bool MultiRadius,bool MultiMass);
	QTreeNBHndl rotate_project(PosType **xp,IndexType Nparticles,IndexType *particles
			,PosType **coord,PosType theta,float *rsph,float *mass
			,bool MultiRadius,bool MultiMass);
	 void cuttoffscale(QTreeNBHndl tree,PosType *theta);

<<<<<<< HEAD
	 void walkTree_recur(QBranchNB *branch,PosType const *ray,PosType *alpha,KappaType *kappa,KappaType *gamma,bool no_kappa);
=======
	 void walkTree_recur(QBranchNB *branch,PosType *ray,PosType *alpha,KappaType *kappa,KappaType *gamma,bool no_kappa);
    // PHI BY Fabien
    void walkTree_recur(QBranchNB *branch,PosType *ray,PosType *alpha,KappaType *kappa,KappaType *gamma,KappaType *phi,bool no_kappa);
>>>>>>> 517cf17c
};

#endif /* QUAD_TREE_H_ */<|MERGE_RESOLUTION|>--- conflicted
+++ resolved
@@ -184,20 +184,17 @@
 			);
 	virtual ~TreeQuad();
 
-	virtual void force2D(PosType *ray,PosType *alpha,KappaType *kappa,KappaType *gamma,bool no_kappa);
-<<<<<<< HEAD
-	virtual void force2D_recur(PosType const *ray,PosType *alpha,KappaType *kappa,KappaType *gamma,bool no_kappa);
-	virtual void printParticlesInBranch(unsigned long number);
-=======
+	virtual void force2D(PosType const *ray,PosType *alpha,KappaType *kappa,KappaType *gamma,bool no_kappa);
+
+
     // PHI BY Fabien :
-    virtual void force2D(PosType *ray,PosType *alpha,KappaType *kappa,KappaType *gamma,KappaType *phi,bool no_kappa);
-    
-	virtual void force2D_recur(PosType *ray,PosType *alpha,KappaType *kappa,KappaType *gamma,bool no_kappa);
+    virtual void force2D(PosType const *ray,PosType *alpha,KappaType *kappa,KappaType *gamma,KappaType *phi,bool no_kappa);
+
     // PHI BY Fabien :
-    virtual void force2D_recur(PosType *ray,PosType *alpha,KappaType *kappa,KappaType *gamma,KappaType *phi,bool no_kappa);
+    virtual void force2D_recur(PosType const *ray,PosType *alpha,KappaType *kappa,KappaType *gamma,KappaType *phi,bool no_kappa);
     
     virtual void printParticlesInBranch(unsigned long number);
->>>>>>> 517cf17c
+
 	virtual void printBranchs(int level = -1);
 
 protected:
@@ -261,13 +258,8 @@
 			,bool MultiRadius,bool MultiMass);
 	 void cuttoffscale(QTreeNBHndl tree,PosType *theta);
 
-<<<<<<< HEAD
-	 void walkTree_recur(QBranchNB *branch,PosType const *ray,PosType *alpha,KappaType *kappa,KappaType *gamma,bool no_kappa);
-=======
-	 void walkTree_recur(QBranchNB *branch,PosType *ray,PosType *alpha,KappaType *kappa,KappaType *gamma,bool no_kappa);
-    // PHI BY Fabien
-    void walkTree_recur(QBranchNB *branch,PosType *ray,PosType *alpha,KappaType *kappa,KappaType *gamma,KappaType *phi,bool no_kappa);
->>>>>>> 517cf17c
-};
+	 void walkTree_recur(QBranchNB *branch,PosType const *ray,PosType *alpha,KappaType *kappa,KappaType *gamma,KappaType *phi,bool no_kappa);
+
+   };
 
 #endif /* QUAD_TREE_H_ */