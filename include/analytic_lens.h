--- conflicted
+++ resolved
@@ -89,11 +89,6 @@
    double find_axis(double *mod,int Nmod);
    double deflect_translated(double beta,double *mod,double *x,double *y,double *mag,int N
       ,int Nlenses,double Re2,double *x2);
-<<<<<<< HEAD
-   //void find_lens(int Nimages,int Nsources,int *pairing,double **xob,double *xg,double beta
-   //		 ,int N,int *degen,double *mod,double **v,double **dx);
-=======
->>>>>>> bb971ed9
    double ElliptisizeLens(int Nimages,int Nsources,int Nlenses,int *pairing,double **xob
    		       ,double *xc,double **xg,double sigG,double beta,int Nmod
    		       ,double *mod,double **dx,double *re2,double *q);
@@ -107,10 +102,6 @@
 bool InSource(double *ray,AnaLens *lens,bool surfacebright);
 
 void find_lens(int Nimages,int Nsources,int *pairing,double **xob,double *xg,double beta
-<<<<<<< HEAD
 		 ,int N,int *degen,double *mod,double **v,double **dx);
-=======
-   		 ,int N,int *degen,double *mod,double **v,double **dx);
->>>>>>> bb971ed9
 
 #endif