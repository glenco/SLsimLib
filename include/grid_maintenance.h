--- conflicted
+++ resolved
@@ -342,11 +342,7 @@
     
     /// return true if x is inside or on the border of the critical curve
     bool inCriticalCurve(Point_2d &x){
-<<<<<<< HEAD
-      return Utilities::inhull(x.x,critcurve);
-=======
       return Utilities::inhull<RAY>(x.x,critcurve);
->>>>>>> f1c4454c
     }
 
     /// return true if x is strictly inside (entirely) the caustic curve
