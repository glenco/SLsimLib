--- conflicted
+++ resolved
@@ -14,17 +14,11 @@
 public:
 	SOURCE_TYPE(SourceSersic)
 	
-<<<<<<< HEAD
+
 	SourceSersic();
 	SourceSersic(double mag,double Reff,double PA,double my_index,double my_q,double my_z=0,const double *theta=0);
 	SourceSersic(InputParams& params);
 	~SourceSersic();
-=======
-	SersicSource();
-	SersicSource(InputParams& params);
-	SersicSource(double mag,double Reff,double PA,double my_index,double my_q,double my_z=0,const double *theta=0);
-	~SersicSource();
->>>>>>> 19c05857
 	
 	void getParameters(Parameters& p) const;
 	void setParameters(Parameters& p);
