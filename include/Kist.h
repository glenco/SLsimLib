--- conflicted
+++ resolved
@@ -235,43 +235,27 @@
       return it;
   }
   /// returns iterator pointing to first entry with data
-<<<<<<< HEAD
-  iterator TopIt() const{
-      iterator it ;
-=======
-  Kist<Data>::iterator TopIt(){
+  Kist<Data>::iterator TopIt() const{
       Kist<Data>::iterator it ;
->>>>>>> 80bb746d
       it = top;
       return it;
   }
   /// returns iterator pointing to last entry with data
-<<<<<<< HEAD
-  iterator BottomIt() const{
-    iterator it;
-    it = bottom;
-    return it;
-  }
-  iterator endIt() const{
-    iterator it;
-    it = &offbot;
-=======
-  Kist<Data>::iterator BottomIt(){
+  Kist<Data>::iterator BottomIt() const{
     Kist<Data>::iterator it;
     it = bottom;
     return it;
   }
   
-  Kist<Data>::iterator begin(){
+  Kist<Data>::iterator begin() const{
     Kist<Data>::iterator it;
     it = bottom;
     return it;
   }
   
-  Kist<Data>::iterator end(){
+  Kist<Data>::iterator end() const{
     Kist<Data>::iterator it;
     it = NULL;
->>>>>>> 80bb746d
     return it;
   }
 
@@ -749,7 +733,7 @@
   if(kist.Nunits() == 0) return;
   Kist<Data>::iterator it = kist.BottomIt();
   for(;!(it.atend()) ;++it){
-    InsertAfterCurrent(*it);
+    InsertAfterCurrent(&(*it));
     Down();
   };
 }
