--- conflicted
+++ resolved
@@ -13,21 +13,21 @@
 
 // Used as internal container in Kist
 template <class T>
-struct Unit{
+struct KistUnit{
 	T * data;
-	struct Unit<T> *next;
-	struct Unit<T> *prev;
+	struct KistUnit<T> *next;
+	struct KistUnit<T> *prev;
 };// Unit;
 
 //typedef struct Point Data;  // change this to make a kist of other objects
 
 /** \ingroup ImageFindingL2
- * \brief A Kist is a linked list of Units which each point to a Data type.
+ * \brief A Kist is a class template for a linked list of any data type (default is Point).
  *
- * In this implementation the Data type is set to Point type, but this could
- * be changed for other applications.  Multiple Kists of the same points can be
- * made without copying data.  Memory is allocated in blocks in held in a reservoir
- * to improve efficiency when adding and removing data.
+ * Multiple Kists of the same data can be made without copying data.  Memory is allocated in
+ * blocks and held in a reservoir to improve efficiency when adding and removing data.  This
+ * makes it faster then the STL list when data is repeatedly being added and subtracted from the
+ * list.
  */
 template <class Data = Point>
 struct Kist{
@@ -46,7 +46,7 @@
 		  return;
 	};
 	Kist(Kist &a){
-		Unit<Data> *current;
+		KistUnit<Data> *current;
 
 		top=NULL;
 		Number=0;
@@ -63,7 +63,7 @@
 		a.current = current;
 	};
 	~Kist(){
-		Unit<Data> *units;
+		KistUnit<Data> *units;
 		while(heads.size() > 0){
 			units = heads.back();
 			heads.pop_back();
@@ -114,27 +114,26 @@
 
 private:
 
-	Unit<Data> * pop_from_reserve();
-	void push_to_reserve(Unit<Data> *unit);
+	KistUnit<Data> * pop_from_reserve();
+	void push_to_reserve(KistUnit<Data> *unit);
 
 	unsigned long Number;
 	unsigned long blocksize;
 
-	std::vector<Unit<Data> *> heads;
+	std::vector<KistUnit<Data> *> heads;
 	//Unit *units;
-	Unit<Data> *reserve_top;
+	KistUnit<Data> *reserve_top;
 	unsigned long Nreserve;
 
-	Unit<Data> *top;
-	Unit<Data> *bottom;
-	Unit<Data> *current;
+	KistUnit<Data> *top;
+	KistUnit<Data> *bottom;
+	KistUnit<Data> *current;
 
 };// Kist;
 
 //typedef struct Kist * Kist *;
 
-
-/** \ingroup ImageFindingL2
+/**
  * \brief Removes all elements from list without destroy the data.
  */
 template <class Data> void Kist<Data>::Empty(){
@@ -146,11 +145,11 @@
 }
 
 /// Take a Unit out of the reservoir, expand reservoir if necessary
-template <class Data> Unit<Data> * Kist<Data>::pop_from_reserve(){
+template <class Data> KistUnit<Data> * Kist<Data>::pop_from_reserve(){
 
 	if(Nreserve <= 1){
 		// expand reservoir of Units for later use
-		  Unit<Data> *units = new Unit<Data>[blocksize];
+		  KistUnit<Data> *units = new KistUnit<Data>[blocksize];
 		  for(unsigned long i=0;i<blocksize-1;++i) units[i].next = &units[i+1];
 		  units[blocksize-1].next = NULL;
 
@@ -160,7 +159,7 @@
 		  Nreserve += blocksize;
 	}
 
-	Unit<Data> *unit = reserve_top;
+	KistUnit<Data> *unit = reserve_top;
 	reserve_top = unit->next;
 	--Nreserve;
 
@@ -168,7 +167,7 @@
 }
 
 /// put a Unit into the reservoir
-template <class Data> void Kist<Data>::push_to_reserve(Unit<Data> *unit){
+template <class Data> void Kist<Data>::push_to_reserve(KistUnit<Data> *unit){
 	assert(reserve_top);
 	assert(Nreserve > 0);
 
@@ -194,7 +193,7 @@
     assert(data->x);
     assert(data->gridsize >= 0);
 
-    Unit<Data> *unit = pop_from_reserve();
+    KistUnit<Data> *unit = pop_from_reserve();
 
     unit->data = data;
 
@@ -228,7 +227,7 @@
     assert(data->gridsize >= 0);
 
     //Unit *unit = (Unit *)malloc(sizeof(Unit));
-    Unit<Data> *unit = pop_from_reserve();
+    KistUnit<Data> *unit = pop_from_reserve();
 
 	unit->data=data;
 
@@ -286,7 +285,7 @@
 template <class Data> Data *Kist<Data>::TakeOutCurrent(){
 
     Data *data;
-    Unit<Data> *unit;
+    KistUnit<Data> *unit;
 
     if( Number <= 0) return NULL;
 
@@ -355,7 +354,6 @@
 	return true;
 }
 
-<<<<<<< HEAD
 /// Moves to the top.  Returns false if the kist is empty.
 template <class Data> bool Kist<Data>::MoveToBottom(){
 	if(!Number)return false;
@@ -413,7 +411,7 @@
 template <class Data> bool Kist<Data>::AreDataUnique(){
 
 	if(Nunits() < 2) return true;
-	Unit<Data> *unit = current;
+	KistUnit<Data> *unit = current;
 
 	unsigned long i,j;
 	Data **data = new Data*[Nunits()];
@@ -455,78 +453,54 @@
 	}while(Down());
 }
 
-=======
->>>>>>> 0a0523aa
 /*
  * These functions are provided for backwards compatibility, but the kist member methods
  * should be used in the future.
  */
-
-<<<<<<< HEAD
-void InsertAfterCurrentKist(Kist<Point> * kist,Point * data);
-void InsertBeforeCurrentKist(Kist<Point> * kist,Point * data);
-bool AtTopKist(Kist<Point> * kist);
-bool AtBottomKist(Kist<Point> * kist);
-void JumpDownKist(Kist<Point> * kist,int jump);
-bool MoveDownKist(Kist<Point> * kist);
-bool MoveUpKist(Kist<Point> * kist);
-bool MoveToTopKist(Kist<Point> * kist);
-bool MoveToBottomKist(Kist<Point> * kist);
-void FillKist(Kist<Point> * kist,Point * data,unsigned long N);
-void PrintKist(Kist<Point> * kist);
-void SwapCurrentWithBottomKist(Kist<Point> * kist);
-Point *TakeOutCurrentKist(Kist<Point> * kist);
-Point *GetCurrentKist(Kist<Point> * kist);
-void EmptyKist(Kist<Point> * kist);
-//void FreeAllKist(Kist<Point> * kist);
-//void UnionKist(Kist<Point> * kist1,Kist<Point> * kist2);
-//bool AreDataUniqueKist(Kist<Point> * kist);
-bool IntersectionKist(Kist<Point> * kist1,Kist<Point> * kist2,Kist<Point> * intersection);
-Point *getCurrentKist(Kist<Point> * kist);
-void TranformPlanesKist(Kist<Point> * kist);
-=======
-void InsertAfterCurrentKist(KistHndl kist,Data * data);
-void InsertBeforeCurrentKist(KistHndl kist,Data * data);
-bool AtTopKist(KistHndl kist);
-bool AtBottomKist(KistHndl kist);
-void JumpDownKist(KistHndl kist,int jump);
-bool MoveDownKist(KistHndl kist);
-bool MoveUpKist(KistHndl kist);
-bool MoveToTopKist(KistHndl kist);
-bool MoveToBottomKist(KistHndl kist);
-void FillKist(KistHndl kist,Data * data,unsigned long N);
-void PrintKist(KistHndl kist);
-void SwapCurrentWithBottomKist(KistHndl kist);
-Data *TakeOutCurrentKist(KistHndl kist);
-Data *GetCurrentKist(KistHndl kist);
-void EmptyKist(KistHndl kist);
-//void FreeAllKist(KistHndl kist);
-//void UnionKist(KistHndl kist1,KistHndl kist2);
-//bool AreDataUniqueKist(KistHndl kist);
-bool IntersectionKist(KistHndl kist1,KistHndl kist2,KistHndl intersection);
-Data *getCurrentKist(KistHndl kist);
-void TranformPlanesKist(KistHndl kist);
-
-/*
- * Inline functions.
- */
-
-/*********************************/
-/*  data extraction routines */
-/*********************************/
-/// Return pointer to data in current element.
-inline Data * Kist::getCurrent(){
-	if(Number==0) return NULL;
-	assert(current);
-	assert(current->data);
-	
-	return current->data;
-}
-inline Data *getCurrentKist(KistHndl kist){
-	assert(kist);
-	
+inline void EmptyKist(Kist<Point> * kist){
+	kist->Empty();
+}
+inline bool AtTopKist(Kist<Point> * kist){
+	return kist->AtTop();
+}
+inline bool AtBottomKist(Kist<Point> * kist){
+	return kist->AtBottom();
+}
+inline void InsertAfterCurrentKist(Kist<Point> * kist,Point *data){
+	kist->InsertAfterCurrent(data);
+}
+inline void InsertBeforeCurrentKist(Kist<Point> * kist,Point *data){
+	kist->InsertBeforeCurrent(data);
+}
+inline void SwapCurrentWithBottomKist(Kist<Point> * kist){
+	kist->SwapCurrentWithBottom();
+}
+inline Point *TakeOutCurrentKist(Kist<Point> * kist){
+	return kist->TakeOutCurrent();
+}
+inline void JumpDownKist(Kist<Point> * kist,int jump){
+	kist->JumpDown(jump);
+}
+inline bool MoveDownKist(Kist<Point> * kist){
+	return kist->Down();
+}
+inline bool MoveUpKist(Kist<Point> * kist){
+	return kist->Up();
+}
+inline bool MoveToTopKist(Kist<Point> * kist){
+	return kist->MoveToTop();
+}
+inline bool MoveToBottomKist(Kist<Point> * kist){
+	return kist->MoveToBottom();
+}
+inline void FillKist(Kist<Point> * kist,Point *data_array,unsigned long N){
+	kist->Fill(data_array,N);
+}
+inline Point *getCurrentKist(Kist<Point> * kist){
 	return kist->getCurrent();
 }
->>>>>>> 0a0523aa
+inline void TranformPlanesKist(Kist<Point> * kist){
+	kist->TranformPlanes();
+}
 
 #endif