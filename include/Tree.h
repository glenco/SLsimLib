--- conflicted
+++ resolved
@@ -859,16 +859,11 @@
 int windings(PosType *x,Kist<Point> * kist,PosType *area,short image = 0);
 int windings2(PosType *x,Point *points,unsigned long Npoints,PosType *area,short image);
 /// returns 1 if it is in the curve and 0 if it is out.  Borders count as in.
+
 //int incurve(PosType x[],std::vector<Point *> &curve);
-<<<<<<< HEAD
 /// returns 1 if it is in the curve and 0 if it is out.  Borders count as in.
 //int incurve(PosType x[],std::vector<Point_2d> &curve);
 /// returns 1 if it is in the curve and 0 if it is out.  Borders count as in.
-=======
-/// returns 1 if it is in the curve and 0 if it is out.  Borders count as in.
-//int incurve(PosType x[],std::vector<Point_2d> &curve);
-/// returns 1 if it is in the curve and 0 if it is out.  Borders count as in.
->>>>>>> 64224573
 //int incurve(PosType x[],std::vector<RAY> &curve);
 
 unsigned long order_curve4(Point *curve,long Npoints);
@@ -908,10 +903,7 @@
 
 void NeighborsOfNeighbors(ListHndl neighbors,ListHndl wholelist);
 
-<<<<<<< HEAD
-
-=======
->>>>>>> 64224573
+
 //template <typename Ptype>
 //int incurve(PosType x[],std::vector<Ptype> &curve){
 //
