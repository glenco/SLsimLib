--- conflicted
+++ resolved
@@ -184,17 +184,10 @@
 		image.AddImages(images, image_count, false);
 		
 		// calculate chi^2 for image and data
-<<<<<<< HEAD
-		double chi2 = chi_square(dta, image, off, ns, norm, msk);
-
+		double chi2 = dta.chi_square(image);
+		
 		// return chi^2 log-likelihood
 		return (-chi2/2);//+ log(chi2)*(0.5*dof - 1);
-=======
-		double chi2 = dta.chi_square(image);
-		
-		// return chi^2 log-likelihood
-		return (-chi2/2); // + log(chi2)*(0.5*dof - 1);
->>>>>>> c5bd161f
 	}
 	
 private:
