/*
 * multiplane.h
 *
 */

#ifndef MULTIPLANE_H_
#define MULTIPLANE_H_

#include "quadTree.h"
#include "utilities_slsim.h"
#include "planes.h"
#include "geometry.h"

#include <map>

GLAMER_TEST_USES(LensTest)

/**
 * \brief A class to represents a lens with multiple planes.
 *
 *<pre>
 *	The rays are traced through multiple deflections.  On each plane there is a deflection
 *	solver.  An LensHaloAnaNSIE or LensHaloMassMap can be put on one of the planes.  The other planes can be
 *	populated with random field_halos drawn from a mass function or they can be retrieved from an
 *	external catalog.
 *
 *   Input Parameters (variable names):
 *
 *   main_halo_on -- 0: no major lens present; 1: there is a major lens present
 *   main_halo_type -- profile type for the main DM lens halo
 *   	0 or nolens, 1 or NFW, 2 or PseudoNFW, 3 or PowerLaw, 4 or NSIE, 5 or AnaLens, 6 or UniLens, 7 or MOKALens, 8 or DummyLens
 *   main_galaxy_halo_type -- profile typ for the main galaxy lens halo 0 or none, 1 or NSIE
 *   redshift_planes_file -- asci file with the redshifts of the lensing planes, if not set then created internaly
 *   flag_switch_field_off -- false: field halos are created, true: no field halos are created; default is false
 *
 *   if field_off == false, i.e. there are field halos then also the following are used:
 *   field_Nplanes -- number of field planes
 *   field_fov -- field of view of the light cone, filled with field halos
 *   field_internal_profile -- profile type of the DM field lens halos
 *   	0 or nolens, 1 or NFW, 2 or PseudoNFW, 3 or PowerLaw, 4 or NSIE, 5 or AnaLens, 6 or UniLens, 7 or MOKALens, 8 or DummyLens, 9 or Hernquist, 10 or Jaffe
 *   field_prof_internal_slope_pl -- slope of the surface density for power law
 *   field_prof_internal_slope_pnfw -- slope of the surface density for pseudo nfw profiles
 *   field_internal_profile_galaxy -- profile type of the galaxy field halos; if not set, no galaxies are used
 *   	0 or none, 1 or NSIE
 *
 *   field_input_sim_file -- filename of the Millennium simulation data to be read in and used to populate the light cone with field halos
 *
 *   if field_input_sim_file is  _not_ set, then the field halos are generated from a mass function and the following are used:
 *   field_mass_func_type -- type of the halo mass function
 *   	PS (0), ST (1), and power law (2)
 *   mass_func_PL_slope -- slope of the mass function in the power law case; default is -1/6
 *   field_min_mass -- minimum mass for the generated field halos
 *   field_buffer -- a constant physical size buffer, padding every lens plane to increase its surface
 *
 *   zsource -- source redshift
 *   flag_switch_deflection_off -- false: deflection is on, but kappa and gamma may be calculated, true: deflection is off; default is false
 *   flag_switch_lensing_off -- false: lensing is on, true: lensing is off (no alpha, kappa or gamma); default is false
 *
 *   # Cosmology - Any cosmological parameters that are not set will have default values
 *
 *  Omega_matter -- Total mass (baryons + dark matter) in the units of the critical density, optional
 *  Omega_lambda -- Density in a cosmological constant, if not set it will be = 1 - Omega_matter
 *  Omega_baryon -- Density in baryons
 *  Omega_neutrino -- Density in neutrinos
 *  hubble -- Hubble parameter in units of 100 km/s/Mpc
 *  sigm_8 -- normalization of power spectrum
 *
 * </pre>
 */

class Lens{
public:
  Lens(long* seed, PosType z_source,CosmoParamSet cosmoset, bool verbose = false);
  //Lens(InputParams& params, long* my_seed, CosmoParamSet cosmoset, bool verbose = false);
  Lens(long* seed, PosType z_source,const COSMOLOGY &cosmo, bool verbose = false);
  //Lens(InputParams& params, long* my_seed, const COSMOLOGY &cosmo, bool verbose = false);
  
	~Lens();

	/// marks if the lens has been setup.
	bool set;

	/// the total number of lens planes
	int getNplanes() const {return lensing_planes.size();}
  
	/// field of view in square degrees
	PosType getfov() const {return fieldofview;};
	void setfov(PosType fov){fieldofview=fov;};

	/// reset the number of planes, but keep the field halos and main lens
	void resetFieldNplanes(std::size_t field_Nplanes, bool verbose = false);

	/** keep the main lens and the number of planes constant, but generate new field halos.
   */
	void resetFieldHalos(bool verbose = false);

	/// print the main parameters of the lens
	void printMultiLens();

  
  /// Redshift of first main lens plane
	PosType getZlens() const{
		if(flag_switch_main_halo_on)
			return main_halos[0]->getZlens();
		else{
			ERROR_MESSAGE();
			std::cerr << "error, no main lens present" << std::endl;
			exit(1);
		}
	}
  /// Angular size distance (Mpc) to first main lens plane
	PosType getAngDistLens() const{
		if(flag_switch_main_halo_on)
			return cosmo.angDist( main_halos[0]->getZlens());
		else{
			ERROR_MESSAGE();
			std::cerr << "error, no main lens present" << std::endl;
			exit(1);
		}
	}
  
  Utilities::Geometry::SphericalPoint<> getCenter() const {return central_point_sphere;}

	/// remove all main halos
	void clearMainHalos(bool verbose=false);
  /// remaove all main halo of given type
  template<typename HaloType>
  void clearMainHalo(bool verbose=false);


	/// inserts a single main lens halo and adds it to the existing ones
  //void insertMainHalo(LensHalo* halo,PosType zlens, bool addplanes,bool verbose = false);
  
/*  void insertMainHalo(LensHalo *halo, bool addplanes,bool verbose)
  {
//    LensHaloNFW * halo = new LensHaloNFW(halo_in);
    halo->setCosmology(cosmo);
    main_halos.push_back(halo);
    
    flag_switch_main_halo_on = true;
    
    if(addplanes) addMainHaloToPlane(halo);
    else addMainHaloToNearestPlane(halo);
    
    combinePlanes(verbose);
  }
*/
  
  template <typename T>
  void insertMainHalo(const T &halo_in, bool addplanes,bool verbose=false)
  {
    
    T * halo = new T(halo_in);
    halo->setCosmology(cosmo);
    main_halos.push_back(halo);
    
    flag_switch_main_halo_on = true;
    
    if(addplanes) addMainHaloToPlane(halo);
    else addMainHaloToNearestPlane(halo);
    
    combinePlanes(verbose);
  }
  
  /** \brief This has the same effect as insertMainHalo(), but the halo is not
   copied, it is moved.
  
   The Lens will take possession of the halo and will destroy it when it is destroyed.
   This is to avoid copying halos that take up a lot of memory and require
   a lot of time to copy like LensHaloParticles().
  **/
  template <typename T>
  void moveinMainHalo(T &halo_in, bool addplanes,bool verbose=false)
  {
    T * halo = new T(std::move(halo_in));
    halo->setCosmology(cosmo);
    main_halos.push_back(halo);
    
    flag_switch_main_halo_on = true;
    
    if(addplanes) addMainHaloToPlane(halo);
    else addMainHaloToNearestPlane(halo);
    
    combinePlanes(verbose);
  }
  
  /**
   * \brief Inserts a single main lens halo and deletes all previous ones.
   * Then all lensing planes are updated accordingly.
   *
   * Note that this does delete all the halos that were there.
   */
  template <typename T>
  void replaceMainHalo(const T &halo_in,bool addplanes,bool verbose=false)
  {
    main_halos.clear();  // ???? is this a memory leak ????
    
    T * halo = new T(halo_in);
    halo->setCosmology(cosmo);
    main_halos.push_back(halo);
    
    flag_switch_main_halo_on = true;
    
    Utilities::delete_container(main_planes);
    createMainPlanes();
    combinePlanes(verbose);
  }

  /**
   * \brief Inserts a sequense of main lens halos and adds them to the existing ones.
   * Then all lensing planes are updated accordingly.
   * If addplanes is true new planes will be added otherwise
   * the halo is added to the nearest plane and a plane is added only
   * if none exited on entry.
   *
   *  The angular position of the halo should be preserved, but the x coordinates may change
   *  The halos are copied so the input halos can be destoyed without affecting the Lens.
   */
  template <typename T>
  void insertMainHalos(std::vector<T> &my_halos,bool addplanes, bool verbose=false)
  {
    T* ptr;
    //for(std::size_t i = 0; i < my_halos.size() ; ++i)
    for(T &h : my_halos){
      ptr = new T(h);
      ptr->setCosmology(cosmo);
      ptr->setDist(cosmo);
      main_halos.push_back( ptr );
      if(addplanes) addMainHaloToPlane( ptr );
      else addMainHaloToNearestPlane( ptr );
    }
    
    flag_switch_main_halo_on = true;
    
    combinePlanes(verbose);
  }
  /**
   * \brief Inserts a sequense of main lens halos and remove all previous ones.
   *
   * Note that this does delete the halos that were there.
   * Then all lensing planes are updated accordingly.
   */
  template <typename T>
  void replaceMainHalos(std::vector<T> &my_halos,bool verbose)
  {
    Utilities::delete_container(main_halos);   // ????

    T* ptr;
    //for(std::size_t i = 0; i < my_halos.size() ; ++i)
    for(T &h : my_halos){
      ptr = new T(h);
      ptr->setCosmology(cosmo);
      ptr->setDist(cosmo);
      main_halos.push_back( ptr );
    }
    
    flag_switch_main_halo_on = true;
    
    Utilities::delete_container(main_planes);
    createMainPlanes();
    combinePlanes(verbose);
  }

	/// inserts a sequence of main lens halos and adds them to the existing ones
	//void insertMainHalos(LensHalo** halos, std::size_t Nhalos,bool addplanes,bool verbose = false);

	/// replaces existing main halos with a single main halo
  //void replaceMainHalo(LensHalo* halo,PosType zlens, bool addplanes,bool verbose = false);

	/// replaces existing main halos with a sequence of main halos
	// replaceMainHalos(LensHalo** halos, std::size_t Nhalos,bool verbose = false);

//  /* \brief Add substructures to the lens.
//
//   This method is meant for inserting substructure to a main lens.  All the substructure will be at
//   one redshift.  The mass function follows a power law.  The density of substructures is constant within
//   a circular region.  The tidal truncation is controlled through the parameter density_contrast which is
//   the average density within the substructures orbit in units of the average density to the universe at
//   the redshift where they are places.  For example density_contrast=200 would give them the truncation radius appropriate at R_200.
//   */
//  void insertSubstructures(
//        PosType Rregion            /// radius of region in which substructures are inserted (radians)
//        ,PosType center[]          /// center of region in which the substructures are inserted (radians)
//        ,PosType NumberDensity     /// number density per radian^2 of all substructures
//        ,PosType Mass_min          /// minimum mass of substructures
//        ,PosType Mass_max          /// maximum mass of substructures
//        ,PosType redshift          /// redshift of substructures
//        ,PosType alpha             /// index of mass function (dN/dm \propto m^alpha)
//        ,PosType density_contrast  ///
//        ,bool verbose
//  );
<<<<<<< HEAD
=======
//
>>>>>>> 4ed3584a
//  /** \brief This function will randomize the substructure without changing the region, mass function, etc.
//
//   The Lens::insertSubstructures() function must have been called on this instance of the Lens before.
//   */
//  void resetSubstructure(bool verbose = false);
//
	/// get number of main halos
	std::size_t getNMainHalos() const;
	/// get number of main halos of given type
	template<typename HaloType>
	std::size_t getNMainHalos() const;
	
	/// get single main halo
	LensHalo* getMainHalo(std::size_t i);
  
	/// get single main halo of given type
	template<typename HaloType>
	HaloType* getMainHalo(std::size_t i);

  /**\brief Using to shoot a single ray
   
   ray.x should be set to the image position.
   The kappa,gamma,deflection, time-delay and
   source position will be calculated at that
   image point.
   */
  void rayshooter(RAY &ray);
  void rayshooter(std::vector<RAY> &rays,bool RSIverbose = false);
  void rayshooter(RAY *begin,RAY *end,bool RSIVerbose =false);
  
	void rayshooterInternal(unsigned long Npoints, Point *i_points, bool RSIverbose = false);
  void info_rayshooter(Point *i_point
                      ,std::vector<Point_2d> & ang_positions
                      ,std::vector<KappaType> & kappa_on_planes
                      ,std::vector<std::vector<LensHalo*>> & halo_neighbors
                      ,LensHalo **halo_max
                      ,KappaType &kappa_max
                      ,KappaType gamma_max[]
                      ,PosType rmax,short mode = 0  /// 0:physical distance, 1: comoving distance, 2: angular distance
                      ,bool verbose = false
                                       );
  /** \brief  Find the image position of a source without grid refinement.
  
  This uses Powell's algorithm to minimise the distance between the source point of an image and the desired source point.  No grid is necessary.  This should be fast, but will miss multiple images.  This is useful for finding the position of weakly lensed images or the rough region where a grid should be put down for a strong lens.
  */
  RAY find_image(
          Point_2d y_source    /// input position of source (radians)
          ,Point_2d &x_image    /// initial guess for image postion (radians)
          ,PosType z_source     /// redshift of source
          ,PosType ytol2        /// target tolerance in source position squared
          ,PosType &fret        ///
          ,int sign=0             /// sign of magnification, it is found automatically if left out
  );

	// methods used for use with implanted sources

  ///  reset the redshift of the source plane
	short ResetSourcePlane(PosType z,bool nearest=false, unsigned long GalID=0, PosType *xx=NULL,bool verbose = false);

	/// Revert the source redshift to the value it was when the Lens was created.
	void RevertSourcePlane(){ toggle_source_plane = false;}
	//void ImplantSource(unsigned long index,CosmoHndl cosmo);
	PosType getSourceZ(){
		if(toggle_source_plane){
			return zs_implant;
		}else{
			return plane_redshifts.back();
		}
	}

	PosType getZmax() const{return plane_redshifts.back();}

	/// print the cosmological parameters
	void PrintCosmology() { cosmo.PrintCosmology(); }
	
	/// returns the critical density at the main lens in Msun/ Mpc^2 for a source at zsource
	PosType getSigmaCrit(PosType zsource) const{ return cosmo.SigmaCrit(getZlens(), zsource); }
	

  /// returns a const reference to the cosmology so that constant functions can be used, but the cosmological parameters cannot be changed.
  const COSMOLOGY & getCosmo(){return cosmo;}
  
  /// set flag_switch_field_off, turn the field On/Off :
  void TurnFieldOff() { flag_switch_field_off = true ; }
  void TurnFieldOn() { flag_switch_field_off = false ; }
  
  /// get the field min mass :
  PosType getFieldMinMass() const { return field_min_mass ; }
 
  // get the field_Off value :
  bool getfieldOff() const {return flag_switch_field_off ;}
  
  /** \brief Add random halos to the light cone according to standard structure formation theory.  A new realization of the light-cone can be made with Lens::resetFieldHalos() after this function is called once.
   
   The cone is filled up until the redshift of the current zsource that is stored in the Lens class.  The field is a circular on the sky.  There is no clustering of the halos.
   */
  void GenerateFieldHalos(double min_mass /// minimum mass of halos
                          ,MassFuncType mass_function /// type of mass function
                          ,double field_of_view  /// in square degrees
                          ,int Nplanes           /// number of lens planes
                          ,LensHaloType halo_type = nfw_lens  /// type of halo
                          ,GalaxyLensHaloType galaxy_type = null_gal  /// type of galaxy, if null_gal no galaxy
                          ,double buffer = 1.0 /// buffer in Mpc for cone
                          ,bool verbose = false
                );
  
  Lens & operator=(Lens &&lens){
    
    fieldofview = lens.fieldofview;
    seed = lens.seed;
    init_seed = lens.init_seed;
    cosmo = lens.cosmo;
    toggle_source_plane = lens.toggle_source_plane;
    dDs_implant = lens.dDs_implant;
    dTs_implant = lens.dTs_implant;
    zs_implant = lens.zs_implant;
    Ds_implant = lens.Ds_implant;
    index_of_new_sourceplane = lens.index_of_new_sourceplane;
    zsource = lens.zsource;

    NZSamples = lens.NZSamples;
    zbins = lens.zbins;
    NhalosbinZ = lens.NhalosbinZ;
    Nhaloestot_Tab = lens.Nhaloestot_Tab;
    aveNhalosField = lens.aveNhalosField;
    Logm = lens.Logm;
    NhalosbinMass = lens.NhalosbinMass;
    sigma_back_Tab = lens.sigma_back_Tab;
    
    flag_switch_deflection_off = lens.flag_switch_deflection_off;
    flag_switch_lensing_off = lens.flag_switch_lensing_off;
    
    Dl = lens.Dl;
    dDl = lens.dDl;
    dTl = lens.dTl;
    plane_redshifts = lens.plane_redshifts;
    charge = lens.charge;
    flag_switch_field_off = lens.flag_switch_field_off;
    
    field_halos = lens.field_halos;

    field_Nplanes_original = lens.field_Nplanes_original;
    field_Nplanes_current = lens.field_Nplanes_current;
    
    field_plane_redshifts = lens.field_plane_redshifts;
    field_plane_redshifts_original = lens.field_plane_redshifts_original;
    field_Dl = lens.field_Dl;
    field_Dl_original = lens.field_Dl_original;
    
    //substructure = lens.substructure;
    
    //WasInsertSubStructuresCalled = lens.WasInsertSubStructuresCalled;
    field_mass_func_type = lens.field_mass_func_type;
    mass_func_PL_slope = lens.mass_func_PL_slope;
    field_min_mass = lens.field_min_mass;
    field_int_prof_type = lens.field_int_prof_type;
    field_prof_internal_slope = lens.field_prof_internal_slope;
    
    flag_field_gal_on = lens.flag_field_gal_on;
    field_int_prof_gal_type = lens.field_int_prof_gal_type;
    field_int_prof_gal_slope = lens.field_int_prof_gal_slope;
    
    redshift_planes_file = lens.redshift_planes_file;
    read_redshift_planes = lens.read_redshift_planes;
    
    field_input_sim_file = lens.field_input_sim_file;
    field_input_sim_format = lens.field_input_sim_format;
    
    sim_input_flag = lens.sim_input_flag;
    read_sim_file = lens.read_sim_file;
    field_buffer = lens.field_buffer;
    
    flag_switch_main_halo_on = lens.flag_switch_main_halo_on;
    
    main_plane_redshifts = lens.main_plane_redshifts;
    main_Dl = lens.main_Dl;
    
    main_halo_type = lens.main_halo_type;
    main_galaxy_halo_type = lens.main_galaxy_halo_type;

    pixel_map_input_file = lens.pixel_map_input_file;
    pixel_map_on = lens.pixel_map_on;
    pixel_map_zeropad = lens.pixel_map_zeropad;
    pixel_map_zeromean = lens.pixel_map_zeromean;
    
    central_point_sphere = lens.central_point_sphere;
    sim_angular_radius = lens.sim_angular_radius;
    inv_ang_screening_scale = lens.inv_ang_screening_scale;
    
    std::swap(lensing_planes,lens.lensing_planes);
    std::swap(field_planes,lens.field_planes);
    swap(main_halos,lens.main_halos);  /// MixedVector cannot be copyed
    std::swap(main_planes,lens.main_planes);
    
    return *this;
  }
  Lens(Lens &&lens){
    *this = std::move(lens);
  }
  
private:
  Lens & operator=(const Lens &lens);   // block copy
  Lens(const Lens &lens);
  
protected:
  /// field of view in square degrees
  PosType fieldofview;

private:
	GLAMER_TEST_FRIEND(LensTest)
	
	// seed for random field generation
	long *seed;
  
  long init_seed;
  //InputParams init_params;
  
  // the cosmology
	COSMOLOGY cosmo;

	
	//void readCosmology(InputParams& params);
	//void assignParams(InputParams& params,bool verbose = false);
  void defaultParams(PosType zsource,bool verbose = true);
	
	/// turns source plane on and off
	bool toggle_source_plane;
  /// the distance from the source to the next plane
  PosType dDs_implant;
  /// the distance from the source to the next plane
  PosType dTs_implant;
	PosType zs_implant,Ds_implant;
	/// This is the index of the plane at one larger distance than the new source distance
	int index_of_new_sourceplane;
	
	/// This is the source redshift that is read in from the parameter file and becomes the maximum redshift
	PosType zsource;
	
	void quicksort(LensHaloHndl *halo,PosType **pos,unsigned long N);
	
	// create the lens planes
	//void buildPlanes(InputParams& params, bool verbose);
	
	/// sets the distances and redshifts of the field planes equidistant
	void setFieldDist();
	/// load the redshifts of the field planes from a file
	void setFieldDistFromFile();
	/// setup the field plane distances
	void setupFieldPlanes();
	/// computes the distribution variables for field halos as specified in the parameter file
  /// this material was before computed in createFieldHalos
  void ComputeHalosDistributionVariables ();
  
  enum DM_Light_Division {All_DM,Moster};

	void createFieldHalos(bool verbose,DM_Light_Division division = Moster);
  
	/// read field halo data in from a file in Millennium output format
	void readInputSimFileMillennium(bool verbose,DM_Light_Division division = Moster);
  
	/// read field halo data in from a file in MultiDarkHalos output format
	void readInputSimFileMultiDarkHalos(bool verbose,DM_Light_Division division = Moster);
  
  /// read field halo data in from a file in Cabriel Caminha's input format 
  void readInputSimFileObservedGalaxies(bool verbose);
  
	/// build the field planes and sort halos onto them
	void createFieldPlanes(bool verbose);
	
	// generate main halo from the parameter file
	//void createMainHalos(InputParams& params);
	/// generate main halo from the parameter file
	void createMainPlanes();
	/// add a main halo to an existing plane, or create a new one plane if it is not close enough
	void addMainHaloToPlane(LensHalo* halo);
  void addMainHaloToNearestPlane(LensHalo* halo);

	/// combine field and main planes
	void combinePlanes(bool verbose);
	
  /* Variables used by buildPlanes, createFieldHalos, and createFieldPlanes */
  /// TO DO : should check the correctness of the following descriptions.
  
  /// number of redshift bins for mass function
  const int Nzbins = 64 ;
  /// number of mass bins for mass function
  const int Nmassbin=64;
  /// number of redshifts sampled for each bin
  int NZSamples = 50;
  // table for redshift bins for mass function
  std::vector<PosType> zbins ;
  // table of number of halos per redshift bins for mass function
  std::vector<PosType> NhalosbinZ ;
  /// same for the cumulative number density in one square degree
  std::vector<PosType> Nhaloestot_Tab ;
  /// averaged number of halos
  PosType aveNhalosField ;
  /// Log(mass) vector
  std::vector<PosType> Logm;
  /// table of halos bins for each sampled redshifts
  std::vector<std::vector<PosType>> NhalosbinMass;
  /// table for sigma_back in createFieldPlanes
  std::vector<PosType> sigma_back_Tab;
  
  /* ----- */
  
  // get the adress of field_plane_redshifts
  std::vector<PosType> & get_field_plane_redshifts () { return field_plane_redshifts ; }
  
  /// Number of Field Halos
  size_t getNFieldHalos() const {return field_halos.size();}
  /// Number of Sub Halos
  //size_t getNSubHalos() const {return substructure.halos.size();}
  
private: /* force calculation */
	/// if >= 1, deflection in the rayshooting is switched off
	bool flag_switch_deflection_off;
	bool flag_switch_lensing_off;
	
	/// the lensing planes
	std::vector<LensPlane *> lensing_planes;
	/// Dl[j = 0...] angular diameter distances, comoving
	std::vector<PosType> Dl;
  /// dDl[j] is the distance between plane j-1 and j plane, comoving
  std::vector<PosType> dDl;
  /// dTl[j] is the lookback-time between plane j-1 and j plane, comoving
  std::vector<PosType> dTl;
	/// Redshifts of lens planes, 0...Nplanes.  Last one is the source redshift.
	std::vector<PosType> plane_redshifts;
	/// charge for the tree force solver (4*pi*G)
	PosType charge;
	
private: /* field */
	/// if true, the background is switched off and only the main lens is present
	bool flag_switch_field_off;
	
  /// vector of all field halos
  std::vector<LensHalo *> field_halos;
	/// original number of field planes
  std::size_t field_Nplanes_original;
  std::size_t field_Nplanes_current;
  
	/// vector of all field planes
	std::vector<LensPlane*> field_planes;
	/// vector of field plane redshifts
  std::vector<PosType> field_plane_redshifts;
  /// original field plane redshift
  std::vector<PosType> field_plane_redshifts_original;
  /// vector of field plane distances
  std::vector<PosType> field_Dl;
  /// original vector of field plane distances
  std::vector<PosType> field_Dl_original;
  
//  struct SubStructureInfo{
//    // things for substructures
//    /// vector of all substructure halos
//    std::vector<LensHaloNFW *> halos;
//    LensPlane *plane;
//    PosType Rregion = 0;
//    PosType Mmax = 0;
//    PosType Mmin = 0;
//    PosType alpha = 0;
//    PosType Ndensity = 0;
//    Point_2d center;
//    PosType rho_tidal = 0;
//    // Added quantities for the resetting of the substructure
//    // (when WasInsertSubStructuresCalled = MAYBE) :
//    PosType redshift = 0;
//    bool verbose = false;
//  };
//
//  SubStructureInfo substructure;
  
  /// Flag to know if InsertSubStructures was called
 // Boo WasInsertSubStructuresCalled = NO ;
  
	/// Perpendicular position of halo TODO: (In proper distance?)
	//PosType **halo_pos;
	
	/// type of mass function PS (0), ST (1), and power law (2) default is ST
	MassFuncType field_mass_func_type;
	/// slope of the mass function is field_mass_func_type == 2
	PosType mass_func_PL_slope;
	/// min mass for the halo model
	PosType field_min_mass;
	/// internal halo profile type; needs to be 0 or PowerLaw, 1 or NFW, 2 or PseudoNFW, 3 or NSIE, 4 or PointMass
	LensHaloType field_int_prof_type;
	/// power law or pseudo NFW internal profile slope
	PosType field_prof_internal_slope;
	
	/// if true, each field halo contains an NSIE galaxy inside it
	bool flag_field_gal_on;
	/// galaxy subhalo profile type; needs to be 0 or PowerLaw, 1 or NFW, 2 or PseudoNFW, 3 or NSIE, 4 or PointMass
	GalaxyLensHaloType field_int_prof_gal_type;
  /// if field galaxy PowerLaw is used a slope must be assigned 
  PosType field_int_prof_gal_slope;

	// mass fraction in the host galaxy
	//PosType field_galaxy_mass_fraction;
	
	std::string redshift_planes_file;
	bool read_redshift_planes;
	
	std::string field_input_sim_file;
  HaloCatFormats field_input_sim_format;
  
	bool sim_input_flag;
	//std::string input_gal_file;
	//bool gal_input_flag;
	bool read_sim_file;
	
	/// increases are for cosmological mean number density of halos calculation
	PosType field_buffer;
	
private: /* main */
	/// having a main halo in the paramfile
	bool flag_switch_main_halo_on;
	
	/// vector of all main halos
	Utilities::MixedVector<LensHalo*> main_halos;
	/// vector of own main halos that will be deleted
	/// vector of all main planes
	std::vector<LensPlane*> main_planes;
	/// vector of main plane redshifts
	std::vector<PosType> main_plane_redshifts;
	/// vector of main plane distances
	std::vector<PosType> main_Dl;
	
	/// main lens type
	LensHaloType main_halo_type;
	/// galaxy lens type
	GalaxyLensHaloType main_galaxy_halo_type;
	
private: /* input */
	/// file for multiple main halo input
	std::string pixel_map_input_file;
	
 	/// read main halos from a pixelized density map
  short pixel_map_on;
  /// zero padding for FFTs with pixelized density maps
  int pixel_map_zeropad;
  bool pixel_map_zeromean;
	void readPixelizedDensity();
  
  /// the center of the lens in spherical coordinates
  Utilities::Geometry::SphericalPoint<PosType> central_point_sphere;
  /// optional angular radius of simulation cone that will be included
  PosType sim_angular_radius;
  /// inverse of the angular screening scale in the tree force calculation
  PosType inv_ang_screening_scale;
  
  struct MINyFunction{
     MINyFunction(Lens &mylens,Point_2d y,int sign):lens(mylens),y(y),sign(sign),r2max(0){}

    double operator()(double *x){
      point.x[0] = x[1];
      point.x[1] = x[2];
      lens.rayshooterInternal(1,&point);
      double r2 = (y[0]-point.image->x[0])*(y[0]-point.image->x[0])
      + (y[1]-point.image->x[1])*(y[1]-point.image->x[1]);
      
      r2max = MAX(r2,r2max);
      return r2 + r2max*abs(sign - sgn(point.invmag));
    }
    
    Lens &lens;
    Point_2d y;
    int sign;
    double r2max;
    LinkedPoint point;
  };
};

inline std::size_t Lens::getNMainHalos() const
{
	return main_halos.size();
}

template<typename HaloType>
inline std::size_t Lens::getNMainHalos() const
{
	return main_halos.size<HaloType>();
}

inline LensHalo* Lens::getMainHalo(std::size_t i)
{
	return main_halos.at(i);
}

template<typename HaloType>
inline HaloType* Lens::getMainHalo(std::size_t i)
{
  if(main_halos.size<HaloType>() == 0 ) return nullptr;
	return main_halos.at<HaloType>(i);
}

typedef Lens* LensHndl;

#endif /* MULTIPLANE_H_ */
<|MERGE_RESOLUTION|>--- conflicted
+++ resolved
@@ -270,6 +270,7 @@
 	/// replaces existing main halos with a sequence of main halos
 	// replaceMainHalos(LensHalo** halos, std::size_t Nhalos,bool verbose = false);
 
+
 //  /* \brief Add substructures to the lens.
 //
 //   This method is meant for inserting substructure to a main lens.  All the substructure will be at
@@ -289,16 +290,14 @@
 //        ,PosType density_contrast  ///
 //        ,bool verbose
 //  );
-<<<<<<< HEAD
-=======
 //
->>>>>>> 4ed3584a
 //  /** \brief This function will randomize the substructure without changing the region, mass function, etc.
 //
 //   The Lens::insertSubstructures() function must have been called on this instance of the Lens before.
 //   */
 //  void resetSubstructure(bool verbose = false);
 //
+
 	/// get number of main halos
 	std::size_t getNMainHalos() const;
 	/// get number of main halos of given type
