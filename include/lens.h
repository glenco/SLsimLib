--- conflicted
+++ resolved
@@ -94,14 +94,10 @@
 
 	/// print the main parameters of the lens
 	void printMultiLens();
-<<<<<<< HEAD
-
-	double getZlens(){
-=======
+
   
   /// Redshift of first main lens plane
 	PosType getZlens(){
->>>>>>> bbb88960
 		if(flag_switch_main_halo_on)
 			return main_halos[0]->getZlens();
 		else{
