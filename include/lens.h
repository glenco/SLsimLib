/*
 * multiplane.h
 *
 *  Created on: Jan 12, 2012
 *      Author: mpetkova
 */

#ifndef MULTIPLANE_H_
#define MULTIPLANE_H_

#include "quadTree.h"
#include "utilities_slsim.h"
#include "planes.h"

#include <map>

GLAMER_TEST_USES(LensTest)

/**
 * \brief A class to represents a lens with multiple planes.
 *
 *<pre>
 *	The rays are traced through multiple deflections.  On each plane there is a deflection
 *	solver.  An LensHaloAnaNSIE or LensHaloMOKA can be put on one of the planes.  The other planes can be
 *	populated with random field_halos drawn from a mass function or they can be retrieved from an
 *	external catalog.
 *
 *   Input Parameters (variable names):
 *
 *   main_halo_on -- 0: no major lens present; 1: there is a major lens present
 *   main_halo_type -- profile type for the main DM lens halo
 *   	0 or nolens, 1 or NFW, 2 or PseudoNFW, 3 or PowerLaw, 4 or NSIE, 5 or AnaLens, 6 or UniLens, 7 or MOKALens, 8 or DummyLens
 *   main_galaxy_halo_type -- profile typ for the main galaxy lens halo 0 or none, 1 or NSIE
 *   redshift_planes_file -- asci file with the redshifts of the lensing planes, if not set then created internaly
 *   flag_switch_field_off -- false: field halos are created, true: no field halos are created; default is false
 *
 *   if flag_switch_field_off == false, i.e. there are field halos then also the following are used:
 *   field_Nplanes -- number of field planes
 *   fieldofview -- field of view of the light cone, filled with field halos
 *   field_internal_profile -- profile type of the DM field lens halos
 *   	0 or nolens, 1 or NFW, 2 or PseudoNFW, 3 or PowerLaw, 4 or NSIE, 5 or AnaLens, 6 or UniLens, 7 or MOKALens, 8 or DummyLens, 9 or Hernquist, 10 or Jaffe
 *   field_prof_internal_slope -- slope of the surface density for power law or pseudo nfw profiles
 *   field_internal_profile_galaxy -- profile type of the galaxy field halos; if not set, no galaxies are used
 *   	0 or none, 1 or NSIE
 *
 *   field_input_sim_file -- filename of the Millennium simulation data to be read in and used to populate the light cone with field halos
 *
 *   if field_input_sim_file is  _not_ set, then the field halos are generated from a mass function and the following are used:
 *   field_mass_func_type -- type of the halo mass function
 *   	PS (0), ST (1), and power law (2)
 *   mass_func_PL_slope -- slope of the mass function in the power law case; default is -1/6
 *   field_min_mass -- minimum mass for the generated field halos
 *   field_buffer -- a constant physical size buffer, padding every lens plane to increase its surface
 *
 *   zsource -- source redshift
 *   flag_switch_deflection_off -- false: deflection is on, but kappa and gamma may be calculated, true: deflection is off; default is false
 *   flag_switch_lensing_off -- false: lensing is on, true: lensing is off (no alpha, kappa or gamma); default is false
 *
 *   # Cosmology - Any cosmological parameters that are not set will have default values
 *
 *  Omega_matter -- Total mass (baryons + dark matter) in the units of the critical density, optional
 *  Omega_lambda -- Density in a cosmological constant, if not set it will be = 1 - Omega_matter
 *  Omega_baryon -- Density in baryons
 *  Omega_neutrino -- Density in neutrinos
 *  hubble -- Hubble parameter in units of 100 km/s/Mpc
 *  sigm_8 -- normalization of power spectrum
 *
 * </pre>
 */

class Lens
{
public:
	Lens(long* seed, CosmoParamSet cosmoset = WMAP5yr, bool verbose = false);
	Lens(InputParams& params, long* my_seed, CosmoParamSet cosmoset = WMAP5yr, bool verbose = false);
  Lens(Lens &lens);
  
	~Lens();

	/// marks if the lens has been setup.
	bool set;

	/// the total number of lens planes
	int getNplanes(){return lensing_planes.size();}

	/// field of view in square degrees
	PosType getfov(){return fieldofview;};
	void setfov(PosType fov){fieldofview=fov;};

<<<<<<< HEAD
	/// reset the number of planes, but keep the field halos and main lens
	void resetFieldNplanes(std::size_t field_Nplanes);
=======
	/// reset te number of planes, but keep the field halos and main lens
	void resetFieldNplanes(std::size_t field_Nplanes, bool verbose = false);
>>>>>>> 14f6e3ed
	/// keep the main lens and the number of planes constant, but generate new field halos
	void resetFieldHalos(bool verbose = false);

	/// print the main parameters of the lens
	void printMultiLens();
  
  /// Redshift of first main lens plane
	PosType getZlens(){
		if(flag_switch_main_halo_on)
			return main_halos[0]->getZlens();
		else{
			ERROR_MESSAGE();
			std::cout << "error, no main lens present" << std::endl;
			exit(1);
		}
	}
  /// Angular size distance (Mpc) to first main lens plane
	PosType getAngDistLens(){
		if(flag_switch_main_halo_on)
			return cosmo.angDist( main_halos[0]->getZlens());
		else{
			ERROR_MESSAGE();
			std::cout << "error, no main lens present" << std::endl;
			exit(1);
		}
	}

	/// remove all main halos
	void clearMainHalos(bool verbose);

	/// inserts a single main lens halo and adds it to the existing ones
<<<<<<< HEAD
	void insertMainHalo(LensHalo* halo);
    
	/// inserts a sequence of main lens halos and adds them to the existing ones
	void insertMainHalos(LensHalo** halos, std::size_t Nhalos);
    
    
=======
	void insertMainHalo(LensHalo* halo,bool verbose = false);
	/// inserts a sequence of main lens halos and adds them to the existing ones
	void insertMainHalos(LensHalo** halos, std::size_t Nhalos,bool verbose = false);

>>>>>>> 14f6e3ed
	/// replaces existing main halos with a single main halo
	void replaceMainHalos(LensHalo* halo,bool verbose = false);
	/// replaces existing main halos with a sequence of main halos
	void replaceMainHalos(LensHalo** halos, std::size_t Nhalos,bool verbose = false);

	/// get number of main halos
	std::size_t getNMainHalos() const;
	/// get number of main halos of given type
	template<typename HaloType>
	std::size_t getNMainHalos() const;
	
	/// get single main halo
	LensHalo* getMainHalo(std::size_t i);
	/// get single main halo of given type
	template<typename HaloType>
	HaloType* getMainHalo(std::size_t i);
	
	void rayshooterInternal(unsigned long Npoints, Point *i_points, bool kappa_off);

	// methods used for use with implanted sources

	short ResetSourcePlane(PosType z,bool nearest, unsigned long GalID=0, PosType *xx=NULL,bool verbose = false);

	/// Revert the source redshift to the value it was when the Lens was created.
	void RevertSourcePlane(){ toggle_source_plane = false;}
	//void ImplantSource(unsigned long index,CosmoHndl cosmo);
	PosType getSourceZ(){
		if(toggle_source_plane){
			return zs_implant;
		}else{
			return plane_redshifts.back();
		}
	}

	PosType getZmax(){return plane_redshifts.back();}

	/// print the cosmological parameters
	void PrintCosmology() { cosmo.PrintCosmology(); }
	
	/// returns the critical density at the main lens in Msun/ Mpc^2 for a source at zsource
	PosType getSigmaCrit(PosType zsource) { return cosmo.SigmaCrit(getZlens(), zsource); }
	

  /// returns a const reference to the cosmology so that constant functions can be used, but the cosmological parameters cannot be changed.
  const COSMOLOGY & getCosmo(){return cosmo;}

private:
	GLAMER_TEST_FRIEND(LensTest)
	
	// seed for random field generation
	long *seed;
  
  long init_seed;
  InputParams init_params;
  
  // the cosmology
	COSMOLOGY cosmo;

	/// field of view in square degrees
	PosType fieldofview;
	
	void readCosmology(InputParams& params);
	void assignParams(InputParams& params,bool verbose = false);
	
	/// turns source plane on and off
	bool toggle_source_plane;
	/// the distance from the source to the next plane
	PosType dDs_implant;
	PosType zs_implant,Ds_implant;
	/// This is the index of the plane at one larger distance than the new source distance
	int index_of_new_sourceplane;
	
	/// This is the source redshift that is read in from the parameter file and becomes the maximum redshift
	PosType zsource;
	
	void quicksort(LensHaloHndl *halo,PosType **pos,unsigned long N);
	
private: /* generation */
	/// create the lens planes
	void buildPlanes(InputParams& params,bool verbose);
	
	/// sets the distances and redshifts of the field planes equidistant
	void setFieldDist();
	/// load the redshifts of the field planes from a file
	void setFieldDistFromFile();
	/// setup the field plane distances
	void setupFieldPlanes();
	/// create field halos as specified in the parameter file
	void createFieldHalos(bool verbose);
	/// read field halo data in from a file
	void readInputSimFile(bool verbose);
	/// build the field planes and sort halos onto them
	void createFieldPlanes(bool verbose);
	
	/// generate main halo from the parameter file
	void createMainHalos(InputParams& params);
	/// generate main halo from the parameter file
	void createMainPlanes();
	/// add a main halo to an existing plane, or create a new plane
	void addMainHaloToPlane(LensHalo* halo);
	
	/// combine field and main planes
	void combinePlanes(bool verbose);
	
private: /* force calculation */
	/// if >= 1, deflection in the rayshooting is switched off
	bool flag_switch_deflection_off;
	bool flag_switch_lensing_off;
	
	/// the lensing planes
	std::vector<LensPlane *> lensing_planes;
	/// Dl[j = 0...] angular diameter distances, comoving
	std::vector<PosType> Dl;
	/// dDl[j] is the distance between plane j-1 and j plane, comoving
	std::vector<PosType> dDl;
	/// Redshifts of lens planes, 0...Nplanes.  Last one is the source redshift.
	std::vector<PosType> plane_redshifts;
	/// charge for the tree force solver (4*pi*G)
	PosType charge;
	
private: /* field */
	/// if true, the background is switched off and only the main lens is present
	bool flag_switch_field_off;
	
	/// vector of all field halos
	std::vector<LensHalo*> field_halos;
	/// number of field planes
	std::size_t field_Nplanes;
	/// vector of all field planes
	std::vector<LensPlane*> field_planes;
	/// vector of field plane redshifts
	std::vector<PosType> field_plane_redshifts;
	/// vector of field plane distances
	std::vector<PosType> field_Dl;
	
	/// Perpendicular position of halo TODO: (In proper distance?)
	PosType **halo_pos;
	
	/// type of mass function PS (0), ST (1), and power law (2) default is ST
	MassFuncType field_mass_func_type;
	/// slope of the mass function is field_mass_func_type == 2
	PosType mass_func_PL_slope;
	/// min mass for the halo model
	PosType field_min_mass;
	/// internal halo profile type; needs to be 0 or PowerLaw, 1 or NFW, 2 or PseudoNFW, 3 or NSIE, 4 or PointMass
	LensHaloType field_int_prof_type;
	/// power law or pseudo NFW internal profile slope
	PosType field_prof_internal_slope;
	
	/// if true, each field halo contains an NSIE galaxy inside it
	bool flag_field_gal_on;
	/// galaxy subhalo profile type; needs to be 0 or PowerLaw, 1 or NFW, 2 or PseudoNFW, 3 or NSIE, 4 or PointMass
	GalaxyLensHaloType field_int_prof_gal_type;
	// mass fraction in the host galaxy
	//PosType field_galaxy_mass_fraction;
	
	std::string redshift_planes_file;
	bool read_redshift_planes;
	
	std::string field_input_sim_file;
	bool sim_input_flag;
	//std::string input_gal_file;
	//bool gal_input_flag;
	bool read_sim_file;
	
	/// increases are for cosmological mean number density of halos calculation
	PosType field_buffer;
	
private: /* main */
	/// having a main halo in the paramfile
	bool flag_switch_main_halo_on;
	
	/// vector of all main halos
	Utilities::MixedVector<LensHalo*> main_halos;
	/// vector of own main halos that will be deleted
	std::vector<LensHalo*> main_halos_created;
	/// vector of all main planes
	std::vector<LensPlane*> main_planes;
	/// vector of main plane redshifts
	std::vector<PosType> main_plane_redshifts;
	/// vector of main plane distances
<<<<<<< HEAD
	std::vector<double> main_Dl;
    
    /// main lens type
=======
	std::vector<PosType> main_Dl;
	
	/// main lens type
>>>>>>> 14f6e3ed
	LensHaloType main_halo_type;
	/// galaxy lens type
	GalaxyLensHaloType main_galaxy_halo_type;
	
private: /* input */
	/// file for multiple main halo input
	std::string main_input_file;
	
 	/// read main halos from a MultiDark simulation
	void readMultiDark();
};

inline std::size_t Lens::getNMainHalos() const
{
	return main_halos.size();
}

template<typename HaloType>
inline std::size_t Lens::getNMainHalos() const
{
	return main_halos.size<HaloType>();
}

inline LensHalo* Lens::getMainHalo(std::size_t i)
{
	return main_halos.at(i);
}

template<typename HaloType>
inline HaloType* Lens::getMainHalo(std::size_t i)
{
	return main_halos.at<HaloType>(i);
}

typedef Lens* LensHndl;

#endif /* MULTIPLANE_H_ */<|MERGE_RESOLUTION|>--- conflicted
+++ resolved
@@ -87,13 +87,9 @@
 	PosType getfov(){return fieldofview;};
 	void setfov(PosType fov){fieldofview=fov;};
 
-<<<<<<< HEAD
-	/// reset the number of planes, but keep the field halos and main lens
-	void resetFieldNplanes(std::size_t field_Nplanes);
-=======
 	/// reset te number of planes, but keep the field halos and main lens
 	void resetFieldNplanes(std::size_t field_Nplanes, bool verbose = false);
->>>>>>> 14f6e3ed
+
 	/// keep the main lens and the number of planes constant, but generate new field halos
 	void resetFieldHalos(bool verbose = false);
 
@@ -125,19 +121,11 @@
 	void clearMainHalos(bool verbose);
 
 	/// inserts a single main lens halo and adds it to the existing ones
-<<<<<<< HEAD
-	void insertMainHalo(LensHalo* halo);
-    
-	/// inserts a sequence of main lens halos and adds them to the existing ones
-	void insertMainHalos(LensHalo** halos, std::size_t Nhalos);
-    
-    
-=======
 	void insertMainHalo(LensHalo* halo,bool verbose = false);
+
 	/// inserts a sequence of main lens halos and adds them to the existing ones
 	void insertMainHalos(LensHalo** halos, std::size_t Nhalos,bool verbose = false);
 
->>>>>>> 14f6e3ed
 	/// replaces existing main halos with a single main halo
 	void replaceMainHalos(LensHalo* halo,bool verbose = false);
 	/// replaces existing main halos with a sequence of main halos
@@ -319,15 +307,9 @@
 	/// vector of main plane redshifts
 	std::vector<PosType> main_plane_redshifts;
 	/// vector of main plane distances
-<<<<<<< HEAD
-	std::vector<double> main_Dl;
-    
-    /// main lens type
-=======
 	std::vector<PosType> main_Dl;
 	
 	/// main lens type
->>>>>>> 14f6e3ed
 	LensHaloType main_halo_type;
 	/// galaxy lens type
 	GalaxyLensHaloType main_galaxy_halo_type;
