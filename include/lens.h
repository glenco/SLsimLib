/*
 * multiplane.h
 *
 */

#ifndef MULTIPLANE_H_
#define MULTIPLANE_H_

#include "quadTree.h"
#include "utilities_slsim.h"
#include "planes.h"
#include "geometry.h"

#include <map>

GLAMER_TEST_USES(LensTest)

/**
 * \brief A class to represents a lens with multiple planes.
 *
 *<pre>
 *	The rays are traced through multiple deflections.  On each plane there is a deflection
 *	solver.  An LensHaloAnaNSIE or LensHaloMassMap can be put on one of the planes.  The other planes can be
 *	populated with random field_halos drawn from a mass function or they can be retrieved from an
 *	extern&al catalog.
 *
 *   Input Parameters (variable names):
 *
 *   main_halo_on -- 0: no major lens present; 1: there is a major lens present
 *   main_halo_type -- profile type for the main DM lens halo
 *   	0 or nolens, 1 or NFW, 2 or PseudoNFW, 3 or PowerLaw, 4 or NSIE, 5 or AnaLens, 6 or UniLens, 7 or MOKALens, 8 or DummyLens
 *   main_galaxy_halo_type -- profile typ for the main galaxy lens halo 0 or none, 1 or NSIE
 *   redshift_planes_file -- asci file with the redshifts of the lensing planes, if not set then created internaly
 *   flag_switch_field_off -- false: field halos are created, true: no field halos are created; default is false
 *
 *   if field_off == false, i.e. there are field halos then also the following are used:
 *   field_Nplanes -- number of field planes
 *   field_fov -- field of view of the light cone, filled with field halos
 *   field_internal_profile -- profile type of the DM field lens halos
 *   	0 or nolens, 1 or NFW, 2 or PseudoNFW, 3 or PowerLaw, 4 or NSIE, 5 or AnaLens, 6 or UniLens, 7 or MOKALens, 8 or DummyLens, 9 or Hernquist, 10 or Jaffe
 *   field_prof_internal_slope_pl -- slope of the surface density for power law
 *   field_prof_internal_slope_pnfw -- slope of the surface density for pseudo nfw profiles
 *   field_internal_profile_galaxy -- profile type of the galaxy field halos; if not set, no galaxies are used
 *   	0 or none, 1 or NSIE
 *
 *   field_input_sim_file -- filename of the Millennium simulation data to be read in and used to populate the light cone with field halos
 *
 *   if field_input_sim_file is  _not_ set, then the field halos are generated from a mass function and the following are used:
 *   field_mass_func_type -- type of the halo mass function
 *   	PS (0), ST (1), and power law (2)
 *   mass_func_PL_slope -- slope of the mass function in the power law case; default is -1/6
 *   field_min_mass -- minimum mass for the generated field halos
 *   field_buffer -- a constant physical size buffer, padding every lens plane to increase its surface
 *
 *   zsource -- source redshift
 *   flag_switch_deflection_off -- false: deflection is on, but kappa and gamma may be calculated, true: deflection is off; default is false
 *   flag_switch_lensing_off -- false: lensing is on, true: lensing is off (no alpha, kappa or gamma); default is false
 *
 *   # Cosmology - Any cosmological parameters that are not set will have default values
 *
 *  Omega_matter -- Total mass (baryons + dark matter) in the units of the critical density, optional
 *  Omega_lambda -- Density in a cosmological constant, if not set it will be = 1 - Omega_matter
 *  Omega_baryon -- Density in baryons
 *  Omega_neutrino -- Density in neutrinos
 *  hubble -- Hubble parameter in units of 100 km/s/Mpc
 *  sigm_8 -- normalization of power spectrum
 *
 * </pre>
 */

class Lens{
public:
  Lens(long* seed, PosType z_source,CosmoParamSet cosmoset, bool verbose = false);
  //Lens(InputParams& params, long* my_seed, CosmoParamSet cosmoset, bool verbose = false);
  Lens(long* seed, PosType z_source,const COSMOLOGY &cosmo, bool verbose = false);
  //Lens(InputParams& params, long* my_seed, const COSMOLOGY &cosmo, bool verbose = false);
  
	~Lens();

	/// marks if the lens has been setup.
	bool set;

	/// the total number of lens planes
	int getNplanes() const {return lensing_planes.size();}
  
	/// field of view in square degrees
	PosType getfov() const {return fieldofview;};
	void setfov(PosType fov){fieldofview=fov;};

	/// reset the number of planes, but keep the field halos and main lens
	void resetFieldNplanes(std::size_t field_Nplanes, bool verbose = false);

	/** keep the main lens and the number of planes constant, but generate new field halos.
   */
	void resetFieldHalos(bool verbose = false);

	/// print the main parameters of the lens
	void printMultiLens();

  
  /// Redshift of first main lens plane
	PosType getZlens() const{
		if(flag_switch_main_halo_on)
			return main_halos[0]->getZlens();
		else{
			ERROR_MESSAGE();
			std::cerr << "error, no main lens present" << std::endl;
			exit(1);
		}
	}
  /// Angular size distance (Mpc) to first main lens plane
	PosType getAngDistLens() const{
		if(flag_switch_main_halo_on)
			return cosmo.angDist( main_halos[0]->getZlens());
		else{
			ERROR_MESSAGE();
			std::cerr << "error, no main lens present" << std::endl;
			exit(1);
		}
	}
  
  Utilities::Geometry::SphericalPoint<> getCenter() const {return central_point_sphere;}

	/// remove all main halos
	void clearMainHalos(bool verbose=false);
  /// remaove all main halo of given type
  template<typename HaloType>
  void clearMainHalo(bool verbose=false);


	/// inserts a single main lens halo and adds it to the existing ones
  //void insertMainHalo(LensHalo* halo,PosType zlens, bool addplanes,bool verbose = false);
  
/*  void insertMainHalo(LensHalo *halo, bool addplanes,bool verbose)
  {
//    LensHaloNFW * halo = new LensHaloNFW(halo_in);
    halo->setCosmology(cosmo);
    main_halos.push_back(halo);
    
    flag_switch_main_halo_on = true;
    
    if(addplanes) addMainHaloToPlane(halo);
    else addMainHaloToNearestPlane(halo);
    
    combinePlanes(verbose);
  }
*/
  
  template <typename T>
  void insertMainHalo(const T &halo_in, bool addplanes,bool verbose=false)
  {
    
    T * halo = new T(halo_in);
    halo->setCosmology(cosmo);
    main_halos.push_back(halo);
    
    flag_switch_main_halo_on = true;
    
    if(addplanes) addMainHaloToPlane(halo);
    else addMainHaloToNearestPlane(halo);
    
    combinePlanes(verbose);
  }
  
  /** \brief This has the same effect as insertMainHalo(), but the halo is not
   copied, it is moved.
  
   The Lens will take possession of the halo and will destroy it when it is destroyed.
   This is to avoid copying halos that take up a lot of memory and require
   a lot of time to copy like LensHaloParticles().
  **/
  template <typename T>
  void moveinMainHalo(T &halo_in, bool addplanes,bool verbose=false)
  {
    T * halo = new T(std::move(halo_in));
    halo->setCosmology(cosmo);
    main_halos.push_back(halo);
    
    flag_switch_main_halo_on = true;
    
    if(addplanes) addMainHaloToPlane(halo);
    else addMainHaloToNearestPlane(halo);
    
    combinePlanes(verbose);
  }
  
  /**
   * \brief Inserts a single main lens halo and deletes all previous ones.
   * Then all lensing planes are updated accordingly.
   *
   * Note that this does delete all the halos that were there.
   */
  template <typename T>
  void replaceMainHalo(const T &halo_in,bool addplanes,bool verbose=false)
  {
    main_halos.clear();
    
    T * halo = new T(halo_in);
    halo->setCosmology(cosmo);
    main_halos.push_back(halo);
    
    flag_switch_main_halo_on = true;
    
    Utilities::delete_container(main_planes);
    createMainPlanes();
    combinePlanes(verbose);
  }

  /**
   * \brief Inserts a sequense of main lens halos and adds them to the existing ones.
   * Then all lensing planes are updated accordingly.
   * If addplanes is true new planes will be added otherwise
   * the halo is added to the nearest plane and a plane is added only
   * if none exited on entry.
   *
   *  The angular position of the halo should be preserved, but the x coordinates may change
   *  The halos are copied so the input halos can be destoyed without affecting the Lens.
   */
  template <typename T>
  void insertMainHalos(std::vector<T> &my_halos,bool addplanes, bool verbose=false)
  {
    T* ptr;
    //for(std::size_t i = 0; i < my_halos.size() ; ++i)
    for(T &h : my_halos){
      ptr = new T(h);
      ptr->setCosmology(cosmo);
      ptr->setDist(cosmo);
      main_halos.push_back( ptr );
      if(addplanes) addMainHaloToPlane( ptr );
      else addMainHaloToNearestPlane( ptr );
    }
    
    flag_switch_main_halo_on = true;
    
    combinePlanes(verbose);
  }
  /**
   * \brief Inserts a sequense of main lens halos and remove all previous ones.
   *
   * Note that this does delete the halos that were there.
   * Then all lensing planes are updated accordingly.
   */
  template <typename T>
  void replaceMainHalos(std::vector<T> &my_halos,bool verbose)
  {
    
    main_halos.clear();

    T* ptr;
    //for(std::size_t i = 0; i < my_halos.size() ; ++i)
    for(T &h : my_halos){
      ptr = new T(h);
      ptr->setCosmology(cosmo);
      ptr->setDist(cosmo);
      main_halos.push_back( ptr );
    }
    
    flag_switch_main_halo_on = true;
    
    Utilities::delete_container(main_planes);
    createMainPlanes();
    combinePlanes(verbose);
  }

	/// inserts a sequence of main lens halos and adds them to the existing ones
	//void insertMainHalos(LensHalo** halos, std::size_t Nhalos,bool addplanes,bool verbose = false);

	/// replaces existing main halos with a single main halo
  //void replaceMainHalo(LensHalo* halo,PosType zlens, bool addplanes,bool verbose = false);

	/// replaces existing main halos with a sequence of main halos
	// replaceMainHalos(LensHalo** halos, std::size_t Nhalos,bool verbose = false);


//  /* \brief Add substructures to the lens.
//
//   This method is meant for inserting substructure to a main lens.  All the substructure will be at
//   one redshift.  The mass function follows a power law.  The density of substructures is constant within
//   a circular region.  The tidal truncation is controlled through the parameter density_contrast which is
//   the average density within the substructures orbit in units of the average density to the universe at
//   the redshift where they are places.  For example density_contrast=200 would give them the truncation radius appropriate at R_200.
//   */
//  void insertSubstructures(
//        PosType Rregion            /// radius of region in which substructures are inserted (radians)
//        ,PosType center[]          /// center of region in which the substructures are inserted (radians)
//        ,PosType NumberDensity     /// number density per radian^2 of all substructures
//        ,PosType Mass_min          /// minimum mass of substructures
//        ,PosType Mass_max          /// maximum mass of substructures
//        ,PosType redshift          /// redshift of substructures
//        ,PosType alpha             /// index of mass function (dN/dm \propto m^alpha)
//        ,PosType density_contrast  ///
//        ,bool verbose
//  );
//
//  /** \brief This function will randomize the substructure without changing the region, mass function, etc.
//
//   The Lens::insertSubstructures() function must have been called on this instance of the Lens before.
//   */
//  void resetSubstructure(bool verbose = false);
//

	/// get number of main halos
	std::size_t getNMainHalos() const;
	/// get number of main halos of given type
	template<typename HaloType>
	std::size_t getNMainHalos() const;
	
	/// get single main halo
	LensHalo* getMainHalo(std::size_t i);
  
	/// get single main halo of given type
	template<typename HaloType>
	HaloType* getMainHalo(std::size_t i);

  /**\brief Using to shoot a single ray
   
   ray.x should be set to the image position.
   The kappa,gamma,deflection, time-delay and
   source position will be calculated at that
   image point.
   */
  void rayshooter(RAY &ray);

  /** \brief Main routine for shooting rays in parrallel.
   
   i_points[].x must be set to the image postion in angular radians.
  
   i_points must have linked image points.  `LinkedPoint`s could be used, but for its internal use this is not done.
   */
	void rayshooterInternal(unsigned long Npoints    /// number of points to be shot
                          ,Point *i_points         /// points on the image plane
                          ,bool RSIverbose = false/// verbose option
                          );
  
  /** \brief Routine for shooting rays with differnt source redshifts in parrallel.
   
   i_points[].x must be set to the image postion in angular radians.
   */
  
  void rayshooterInternal(unsigned long Npoints   /// number of points to be shot
                          ,LinkedPoint *i_points        /// poinst on the image plane
                          ,std::vector<double> &source_zs /// source redshifts
                          ,bool RSIverbose = false/// verbose option
                          );
  
  void rayshooterInternal(unsigned long Npoints   /// number of points to be shot
                         ,RAY *rays            /// points on the image plane
                         );
  void rayshooterInternal(RAY &ray);  /// single ray 

  void info_rayshooter(RAY &i_point
                      ,std::vector<Point_2d> & ang_positions
                      ,std::vector<KappaType> & kappa_on_planes
                      ,std::vector<std::vector<LensHalo*>> & halo_neighbors
                      ,LensHalo &halo_max
                      ,KappaType &kappa_max
                      ,KappaType gamma_max[]
                      ,PosType rmax  /// distance from ray on each plane, units depend on mode parameter
                      ,int tag = 0   /// i f not 0, information on halos with this tag are gathered
                      ,short mode = 0  /// 0:physical distance, 1: comoving distance, 2: angular distance
                      ,bool verbose = false
                                       );
  
  /// finds the mass within a curve of rays one every lens plane im Msun
  void mass_on_planes(const std::vector<RAY> &rays     /// ray, ray.x needs to be set
                    ,std::vector<double> &masses     /// mass within curve on each lens plane
                    ,bool verbose = false
                    );
  
  /** \brief  Find the image position of a source without grid refinement.
  
  This uses Powell's algorithm to minimise the distance between the source point of an image and the desired source point.  No grid is necessary.  This should be fast, but will miss multiple images.  This is useful for finding the position of weakly lensed images or the rough region where a grid should be put down for a strong lens.
  */
  /*RAY find_image_min(
          Point_2d y_source    /// input position of source (radians)
          ,Point_2d &x_image    /// initial guess for image postion (radians)
          ,PosType z_source     /// redshift of source
          ,PosType ytol2        /// target tolerance in source position squared
          ,PosType &fret        ///
          ,int sign=0             /// sign of magnification, it is found automatically if left out
  );*/
  
  /** \brief  Find the image position of a source without grid refinement.
  
  This finds an image position given a source postion.  No grid is necessary.
   
   If use_image_guess=true the input image position will be used as a first guess and the output image will be guarenteed to have the same pairity.
   
   This is useful for finding the position of weakly lensed images or for refining the image positions that are found on a finite grid.
   
  */

  RAY find_image_min(
            Point &p              ///  p.image->x should be set to source position
            ,double zs            /// redhsift of source
            ,PosType ytol2        /// target tolerance in source position squared
            ,PosType &dy2         /// final value of Delta y ^2
            ,bool use_image_guess /// if true p.x[] will be used as a guess for the image position
  );
  /** this version uses the redshift stored in the ray,
  
   Tthe ray is replaced with the best guess so the source position is replaced.
   */
  RAY find_image_min(const RAY &in_ray    /// p.y[] should be set to source position
                     ,PosType ytol2       /// target tolerance in source position squared
  );
  
  /// This is the same, but the image is forced to stay within boundary
//  RAY find_image_min(
//            RAY &p                /// p[] is
//            ,PosType ytol2        /// target tolerance in source position squared
//            ,PosType &dy2         /// final value of Delta y ^2
//            ,std::vector<Point_2d> &boundary   /// image will be limited to within this boundary
//  );
  RAY find_image_min(
            Point &p              /// p[] is
            ,double zs            /// source redshift
            ,PosType ytol2        /// target tolerance in source position squared
            ,PosType &dy2         /// final value of Delta y ^2
            ,std::vector<Point_2d> &boundary   /// image will be limited to within this boundary
  );

  /// finds images by telescoping triangle method
  std::vector<RAY> find_images(Point_2d y_source
                                    ,double z_source
                                    ,Point_2d center
                                    ,double range
                                    ,double stop_res
                                    );
  /// finds images by telescoping triangle method
  std::vector<RAY> find_images(GridMap &init_grid
                              ,Point_2d y_source
                              ,double z_source
                              ,double stop_res
                              );
  
  void find_images_min_parallel(std::vector<RAY> &rays
                                        ,double ytol2
                                        ,std::vector<bool> &success
                                      );
//  void find_point_source_images(
//                              Grid &grid
//                              ,Point_2d y_source
//                              ,PosType r_source
//                              ,PosType z_source
//                              ,std::vector<RAY> &images
//                              ,double dytol2
//                              ,double dxtol
//                              ,bool verbose = false
//                                 );
  
  
	// methods used for use with implanted sources

  ///  reset the redshift of the source plane
	short ResetSourcePlane(PosType z,bool nearest=false,bool verbose = false);

  ///  find information on the position of the source plane with respect to the lens planes
  void FindSourcePlane(
                          PosType zs                 /// redshift of implanted source
                          ,long &jmax                /// index of last plane at lower redshift
                          ,double &Dls               /// coordinate distance between last plane and source plane
                          ,double &Ds                /// total coordinate distance to source plane
  );

	/// Revert the source redshift to the value it was when the Lens was created.
	void RevertSourcePlane(){ toggle_source_plane = false;}
	//void ImplantSource(unsigned long index,CosmoHndl cosmo);
	PosType getSourceZ(){
		if(toggle_source_plane){
			return zs_implant;
		}else{
			return plane_redshifts.back();
		}
	}

	PosType getZmax() const{return plane_redshifts.back();}

	/// print the cosmological parameters
	void PrintCosmology() { cosmo.PrintCosmology(); }
	
	/// returns the critical density at the main lens in Msun/ Mpc^2 for a source at zsource
	PosType getSigmaCrit(PosType zsource) const{ return cosmo.SigmaCrit(getZlens(), zsource); }
	

  /// returns a const reference to the cosmology so that constant functions can be used, but the cosmological parameters cannot be changed.
  const COSMOLOGY & getCosmo(){return cosmo;}
  
  /// set flag_switch_field_off, turn the field On/Off :
  void TurnFieldOff() { flag_switch_field_off = true ; }
  void TurnFieldOn() { flag_switch_field_off = false ; }
  
  /// get the field min mass :
  PosType getFieldMinMass() const { return field_min_mass ; }
 
  // get the field_Off value :
  bool getfieldOff() const {return flag_switch_field_off ;}
  
   
  Lens & operator=(Lens &&lens){
    
    fieldofview = lens.fieldofview;
    seed = lens.seed;
    init_seed = lens.init_seed;
    cosmo = lens.cosmo;
    toggle_source_plane = lens.toggle_source_plane;
  
    zs_implant = lens.zs_implant;
    zsource = lens.zsource;

    NZSamples = lens.NZSamples;
    zbins = lens.zbins;
    NhalosbinZ = lens.NhalosbinZ;
    Nhaloestot_Tab = lens.Nhaloestot_Tab;
    aveNhalosField = lens.aveNhalosField;
    Logm = lens.Logm;
    NhalosbinMass = lens.NhalosbinMass;
    sigma_back_Tab = lens.sigma_back_Tab;
    
    flag_switch_deflection_off = lens.flag_switch_deflection_off;
    flag_switch_lensing_off = lens.flag_switch_lensing_off;
    
    Dl = lens.Dl;
    dDl = lens.dDl;
    dTl = lens.dTl;
    plane_redshifts = lens.plane_redshifts;
    charge = lens.charge;
    flag_switch_field_off = lens.flag_switch_field_off;
    
    field_halos = lens.field_halos;

    field_Nplanes_original = lens.field_Nplanes_original;
    field_Nplanes_current = lens.field_Nplanes_current;
    
    field_plane_redshifts = lens.field_plane_redshifts;
    field_plane_redshifts_original = lens.field_plane_redshifts_original;
    field_Dl = lens.field_Dl;
    field_Dl_original = lens.field_Dl_original;
    
    //substructure = lens.substructure;
    
    //WasInsertSubStructuresCalled = lens.WasInsertSubStructuresCalled;
    field_mass_func_type = lens.field_mass_func_type;
    mass_func_PL_slope = lens.mass_func_PL_slope;
    field_min_mass = lens.field_min_mass;
    field_int_prof_type = lens.field_int_prof_type;
    field_prof_internal_slope = lens.field_prof_internal_slope;
    
    flag_field_gal_on = lens.flag_field_gal_on;
    field_int_prof_gal_type = lens.field_int_prof_gal_type;
    field_int_prof_gal_slope = lens.field_int_prof_gal_slope;
    
    redshift_planes_file = lens.redshift_planes_file;
    read_redshift_planes = lens.read_redshift_planes;
    
    field_input_sim_file = lens.field_input_sim_file;
    field_input_sim_format = lens.field_input_sim_format;
    
    sim_input_flag = lens.sim_input_flag;
    read_sim_file = lens.read_sim_file;
    field_buffer = lens.field_buffer;
    
    flag_switch_main_halo_on = lens.flag_switch_main_halo_on;
    
    main_plane_redshifts = lens.main_plane_redshifts;
    main_Dl = lens.main_Dl;
    
    main_halo_type = lens.main_halo_type;
    main_galaxy_halo_type = lens.main_galaxy_halo_type;

    pixel_map_input_file = lens.pixel_map_input_file;
    pixel_map_on = lens.pixel_map_on;
    pixel_map_zeropad = lens.pixel_map_zeropad;
    pixel_map_zeromean = lens.pixel_map_zeromean;
    
    central_point_sphere = lens.central_point_sphere;
    sim_angular_radius = lens.sim_angular_radius;
    inv_ang_screening_scale = lens.inv_ang_screening_scale;
    
    std::swap(lensing_planes,lens.lensing_planes);
    std::swap(field_planes,lens.field_planes);
    swap(main_halos,lens.main_halos);  /// MixedVector cannot be copyed
    std::swap(main_planes,lens.main_planes);
    
    return *this;
  }
  Lens(Lens &&lens){
    *this = std::move(lens);
  }
  
  // get the adress of field_plane_redshifts
  std::vector<PosType>  get_plane_redshifts () { return plane_redshifts; }
 
private:
  Lens & operator=(const Lens &lens);   // block copy
  Lens(const Lens &lens);
  
protected:
  /// field of view in square degrees
  PosType fieldofview;

private:
	GLAMER_TEST_FRIEND(LensTest)
  
  /// iterative image finding using telescoping triangel method with telescoping GridMap s
  void _find_images_(std::vector<RAY> &images
                     ,RAY &center
                     ,double range
                     ,double stop_res
                     );
  
  void _find_images_min_parallel_(RAY *rays
                                  ,size_t begin
                                  ,size_t end
                                  ,double ytol2
                                  ,std::vector<bool> &success
                                  );
  
	// seed for random field generation
	long *seed;
  
  long init_seed;
  //InputParams init_params;
  
  // the cosmology
	COSMOLOGY cosmo;

  template<typename P>
  void compute_points_parallel(int start
                             ,int chunk_size
                             ,P *i_point
                             ,double *source_zs
                             ,bool multiZs
                             ,bool verbose = false);
  
  // this is a version that uses RAYs instead of Points or LinkedPoints and must be kept sinked with the above
  void compute_rays_parallel(int start
                                   ,int chunk_size
                                   ,RAY *rays
                                   ,bool verbose = false);
	
	//void readCosmology(InputParams& params);
	//void assignParams(InputParams& params,bool verbose = false);
  void defaultParams(PosType zsource,bool verbose = true);
	
	/// turns source plane on and off
	bool toggle_source_plane;
 
  // redhsift of true source plane if rest from original
  PosType zs_implant;
	
	/// This is the source redshift that is read in from the parameter file and becomes the maximum redshift
	PosType zsource;
	
	void quicksort(LensHaloHndl *halo,PosType **pos,unsigned long N);
	
	// create the lens planes
	//void buildPlanes(InputParams& params, bool verbose);
	
	/// sets the distances and redshifts of the field planes equidistant
	void setFieldDist();
	/// load the redshifts of the field planes from a file
	void setFieldDistFromFile();
	/// setup the field plane distances
	void setupFieldPlanes();
	/// computes the distribution variables for field halos as specified in the parameter file
  /// this material was before computed in createFieldHalos
  void ComputeHalosDistributionVariables ();
  
  enum DM_Light_Division {All_DM,Moster};

	void createFieldHalos(bool verbose,DM_Light_Division division = Moster);
  
	/// read field halo data in from a file in Millennium output format
	void readInputSimFileMillennium(bool verbose,DM_Light_Division division = Moster);
  
	/// read field halo data in from a file in MultiDarkHalos output format
	void readInputSimFileMultiDarkHalos(bool verbose,DM_Light_Division division = Moster);
  
  /// read field halo data in from a file in Cabriel Caminha's input format 
  void readInputSimFileObservedGalaxies(bool verbose);
  
	/// build the field planes and sort halos onto them
	void createFieldPlanes(bool verbose);
	
	// generate main halo from the parameter file
	//void createMainHalos(InputParams& params);
	/// generate main halo from the parameter file
	void createMainPlanes();
	/// add a main halo to an existing plane, or create a new one plane if it is not close enough
	void addMainHaloToPlane(LensHalo* halo);
  void addMainHaloToNearestPlane(LensHalo* halo);

	/// combine field and main planes
	void combinePlanes(bool verbose);
	
  /* Variables used by buildPlanes, createFieldHalos, and createFieldPlanes */
  /// TO DO : should check the correctness of the following descriptions.
  
  /// number of redshift bins for mass function
  const int Nzbins = 64 ;
  /// number of mass bins for mass function
  const int Nmassbin=64;
  /// number of redshifts sampled for each bin
  int NZSamples = 50;
  // table for redshift bins for mass function
  std::vector<PosType> zbins ;
  // table of number of halos per redshift bins for mass function
  std::vector<PosType> NhalosbinZ ;
  /// same for the cumulative number density in one square degree
  std::vector<PosType> Nhaloestot_Tab ;
  /// averaged number of halos
  PosType aveNhalosField ;
  /// Log(mass) vector
  std::vector<PosType> Logm;
  /// table of halos bins for each sampled redshifts
  std::vector<std::vector<PosType>> NhalosbinMass;
  /// table for sigma_back in createFieldPlanes
  std::vector<PosType> sigma_back_Tab;
  
  /* ----- */
  
  /// Number of Field Halos
  size_t getNFieldHalos() const {return field_halos.size();}
  /// Number of Sub Halos
  //size_t getNSubHalos() const {return substructure.halos.size();}
  
private: /* force calculation */
	/// if >= 1, deflection in the rayshooting is switched off
	bool flag_switch_deflection_off;
	bool flag_switch_lensing_off;
	
	/// the lensing planes
	std::vector<LensPlane *> lensing_planes;
	/// Dl[j = 0...] angular diameter distances, comoving
	std::vector<PosType> Dl;
  /// dDl[j] is the distance between plane j-1 and j plane, comoving
  std::vector<PosType> dDl;
  /// dTl[j] is the lookback-time between plane j-1 and j plane, comoving
  std::vector<PosType> dTl;
	/// Redshifts of lens planes, 0...Nplanes.  Last one is the source redshift.
	std::vector<PosType> plane_redshifts;
	/// charge for the tree force solver (4*pi*G)
	PosType charge;
	
private: /* field */
	/// if true, the background is switched off and only the main lens is present
	bool flag_switch_field_off;
	
  /// vector of all field halos
  std::vector<LensHalo *> field_halos;
	/// original number of field planes
  std::size_t field_Nplanes_original;
  std::size_t field_Nplanes_current;
  
	/// vector of all field planes
	std::vector<LensPlane*> field_planes;
	/// vector of field plane redshifts
  std::vector<PosType> field_plane_redshifts;
  /// original field plane redshift
  std::vector<PosType> field_plane_redshifts_original;
  /// vector of field plane distances
  std::vector<PosType> field_Dl;
  /// original vector of field plane distances
  std::vector<PosType> field_Dl_original;
  
//  struct SubStructureInfo{
//    // things for substructures
//    /// vector of all substructure halos
//    std::vector<LensHaloNFW *> halos;
//    LensPlane *plane;
//    PosType Rregion = 0;
//    PosType Mmax = 0;
//    PosType Mmin = 0;
//    PosType alpha = 0;
//    PosType Ndensity = 0;
//    Point_2d center;
//    PosType rho_tidal = 0;
//    // Added quantities for the resetting of the substructure
//    // (when WasInsertSubStructuresCalled = MAYBE) :
//    PosType redshift = 0;
//    bool verbose = false;
//  };
//
//  SubStructureInfo substructure;
  
  /// Flag to know if InsertSubStructures was called
 // Boo WasInsertSubStructuresCalled = NO ;
  
	/// Perpendicular position of halo TODO: (In proper distance?)
	//PosType **halo_pos;
	
	/// type of mass function PS (0), ST (1), and power law (2) default is ST
	MassFuncType field_mass_func_type;
	/// slope of the mass function is field_mass_func_type == 2
	PosType mass_func_PL_slope;
	/// min mass for the halo model
	PosType field_min_mass;
	/// internal halo profile type; needs to be 0 or PowerLaw, 1 or NFW, 2 or PseudoNFW, 3 or NSIE, 4 or PointMass
	LensHaloType field_int_prof_type;
	/// power law or pseudo NFW internal profile slope
	PosType field_prof_internal_slope;
	
	/// if true, each field halo contains an NSIE galaxy inside it
	bool flag_field_gal_on;
	/// galaxy subhalo profile type; needs to be 0 or PowerLaw, 1 or NFW, 2 or PseudoNFW, 3 or NSIE, 4 or PointMass
	GalaxyLensHaloType field_int_prof_gal_type;
  /// if field galaxy PowerLaw is used a slope must be assigned 
  PosType field_int_prof_gal_slope;

	// mass fraction in the host galaxy
	//PosType field_galaxy_mass_fraction;
	
	std::string redshift_planes_file;
	bool read_redshift_planes;
	
	std::string field_input_sim_file;
  HaloCatFormats field_input_sim_format;
  
	bool sim_input_flag;
	//std::string input_gal_file;
	//bool gal_input_flag;
	bool read_sim_file;
	
	/// increases are for cosmological mean number density of halos calculation
	PosType field_buffer;
	
private: /* main */
	/// having a main halo in the paramfile
	bool flag_switch_main_halo_on;
	
	/// vector of all main halos
	Utilities::MixedVector<LensHalo*> main_halos;
	/// vector of own main halos that will be deleted
	/// vector of all main planes
	std::vector<LensPlane*> main_planes;
	/// vector of main plane redshifts
	std::vector<PosType> main_plane_redshifts;
	/// vector of main plane distances
	std::vector<PosType> main_Dl;
	
	/// main lens type
	LensHaloType main_halo_type;
	/// galaxy lens type
	GalaxyLensHaloType main_galaxy_halo_type;
	
private: /* input */
	/// file for multiple main halo input
	std::string pixel_map_input_file;
	
 	/// read main halos from a pixelized density map
  short pixel_map_on;
  /// zero padding for FFTs with pixelized density maps
  int pixel_map_zeropad;
  bool pixel_map_zeromean;
	void readPixelizedDensity();
  
  /// the center of the lens in spherical coordinates
  Utilities::Geometry::SphericalPoint<PosType> central_point_sphere;
  /// optional angular radius of simulation cone that will be included
  PosType sim_angular_radius;
  /// inverse of the angular screening scale in the tree force calculation
  PosType inv_ang_screening_scale;
<<<<<<< HEAD
  
  struct MINyFunction{
     MINyFunction(Lens &mylens,Point_2d y,int sign):lens(mylens),y(y),sign(sign),r2max(0){}

    double operator()(double *x){
      point.x[0] = x[1];
      point.x[1] = x[2];
      lens.rayshooterInternal(1,&point);
      double r2 = (y[0]-point.image->x[0])*(y[0]-point.image->x[0])
      + (y[1]-point.image->x[1])*(y[1]-point.image->x[1]);
      
      r2max = MAX(r2,r2max);
      return r2 + r2max*abs(sign - sgn(point.invmag()));
    }
    
    Lens &lens;
    Point_2d y;
    int sign;
    double r2max;
    LinkedPoint point;
  };
  /* TO BE DEPRICATED
   Add random halos to the light cone according to standard structure formation theory.  A new realization of the light-cone can be made with Lens::resetFieldHalos() after this function is called once.
   
   The cone is filled up until the redshift of the current zsource that is stored in the Lens class.  The field is a circular on the sky.  There is no clustering of the halos.
   */
  void GenerateFieldHalos(double min_mass /// minimum mass of halos
                          ,MassFuncType mass_function /// type of mass function
                          ,double field_of_view  /// in square degrees
                          ,int Nplanes           /// number of lens planes
                          ,LensHaloType halo_type = LensHaloType::nfw_lens  /// type of halo
                          ,GalaxyLensHaloType galaxy_type = GalaxyLensHaloType::null_gal  /// type of galaxy, if null_gal no galaxy
                          ,double buffer = 1.0 /// buffer in Mpc for cone
                          ,bool verbose = false
                );

=======
>>>>>>> 3b00ca6e
};

inline std::size_t Lens::getNMainHalos() const
{
	return main_halos.size();
}

template<typename HaloType>
inline std::size_t Lens::getNMainHalos() const
{
	return main_halos.size<HaloType>();
}

inline LensHalo* Lens::getMainHalo(std::size_t i)
{
	return main_halos.at(i);
}

template<typename HaloType>
inline HaloType* Lens::getMainHalo(std::size_t i)
{
  if(main_halos.size<HaloType>() == 0 ) return nullptr;
	return main_halos.at<HaloType>(i);
}

typedef Lens* LensHndl;

// P should be Point or LinkedPoint
template <typename P>
void Lens::compute_points_parallel(int start
                                 ,int chunk_size
                                 ,P *i_points
                                 ,double *source_zs
                                 ,bool multiZs
                                 ,bool verbose)
{
  int end        = start + chunk_size;

  int i, j;
  
  PosType xx[2];
  PosType aa,bb;
  PosType alpha[2];
  
  KappaType kappa,gamma[3];
  KappaType phi;
  
  Matrix2x2<PosType> G;

  PosType SumPrevAlphas[2];
  Matrix2x2<PosType> SumPrevAG;
  
  PosType *theta;
  
  long jmax = lensing_planes.size();
  double Dls_Ds; // this is the ratio between of the distance between the last lens plane and the source to the distance to the source
  double D_Ds; // this is the ratio between of the distance to the last lens plane and the source to the distance to the source

  if(!multiZs){
    if(source_zs[0] == plane_redshifts.back() ){
      Dls_Ds = dDl.back() / Dl.back();
      D_Ds = Dl[Dl.size() - 2] / Dl.back();
    }else{
      PosType Dls,Ds;
      FindSourcePlane(source_zs[0],jmax,Dls,Ds);
      Dls_Ds = Dls / Ds;
      if(jmax > 0) D_Ds = Dl[jmax-1] / Ds;
    }
  }
  
  // Main loop : loop over the points of the image
  for(i = start; i < end; i++)
  {
    // In case e.g. a temporary point is outside of the grid.
    if(i_points[i].in_image == MAYBE) continue;
    
    //theta = i_points[i].image->x;
    theta = i_points[i].ptr_y();
    
    theta[0] = i_points[i].x[0];
    theta[1] = i_points[i].x[1];

    // Initializing SumPrevAlphas :
    SumPrevAlphas[0] = theta[0];
    SumPrevAlphas[1] = theta[1];

    // Initializing SumPrevAG :
    SumPrevAG.setToI();
    
    // Setting phi on the first plane.
    phi = 0.0;
    
    // Default values :
    i_points[i].A.setToI();
    i_points[i].dt = 0;
    
    // In case we don't want to compute the values :
    if(flag_switch_lensing_off)
    {
      i_points[i].image->A.setToI();
      continue;
    }
    
    // Time delay at first plane : position on the observer plane is (0,0) => no need to take difference of positions.
    i_points[i].dt = 0;
    
    //0.5*( p->i_points[i].image->x[0]*p->i_points[i].image->x[0] + p->i_points[i].image->x[1]*p->i_points[i].image->x[1] )/ p->dDl[0] ;
    
    if(multiZs){
      PosType Dls,Ds;
      FindSourcePlane(source_zs[i],jmax,Dls,Ds);
      Dls_Ds = Dls / Ds;
      if(jmax > 0) D_Ds = Dl[jmax-1]/Ds;
    }
    
    // Begining of the loop through the planes :
    // Each iteration leaves i_point[i].image on plane (j+1)

    for(j = 0; j < jmax ; ++j)
      {
      
      double Dphysical = Dl[j]/(1 + plane_redshifts[j]);
      // convert to physical coordinates on the plane j, just for force calculation
      xx[0] = theta[0] *  Dphysical;
      xx[1] = theta[1] *  Dphysical;
      // PhysMpc = ComMpc / (1+z)
      
      assert(xx[0] == xx[0] && xx[1] == xx[1]);
      
      ////////////////////////////////////////////////////////
      
      lensing_planes[j]->force(alpha,&kappa,gamma,&phi,xx);
      // Computed in physical coordinates, xx is in PhysMpc.
      
      ////////////////////////////////////////////////////////
      
      assert(alpha[0] == alpha[0] && alpha[1] == alpha[1]);
      assert(gamma[0] == gamma[0] && gamma[1] == gamma[1]);
      assert(kappa == kappa);
      if(std::isinf(kappa)) { std::cout << "xx = " << xx[0] << " " << xx[1] << std::endl ;}
      assert(!std::isinf(kappa));
      
      G[0] = kappa + gamma[0];    G[1] = gamma[1];
      G[2] = gamma[1]; G[3] = kappa - gamma[0];
  
      /* multiply by fac to obtain 1/comoving_distance/physical_distance
       * such that a multiplication with the charge (in units of physical distance)
       * will result in a 1/comoving_distance quantity */
      
      G *= charge * Dl[j] / (1 + plane_redshifts[j]);
        
      assert(gamma[0] == gamma[0] && gamma[1] == gamma[1]);
      assert(kappa == kappa);
      //assert(phi == phi);
      
      // This computes \vec{x}^{j+1} in terms of \vec{x}^{j}
      // according to the corrected Eq. (18) of paper GLAMER II ---------------------------------
      
      // Adding the j-plane alpha contribution to the sum \Sum_{k=1}^{j} \vec{alpha_j} :
      SumPrevAlphas[0] -= charge * alpha[0] ;
      SumPrevAlphas[1] -= charge * alpha[1] ;
      
      if(j < jmax-1 ){
        aa = dDl[j+1] / Dl[j+1];
        bb = Dl[j] / Dl[j+1];
      }else{
        aa = Dls_Ds;
        bb = D_Ds;
      }
      
        if(!flag_switch_deflection_off){
          theta[0] = bb * theta[0] + aa * SumPrevAlphas[0];
          theta[1] = bb * theta[1] + aa * SumPrevAlphas[1];
        }
   
      // ----------------------------------------------------------------------------------------
            
      // Sum_{k=1}^{j} Dl[k] A^k.G^k
      SumPrevAG -= (G * (i_points[i].A)) ;
      
      // Computation of the "plus quantities", i.e. the  next plane quantities :
      i_points[i].A = i_points[i].A * bb + SumPrevAG * aa;
      
      // ----------------------------------------------
      
      // Geometric time delay with added potential
      //p->i_points[i].dt += 0.5*( (xplus[0] - xminus[0])*(xplus[0] - xminus[0]) + (xplus[1] - xminus[1])*(xplus[1] - xminus[1]) ) * p->dTl[j+1] /p->dDl[j+1] /p->dDl[j+1] - phi * p->charge ; /// in Mpc  ???
      
      // Check that the 1+z factor must indeed be there (because the x positions have been rescaled, so it may be different compared to the draft).
      // Remark : Here the true lensing potential is not "phi" but "phi * p->charge = phi * 4 pi G".
      
      
    } // End of the loop going through the planes
    
    if(flag_switch_deflection_off){
      i_points[i].A = Matrix2x2<KappaType>::I() - SumPrevAG;
    }
    
    // Subtracting off a term that makes the unperturbed ray to have zero time delay
    //p->i_points[i].dt -= 0.5*( p->i_points[i].image->x[0]*p->i_points[i].image->x[0] + p->i_points[i].image->x[1]*p->i_points[i].image->x[1] ) / p->Dl[NLastPlane];
    
    // Conversion of dt from Mpc (physical Mpc) to Years -----------------
    i_points[i].dt *= MpcToSeconds * SecondToYears ;
    
    // ---------------------------------------------------------------------------------------------
    
    // Putting the final values of the quantities in the image point -----
    i_points[i].image->A = i_points[i].A;
    i_points[i].image->dt = i_points[i].dt;
    // ------------------------------------------------------------------------
    
    
    // TEST : showing final quantities
    // ------------------------------=
    if(verbose)  std::cout << "RSI final : X X | " << i << "  " << source_zs[i] << " | " << i_points[i].kappa() << " " << i_points[i].gamma1() << " " << i_points[i].gamma2() << " " << i_points[i].gamma3() << " " << i_points[i].invmag() << " | " << i_points[i].dt << std::endl ;
    
  } // End of the main loop.

}

#endif /* MULTIPLANE_H_ */
<|MERGE_RESOLUTION|>--- conflicted
+++ resolved
@@ -861,28 +861,7 @@
   PosType sim_angular_radius;
   /// inverse of the angular screening scale in the tree force calculation
   PosType inv_ang_screening_scale;
-<<<<<<< HEAD
-  
-  struct MINyFunction{
-     MINyFunction(Lens &mylens,Point_2d y,int sign):lens(mylens),y(y),sign(sign),r2max(0){}
-
-    double operator()(double *x){
-      point.x[0] = x[1];
-      point.x[1] = x[2];
-      lens.rayshooterInternal(1,&point);
-      double r2 = (y[0]-point.image->x[0])*(y[0]-point.image->x[0])
-      + (y[1]-point.image->x[1])*(y[1]-point.image->x[1]);
-      
-      r2max = MAX(r2,r2max);
-      return r2 + r2max*abs(sign - sgn(point.invmag()));
-    }
-    
-    Lens &lens;
-    Point_2d y;
-    int sign;
-    double r2max;
-    LinkedPoint point;
-  };
+  
   /* TO BE DEPRICATED
    Add random halos to the light cone according to standard structure formation theory.  A new realization of the light-cone can be made with Lens::resetFieldHalos() after this function is called once.
    
@@ -898,8 +877,7 @@
                           ,bool verbose = false
                 );
 
-=======
->>>>>>> 3b00ca6e
+
 };
 
 inline std::size_t Lens::getNMainHalos() const
