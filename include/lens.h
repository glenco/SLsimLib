/*
 * multiplane.h
 *
 *  Created on: Jan 12, 2012
 *      Author: mpetkova
 */

#ifndef MULTIPLANE_H_
#define MULTIPLANE_H_

#include "quadTree.h"
#include "utilities_slsim.h"
#include "planes.h"

#include <map>

GLAMER_TEST_USES(LensTest)

/**
 * \brief A class to represents a lens with multiple planes.
 *
 *<pre>
 *	The rays are traced through multiple deflections.  On each plane there is a deflection
 *	solver.  An LensHaloAnaNSIE or LensHaloMOKA can be put on one of the planes.  The other planes can be
 *	populated with random field_halos drawn from a mass function or they can be retrieved from an
 *	external catalog.
 *
 *   Input Parameters (variable names):
 *
 *   main_halo_on -- 0: no major lens present; 1: there is a major lens present
 *   main_halo_type -- profile type for the main DM lens halo
 *   	0 or nolens, 1 or NFW, 2 or PseudoNFW, 3 or PowerLaw, 4 or NSIE, 5 or AnaLens, 6 or UniLens, 7 or MOKALens, 8 or DummyLens
 *   main_galaxy_halo_type -- profile typ for the main galaxy lens halo 0 or none, 1 or NSIE
 *   redshift_planes_file -- asci file with the redshifts of the lensing planes, if not set then created internaly
 *   flag_switch_field_off -- false: field halos are created, true: no field halos are created; default is false
 *
 *   if flag_switch_field_off == false, i.e. there are field halos then also the following are used:
 *   field_Nplanes -- number of field planes
 *   fieldofview -- field of view of the light cone, filled with field halos
 *   field_internal_profile -- profile type of the DM field lens halos
 *   	0 or nolens, 1 or NFW, 2 or PseudoNFW, 3 or PowerLaw, 4 or NSIE, 5 or AnaLens, 6 or UniLens, 7 or MOKALens, 8 or DummyLens, 9 or Hernquist, 10 or Jaffe
 *   field_prof_internal_slope -- slope of the surface density for power law or pseudo nfw profiles
 *   field_internal_profile_galaxy -- profile type of the galaxy field halos; if not set, no galaxies are used
 *   	0 or none, 1 or NSIE
 *
 *   field_input_sim_file -- filename of the Millennium simulation data to be read in and used to populate the light cone with field halos
 *
 *   if field_input_sim_file is  _not_ set, then the field halos are generated from a mass function and the following are used:
 *   field_mass_func_type -- type of the halo mass function
 *   	PS (0), ST (1), and power law (2)
 *   mass_func_PL_slope -- slope of the mass function in the power law case; default is -1/6
 *   field_min_mass -- minimum mass for the generated field halos
 *   field_buffer -- a constant physical size buffer, padding every lens plane to increase its surface
 *
 *   zsource -- source redshift
 *   flag_switch_deflection_off -- false: deflection is on, but kappa and gamma may be calculated, true: deflection is off; default is false
 *   flag_switch_lensing_off -- false: lensing is on, true: lensing is off (no alpha, kappa or gamma); default is false
 *
 *   # Cosmology - Any cosmological parameters that are not set will have default values
 *
 *  Omega_matter -- Total mass (baryons + dark matter) in the units of the critical density, optional
 *  Omega_lambda -- Density in a cosmological constant, if not set it will be = 1 - Omega_matter
 *  Omega_baryon -- Density in baryons
 *  Omega_neutrino -- Density in neutrinos
 *  hubble -- Hubble parameter in units of 100 km/s/Mpc
 *  sigm_8 -- normalization of power spectrum
 *
 * </pre>
 */

class Lens
{
public:
	Lens(long *seed);
	Lens(InputParams& params, long *my_seed, CosmoParamSet cosmoset = WMAP5yr);
	~Lens();

	/// marks if the lens has been setup.
	bool set;

	/// the total number of lens planes
	int getNplanes(){return lensing_planes.size();}

	/// field of view in square degrees
	double getfov(){return fieldofview;};
	void setfov(double fov){fieldofview=fov;};

	/// reset te number of planes, but keep the field halos and main lens
	void resetFieldNplanes(std::size_t field_Nplanes);
	/// keep the main lens and the number of planes constant, but generate new field halos
	void resetFieldHalos();

	/// print the main parameters of the lens
	void printMultiLens();
<<<<<<< HEAD

=======
  
  /// Redshift of first main lens plane
>>>>>>> 87e42675
	double getZlens(){
		if(flag_switch_main_halo_on)
			return main_halos[0]->getZlens();
		else{
			ERROR_MESSAGE();
			std::cout << "error, no main lens present" << std::endl;
			exit(1);
		}
	}
  /// Angular size distance (Mpc) to first main lens plane
	double getAngDistLens(){
		if(flag_switch_main_halo_on)
			return cosmo->angDist( main_halos[0]->getZlens() );
		else{
			ERROR_MESSAGE();
			std::cout << "error, no main lens present" << std::endl;
			exit(1);
		}
	}

	/// remove all main halos
	void clearMainHalos();

	/// inserts a single main lens halo and adds it to the existing ones
	void insertMainHalo(LensHalo* halo);
	/// inserts a sequence of main lens halos and adds them to the existing ones
	void insertMainHalos(LensHalo** halos, std::size_t Nhalos);

	/// replaces existing main halos with a single main halo
	void replaceMainHalos(LensHalo* halo);
	/// replaces existing main halos with a sequence of main halos
	void replaceMainHalos(LensHalo** halos, std::size_t Nhalos);

	/// get number of main halos
	std::size_t getNMainHalos() const;
	/// get number of main halos of given type
	template<typename HaloType>
	std::size_t getNMainHalos() const;
	
	/// get single main halo
	LensHalo* getMainHalo(std::size_t i);
	/// get single main halo of given type
	template<typename HaloType>
	HaloType* getMainHalo(std::size_t i);
	
	/// compute the dflection, convergence, and shear for each point on the grid
	void rayshooterInternal(unsigned long Npoints, Point *i_points, bool kappa_off);

	// methods used for use with implanted sources

	short ResetSourcePlane(double z,bool nearest, unsigned long GalID=0, double *xx=NULL);

	/// Revert the source redshift to the value it was when the Lens was created.
	void RevertSourcePlane(){ toggle_source_plane = false;}
	//void ImplantSource(unsigned long index,CosmoHndl cosmo);
	double getSourceZ(){
		if(toggle_source_plane){
			return zs_implant;
		}else{
			return plane_redshifts.back();
		}
	}

	double getZmax(){return plane_redshifts.back();}

	/// print the cosmological parameters
	void PrintCosmology(){cosmo->PrintCosmology();}

	/// returns the critical density at the main lens in Msun/ Mpc^2 for a source at zsource
	double getSigmaCrit(double zsource){ return cosmo->SigmaCrit(getZlens(),zsource); }

	COSMOLOGY *cosmo;

private:
	GLAMER_TEST_FRIEND(LensTest)
	
	long *seed;
	
	/// field of view in square degrees
	double fieldofview;
	
	void readCosmology(InputParams& params);
	void assignParams(InputParams& params);
	
	/// turns source plane on and off
	bool toggle_source_plane;
	/// the distance from the source to the next plane
	double dDs_implant;
	double zs_implant,Ds_implant;
	/// This is the index of the plane at one larger distance than the new source distance
	int index_of_new_sourceplane;
	
	/// This is the source redshift that is read in from the parameter file and becomes the maximum redshift
	double zsource;
	
	void quicksort(LensHaloHndl *halo,double **pos,unsigned long N);
	
private: /* generation */
	/// create the lens planes
	void buildPlanes(InputParams& params);
	
	/// sets the distances and redshifts of the field planes equidistant
	void setFieldDist();
	/// load the redshifts of the field planes from a file
	void setFieldDistFromFile();
	/// setup the field plane distances
	void setupFieldPlanes();
	/// create field halos as specified in the parameter file
	void createFieldHalos();
	/// read field halo data in from a file
	void readInputSimFile();
	/// build the field planes and sort halos onto them
	void createFieldPlanes();
	
	/// generate main halo from the parameter file
	void createMainHalos(InputParams& params);
	/// generate main halo from the parameter file
	void createMainPlanes();
	/// add a main halo to an existing plane, or create a new plane
	void addMainHaloToPlane(LensHalo* halo);
	
	/// combine field and main planes
	void combinePlanes();
	
private: /* force calculation */
	/// if >= 1, deflection in the rayshooting is switched off
	bool flag_switch_deflection_off;
	bool flag_switch_lensing_off;
	
	/// the lensing planes
	std::vector<LensPlane *> lensing_planes;
	/// Dl[j = 0...] angular diameter distances, comoving
	std::vector<double> Dl;
	/// dDl[j] is the distance between plane j-1 and j plane, comoving
	std::vector<double> dDl;
	/// Redshifts of lens planes, 0...Nplanes.  Last one is the source redshift.
	std::vector<double> plane_redshifts;
	/// charge for the tree force solver (4*pi*G)
	double charge;
	
private: /* field */
	/// if true, the background is switched off and only the main lens is present
	bool flag_switch_field_off;
	
	/// vector of all field halos
	std::vector<LensHalo*> field_halos;
	/// number of field planes
	std::size_t field_Nplanes;
	/// vector of all field planes
	std::vector<LensPlane*> field_planes;
	/// vector of field plane redshifts
	std::vector<double> field_plane_redshifts;
	/// vector of field plane distances
	std::vector<double> field_Dl;
	
	/// Perpendicular position of halo TODO: (In proper distance?)
	double **halo_pos;
	
	/// type of mass function PS (0), ST (1), and power law (2) default is ST
	MassFuncType field_mass_func_type;
	/// slope of the mass function is field_mass_func_type == 2
	double mass_func_PL_slope;
	/// min mass for the halo model
	double field_min_mass;
	/// internal halo profile type; needs to be 0 or PowerLaw, 1 or NFW, 2 or PseudoNFW, 3 or NSIE, 4 or PointMass
	LensHaloType field_int_prof_type;
	/// power law or pseudo NFW internal profile slope
	double field_prof_internal_slope;
	
	/// if true, each field halo contains an NSIE galaxy inside it
	bool flag_field_gal_on;
	/// galaxy subhalo profile type; needs to be 0 or PowerLaw, 1 or NFW, 2 or PseudoNFW, 3 or NSIE, 4 or PointMass
	GalaxyLensHaloType field_int_prof_gal_type;
	// mass fraction in the host galaxy
	//double field_galaxy_mass_fraction;
	
	std::string redshift_planes_file;
	bool read_redshift_planes;
	
	std::string field_input_sim_file;
	bool sim_input_flag;
	//std::string input_gal_file;
	//bool gal_input_flag;
	bool read_sim_file;
	
	/// increases are for cosmological mean number density of halos calculation
	double field_buffer;
	
private: /* main */
	/// having a main halo in the paramfile
	bool flag_switch_main_halo_on;
	
	/// vector of all main halos
	Utilities::MixedVector<LensHalo*> main_halos;
	/// vector of own main halos that will be deleted
	std::vector<LensHalo*> main_halos_created;
	/// vector of all main planes
	std::vector<LensPlane*> main_planes;
	/// vector of main plane redshifts
	std::vector<double> main_plane_redshifts;
	/// vector of main plane distances
	std::vector<double> main_Dl;
	
	/// main lens type
	LensHaloType main_halo_type;
	/// galaxy lens type
	GalaxyLensHaloType main_galaxy_halo_type;
	
private: /* input */
	/// file for multiple main halo input
	std::string main_input_file;
	
 	/// read main halos from a MultiDark simulation
	void readMultiDark();
};

inline std::size_t Lens::getNMainHalos() const
{
	return main_halos.size();
}

template<typename HaloType>
inline std::size_t Lens::getNMainHalos() const
{
	return main_halos.size<HaloType>();
}

inline LensHalo* Lens::getMainHalo(std::size_t i)
{
	return main_halos.at(i);
}

template<typename HaloType>
inline HaloType* Lens::getMainHalo(std::size_t i)
{
	return main_halos.at<HaloType>(i);
}

typedef Lens* LensHndl;

#endif /* MULTIPLANE_H_ */<|MERGE_RESOLUTION|>--- conflicted
+++ resolved
@@ -92,12 +92,7 @@
 
 	/// print the main parameters of the lens
 	void printMultiLens();
-<<<<<<< HEAD
-
-=======
-  
-  /// Redshift of first main lens plane
->>>>>>> 87e42675
+
 	double getZlens(){
 		if(flag_switch_main_halo_on)
 			return main_halos[0]->getZlens();
