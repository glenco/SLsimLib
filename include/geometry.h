--- conflicted
+++ resolved
@@ -21,44 +21,9 @@
 //
 //
 namespace Utilities {
-<<<<<<< HEAD
-  /// Namespace for geometrical functions mostly having to do with spherical coordinates
-  namespace Geometry{
-    
-    /// represents a point in spherical coordinates, theta = 0 is equator
-    template <typename T = double>
-    class SphericalPoint{
-      
-    public:
-      SphericalPoint(T r,T theta,T phi):
-      r(r),theta(theta),phi(phi){};
-      SphericalPoint():r(1),theta(0),phi(0){};
-      SphericalPoint(Point_3d<T> &x){
-        TOspherical(x);
-      }
-      
-      SphericalPoint & operator=(const SphericalPoint &p){
-        if(&p != this){
-          r = p.r;
-          theta = p.theta;
-          phi = p.phi;
-        }
-        return *this;
-      }
-      
-      SphericalPoint & operator=(Point_3d<T> &x){
-        TOspherical(x);
-        return *this;
-      }
- 
-      bool operator==(const SphericalPoint &p) const{
-        if(&p == this) return true;
-        return (r==p.r)*(theta==p.theta)*(phi==p.phi);
-      }
-=======
+
 /// Namespace for geometrical functions mostly having to do with spherical coordinates
 namespace Geometry{
->>>>>>> b6437501
 
 /// represents a point in spherical coordinates, theta = 0 is equator
 template <typename T = double>
@@ -114,75 +79,49 @@
   void InverseOrthographicProjection(const SphericalPoint &central,T const x[]);
   void InverseOrthographicProjection(const SphericalPoint &central,const Point_2d &x);
   SphericalPoint<T> InverseOrthographicProjection(const Point_2d &x);
+
+  
+  /// angle between points.  This uses the haversine formula that is more stable for small angles than the more commin formula
+  T angular_separation(SphericalPoint &p){
+    double s1 = sin((theta - p.theta)/2);
+    double s2 = sin((phi - p.phi)/2);
+    
+    return 2*asin(sqrt( s1*s1 + cos(theta)*cos(p.theta)*s2*s2 ) );
+  }
   
   /// unit vector in phi direction
   Point_3d<T> unitPhi();
   /// unit vector in theta direction
   Point_3d<T> unitTheta();
-  
+
+  /// the angle between the orthographic x-axis  and the constant theta curve
+   T OrthographicAngleTheta(const SphericalPoint &central);
+  /// the angle between the orthographic x-axis  and the constant Phi curve
+   T OrthographicAnglePhi(const SphericalPoint &central);
+  
+  // returns the unit theta vector
+  Point_3d<T> theta_hat() const{
+    Point_3d<T> p;
+    p[0] = -sin(theta)*cos(phi);
+    p[1] = -sin(theta)*sin(phi);
+    p[2] = cos(theta);
+    
+    return p;
+  }
+
+  // returns the unit phi vector
+  Point_3d<T> phi_hat() const{
+     Point_3d<T> p;
+     p[0] = -sin(phi);
+     p[1] =  cos(phi);
+     p[2] = 0;
+     
+     return p;
+   }
+
 };
-
-<<<<<<< HEAD
-      T r;
-      T theta;
-      T phi;
-      
-      /// angle between points.  This uses the haversine formula that is more stable for small angles than the more commin formula
-      T angular_separation(SphericalPoint &p){
-        double s1 = sin((theta - p.theta)/2);
-        double s2 = sin((phi - p.phi)/2);
-        
-        return 2*asin(sqrt( s1*s1 + cos(theta)*cos(p.theta)*s2*s2 ) );
-      }
-      
-      /// output Cartesian coordinates of the point
-      void TOcartisian(T x[]) const;
-      Point_3d<T> TOcartisian() const;
-
-      void cartisianTOspherical(T const x[]);
-      void TOspherical(Point_3d<T> &x);
-      
-      void StereographicProjection(const SphericalPoint &central
-                                   ,T x[]) const;
-      void StereographicProjection(const SphericalPoint &central,Point_2d &x) const;
-      Point_2d StereographicProjection(const SphericalPoint &central) const;
-      
-      void OrthographicProjection(const SphericalPoint &central
-                                  ,T x[]) const;
-      Point_2d OrthographicProjection(const SphericalPoint &central) const;
-
-      void InverseOrthographicProjection(
-          const SphericalPoint &central,T const x[]);
-      void InverseOrthographicProjection(
-          const SphericalPoint &central,const Point_2d &x);
-      /// the angle between the orthographic x-axis  and the constant theta curve
-       T OrthographicAngleTheta(const SphericalPoint &central);
-      /// the angle between the orthographic x-axis  and the constant Phi curve
-       T OrthographicAnglePhi(const SphericalPoint &central);
-      
-      // returns the unit theta vector
-      Point_3d<T> theta_hat() const{
-        Point_3d<T> p;
-        p[0] = -sin(theta)*cos(phi);
-        p[1] = -sin(theta)*sin(phi);
-        p[2] = cos(theta);
-        
-        return p;
-      }
-
-      // returns the unit phi vector
-      Point_3d<T> phi_hat() const{
-         Point_3d<T> p;
-         p[0] = -sin(phi);
-         p[1] =  cos(phi);
-         p[2] = 0;
-         
-         return p;
-       }
- 
-      SphericalPoint<T> InverseOrthographicProjection(const Point_2d &x);
-    };
-=======
+ 
+
 /** \brief Quaternion class that is especially useful for rotations.
  
  
@@ -231,7 +170,6 @@
  
  <\pre>
  */
-
 template <typename T = double>
 class Quaternion{
 public:
@@ -266,7 +204,6 @@
     v[1] = q.v[1];
     v[2] = q.v[2];
     v[3] = q.v[3];
->>>>>>> b6437501
     
     return *this;
   }
@@ -592,7 +529,6 @@
                              - x[1]*sin(central.theta) );
 }
 
-<<<<<<< HEAD
 template <typename T>
 T SphericalPoint<T>::OrthographicAngleTheta(
           const SphericalPoint<T> &central   /// point on the sphere where the tangent plane touches
@@ -610,10 +546,8 @@
           , -sin(phi - central.phi) * sin(phi - central.phi) );
     }
 
-  //// deprojection where this is the center of the projection
-=======
 //// deprojection where this is the center of the projection
->>>>>>> b6437501
+
 template <typename T>
 SphericalPoint<T> SphericalPoint<T>::InverseOrthographicProjection(
                                                                    const Point_2d &x             /// 2D coordinate on projection
