//
//  geometry.h
//  GLAMER
//
//  Created by bmetcalf on 7/24/14.
//
//

#ifndef __GLAMER__geometry__
#define __GLAMER__geometry__

#include <iostream>
#include <array>
#include "standard.h"
#include "point.h"
//
//  geometry.h
//  GLAMER
//
//  Created by bmetcalf on 7/23/14.
//
//
namespace Utilities {
  /// Namespace for geometrical functions mostly having to do with spherical coordinates
  namespace Geometry{
    
<<<<<<< HEAD
    /// represents a point in spherical coordinates theta = 0 is equator
=======
    /// represents a point in spherical coordinates, theta = 0 is equator
>>>>>>> c7f19a44
    template <typename T = double>
    class SphericalPoint{
      
    public:
      SphericalPoint(T r,T theta,T phi):
      r(r),theta(theta),phi(phi){};
      SphericalPoint():r(0),theta(0),phi(0){};
      SphericalPoint(Point_3d<T> &x){
        TOspherical(x);
      }
      
      SphericalPoint & operator=(const SphericalPoint &p){
        if(&p != this){
          r = p.r;
          theta = p.theta;
          phi = p.phi;
        }
        return *this;
      }
<<<<<<< HEAD
      
      SphericalPoint & operator=(Point_3d<T> &x){
        TOspherical(x);
        return *this;
      }
 
      bool operator==(const SphericalPoint &p) const{
        if(&p == this) return true;
        return (r==p.r)*(theta==p.theta)*(phi==p.phi);
      }


      T r;
      T theta;
      T phi;
      
      /// output Cartesian coordinates of the point
      void TOcartisian(T x[]) const;
      Point_3d<T> TOcartisian() const;

      void cartisianTOspherical(T const x[]);
      void TOspherical(Point_3d<T> &x);
=======
      
      SphericalPoint & operator=(Point_3d<T> &x){
        TOspherical(x);
        return *this;
      }
 
      bool operator==(const SphericalPoint &p) const{
        if(&p == this) return true;
        return (r==p.r)*(theta==p.theta)*(phi==p.phi);
      }


      T r;
      T theta;
      T phi;
      
      /// output Cartesian coordinates of the point
      void TOcartisian(T x[]) const;
      Point_3d<T> TOcartisian() const;

      void cartisianTOspherical(T const x[]);
      void TOspherical(Point_3d<T> &x);
      
>>>>>>> c7f19a44
      void StereographicProjection(const SphericalPoint &central
                                   ,T x[]) const;
      void StereographicProjection(const SphericalPoint &central,Point_2d &x) const;
      Point_2d StereographicProjection(const SphericalPoint &central) const;
<<<<<<< HEAD
=======
      
>>>>>>> c7f19a44
      void OrthographicProjection(const SphericalPoint &central
                                  ,T x[]) const;
      Point_2d OrthographicProjection(const SphericalPoint &central) const;
      void InverseOrthographicProjection(const SphericalPoint &central,T const x[]);
      void InverseOrthographicProjection(const SphericalPoint &central,const Point_2d &x);
    };
    
    /** \brief Quaternion class that is especially useful for rotations.
     
     
     <pre>
     The Quaternion can be easily transformed between classes Point_3d and Utilities::Geomotry::SphericalPoint.
     
     Below is an example of a rotation of a vector initially defined as a Utilities::Geometry::SphericalPoint.
     
     
     #include "geometry.h"
     { 
     using Utilities::Geometry::SphericalPoint;
     using Utilities::Geometry::Quaternion;
     
     SphericalPoint sp;
     
     sp.phi = -pi/2;
     sp.theta = pi/3;
     sp.r = 1.0;
     
     cout << sp.r << " " << sp.theta << " " << sp.phi << endl;
     
     // make a rotation Quaternion that will rotate the vector to the x-axis.
     Quaternion R = Quaternion::q_y_rotation(-sp.theta)*Quaternion::q_z_rotation(-sp.phi);
     
     
     // construct a Quaternion from a SphericalPoint
     Quaternion q(sp);
     
     // apply the rotation
     p = q.Rotate(R);
     // this could also be written as
     p = R*q*R.conj();

     // rotate in place, same as above but with one less copy
     q.RotInplace(R);
     
     // convert to a Point_3d
     Point_3d p = q.to_point_3d();
     
     cout << q.to_point_3d() << endl;
     
     // convert back to a SphericalPoint
     cout << q.to_SpericalPoint() << endl;
     }
     
     <\pre>
     */
    
    template <typename T = double>
    class Quaternion{
    public:
      Quaternion(){
        v[0] = v[1] = v[2] = v[3] = 0;
      }
      Quaternion(T s,T x,T y,T z){
        v[0] = s;
        v[1] = x;
        v[2] = y;
        v[3] = z;
      }
     Quaternion(const Quaternion &q){
        v[0] = q.v[0];
        v[1] = q.v[1];
        v[2] = q.v[2];
        v[3] = q.v[3];
      }
      Quaternion(Point_3d<T> p){
        v[0] = 0;
        v[1] = p[0];
        v[2] = p[1];
        v[3] = p[2];
      }
      Quaternion(SphericalPoint<T> sp){
        sp.TOcartisian(v+1);
        v[0] = 0;
      }
      
      Quaternion &operator=(const Quaternion &q){
        v[0] = q.v[0];
        v[1] = q.v[1];
        v[2] = q.v[2];
        v[3] = q.v[3];
        
        return *this;
      }
      
      Quaternion operator*(const Quaternion &q) const{
        return Quaternion(
                          v[0]*q.v[0] - v[1]*q.v[1] - v[2]*q.v[2] - v[3]*q.v[3],
                          v[0]*q.v[1] + v[1]*q.v[0] + v[2]*q.v[3] - v[3]*q.v[2],
                          v[0]*q.v[2] - v[1]*q.v[3] + v[2]*q.v[0] + v[3]*q.v[1],
                          v[0]*q.v[3] + v[1]*q.v[2] - v[2]*q.v[1] + v[3]*q.v[0]);
      }
      
      /// returns the conjugate of the Quaternion
      Quaternion conj() const{
        return Quaternion(v[0],-v[1],-v[2],-v[3]);
      }
      /** \brief returns the reciprocal of the Quaternion
      
      This is the Quaternion whose product with the original Quaternion is 
       the real number 1.
      */
      Quaternion inverse() const{
        return this->conj()/(v[0]*v[0] + v[1]*v[1] + v[2]*v[2] + v[3]*v[3]);
      }
      
      /// the norm of the Quaternion
      double norm() const{
        return sqrt(v[0]*v[0] + v[1]*v[1] + v[2]*v[2] + v[3]*v[3]);
      }
      
      /// returns the Quaternion rotated around the x-axis by theta in radians
      Quaternion RotateX(T theta){
        Quaternion R = q_x_rotation(theta);
        return R*(*this)*R.conj();
      }
      /// returns the Quaternion rotated around the y-axis by theta in radians
      Quaternion RotateY(T theta){
        Quaternion R = q_y_rotation(theta);
        return R*(*this)*R.conj();
      }
      /// returns the Quaternion rotated around the z-axis by theta in radians
      Quaternion RotateZ(T theta){
        Quaternion R = q_z_rotation(theta);
        return R*(*this)*R.conj();
      }
      /** returns the Quaternion rotated first around the z-axis by phi and then
      around the z-axis by theta, this is more efficient than doing two rotation 
       sequentially.  Usefull for recentering a field of points.
       */
      Quaternion RotateYZ(T theta,T phi){
        Quaternion R = q_z_rotation(theta)*q_z_rotation(phi);
        return R*(*this)*R.conj();
      }

      /** returns the Quaternion rotated with the rotation Quaternion R.
       It is assumed that R has norm = 1, ie ||R|| = 1 */
      Quaternion Rotate(const Quaternion &R) const{
        return R*(*this)*R.conj();
      }
      
      /** returns the Quaternion rotated with the rotation Quaternion R.
       It is assumed that R has norm = 1, ie ||R|| = 1 */
      void RotInplace(const Quaternion &R){
        *this = R*(*this)*R.conj();
      }
      
      
      /// rotate a Point_3d using a rotation Quaternion
      static Point_3d<T> Rotate(const Point_3d<T> &p
                                ,const Quaternion &R){
        Quaternion q(p);
        q.RotInplace(R);
        return q.to_point_3d();
      }

      /// rotate a SpericalPoint using a rotation Quaternion
      
      static SphericalPoint<T> Rotate(const SphericalPoint<T> &p
                                      ,const Quaternion &R){
        Quaternion q(p);
        q.RotInplace(R);
        return q.to_SpericalPoint();
      }
      
      Quaternion operator+(const Quaternion &q) const{
        return Quaternion(v[0] + q.v[0] , v[1] + q.v[1] , v[2] + q.v[2] , v[3] + q.v[3] );

      }
      Quaternion operator-(const Quaternion &q) const{
        return Quaternion(v[0] - q.v[0] , v[1] - q.v[1] , v[2] - q.v[2] , v[3] - q.v[3] );
      }
      
      /// division by a scaler
      Quaternion operator/(double s) const{
       return Quaternion(v[0]/s,v[1]/s,v[2]/s,v[3]/s);
      }
      /// multiply by a scaler
      Quaternion operator*(double s) const{
        return Quaternion(v[0]*s,v[1]*s,v[2]*s,v[3]*s);
      }
      
      /// cross (outer) product
      Point_3d<T> cross(const Quaternion &q) const{
        return (*this*q).to_point_3d();
      }

      /// scalar product of vector part of the Quaternions
      T scalor(const Quaternion &q) const{
        return v[1]*q.v[1] + v[2]*q.v[2] + v[3]*q.v[3];
      }
      
      /// returns the vector part of the Quaternion as a Point_3d
      Point_3d<T> to_point_3d() const{
        return Point_3d<T>(v[1],v[2],v[3]);
      }

      /// returns the vector part of the Quaternion as a SpericalPoint
      SphericalPoint<T> to_SpericalPoint() const{
        SphericalPoint<T> sp;
        sp.cartisianTOspherical(v+1);
        return sp;
      }

      
      /// the components of the Quaternion
      T v[4];
      /// components, 0,1,2,3
      T & operator[](int i){return v[i];}

      /// returns the rotation Quaternion for a rotation around the x-axis
      static Quaternion q_x_rotation(T theta){
        return Quaternion(cos(theta/2),sin(theta/2),0,0);
      }
      /// returns the rotation Quaternion for a rotation around the y-axis
      static Quaternion q_y_rotation(T theta){
        return Quaternion(cos(theta/2),0,-sin(theta/2),0);
      }
      /// returns the rotation Quaternion for a rotation around the z-axis
      static Quaternion q_z_rotation(T theta){
        return Quaternion(cos(theta/2),0,0,sin(theta/2));
      }
      
    };
    
    /// Determine if line segments a1a2 and b1b2 intersect.  Sharing an endpoint does not count as intersecting
    bool intersect(const PosType a1[],const PosType a2[]
                   ,const PosType b1[],const PosType b2[]);
    /// returns the number of times a closed curve intersects itself
    int intersect(const std::vector<Point_2d> &curve);
    
    /** \brief To find orientation of the triangle formed by the ordered triplet (p, q, r).
     
     The function returns following values
     0 --> p, q and r are collinear
     1 --> Clockwise
     2 --> Counterclockwise
     */
    int orientation(const PosType p[],const PosType q[],const PosType r[]);
    /** \brief Given three collinear points p, q, r, the function checks if
     point q lies on line segment 'pr', but not at p or r
     */
    bool onSegment(const PosType p[], const PosType q[], const PosType r[]);
    
    /// returns the angle between two 2 dimensional vectors in radians.
    double AngleBetween2d(double v1[],double v2[]);
    /**   \brief returns 1 if it is in the curve and 0 if it is out.  Borders count as in.
    *
     *  This is faster than the windings() functions which also calulate the area
     */
    int incurve(PosType x[],std::vector<double *> curve);

  }  
}

namespace Utilities {
  namespace Geometry{

    /// output cartisian coordinates
template <typename T>
void SphericalPoint<T>::TOcartisian(T x[]) const{
  x[0] = r*cos(theta)*cos(phi);
  x[1] = r*cos(theta)*sin(phi);
  x[2] = r*sin(theta);
}

/// output cartisian coordinates of the point
template <typename T>
Point_3d<T> SphericalPoint<T>::TOcartisian() const{
  return Point_3d<T>(r*cos(theta)*cos(phi),r*cos(theta)*sin(phi),r*sin(theta) );
}

/// set the spherical coordinates of the point from the cartisian coordinates
template <typename T>
void SphericalPoint<T>::cartisianTOspherical(T const x[]){
  r = sqrt( x[0]*x[0] + x[1]*x[1] +x[2]*x[2]);
  theta = asin(x[2]/r);
  phi = atan2(x[1],x[0]);
}

template <typename T>
void SphericalPoint<T>::TOspherical(Point_3d<T> &x){
  r = sqrt( x[0]*x[0] + x[1]*x[1] +x[2]*x[2]);
  theta = asin(x[2]/r);
  phi = atan2(x[1],x[0]);
}


/** \brief Calculates the stereographic projection of the point onto a plane.
 *
 * The result is in radian units.  Near the central point this is a rectolinear projection
 * onto a tangent plane.
 */
template <typename T>
void SphericalPoint<T>::StereographicProjection(
    const SphericalPoint<T> &central   /// point on the sphere where the tangent plane touches
   ,T x[]             /// 2D output coordinate on projection
) const{
  
  PosType k = 2/( 1 + sin(central.theta)*sin(theta) + cos(central.theta)*cos(theta)*cos(phi - central.phi) );
  
  x[0] = k*(cos(theta)*sin(phi - central.phi));
  x[1] = k*(cos(central.theta)*sin(theta) - sin(central.theta)*cos(theta)*cos(phi - central.phi));
}
template <typename T>
void SphericalPoint<T>::StereographicProjection(
  const SphericalPoint<T> &central   /// point on the sphere where the tangent plane touches
  ,Point_2d &x  /// 2D output coordinate on projection
) const{
  
  PosType k = 2/( 1 + sin(central.theta)*sin(theta) + cos(central.theta)*cos(theta)*cos(phi - central.phi) );
  
  x[0] = k*(cos(theta)*sin(phi - central.phi));
  x[1] = k*(cos(central.theta)*sin(theta) - sin(central.theta)*cos(theta)*cos(phi - central.phi));
}

template <typename T>
Point_2d SphericalPoint<T>::StereographicProjection(
  const SphericalPoint<T> &central   /// point on the sphere where the tangent plane touches
) const{
  
  PosType k = 2/( 1 + sin(central.theta)*sin(theta) + cos(central.theta)*cos(theta)*cos(phi - central.phi) );
  
  return Point_2d(k*(cos(theta)*sin(phi - central.phi)),k*(cos(central.theta)*sin(theta) - sin(central.theta)*cos(theta)*cos(phi - central.phi)));
  //  x[0] = k*(cos(theta)*sin(phi - central.phi));
  //  x[1] = k*(cos(central.theta)*sin(theta) - sin(central.theta)*cos(theta)*cos(phi - central.phi));
}


/** \brief Calculates the orthographic projection of the point onto a plane.
 *
 * The result is in radian units.  Near the central point this is a rectolinear projection
 * onto a tangent plane.
 */
template <typename T>
void SphericalPoint<T>::OrthographicProjection(
    const SphericalPoint<T> &central   /// point on the sphere where the tangent plane touches
    ,T x[]             /// 2D output coordinate on projection
) const{
  x[0] = cos(theta)*sin(phi - central.phi);
  x[1] = cos(central.theta)*sin(theta) - sin(central.theta)*cos(theta)*cos(phi - central.phi);
}

template <typename T>
Point_2d SphericalPoint<T>::OrthographicProjection(
      const SphericalPoint<T> &central   /// point on the sphere where the tangent plane touches
) const{
  
  return Point_2d( cos(theta)*sin(phi - central.phi),
                  cos(central.theta)*sin(theta) - sin(central.theta)*cos(theta)*cos(phi - central.phi) );
}

/** \brief Convert from an orthographic projection of the plane onto the unit sphere
 */
    template <typename T>
void SphericalPoint<T>::InverseOrthographicProjection(
    const SphericalPoint<T> &central   /// point on the sphere where the tangent plane touches
    ,T const x[]             /// 2D output coordinate on projection
){
  PosType rho = sqrt(x[0]*x[0] + x[1]*x[1]);
  PosType c = asin(rho);
  r=1.0;
  theta = asin( cos(c)*sin(central.theta) + x[1]*sin(c)*cos(central.theta)/rho );
  phi = central.phi + atan2(x[0]*sin(c),rho*cos(central.theta)*cos(c)
                            - x[1]*sin(central.theta)*sin(c) );
}
    template <typename T>
void SphericalPoint<T>::InverseOrthographicProjection(
    const SphericalPoint<T> &central   /// point on the sphere where the tangent plane touches
    ,const Point_2d &x             /// 2D output coordinate on projection
){
  PosType rho = sqrt(x[0]*x[0] + x[1]*x[1]);
  PosType c = asin(rho);
  r=1.0;
  theta = asin( cos(c)*sin(central.theta) + x[1]*sin(c)*cos(central.theta)/rho );
  phi = central.phi + atan2(x[0]*sin(c),rho*cos(central.theta)*cos(c)
                            - x[1]*sin(central.theta)*sin(c) );
}

///  3 dimensional distance between points
    template <typename T>
T Seporation(const SphericalPoint<T> &p1
                   ,const SphericalPoint<T> &p2){
  T x1[3],x2[3];
  
  p1.TOcartisian(x1);
  p2.TOcartisian(x2);
  return sqrt( (x1[0]-x2[0])*(x1[0]-x2[0]) + (x1[1]-x2[1])*(x1[1]-x2[1])
              + (x1[2]-x2[2])*(x1[2]-x2[2]) );
}

///  Angular seporation between points
    template <typename T>
T AngleSeporation(const SphericalPoint<T> &p1
                        ,const SphericalPoint<T> &p2){
  if(p1 == p2) return 0;
  double ans = sin(p1.theta)*sin(p2.theta) + cos(p1.theta)*cos(p2.theta)*cos(p1.phi-p2.phi);
  if(fabs(ans) > 1) return 0;
  return acos(sin(p1.theta)*sin(p2.theta) + cos(p1.theta)*cos(p2.theta)*cos(p1.phi-p2.phi));
}
  }
}
template <typename T>
std::ostream &operator<<(std::ostream &os, Utilities::Geometry::SphericalPoint<T> const &p);

#endif /* defined(__GLAMER__geometry__) */<|MERGE_RESOLUTION|>--- conflicted
+++ resolved
@@ -24,11 +24,7 @@
   /// Namespace for geometrical functions mostly having to do with spherical coordinates
   namespace Geometry{
     
-<<<<<<< HEAD
-    /// represents a point in spherical coordinates theta = 0 is equator
-=======
     /// represents a point in spherical coordinates, theta = 0 is equator
->>>>>>> c7f19a44
     template <typename T = double>
     class SphericalPoint{
       
@@ -48,7 +44,6 @@
         }
         return *this;
       }
-<<<<<<< HEAD
       
       SphericalPoint & operator=(Point_3d<T> &x){
         TOspherical(x);
@@ -71,39 +66,12 @@
 
       void cartisianTOspherical(T const x[]);
       void TOspherical(Point_3d<T> &x);
-=======
-      
-      SphericalPoint & operator=(Point_3d<T> &x){
-        TOspherical(x);
-        return *this;
-      }
- 
-      bool operator==(const SphericalPoint &p) const{
-        if(&p == this) return true;
-        return (r==p.r)*(theta==p.theta)*(phi==p.phi);
-      }
-
-
-      T r;
-      T theta;
-      T phi;
-      
-      /// output Cartesian coordinates of the point
-      void TOcartisian(T x[]) const;
-      Point_3d<T> TOcartisian() const;
-
-      void cartisianTOspherical(T const x[]);
-      void TOspherical(Point_3d<T> &x);
-      
->>>>>>> c7f19a44
+      
       void StereographicProjection(const SphericalPoint &central
                                    ,T x[]) const;
       void StereographicProjection(const SphericalPoint &central,Point_2d &x) const;
       Point_2d StereographicProjection(const SphericalPoint &central) const;
-<<<<<<< HEAD
-=======
-      
->>>>>>> c7f19a44
+      
       void OrthographicProjection(const SphericalPoint &central
                                   ,T x[]) const;
       Point_2d OrthographicProjection(const SphericalPoint &central) const;
