//
//  geometry.h
//  GLAMER
//
//  Created by bmetcalf on 7/24/14.
//
//

#ifndef __GLAMER__geometry__
#define __GLAMER__geometry__

#include <iostream>
#include <array>
#include "standard.h"
#include "point.h"
//
//  geometry.h
//  GLAMER
//
//  Created by bmetcalf on 7/23/14.
//
//
namespace Utilities {
  /// Namespace for geometrical functions mostly having to do with spherical coordinates
  namespace Geometry{
    
    /// represents a point in spherical coordinates theta = 0 is equator
    class SphericalPoint{
      
    public:
      SphericalPoint(PosType r,PosType theta,PosType phi):r(r),theta(theta),phi(phi){};
      SphericalPoint():r(0),theta(0),phi(0){};
      SphericalPoint(Point_3d &x){
<<<<<<< HEAD
        TOspherical(x);
=======
        r = sqrt( x[0]*x[0] + x[1]*x[1] +x[2]*x[2]);
        theta = asin(x[2]/r);
        phi = atan2(x[1],x[0]);
>>>>>>> 96dbd828
      }
      
      SphericalPoint & operator=(const SphericalPoint &p){
        if(&p != this){
          r = p.r;
          theta = p.theta;
          phi = p.phi;
        }
        return *this;
      }
      
      SphericalPoint & operator=(Point_3d &x){
        TOspherical(x);
        return *this;
      }
 
      bool operator==(const SphericalPoint &p) const{
        if(&p == this) return true;
        return (r==p.r)*(theta==p.theta)*(phi==p.phi);
      }


      PosType r;
      PosType theta;
      PosType phi;
      
      /// output Cartesian coordinates of the point
      void TOcartisian(PosType x[]) const;
      Point_3d TOcartisian() const;
<<<<<<< HEAD
=======
      
>>>>>>> 96dbd828
      void cartisianTOspherical(PosType const x[]);
      void TOspherical(Point_3d &x);
      void StereographicProjection(const SphericalPoint &central,PosType x[]) const;
      void StereographicProjection(const SphericalPoint &central,Point_2d &x) const;
      Point_2d StereographicProjection(const SphericalPoint &central) const;
      void OrthographicProjection(const SphericalPoint &central,PosType x[]) const;
      Point_2d OrthographicProjection(const SphericalPoint &central) const;
      void InverseOrthographicProjection(const SphericalPoint &central,PosType const x[]);
      void InverseOrthographicProjection(const SphericalPoint &central,const Point_2d &x);
    };
    
    /** \brief Quaternion class that is especially useful for rotations.
     
     
     <pre>
     The Quaternion can be easily transformed between classes Point_3d and Utilities::Geomotry::SphericalPoint.
     
     Below is an example of a rotation of a vector initially defined as a Utilities::Geometry::SphericalPoint.
     
     
     #include "geometry.h"
     { 
     using Utilities::Geometry::SphericalPoint;
     using Utilities::Geometry::Quaternion;
     
     SphericalPoint sp;
     
     sp.phi = -pi/2;
     sp.theta = pi/3;
     sp.r = 1.0;
     
     cout << sp.r << " " << sp.theta << " " << sp.phi << endl;
     
     // make a rotation Quaternion that will rotate the vector to the x-axis.
     Quaternion R = Quaternion::q_y_rotation(-sp.theta)*Quaternion::q_z_rotation(-sp.phi);
     
     
     // construct a Quaternion from a SphericalPoint
     Quaternion q(sp);
     
     // apply the rotation
     q = q.Rotate(R);
     
     // rotate in place, same as above but with one less copy
     q.RotInplace(R);
     
     // convert to a Point_3d
     Point_3d p = q.to_point_3d();
     
     cout << q.to_point_3d() << endl;
     
     // convert back to a SphericalPoint
     cout << q.to_SpericalPoint() << endl;
     }
     
     <\pre>
     */
    
    class Quaternion{
    public:
      Quaternion(){
        v[0] = v[1] = v[2] = v[3] = 0;
      }
      Quaternion(double s,double x,double y,double z){
        v[0] = s;
        v[1] = x;
        v[2] = y;
        v[3] = z;
      }
     Quaternion(const Quaternion &q){
        v[0] = q.v[0];
        v[1] = q.v[1];
        v[2] = q.v[2];
        v[3] = q.v[3];
      }
      Quaternion(Point_3d p){
        v[0] = 0;
        v[1] = p[0];
        v[2] = p[1];
        v[3] = p[2];
      }
      Quaternion(SphericalPoint sp){
        sp.TOcartisian(v+1);
        v[0] = 0;
      }
      
      Quaternion &operator=(const Quaternion &q){
        v[0] = q.v[0];
        v[1] = q.v[1];
        v[2] = q.v[2];
        v[3] = q.v[3];
        
        return *this;
      }
      
      Quaternion operator*(const Quaternion &q) const{
        return Quaternion(
                          v[0]*q.v[0] - v[1]*q.v[1] - v[2]*q.v[2] - v[3]*q.v[3],
                          v[0]*q.v[1] + v[1]*q.v[0] + v[2]*q.v[3] - v[3]*q.v[2],
                          v[0]*q.v[2] - v[1]*q.v[3] + v[2]*q.v[0] + v[3]*q.v[1],
                          v[0]*q.v[3] + v[1]*q.v[2] - v[2]*q.v[1] + v[3]*q.v[0]);
      }
      
      /// returns the conjugate of the Quaternion
      Quaternion conj() const{
        return Quaternion(v[0],-v[1],-v[2],-v[3]);
      }
      /** \brief returns the reciprocal of the Quaternion
      
      This is the Quaternion whose product with the original Quaternion is 
       the real number 1.
      */
      Quaternion inverse() const{
        return this->conj()/(v[0]*v[0] + v[1]*v[1] + v[2]*v[2] + v[3]*v[3]);
      }
      
      /// the norm of the Quaternion
      double norm() const{
        return sqrt(v[0]*v[0] + v[1]*v[1] + v[2]*v[2] + v[3]*v[3]);
      }
      
      /// returns the Quaternion rotated around the x-axis by theta in radians
      Quaternion RotateX(double theta){
        Quaternion R = q_x_rotation(theta);
        return R*(*this)*R.conj();
      }
      /// returns the Quaternion rotated around the y-axis by theta in radians
      Quaternion RotateY(double theta){
        Quaternion R = q_y_rotation(theta);
        return R*(*this)*R.conj();
      }
      /// returns the Quaternion rotated around the z-axis by theta in radians
      Quaternion RotateZ(double theta){
        Quaternion R = q_z_rotation(theta);
        return R*(*this)*R.conj();
      }
      /** returns the Quaternion rotated first around the z-axis by phi and then
      around the z-axis by theta, this is more efficient than doing two rotation 
       sequentially.  Usefull for recentering a field of points.
       */
      Quaternion RotateYZ(double theta,double phi){
        Quaternion R = q_z_rotation(theta)*q_z_rotation(phi);
        return R*(*this)*R.conj();
      }

      /** returns the Quaternion rotated with the rotation Quaternion R.
       It is assumed that R has norm = 1, ie ||R|| = 1 */
      Quaternion Rotate(const Quaternion &R) const{
        return R*(*this)*R.conj();
      }
      
      /** returns the Quaternion rotated with the rotation Quaternion R.
       It is assumed that R has norm = 1, ie ||R|| = 1 */
      void RotInplace(const Quaternion &R){
        *this = R*(*this)*R.conj();
      }
      
      
      /// rotate a Point_3d using a rotation Quaternion
      static Point_3d Rotate(const Point_3d &p,const Quaternion &R){
        Quaternion q(p);
        q.RotInplace(R);
        return q.to_point_3d();
      }

      /// rotate a SpericalPoint using a rotation Quaternion
      static SphericalPoint Rotate(const SphericalPoint &p,const Quaternion &R){
        Quaternion q(p);
        q.RotInplace(R);
        return q.to_SpericalPoint();
      }
      
      Quaternion operator+(const Quaternion &q) const{
        Quaternion p = q;
        
        p.v[0] += v[0];
        p.v[1] += v[1];
        p.v[2] += v[2];
        p.v[3] += v[3];
        
        return p;
      }
      Quaternion operator-(const Quaternion &q) const{
        Quaternion p = *this;
        
        p.v[0] -= q.v[0];
        p.v[1] -= q.v[1];
        p.v[2] -= q.v[2];
        p.v[3] -= q.v[3];
        
        return p;
      }
      
      /// division by a scaler
      Quaternion operator/(double s) const{
       return Quaternion(v[0]/s,v[1]/s,v[2]/s,v[3]/s);
      }
      /// multiply by a scaler
      Quaternion operator*(double s) const{
        return Quaternion(v[0]*s,v[1]*s,v[2]*s,v[3]*s);
      }
      
      /// cross (outer) product
      Point_3d cross(const Quaternion &q) const{
        return (*this*q).to_point_3d();
      }

      /// scalar product of vector part of the Quaternions
      double scalor(const Quaternion &q) const{
        return v[1]*q.v[1] + v[2]*q.v[2] + v[3]*q.v[3];
      }
      
      /// returns the vector part of the Quaternion as a Point_3d
      Point_3d to_point_3d() const{
        return Point_3d(v[1],v[2],v[3]);
      }

      /// returns the vector part of the Quaternion as a SpericalPoint
      SphericalPoint to_SpericalPoint() const{
        SphericalPoint sp;
        sp.cartisianTOspherical(v+1);
        return sp;
      }

      
      /// the components of the Quaternion
      double v[4];
      /// components, 0,1,2,3
      double & operator[](int i){return v[i];}

      /// returns the rotation Quaternion for a rotation around the x-axis
      static Quaternion q_x_rotation(double theta){
        return Quaternion(cos(theta/2),sin(theta/2),0,0);
      }
      /// returns the rotation Quaternion for a rotation around the y-axis
      static Quaternion q_y_rotation(double theta){
        return Quaternion(cos(theta/2),0,-sin(theta/2),0);
      }
      /// returns the rotation Quaternion for a rotation around the z-axis
      static Quaternion q_z_rotation(double theta){
        return Quaternion(cos(theta/2),0,0,sin(theta/2));
      }
      
    };
    
    
    ///  3 dimensional distance between points
    PosType Seporation(const SphericalPoint &p1,const SphericalPoint &p2);
    ///  Angular seporation between points
    PosType AngleSeporation(const SphericalPoint &p1,const SphericalPoint &p2);

    /// Determine if line segments a1a2 and b1b2 intersect.  Sharing an endpoint does not count as intersecting
    bool intersect(const PosType a1[],const PosType a2[]
                   ,const PosType b1[],const PosType b2[]);
    /// returns the number of times a closed curve intersects itself
    int intersect(const std::vector<Point_2d> &curve);
    
    /** \brief To find orientation of the triangle formed by the ordered triplet (p, q, r).
     
     The function returns following values
     0 --> p, q and r are collinear
     1 --> Clockwise
     2 --> Counterclockwise
     */
    int orientation(const PosType p[],const PosType q[],const PosType r[]);
    /** \brief Given three collinear points p, q, r, the function checks if
     point q lies on line segment 'pr', but not at p or r
     */
    bool onSegment(const PosType p[], const PosType q[], const PosType r[]);
    
    /// returns the angle between two 2 dimensional vectors in radians.
    double AngleBetween2d(double v1[],double v2[]);
    /**   \brief returns 1 if it is in the curve and 0 if it is out.  Borders count as in.
    *
     *  This is faster than the windings() functions which also calulate the area
     */
    int incurve(PosType x[],std::vector<double *> curve);

  }  
}

std::ostream &operator<<(std::ostream &os, Utilities::Geometry::SphericalPoint const &p);

#endif /* defined(__GLAMER__geometry__) */<|MERGE_RESOLUTION|>--- conflicted
+++ resolved
@@ -31,13 +31,7 @@
       SphericalPoint(PosType r,PosType theta,PosType phi):r(r),theta(theta),phi(phi){};
       SphericalPoint():r(0),theta(0),phi(0){};
       SphericalPoint(Point_3d &x){
-<<<<<<< HEAD
         TOspherical(x);
-=======
-        r = sqrt( x[0]*x[0] + x[1]*x[1] +x[2]*x[2]);
-        theta = asin(x[2]/r);
-        phi = atan2(x[1],x[0]);
->>>>>>> 96dbd828
       }
       
       SphericalPoint & operator=(const SphericalPoint &p){
@@ -67,10 +61,7 @@
       /// output Cartesian coordinates of the point
       void TOcartisian(PosType x[]) const;
       Point_3d TOcartisian() const;
-<<<<<<< HEAD
-=======
-      
->>>>>>> 96dbd828
+
       void cartisianTOspherical(PosType const x[]);
       void TOspherical(Point_3d &x);
       void StereographicProjection(const SphericalPoint &central,PosType x[]) const;
