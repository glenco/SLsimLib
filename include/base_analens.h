--- conflicted
+++ resolved
@@ -103,12 +103,7 @@
   void PrintLens(bool show_substruct,bool show_stars);
   void error_message1(std::string name,std::string filename);
 
-<<<<<<< HEAD
-  // PHI BY Fabien
   virtual void force_halo(PosType *alpha,KappaType *kappa,KappaType *gamma,KappaType *phi,PosType const *xcm,bool subtract_point=false,PosType screening = 1);
-=======
-  virtual void force_halo(PosType *alpha,KappaType *kappa,KappaType *gamma,KappaType *phi,PosType const *xcm,bool subtract_point=false);
->>>>>>> 2b09dc5f
 
   // in randoimize_lens.c
   PosType averageSubMass();
