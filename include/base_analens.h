--- conflicted
+++ resolved
@@ -103,13 +103,8 @@
   void PrintLens(bool show_substruct,bool show_stars);
   void error_message1(std::string name,std::string filename);
 
-<<<<<<< HEAD
   // PHI BY Fabien
   virtual void force_halo(PosType *alpha,KappaType *kappa,KappaType *gamma,KappaType *phi,PosType const *xcm,bool subtract_point=false);
-  // virtual void force_halo(PosType *alpha,KappaType *kappa,KappaType *gamma,PosType *xcm,bool subtract_point=false);
-=======
-  virtual void force_halo(PosType *alpha,KappaType *kappa,KappaType *gamma,KappaType *phi,PosType const *xcm,bool no_kappa,bool subtract_point=false);
->>>>>>> d54b61e4
 
   // in randoimize_lens.c
   PosType averageSubMass();
