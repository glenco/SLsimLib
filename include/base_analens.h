--- conflicted
+++ resolved
@@ -54,21 +54,10 @@
  *
  * TODO BEN finish this documentation.
  */
-<<<<<<< HEAD
 class BaseNSIELensHalo : public SimpleNSIELensHalo{
 public:
 	BaseNSIELensHalo(InputParams& params);
 	virtual ~BaseNSIELensHalo();
-=======
-
-
-class BaseAnaLens : public Lens{
-public:
-
-	//BaseAnaLens(std::string);
-	BaseAnaLens(InputParams& params);
-	virtual ~BaseAnaLens();
->>>>>>> 0feccd9a
 
   /// critical surface density
   double getSigma_crit(){return Sigma_crit;}
