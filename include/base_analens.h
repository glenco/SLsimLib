/*
 * base_analens.h
 *
 *  Created on: Jan 22, 2013
 *      Author: mpetkova
 */

#ifndef BASE_ANALENS_H_
#define BASE_ANALENS_H_

#include "forceTree.h"
#include "quadTree.h"
#include "source.h"
#include "InputParams.h"

/**
 * \brief An "analytic" model to represent a lens on a single plane.
 *
 * The lens consists of a "host" lens which is a non-singular isothermal ellipsoid (NSIE) plus axial distortion
 * modes, substructures and stars.
 *
 *<pre>
 * Input Parameters:
 *
 *  **** Distortion parameters
 *	main_NDistortionModes       Number of distortion modes to be used.  If zero the other distortion parameters are not needed.
 *	main_perturb_beta
 *	kappa_peturb
 *	gamma_peturb
 *	monopole_peturb
 *	quadrapole_peturb
 *	hexopole_peturb
 *	octopole_peturb
 *
 *  **** Substructure parameters
 *	main_sub_Ndensity      Number density of substructures.  They are distributed uniformly.  If zero the other substructure parameters are not needed.
 *	main_sub_beta               Logarithmic slope of the internal clump profile.  Used if main_sub_type == powerlaw
 *	main_sub_alpha              Logarithmic slope of the mass function.
 *	main_sub_Rmax               Maximum radius of most massive substructure (see Metcalf & Amara 2012)
 *	main_sub_mass_max               Maximum mass
 *	main_sub_mass_min               Minimum mass
 *	main_sub_type               Mass profile of clumps - 0 or nfw,1 or powerlaw, 2 or pointmass
 *
 *  **** Stars parameters
 *	main_stars_N                 Total number of stars that will be used in the simulation.  If zero the other star parameters are not needed.
 *	main_stars_fraction                 Fraction of surface denity in stars.
 *	main_stars_mass             Mass of stars.
 *
 * The stars are not initially present.  They must be implanted later.
 *</pre>
 *
 * TODO: BEN finish this documentation.
 */
class LensHaloBaseNSIE : public LensHalo{
public:
	LensHaloBaseNSIE(InputParams& params);
	virtual ~LensHaloBaseNSIE();

  /// critical surface density
  PosType getSigma_crit(){return Sigma_crit;}
  /// the time delay scale in days/Mpc^2
  PosType get_to(){return to;}
   /// Angular size distance to lens plane
  PosType get_Dl(){return Dl;}
  /// conversion factor from Mpc to Arcsec
  PosType get_MpcToAsec(){return MpcToAsec;}

  // private derived quantities

	/// get the velocity dispersion
	PosType get_sigma(){return sigma;};
	/// get the NSIE radius
	PosType get_Rsize(){return Rsize;};
	/// get the axis ratio
	PosType get_fratio(){return fratio;};
	/// get the position angle
	PosType get_pa(){return pa;};
	/// get the core radius
	PosType get_rcore(){return rcore;};

  /// substructures
  bool AreSubStructImaplated(){return substruct_implanted;}
  PosType sub_sigmaScale;
  PosType sub_Ndensity;
  /// actual number of substructures
  int sub_N;
  PosType **sub_x;
  /// slope of mass profile
  PosType sub_beta;
  /// slope of mass function
  PosType sub_alpha;
  /// radius of largest mass substructures
  PosType sub_Rmax;
  PosType sub_Mmax;
  PosType sub_Mmin;
  PosType sub_theta_force;
  LensHalo *subs;
  TreeQuad *sub_tree;
  IndexType *sub_substructures;
  ClumpInternal main_sub_type;

  //void setZlens(PosType zlens);
  void assignParams(InputParams& params);
  void PrintLens(bool show_substruct,bool show_stars);
  void error_message1(std::string name,std::string filename);

<<<<<<< HEAD
  virtual void force_halo(PosType *alpha,KappaType *kappa,KappaType *gamma,KappaType *phi,PosType *xcm,bool no_kappa,bool subtract_point=false);
=======
  // PHI BY Fabien
  virtual void force_halo(PosType *alpha,KappaType *kappa,KappaType *gamma,KappaType *phi,PosType const *xcm,bool no_kappa,bool subtract_point=false);
  // virtual void force_halo(PosType *alpha,KappaType *kappa,KappaType *gamma,PosType *xcm,bool no_kappa,bool subtract_point=false);
>>>>>>> 63b0b3ad

  // in randoimize_lens.c
  PosType averageSubMass();

  // in readlens_ana.c
  void reNormSubstructure(PosType kappa_sub);
  //void toggleStars(bool implanted);

  PosType getHost_Dl(){return Dl;}

  PosType getEinstein_ro(){return Einstein_ro;}

  PosType getPerturb_beta(){return perturb_beta;}
  IMFtype getIMF_type(){return main_stars_imf_type;}
  int getPerturb_Nmodes(){return perturb_Nmodes;}    /// this includes two for external shear
  PosType *perturb_modes;  ///first two are shear
	
	std::size_t Nparams() const;
	PosType getParam(std::size_t p) const;
	PosType setParam(std::size_t p, PosType value);
	
	void printCSV(std::ostream& out, bool header = false) const;

protected:

  /// critical surface density
  PosType Sigma_crit;
   /// the time delay scale in days/Mpc^2
  PosType to;
   /// Angular size distance to lens plane
  PosType Dl;
  /// Einstein radius
  PosType Einstein_ro;

	/// velocity dispersion of NSIE
	float sigma;
	/// Actual edge of mass distribution in elliptical radius, Rmax is the range beyond which the halo is a point mass
	float Rsize;
	/// axis ratio of surface mass distribution
	float fratio;
	/// position angle on sky, radians
	float pa;
	/// core size of NSIE
	float rcore;


    // perturbations to host.  These are protected so that in some derived classes they can or cann't be changed.
  int perturb_Nmodes;    /// this includes two for external shear
  PosType perturb_beta;
  PosType *perturb_rms;

  bool substruct_implanted;

   // private derived quantities
   /// private: conversion factor between Mpc on the lens plane and arcseconds
   PosType MpcToAsec;

   /// redshift for which the perturbation modes are normalised
   float zsource_reference;
   PosType Ds, Dls;

};

namespace Utilities{
	PosType RandomFromTable(PosType *table,unsigned long Ntable,long *seed);
	void rotation(float *xout,float *xin,PosType theta);
	void rotation(PosType *xout,PosType const *xin,PosType theta);
}

void alphaNSIE(PosType *alpha,double const *xt,PosType f,PosType bc,PosType theta);
KappaType kappaNSIE(PosType const *xt,PosType f,PosType bc,PosType theta);
void gammaNSIE(KappaType *gam,double const *xt,PosType f,PosType bc,PosType theta);
KappaType invmagNSIE(PosType *x,PosType f,PosType bc,PosType theta
                     ,float *gam,float kap);
PosType rmaxNSIE(PosType sigma,PosType mass,PosType f,PosType rc );
PosType ellipticRadiusNSIE(PosType const *x,PosType f,PosType pa);
void quadMomNSIE(float mass,float Rmax,float f,float rc,float theta,PosType *quad);


//  in powerlow.c

void alphaPowLaw(PosType *alpha,PosType *x,PosType R,PosType mass,PosType beta,PosType *center,PosType Sigma_crit);
KappaType kappaPowLaw(PosType *x,PosType R,PosType mass,PosType beta,PosType *center,PosType Sigma_crit);
void gammaPowLaw(KappaType *gamma,PosType *x,PosType R,PosType mass,PosType beta,PosType *center,PosType Sigma_crit);
KappaType phiPowLaw(PosType *x,PosType R,PosType mass,PosType beta,PosType *center,PosType Sigma_crit);



// in nfw_lens.c
void alphaNFW(PosType *alpha,PosType *x,PosType Rtrunc,PosType mass,PosType r_scale
                ,PosType *center,PosType Sigma_crit);
KappaType kappaNFW(PosType *x,PosType Rtrunc,PosType mass,PosType r_scale
                ,PosType *center,PosType Sigma_crit);
void gammaNFW(KappaType *gamma,PosType *x,PosType Rtrunc,PosType mass,PosType r_scale
                ,PosType *center,PosType Sigma_crit);

// in lens_expand.c

double lens_expand(double beta,double *mod,int Nmodes,PosType const *x,PosType *alpha,KappaType *gamma,KappaType *phi);

// in FullRange/implant_stars.c

//void implant_stars(Point *images,unsigned long Nimages,long *seed);
//void substract_stars_disks(LensHaloBaseNSIE *lens,PosType *ray,PosType *alpha
 //               ,PosType *kappa,PosType *gamma);


#endif /* BASE_ANALENS_H_ */<|MERGE_RESOLUTION|>--- conflicted
+++ resolved
@@ -104,13 +104,9 @@
   void PrintLens(bool show_substruct,bool show_stars);
   void error_message1(std::string name,std::string filename);
 
-<<<<<<< HEAD
-  virtual void force_halo(PosType *alpha,KappaType *kappa,KappaType *gamma,KappaType *phi,PosType *xcm,bool no_kappa,bool subtract_point=false);
-=======
   // PHI BY Fabien
   virtual void force_halo(PosType *alpha,KappaType *kappa,KappaType *gamma,KappaType *phi,PosType const *xcm,bool no_kappa,bool subtract_point=false);
   // virtual void force_halo(PosType *alpha,KappaType *kappa,KappaType *gamma,PosType *xcm,bool no_kappa,bool subtract_point=false);
->>>>>>> 63b0b3ad
 
   // in randoimize_lens.c
   PosType averageSubMass();
