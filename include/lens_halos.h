--- conflicted
+++ resolved
@@ -582,15 +582,9 @@
 		//exit(1);
 		//return 0.0;
 	}
-<<<<<<< HEAD
     inline KappaType phi_int(PosType x) const{
         return -1.0*alpha_int(x)/InterpolateFromTable(xmax) ;
     }
-=======
-  inline KappaType phi_int(PosType x){
-    return -1.0*alpha_int(x)/InterpolateFromTable(xmax) ;
-  }
->>>>>>> d09ad6e5
 };
 
 
@@ -805,11 +799,7 @@
 		return -0.25*InterpolateFromTable(htable,x)/gmax;
 		//return -1.0*InterpolateFromTable(htable,x)/gmax;
 	}
-<<<<<<< HEAD
     inline KappaType phi_int(PosType x) const{
-=======
-  inline KappaType phi_int(PosType x){
->>>>>>> d09ad6e5
 		return -0.25*InterpolateFromTable(xgtable,x)/gmax;
   }
   
@@ -881,15 +871,9 @@
 	}
   ///std::cout << "no analytic expression defined yet for Jaffe profile, take numerical" << std::endl;
 	inline KappaType phi_h(PosType x) const {
-<<<<<<< HEAD
         return -0.25*InterpolateFromTable(xgtable,x)/gmax;
     }
     inline KappaType phi_int(PosType x) const{
-=======
-    return -0.25*InterpolateFromTable(xgtable,x)/gmax;
-  }
-  inline KappaType phi_int(PosType x){
->>>>>>> d09ad6e5
 		return -0.25*InterpolateFromTable(xgtable,x)/gmax;
   }
   
