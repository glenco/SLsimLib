--- conflicted
+++ resolved
@@ -196,13 +196,9 @@
   void force_halo_sym(PosType *alpha,KappaType *kappa,KappaType *gamma,KappaType *phi,PosType const *xcm,bool subtract_point=false,PosType screening = 1.0);
   void force_halo_asym(PosType *alpha,KappaType *kappa,KappaType *gamma,KappaType *phi,PosType const *xcm,bool subtract_point=false,PosType screening = 1.0);
   
-<<<<<<< HEAD
-  /// only used for force_halo_asym: inner radius in terms of Rmax of interpolation region between elliptical and isotropic alpha, e.g. Rsize=0.8 means that between 80 per cent of Rmax and Rmax alpha values are interpolated
-  float Rsize = 1;
-=======
+
   // This is the size of the halo beyond which it does not have the profile expected profile.
   float Rsize = 0;
->>>>>>> f8ebb8cd
   
   struct norm_func{
     norm_func(LensHalo& halo, PosType my_r_max): halo(halo), r_max(my_r_max){};
