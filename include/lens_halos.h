/*
 * lens_halos.h
 *
 *  Created on: 06.05.2013
 */

#ifndef LENS_HALOS_H_
#define LENS_HALOS_H_

//#include "standard.h"
#include "InputParams.h"
//#include "source.h"
//#include "point.h"
#include "quadTree.h"
#include "particle_types.h"
#include "image_processing.h"

#include <complex>
#include <complex.h>
#ifdef ENABLE_CERF
#include <cerf.h>
#endif
#ifdef ENABLE_EIGEN
//#include </usr/local/include/eigen3/Eigen/Dense>
#include <eigen3/Eigen/Dense>
#include <eigen3/Eigen/StdVector>
#include <boost/math/special_functions/gamma.hpp>
#endif

/**
 * \brief A base class for all types of lensing "halos" which are any mass distribution that cause lensing.
 *
 * It contains the mass, maximum radius (Rsize), and scale radius (rscale) of the halo,
 * as well as the redshift (zlens).
 *
 * It has get and set functions for the members as well as virtual functions like:
 * force_halo
 * that compute the lensing properties -- deflection, convergence, and shear.
 *
 * Along with the simple set function, there are two general initialization functions,
 * that calculate the rest of the properties based on some input lens halo parameter
 * (e.g. mass).
 *
 * initFromFile
 * is intended to be used when the halo data is read in from a simulation
 * file. In this case the general halo is assumed to be an NFW halo and therefore the
 * maximum velocity and the half-mass radius need to be set. This function is overridden
 * in derived classes and in cases where it is not applicable only the mass is taken
 * into initializing the lensing halo.
 *
 * initFromMassFunc
 * is intended for the cases where the simulation is populated by lensing halos from
 * a mass function. Then one needs all parameters of the halo -- mass, Rsize, and rscale.
 */

class LensHalo{
public:
	LensHalo();
  LensHalo(PosType z,const COSMOLOGY &cosmo);
  //LensHalo(InputParams& params,COSMOLOGY &cosmo,bool needRsize = true);
  //LensHalo(InputParams& params,bool needRsize = true);
  LensHalo(const LensHalo &h);
  
  LensHalo(LensHalo &&h){
//    LensHalo(LensHalo &&h):star_tree(nullptr){
    *this = std::move(h);
  }

	virtual ~LensHalo();
  
  LensHalo & operator=(const LensHalo &h);
  LensHalo & operator=(LensHalo &&h);

  
  /** get the Rmax which is larger than Rsize in Mpc.  This is the region exterior to which the
   halo will be considered a point mass.  Between Rsize and Rmax the deflection and shear are interpolated.
   */
  inline float get_Rmax() const { return Rmax; }
  /// get the Rsize which is the size of the halo in Mpc
  inline float getRsize() const { return Rsize; }
	/// get the mass solar units
  inline float get_mass() const { return mass; }
  /// get the scale radius in Mpc
	inline float get_rscale() const { return rscale; }
	/// get the redshift
	inline PosType getZlens() const { return zlens; }
    
  // set the position of the Halo in physical Mpc on the lens plane
  //void setX(PosType PosX, PosType PosY) { posHalo[0] = PosX ; posHalo[1] = PosY ; }
  // set the position of the Halo in physical Mpc on the lens plane
  //void setX(PosType *PosXY) { posHalo[0] = PosXY[0] ; posHalo[1] = PosXY[1] ; }
  
  /// get the position of the Halo in physical Mpc on the lens plane
  void getX(PosType * MyPosHalo) const {
    assert(Dist != -1);
    MyPosHalo[0] = posHalo[0]*Dist;
    MyPosHalo[1] = posHalo[1]*Dist;
  }

  /// returns position of the Halo in physical Mpc on the lens plane
  PosType operator[](int i) const{return posHalo[i]*Dist;}
  
  /// set the position of the Halo in radians
  void setTheta(PosType PosX, PosType PosY) { posHalo[0] = PosX ; posHalo[1] = PosY ; }
  /// set the position of the Halo in radians
  void setTheta(PosType *PosXY) { posHalo[0] = PosXY[0] ; posHalo[1] = PosXY[1] ; }
  /// set the position of the Halo in radians
  void setTheta(const Point_2d &p) { posHalo[0] = p[0] ; posHalo[1] = p[1] ; }
  /// get the position of the Halo in radians
  void getTheta(PosType * MyPosHalo) const { MyPosHalo[0] = posHalo[0] ; MyPosHalo[1] = posHalo[1]; }
  
  /// Set the angular size distance to the halo.  This should be the distance to the lens plane.
  void setDist(COSMOLOGY &co){Dist = co.angDist(zlens);}

  /// return current angular size distance, ie conversion between angular and special coordinates.  This may not agree with
  /// the getZ() value because of the projection onto the lens plane.
  PosType getDist() const {return Dist;}

  /// get the position of the Halo in physical Mpc
  /// display the position of the halo
  void displayPos() { std::cout << "Halo PosX = " << posHalo[0] << " ; Halo PosY = " << posHalo[1] << std::endl; }
  
	/// initialize from a simulation file
	virtual void initFromFile(float my_mass, long *seed, float vmax, float r_halfmass){};
	/// initialize from a mass function
	virtual void initFromMassFunc(float my_mass, float my_Rsize, float my_rscale, PosType my_slope, long *seed);
  
  /// set Rsize (in Mpc) and reset Rmax
  virtual void set_RsizeRmax(float my_Rsize){Rmax = Rmax*my_Rsize/Rsize; Rsize = my_Rsize; xmax = Rsize/rscale;};
	/// set mass (in solar masses)
	void set_mass(float my_mass){mass=my_mass;};
	/// set scale radius (in Mpc)
	virtual void set_rscale(float my_rscale){rscale=my_rscale; xmax = Rsize/rscale;};
	/// set redshift
  //void setZlens(PosType my_zlens){zlens=my_zlens; Dist=-1;}
  void setZlens(PosType my_zlens,const COSMOLOGY &cosmo){
    zlens=my_zlens;
    Dist=cosmo.angDist(my_zlens);
  }
  void setRsize(PosType R){Rsize = R;}
  
  // ste redshift and distance
  void setZlensDist(PosType my_zlens,const COSMOLOGY &cos){
    zlens=my_zlens;
    Dist = cos.angDist(zlens);
  }
  void setMass(PosType m){mass = m;}
  
  
  /// set slope
	virtual void set_slope(PosType my_slope){beta=my_slope;};
  /// get slope
  virtual PosType get_slope(){return beta;};
  /// flag=True if halo elliptical
  bool get_flag_elliptical(){return elliptical_flag;};
  void set_flag_elliptical(bool ell){elliptical_flag=ell;};
  bool get_switch_flag(){return switch_flag;}; /// flag permits case distinction in force_halo_asym for elliptical NFWs only (get_switch_flag==true), in latter case the mass_norm_factor^2 is used instead of mass_norm_factor.
  void set_switch_flag(bool swt){switch_flag=swt;}; /// used for elliptical NFWs only, in that case get_switch_flag==true
  
  
  /// set cosmology for halo
	virtual void setCosmology(const COSMOLOGY& cosmo) {}
	
	/* calculate the lensing properties -- deflection, convergence, and shear
   if not overwritten by derived class it uses alpha_h(), gamma_h(), etc. of the
   derived case or for a point source in this class
   
   xcm - the physical position on the lens plane relative to the center of the LensHalo in Mpc
  Units :
   
  ALPHA    -    mass/PhysMpc - ALPHA / Sig_crit / Dl is the deflection in radians
  KAPPA    -    surface mass density , mass / /PhysMpc/PhysMpc - KAPPA / Sig_crit is the convergence
  GAMMA    -    mass / /PhysMpc/PhysMpc - GAMMA / Sig_crit is the shear
  PHI      -    mass - PHI / Sig_crit is the lensing potential
   
* returns the lensing quantities of a ray in center of mass coordinates.
   *
   *  Warning: This adds to input value of alpha, kappa, gamma, and phi.  They need
   *  to be zeroed out if the contribution of just this halo is wanted.
   */
  virtual void force_halo(
      PosType *alpha          /// deflection solar mass/Mpc
      ,KappaType *kappa     /// surface density in units of Sigma crit
      ,KappaType *gamma     /// three components of shear
      ,KappaType *phi       /// potential in solar masses
      ,PosType const *xcm   /// position relative to center (in physical Mpc)
      ,bool subtract_point=false /// if true contribution from a point mass is subtracted
      ,PosType screening=1.0   /// the factor by which to scale the mass for screening of the point mass subtraction
  );

	/// force tree calculation for stars
	//void force_stars(PosType *alpha,KappaType *kappa,KappaType *gamma,PosType const *xcm);
  
	/// internal compare redshift function
	bool compareZ(PosType z){return z > zlens;};
  
  /// stars
//  bool AreStarsImplanted() const {return stars_implanted;}
//  void implant_stars(PosType **centers,int Nregions,long *seed, IMFtype type=One);
//  void implant_stars(PosType *center,long *seed,IMFtype type = One);
//  //void implant_stars(PosType *x,PosType *y,int Nregions,long *seed,IMFtype type=One);
//  void remove_stars();
//  IMFtype getStarIMF_type() const {return main_stars_imf_type;}
//  /// Fraction of surface density in stars
//  PosType getFstars() const {return star_fstars;}
//  /// The mass of the stars if they are all the same mass
//  PosType getStarMass() const {if(stars_implanted)return stars_xp[0].mass(); else return 0.0;}
  
  /// the method used to ellipticize a halo if fratio!=1 and halo is not NSIE
  EllipMethod getEllipMethod() const {return main_ellip_method;}
  /// get vector of Fourier modes, which are calculated in the constructors of the LensHaloes when main_ellip_method is set to 'Fourier'
  std::vector<double> get_mod() { std::vector<double> fmodes(Nmod); for(int i=0;i<Nmod;i++){fmodes[i]= mod[i] ;}  ;return fmodes;}
  /// get length of mod array, which is Nmod. Not to be confused with getNmodes in the class LensHaloFit
  const static int get_Nmod() {return Nmod;}
  
	/// get the number of halo parameters
	virtual std::size_t Nparams() const;
	/// get the value of a scaled halo parameter by index
	virtual PosType getParam(std::size_t p) const;
	/// set the value of a scaled halo parameter by index
	virtual PosType setParam(std::size_t p, PosType value);
	
	/// print the halo parameters in CSV format
	virtual void printCSV(std::ostream&, bool header = false) const;
  
	/// Prints star parameters; if show_stars is true, prints data for single stars
	//void PrintStars(bool show_stars);
  
  PosType MassBy2DIntegation(PosType R);
  PosType MassBy1DIntegation(PosType R);
  PosType test_average_gt(PosType R);
  PosType test_average_kappa(PosType R);
  
  // renomalize to make mass match
  
  void set_norm_factor(){mass_norm_factor=1;mass_norm_factor=mass/MassBy1DIntegation(Rsize);}
  
  /// set radius rsize beyond which interpolation values between alpha_ellip and alpha_iso are computed
  void set_rsize(float my_rsize){ Rsize = my_rsize;};
	float get_rsize(){return Rsize;};

  // all of the following functions were used for Ansatz III w derivatives of the Fourier modes
  
  /// perform some basic consistancy checks for halo
  bool test();
  
  size_t getID() const {return idnumber;}
  void setID(size_t id){idnumber = id;}
  
  PosType renormalization(PosType r_max);
 
  /** \brief Map a PixelMap of the surface, density, potential and potential gradient
   centred on (0,0) in LensHalo coordinates

   Units :
   ALPHA    -    mass/PhysMpc - ALPHA / Sig_crit / Dl is the deflection in radians
   KAPPA    -    surface mass density , mass / /PhysMpc/PhysMpc - KAPPA / Sig_crit is the convergence
   GAMMA    -    mass / /PhysMpc/PhysMpc - GAMMA / Sig_crit is the shear
   PHI      -    mass - PHI / Sig_crit / Dl / Dl  is the lensing potential whose angular gradient is the deflection and angular Laplacian is 2 times the convergence
 
   centred on (0,0) in LensHalo coordinates
   
   */

  PixelMap map_variables(
                         LensingVariable lensvar /// lensing variable - KAPPA, ALPHA1, ALPHA2, GAMMA1, GAMMA2 or PHI
                         ,size_t Nx
                         ,size_t Ny
                         ,double res             /// angular resolution in radians
  );
  
private:
  size_t idnumber; /// Identification number of halo.  It is not always used.
  /// Position of the Halo in angle
  PosType posHalo[2];
  PosType zlens;

protected:
  // This is the size of the halo beyond which it does not have the expected profile.
  float Rsize = 0;

  // total mass in Msun
  float mass;
  // angular size distance to this lens
  PosType Dist;
  PosType mnorm;

  // Beyond Rmax the halo will be treated as a point mass.  Between Rsize and Rmax the deflection
  // and shear are interpolated.  For circularly symmetric lenses Rmax should be equal to Rsize
  float Rmax;

 
  PosType alpha_int(PosType x) const;
  PosType norm_int(PosType r_max);

  void force_halo_sym(PosType *alpha,KappaType *kappa,KappaType *gamma,KappaType *phi,PosType const *xcm,bool subtract_point=false,PosType screening = 1.0);
  void force_halo_asym(PosType *alpha,KappaType *kappa,KappaType *gamma,KappaType *phi,PosType const *xcm,bool subtract_point=false,PosType screening = 1.0);
  
  bool force_point(PosType *alpha,KappaType *kappa,KappaType *gamma
                   ,KappaType *phi,PosType const *xcm,PosType rcm2
                   ,bool subtract_point,PosType screening);
  
  struct norm_func{
    norm_func(LensHalo& halo, PosType my_r_max): halo(halo), r_max(my_r_max){};
    LensHalo& halo;
    PosType r_max;
    //PosType operator ()(PosType theta) {halo.alpha_asym(r_max, theta, alpha_arr); return alpha_arr[0]*cos(theta)*cos(theta)+alpha_arr[1]*sin(theta)*sin(theta);}
    PosType operator ()(PosType theta) {return halo.alpha_ell(r_max, theta);}
  };
  
  struct Ialpha_func{
    Ialpha_func(LensHalo& halo): halo(halo){};
    LensHalo& halo;
    PosType operator ()(PosType x) {return halo.alpha_h(x)/x ;}
  };
  
  struct Ig_func{
    Ig_func(const LensHalo& halo): halo(halo){};
    const LensHalo& halo;
    PosType operator ()(PosType x) {return halo.gfunction(x)/x ;}
  };
  
//  std::vector<IndexType> stars_index;
//  std::vector<StarType> stars_xp;
//  TreeQuadParticles<StarType> *star_tree;
//
//  int stars_N;
//  PosType star_massscale;
//  /// star masses relative to star_massscles
//  //float *star_masses;
//  PosType star_fstars;
//  PosType star_theta_force;
//  int star_Nregions;
//  std::vector<PosType> star_region;
  PosType beta;
//  void substract_stars_disks(PosType const *ray,PosType *alpha
//                             ,KappaType *kappa,KappaType *gamma);
//  std::vector<float> stellar_mass_function(IMFtype type, unsigned long Nstars, long *seed, PosType minmass=0.0, PosType maxmass=0.0
//                               ,PosType bendmass=0.0, PosType powerlo=0.0, PosType powerhi=0.0);
  
  
  /// read in parameters from a parameterfile in InputParams params
  void assignParams(InputParams& params,bool needRsize);
  /// read in star parameters. This is valid for all halos and not overloaded.
  //void assignParams_stars(InputParams& params);
  
  /// error message printout
  void error_message1(std::string name,std::string filename);
  
  
  /// The factor by which Rmax is larger than Rsize
  float Rmax_to_Rsize_ratio = 1.2;
  
  /// scale length or core size.  Different meaning in different cases.  Not used in NSIE case.
  float rscale;
  // redshift
  //PosType zlens;

  EllipMethod main_ellip_method;

//  bool stars_implanted;
//  /// Number of regions to be subtracted to compensate for the mass in stars
//  IMFtype main_stars_imf_type;
//  PosType main_stars_min_mass;
//  PosType main_stars_max_mass;
//  PosType bend_mstar;
//  PosType lo_mass_slope;
//  PosType hi_mass_slope;
//  /// parameters for stellar mass function: minimal and maximal stellar mass, bending point for a broken power law IMF
//  std::vector<PosType> star_Sigma;
//  std::vector<Point_2d> star_xdisk;
//
  
  /// point mass case
  /// r |alpha(r)| pi Sigma_crit / Mass
  virtual PosType inline alpha_h(PosType x) const {return -1;};
  virtual KappaType inline kappa_h(PosType x) const {return 0;};
  virtual KappaType inline gamma_h(PosType x) const {return -2;};
  virtual KappaType inline phi_h(PosType x) const {return 1;};
  virtual KappaType inline phi_int(PosType x) const {return 1;};
  virtual PosType inline ffunction(PosType x)const {return 0;};
  virtual PosType inline gfunction(PosType x) const {return -1;};
  virtual PosType inline dgfunctiondx(PosType x){return 0;};
  virtual PosType inline bfunction(PosType x){return -1;};
  virtual PosType inline dhfunction(PosType x) const {return 1;};
  virtual PosType inline ddhfunction(PosType x, bool numerical){return 0;};
  virtual PosType inline dddhfunction(PosType x, bool numerical){return 0;};
  virtual PosType inline bnumfunction(PosType x){return -1;};
  virtual PosType inline dbfunction(PosType x){return 0;};
  virtual PosType inline ddbfunction(PosType x){return 0;};
  virtual PosType inline dmoddb(int whichmod, PosType q, PosType b){return 0;};
  virtual PosType inline ddmoddb(int whichmod, PosType q, PosType b){return 0;};
  virtual PosType inline dmoddq(int whichmod, PosType q, PosType b){return 0;};
  virtual PosType inline ddmoddq(int whichmod, PosType q, PosType b){return 0;};
  
  PosType xmax;  /// This is Rsize/rscale !!
  
  PosType mass_norm_factor=1;
  
  // Functions for calculating axial dependence
  float pa;
  float fratio=1.0;
  bool elliptical_flag = false;
  bool switch_flag = false; /// If set to true the correct normalization is applied for asymmetric NFW profiles, the mass_norm_factor is different for the other halos. 
  
  
  void faxial(PosType x,PosType theta,PosType f[]);
  void faxial0(PosType theta,PosType f0[]);
  void faxial1(PosType theta,PosType f1[]);
  void faxial2(PosType theta,PosType f2[]);
  void gradial(PosType r,PosType g[]);
  void gradial2(PosType r,PosType mu, PosType sigma,PosType g[]);
  
  void felliptical(PosType x, PosType q, PosType theta, PosType f[], PosType g[]);
  
  virtual void gamma_asym(PosType x,PosType theta, PosType gamma[]);
  virtual PosType kappa_asym(PosType x,PosType theta);
  virtual void alphakappagamma_asym(PosType x,PosType theta, PosType alpha[]
                                    ,PosType *kappa,PosType gamma[],PosType *phi);
  virtual void alphakappagamma1asym(PosType x,PosType theta, PosType alpha[2]
                                    ,PosType *kappa,PosType gamma[],PosType *phi);
  virtual void alphakappagamma2asym(PosType x,PosType theta, PosType alpha[2]
                                    ,PosType *kappa,PosType gamma[],PosType *phi);
  virtual void alphakappagamma3asym(PosType x,PosType theta, PosType alpha[2]
                                    ,PosType *kappa,PosType gamma[],PosType *phi);
  
  virtual PosType alpha_ell(PosType x,PosType theta);
  
  double fourier_coeff(double n, double q, double beta);
  double IDAXDM(double lambda, double a2, double b2, double x[], double rmax, double mo);
  double IDAYDM(double lambda, double a2, double b2, double x[], double rmax, double mo);
  double SCHRAMMKN(double n, double x[], double rmax);
  double SCHRAMMJN(double n, double x[], double rmax);
  double SCHRAMMI(double x[], double rmax);

  
  void calcModes(double q, double beta, double rottheta, PosType newmod[]);
  void calcModesB(PosType x, double q, double beta, double rottheta, PosType newmod[]);
  void calcModesC(PosType beta_r, double q, double rottheta, PosType newmod[]);
  
  virtual PosType inline InterpolateModes(int whichmod, PosType q, PosType b){return 0;};
  
  void analModes(int modnumber, PosType my_beta, PosType q, PosType amod[3]);
  
  struct fourier_func{
    fourier_func(double my_n, double my_q, double my_beta): n(my_n),q(my_q),beta(my_beta){};
    double n;
    double q;
    double beta;
    double operator ()(double theta) {return cos(n*theta)/pow(cos(theta)*cos(theta) + 1/q/q*sin(theta)*sin(theta),beta/2) ;}
  };
 
  struct SCHRAMMJ_func{
    SCHRAMMJ_func(double my_n, double my_x[], double my_rmax, LensHalo *my_halo): n(my_n), x(my_x), rmx(my_rmax), halo(my_halo){};
    double n, *x, rmx;
    double operator ()(double u) {
      
      // PosType xisq=sqrt(u*(x[0]*x[0]+x[1]*x[1]/(1-(1-halo->fratio*halo->fratio)*u)));
      PosType xisq=sqrt((x[0]*x[0]+x[1]*x[1]/(1-u*(1-halo->fratio*halo->fratio))));
      
      if(xisq*xisq < 1e-20) xisq = 1.0e-10;
      KappaType kappa=halo->kappa_h(xisq)/PI/xisq/xisq;
      //std::cout << "Schramm: n=" << n << " " << u << " " << xisq << " " << halo->fratio << " " << rmx << " " << halo->Rmax << " " << halo->rscale << std::endl;
      return kappa*halo->mass/pow((1.-(1.-halo->fratio*halo->fratio)*u),n+0.5);
    }
  private:
    LensHalo *halo;
  };
  
  struct SCHRAMMK_func{
    SCHRAMMK_func(double my_n, double my_x[], double my_rmax, LensHalo *my_halo): n(my_n), x(my_x), rmx(my_rmax), halo(my_halo){};
    double n, *x, rmx;
    double operator ()(double u) {
      
     // PosType xisq=sqrt(u*(x[0]*x[0]+x[1]*x[1]/(1-(1-halo->fratio*halo->fratio)*u)));
      PosType xisq=sqrt((x[0]*x[0]+x[1]*x[1]/(1-u*(1-halo->fratio*halo->fratio))));
      if(xisq*xisq < 1e-20) xisq = 1.0e-10;
      PosType h=0.0001;
      PosType kp1=halo->kappa_h(xisq+h)/((xisq+h)*(xisq+h));
      PosType km1=halo->kappa_h(xisq-h)/((xisq-h)*(xisq-h));
      PosType kp2=halo->kappa_h(xisq+2*h)/((xisq+2*h)*(xisq+2*h));
      PosType km2=halo->kappa_h(xisq-2*h)/((xisq-2*h)*(xisq-2*h));
      PosType dkdxi=(8*kp1-8*km1-kp2+km2)/12/h/PI;
      


      //std::cout << "Schramm: n=" << n << " " << u << " " << xisq << " " << halo->fratio << " " << rmx << " " << halo->Rmax << " " << halo->rscale << std::endl;
      return u*dkdxi/pow((1.-(1.-halo->fratio*halo->fratio)*u),n+0.5);
      }
    private:
      LensHalo *halo;
    };

  
  struct SCHRAMMI_func{
    SCHRAMMI_func(double my_x[], double my_rmax, LensHalo *my_halo): x(my_x), rmx(my_rmax), halo(my_halo){};
    double *x, rmx;
    double operator ()(double u) {
      
      // PosType xisq=sqrt(u*(x[0]*x[0]+x[1]*x[1]/(1-(1-halo->fratio*halo->fratio)*u)));
      PosType xisq=sqrt((x[0]*x[0]+x[1]*x[1]/(1-u*(1-halo->fratio*halo->fratio))));
      
      if(xisq*xisq < 1e-20) xisq = 1.0e-10;
      PosType alpha=halo->alpha_h(xisq)/PI/xisq;
      //std::cout << "Schramm: n=" << n << " " << u << " " << xisq << " " << halo->fratio << " " << rmx << " " << halo->Rmax << " " << halo->rscale << std::endl;
      return xisq*alpha*halo->mass/pow((1.-(1.-halo->fratio*halo->fratio)*u),0.5);
    }
  private:
    LensHalo *halo;
  };

  
  struct IDAXDM_func{
    IDAXDM_func(double my_lambda,double my_a2, double my_b2, double my_x[], double my_rmax, LensHalo *my_halo): lambda(my_lambda), a2(my_a2), b2(my_b2), x(my_x), rmx(my_rmax), halo(my_halo){};
    double lambda, a2,b2, *x, rmx;
    double operator ()(double m) {
      double ap = m*m*a2 + lambda,bp = m*m*b2 + lambda;
      double p2 = x[0]*x[0]/ap/ap/ap/ap + x[1]*x[1]/bp/bp/bp/bp;  // actually the inverse of equation (5) in Schramm 1990
      PosType tmp = m*rmx;
      if(tmp*tmp < 1e-20) tmp = 1.0e-10;
      PosType xiso=tmp/halo->rscale;
      KappaType kappa=halo->kappa_h(xiso)/PI/xiso/xiso;
      
      PosType alpha[2]={0,0},tm[2] = {m*rmx,0};
      KappaType kappam=0,gamma[2]={0,0},phi=0;
      halo->force_halo_sym(alpha,&kappam,gamma,&phi,tm);
      
      
      //std::cout << "output x: " << m << " " << xiso << " " << m*kappa/(ap*ap*ap*bp*p2)*halo->mass << " " << m*kappam/(ap*ap*ap*bp*p2)<< std::endl;
      double integrandA=m*kappa/(ap*ap*ap*bp*p2)*halo->mass;
      double integrandB=m*kappam/(ap*ap*ap*bp*p2);
      //std::cout << integrandA-integrandB << std::endl;
      assert( std::abs((integrandA - integrandB)/integrandA)<1E-5);

      assert(kappa >= 0.0);

      //return m*kappa/(ap*ap*ap*bp*p2)*halo->mass; // integrand of equation (28) in Schramm 1990
      return integrandB;
    }
  private:
    LensHalo *halo;
  };
  
  struct IDAYDM_func{
    IDAYDM_func(double my_lambda,double my_a2, double my_b2, double my_x[], double my_rmax, LensHalo *my_halo): lambda(my_lambda), a2(my_a2), b2(my_b2), x(my_x), rmx(my_rmax), halo(my_halo){};
    double lambda, a2,b2, *x, rmx;
    double operator ()(double m) {
      double ap = m*m*a2 + lambda,bp = m*m*b2 + lambda;
      double p2 = x[0]*x[0]/ap/ap/ap/ap + x[1]*x[1]/bp/bp/bp/bp;  // actually the inverse of equation (5) in Schramm 1990
      PosType tmp = m*rmx;
      if(tmp*tmp < 1e-20) tmp = 1.0e-10;
      PosType xiso=tmp/halo->rscale;
      KappaType kappa=halo->kappa_h(xiso)/PI/xiso/xiso;
      
      PosType alpha[2]={0,0},tm[2] = {m*rmx,0};
      KappaType kappam=0,gamma[2]={0,0},phi=0;
      halo->force_halo_sym(alpha,&kappam,gamma,&phi,tm);
      
      double integrandA=m*kappa/(ap*ap*ap*bp*p2)*halo->mass;
      double integrandB=m*kappam/(ap*bp*bp*bp*p2);
      assert( std::abs((integrandA - integrandB)/integrandA)<1E-5);

      assert(kappa >= 0.0);
      //return m*kappa/(ap*bp*bp*bp*p2)*halo->mass; // integrand of equation (28) in Schramm 1990
      return integrandB;
    }
  private:
    LensHalo *halo;
  };

  
  const static int Nmod = 32;
  
  // Analytic description of Fourier modes
  
  PosType mod[Nmod];
  PosType mod1[Nmod];
  PosType mod2[Nmod];
  PosType r_eps;
  
  
  // These are stucts used in doing tests
  
  /*struct test_gt_func{
    test_gt_func(LensHalo& halo,PosType my_r): halo(halo),r(my_r){};
    LensHalo& halo;
    PosType r;
    PosType a[2] = {0,0},x[2] = {0,0};
    KappaType k = 0,g[3] = {0,0,0} ,p=0;
    //double operator ()(PosType t) {x[0]=r*cos(t); x[1]=r*sin(t);  halo.force_halo(a,&k,g,&p,x); if(r>1){std::cout << r << " " << g[0]*cos(2*t)+g[1]*sin(2*t) << std::endl;} return (g[0]*cos(2*t)+g[1]*sin(2*t));}
    double operator ()(PosType t) {x[0]=r*cos(t); x[1]=r*sin(t);  halo.force_halo(a,&k,g,&p,x); return (g[0]*cos(2*t)+g[1]*sin(2*t));}
    
  };*/
  
  
  struct test_gt_func{
    test_gt_func(PosType my_r,LensHalo *halo): r(my_r),halo(halo){};
    double operator ()(PosType t) {
      PosType alpha[2] = {0,0},x[2] = {0,0};
      KappaType kappa = 0,gamma[3] = {0,0,0},phi =0 ;
      x[0]=r*cos(t);
      x[1]=r*sin(t);
      halo->force_halo(alpha,&kappa,gamma,&phi,x);
      assert(gamma[0]==gamma[0]);
      assert(gamma[1]==gamma[1]);
       return (gamma[0]*cos(2*t)+gamma[1]*sin(2*t));}
    //double operator ()(PosType t) {x[0]=r*cos(t); x[1]=r*sin(t);  halo.force_halo(a,&k,g,&p,x); if(r>1){std::cout << r << " " << g[0]*cos(2*t)+g[1]*sin(2*t) << std::endl;} return (g[0]*cos(2*t)+g[1]*sin(2*t));}
  private:
    PosType r;
    LensHalo *halo;
  };

  
 /* struct test_kappa_func{
    test_kappa_func(LensHalo& halo,PosType my_r): halo(halo),r(my_r){};
    LensHalo& halo;
    PosType r;
    PosType a[2] = {0,0},x[2] = {0,0};
    KappaType k = 0,g[3] = {0,0,0} ,p=0;
    double operator ()(PosType t) {x[0]=r*cos(t); x[1]=r*sin(t);  halo.force_halo(a,&k,g,&p,x);return 2*PI*k*r*r; }
  };
*/
  
  struct test_kappa_func{
    test_kappa_func(PosType my_r,LensHalo *halo): r(my_r),halo(halo){};
    double operator ()(PosType t) {
      PosType alpha[2] = {0,0},x[2] = {0,0};
      KappaType kappa = 0,gamma[3] = {0,0,0},phi =0 ;
      x[0]=r*cos(t);
      x[1]=r*sin(t);
      halo->force_halo(alpha,&kappa,gamma,&phi,x);
      assert(kappa==kappa);
      return kappa; }
  private:
    PosType r;
    LensHalo *halo;
  };
  
  struct DMDTHETA{
    DMDTHETA(PosType R,LensHalo *halo): R(R),halo(halo){};
    PosType operator()(PosType theta){
      PosType alpha[2] = {0,0},x[2] = {0,0};
      KappaType kappa = 0,gamma[3] = {0,0,0},phi =0 ;
      
      x[0] = R*cos(theta);
      x[1] = R*sin(theta);
      
      halo->force_halo(alpha,&kappa,gamma,&phi,x);
      
      PosType alpha_r = -alpha[0]*cos(theta) - alpha[1]*sin(theta);
      //std::cout << alpha[0] << "  " << alpha[1] << std::endl;
      assert( alpha_r == alpha_r );
      //std::cout << theta << "  " << alpha_r << std::endl;
      return alpha_r;
    }
  private:
    PosType R;
    LensHalo *halo;
  };
  
  struct DMDRDTHETA{
    DMDRDTHETA(PosType R,LensHalo *halo): R(R),halo(halo){};
    PosType operator()(PosType theta){
      
      PosType alpha[2] = {0,0},x[2] = {0,0};
      KappaType kappa = 0,gamma[3] = {0,0,0} ,phi=0;
      
      x[0] = R*cos(theta);
      x[1] = R*sin(theta);
      
      halo->force_halo(alpha,&kappa,gamma,&phi,x);
      assert(kappa == kappa);
      assert(kappa != INFINITY);
      return kappa;
    }
  protected:
    PosType R;
    LensHalo *halo;
  };
  
  struct DMDR{
    DMDR(LensHalo *halo): halo(halo){};
    PosType operator()(PosType logR){
       //if(halo->get_flag_elliptical()){
        LensHalo::DMDRDTHETA dmdrdtheta(exp(logR),halo);
        //std::cout << " R = " << exp(logR) << std::endl;
        
        if(exp(2*logR) == 0.0) return 0.0;
         return Utilities::nintegrate<LensHalo::DMDRDTHETA,PosType>(dmdrdtheta,0,2*PI,1.0e-7)
         *exp(2*logR);
//      }else{
//        PosType alpha[2] = {0,0},x[2] = {0,0};
//        KappaType kappa = 0,gamma[3] = {0,0,0} ,phi=0;
//
//        x[0] = exp(logR);
//        x[1] = 0;
//
//        halo->force_halo(alpha,&kappa,gamma,&phi,x);
//        return 2*PI*kappa*exp(2*logR);
//      }
    }
  protected:
    LensHalo *halo;
    
  };

  struct DALPHAXDM{
    DALPHAXDM(PosType lambda,PosType a2,PosType b2,PosType X[],LensHalo* myisohalo)
    :lambda(lambda),a2(a2),b2(b2),x(X),isohalo(myisohalo){};
    
    PosType operator()(PosType m);
  private:
    PosType lambda;
    PosType a2;
    PosType b2;
    PosType *x;
    LensHalo* isohalo;
  };
  struct DALPHAYDM{
    DALPHAYDM(PosType lambda,PosType a2,PosType b2,PosType X[],LensHalo* isohalo)
    :lambda(lambda),a2(a2),b2(b2),x(X),isohalo(isohalo){};
    
    PosType operator()(PosType m);
  private:
    PosType lambda;
    PosType a2;
    PosType b2;
    PosType *x;
    LensHalo* isohalo;
  };
};

/**
 * \brief A class for calculating the deflection, kappa and gamma caused by an NFW
 * halos.
 *
 * This class uses the true expressions for the NFW profile.  This is
 * time consuming and not usually necessary. See TreeQuadPseudoNFW for a faster alternative.
 *
 * The default value of theta = 0.1 generally gives better than 1% accuracy on alpha.
 * The shear and kappa is always more accurate than the deflection.
 *
 */
class LensHaloNFW: public LensHalo{
public:
  /// Shell constructor.  Sets the halo to zero mass
	LensHaloNFW();
  LensHaloNFW(float my_mass   /// in solar masses
              ,float my_Rsize  /// in Mpc
              ,PosType my_zlens   /// redshift
              ,float my_concentration
              ,float my_fratio    /// axis ratio
              ,float my_pa        /// position angle, 0 is horizontal
              ,const COSMOLOGY &cosmo
              ,EllipMethod my_ellip_method=EllipMethod::Pseudo
              );
	//LensHaloNFW(InputParams& params);
  LensHaloNFW(const LensHaloNFW &h):LensHalo(h){
    ++count;
    gmax = h.gmax;
  }
  LensHaloNFW(const LensHaloNFW &&h):LensHalo(std::move(h)){
    ++count;
    gmax = h.gmax;
  }

  LensHaloNFW & operator=(const LensHaloNFW &h){
    if(this != &h){
      LensHalo::operator=(h);
      gmax = h.gmax;
    }
    return *this;
  }
  LensHaloNFW & operator=(const LensHaloNFW &&h){
    if(this != &h){
      LensHalo::operator=(std::move(h));
      gmax = h.gmax;
    }
    return *this;
  }
  
	virtual ~LensHaloNFW();
  
	PosType ffunction(PosType x) const;
	PosType gfunction(PosType x) const;
  PosType dgfunctiondx(PosType x);
	PosType g2function(PosType x) const;
	PosType hfunction(PosType x) const;
  PosType dhfunction(PosType x) const;
  PosType ddhfunction(PosType x, bool numerical);
  PosType dddhfunction(PosType x, bool numerical);
  PosType bfunction(PosType x);
  PosType dbfunction(PosType x);
  PosType ddbfunction(PosType x);
  PosType dmoddb(int whichmod, PosType q, PosType b);
  PosType ddmoddb(int whichmod, PosType q, PosType b);
  PosType dmoddq(int whichmod, PosType q, PosType b);
  PosType ddmoddq(int whichmod, PosType q, PosType b);
  
  //PosType dmod(PosType x, int modnumber, PosType my_slope, PosType my_fratio);    // was used for Ansatz III w derivatives of the Fourier modes
  //PosType ddmod(PosType x, int modnumber, PosType my_slope, PosType my_fratio);   // was used for Ansatz III w derivatives of the Fourier modes
  
  
	// TODO: BEN: the below functions alphaNFW, kappaNFW and gammaNFW are obsolete and better to be deleted to avoid confusion
	void alphaNFW(PosType *alpha,PosType *x,PosType Rtrunc,PosType mass,PosType r_scale
                ,PosType *center,PosType Sigma_crit);
	KappaType kappaNFW(PosType *x,PosType Rtrunc,PosType mass,PosType r_scale
                     ,PosType *center,PosType Sigma_crit);
	void gammaNFW(KappaType *gamma,PosType *x,PosType Rtrunc,PosType mass,PosType r_scale
                ,PosType *center,PosType Sigma_crit);
  
	void initFromFile(float my_mass, long *seed, float vmax, float r_halfmass);
	void initFromMassFunc(float my_mass, float my_Rsize, float my_rscale, PosType my_slope, long *seed);
  /// set Rsize, xmax and gmax
  void set_RsizeXmax(float my_Rsize){LensHalo::setRsize(my_Rsize); xmax = LensHalo::getRsize()/rscale; gmax = InterpolateFromTable(gtable,xmax);};
  /// set scale radius
  /// set rscale, xmax and gmax
	void set_rscaleXmax(float my_rscale){rscale=my_rscale; xmax = LensHalo::getRsize()/rscale; gmax = InterpolateFromTable(gtable,xmax);};
  
protected:
	/// table size
	static const long NTABLE;
	/// maximum Rsize/rscale
	static const PosType maxrm;
	/// keeps track of how many time the tables are created, default is just once
	static int count;
  
	/// tables for lensing properties specific functions
	static PosType *ftable,*gtable,*g2table,*htable,*xtable,*xgtable,***modtable; // modtable was used for Ansatz IV and worked well
  /// make the specific tables
	void make_tables();
	/// interpolates from the specific tables
	PosType InterpolateFromTable(PosType *table, PosType y) const;
  PosType InterpolateModes(int whichmod, PosType q, PosType b);
  
	/// read in parameters from a parameterfile in InputParams params
	void assignParams(InputParams& params);
  
	// Override internal structure of halos
  /// r |alpha(r = x*rscale)| PI Sigma_crit / Mass
	inline PosType alpha_h(PosType x) const {
		//return -1.0*InterpolateFromTable(gtable,x)/InterpolateFromTable(gtable,xmax);
		return -1.0*InterpolateFromTable(gtable,x)/gmax;
    // return -0.5/x*InterpolateFromTable(gtable,x)/gmax;
	}
	inline KappaType kappa_h(PosType x) const{
		return 0.5*x*x*InterpolateFromTable(ftable,x)/gmax;
	}
	inline KappaType gamma_h(PosType x) const{
		//return -0.25*x*x*InterpolateFromTable(g2table,x)/gmax;
		return -0.5*x*x*InterpolateFromTable(g2table,x)/gmax;
	}
	inline KappaType phi_h(PosType x) const{
    return 0.25*(InterpolateFromTable(htable,x) - InterpolateFromTable(htable,LensHalo::getRsize()/rscale))/gmax + log(LensHalo::getRsize()) ;
    // The constant contribution is made to match with the point mass at x = Rsize/rscale.
	}
  inline KappaType phi_int(PosType x) const{
    return -1.0*InterpolateFromTable(xgtable,x)/gmax; //alpha_int(x);
  }
  
private:
  PosType gmax;
};
// ********************


/**
 *
 * \brief A class for calculating the deflection, kappa and gamma caused by a collection of
 * halos with a double power-law mass profile.
 *
 * Spherical halos with \f$ \Sigma \propto 1/(1 + r/r_s )^\beta \f$ so beta would usually be positive.
 *
 * An NFW profile is approximated beta = 2 .
 *
 * The default value of theta = 0.1 generally gives better than 1% accuracy on alpha.
 * The shear and kappa is always more accurate than the deflection.
 */
class LensHaloPseudoNFW: public LensHalo{
public:
  /// shell constructor, should be avoided
	LensHaloPseudoNFW();
  LensHaloPseudoNFW(float my_mass,float my_Rsize,PosType my_zlens,float my_rscale,PosType my_beta,float my_fratio,float my_pa,const COSMOLOGY &cosmo, EllipMethod my_ellip_method=EllipMethod::Pseudo);
	//LensHaloPseudoNFW(InputParams& params);
	~LensHaloPseudoNFW();
  
	PosType mhat(PosType y, PosType beta) const;
  PosType gfunction(PosType x) const;
  
	/// set the slope of the surface density profile
	void set_slope(PosType my_slope){beta=my_slope; make_tables();};
	/// initialize from a mass function
  PosType get_slope(){return beta;};
  /// set Rsize
  //void set_Rsize(float my_Rsize){Rsize = my_Rsize; xmax = Rsize/rscale;};
	
	void initFromMassFunc(float my_mass, float my_Rsize, float my_rscale, PosType my_slope, long *seed);
  
private:
	/// table size
	static const long NTABLE;
	/// maximum Rsize/rscale
	static const PosType maxrm;
	/// keeps track of how many time the tables are created, default is just once
	static int count;
  
	/// tables for lensing properties specific functions
	static PosType *mhattable,*xtable;
	/// make the specific tables
	void make_tables();
	/// interpolates from the specific tables
	PosType InterpolateFromTable(PosType y) const;
  
	/// read in parameters from a parameterfile in InputParams params
	void assignParams(InputParams& params);
  
	/// slope of the surface density profile
	PosType beta;
  
	// Override internal structure of halos
  /// r |alpha(r)| PI Sigma_crit / Mass
	inline PosType alpha_h(PosType x) const {
		return -1.0*InterpolateFromTable(x)/InterpolateFromTable(xmax);
	}
	inline KappaType kappa_h(PosType x) const {
		return 0.5*x*x/InterpolateFromTable(xmax)/pow(1+x,beta);
	}
	inline KappaType gamma_h(PosType x) const {
		//return (0.5*x*x/pow(1+x,beta) - InterpolateFromTable(x))/InterpolateFromTable(xmax);
		return (x*x/pow(1+x,beta) - 2*InterpolateFromTable(x))/InterpolateFromTable(xmax);
	}
	inline KappaType phi_h(PosType x) const {
		return -1.0*alpha_int(x)/InterpolateFromTable(xmax) ;
    //ERROR_MESSAGE();
		//std::cout << "time delay has not been fixed for PseudoNFW profile yet." << std::endl;
		//exit(1);
		//return 0.0;
	}
    inline KappaType phi_int(PosType x) const{
        return -1.0*alpha_int(x)/InterpolateFromTable(xmax) ;
    }
};


/** \brief A class for calculating the deflection, kappa and gamma caused by a collection of halos
 * with truncated power-law mass profiles.
 *
 *The truncation is in 2d not 3d. \f$ \Sigma \propto r^{-\beta} \f$ so beta would usually be positive.
 *
 * The default value of theta = 0.1 generally gives better than 1% accuracy on alpha.
 * The shear and kappa is always more accurate than the deflection.
 */
class LensHaloPowerLaw: public LensHalo{
public:
	LensHaloPowerLaw();
  LensHaloPowerLaw(float my_mass,float my_Rsize,PosType my_zlens,PosType my_beta
                   ,float my_fratio,float my_pa,const COSMOLOGY &cosmo
                   ,EllipMethod my_ellip_method=EllipMethod::Pseudo);
	//LensHaloPowerLaw(InputParams& params);
	~LensHaloPowerLaw();
  
	/// set the slope of the surface density profile
	//void set_slope(PosType my_slope){beta=my_slope;};
  
  /// get slope
  //PosType get_slope(){return beta;};
  
	/// initialize from a mass function
	void initFromMassFunc(float my_mass, float my_Rsize, float my_rscale, PosType my_slope, long *seed);
  
private:
	/// read-in parameters from the parameter file
	void assignParams(InputParams& params);
  
	///	read in parameters from a parameterfile in InputParams params
	// PosType beta;
  
	// Override internal structure of halos
  /// r |alpha(r)| PI Sigma_crit / Mass
	inline PosType alpha_h(
                         PosType x  /// r/rscale
                         ) const{
		if(x==0) x=1e-6*xmax;
		return -1.0*pow(x/xmax,-beta+2);
	}
  /// this is kappa Sigma_crit PI (r/rscale)^2 / mass
	inline KappaType kappa_h(
                           PosType x   /// r/rscale
                           ) const {
		if(x==0) x=1e-6*xmax;
    double tmp = x/xmax;
		return 0.5*(-beta+2)*pow(tmp,2-beta);
	}
  /// this is |gamma| Sigma_crit PI (r/rscale)^2 / mass
	inline KappaType gamma_h(PosType x) const {
		if(x==0) x=1e-6*xmax;
    return -beta*pow(x/xmax,-beta+2);
	}
  /// this is phi Sigma_crit PI / mass, the constants are added so that it is continous over the bourder at Rsize
 	inline KappaType phi_h(PosType x) const {
		if(x==0) x=1e-6*xmax;
    return ( pow(x/xmax,2-beta) - 1 )/(2-beta) + log(LensHalo::getRsize()) ;
	}
  inline KappaType phi_int(PosType x) const{
		//return alpha_int(x);
    return -1.0*pow(x/xmax,-beta+2)/(2-beta);
  }
};


/** \brief Represents a non-singular isothermal elliptical lens
 *
 * This is a true NSIE lens rather than an expansion that approximates one.
 *
 * The maximum radius is set by requireing the total mass to match the input mass.
 *  At radii larger than this radius the halo is treated as a point mass.  In the case of
 *  an ellipitcal halo there is a transition region between these to match the solutions
 *  without a discontinuity.  In this region the lensing quanties have small corrections
 *  which do not correspond to a realistic mass distribution.  If the halo is expected to
 *  be sampled at or beyond the maxiumum radius you should consider using a Truncated
 *  NonSingular Isotherma Ellipsoid (`LensHaloTNSIE') which more naturally deals with the
 *   finite truncation.
*/
class LensHaloRealNSIE : public LensHalo{
public:

  /// explicit constructor, Warning: If my_rcore > 0.0 and my_fratio < 1 then the mass will be somewhat less than my_mass.
  LensHaloRealNSIE(float my_mass,PosType my_zlens,float my_sigma
                   ,float my_rcore,float my_fratio,float my_pa,const COSMOLOGY &cosmo);
  
  // Warning: If my_rcore > 0.0 and my_fratio < 1 then the mass will be somewhat less than my_mass.
	//LensHaloRealNSIE(InputParams& params);
  
  LensHaloRealNSIE(const LensHaloRealNSIE &h):
  LensHalo(h)
  {
    ++objectCount;
    sigma = h.sigma;
    fratio = h.fratio;
    pa = h.pa;
    rcore = h.rcore;
    units = h.units;
  }
  
  LensHaloRealNSIE &operator=(const LensHaloRealNSIE &h){
    if(&h == this) return *this;
    LensHalo::operator=(h);
    sigma = h.sigma;
    fratio = h.fratio;
    pa = h.pa;
    rcore = h.rcore;
    units = h.units;
    return *this;
  }
  
	~LensHaloRealNSIE();
  
	/// overridden function to calculate the lensing properties
	void force_halo(PosType *alpha,KappaType *kappa,KappaType *gamma,KappaType *phi,PosType const *xcm,bool subtract_point=false,PosType screening = 1.0);
	
	/// get the velocity dispersion
	float get_sigma(){return sigma;};
	// get the NSIE radius
	//float get_Rsize(){return Rsize;};
	/// get the axis ratio
	float get_fratio(){return fratio;};
	/// get the position angle
	float get_pa(){return pa;};
	/// get the core radius
	float get_rcore(){return rcore;};
  
	/// set the velocity dispersion
	void set_sigma(float my_sigma){sigma=my_sigma;};
	// set the NSIE radius
	//void set_Rsize(float my_Rsize){Rsize=my_Rsize;};
	///set the axis ratio
	void set_fratio(float my_fratio){fratio=my_fratio;};
	/// set the position angle
	void set_pa(float my_pa){pa=my_pa;};
	/// set the core radius Einstein radius
	void set_rcore(float my_rcore){rcore=my_rcore;};
  
  void setZlens(PosType my_zlens,const COSMOLOGY &cosmo){
    LensHalo::setZlens(my_zlens,cosmo);
  }

  
protected:
  
  float units;
  
  static size_t objectCount;
  static std::vector<double> q_table;
  static std::vector<double> Fofq_table;
  
	/// initialize from a simulation file
	//void initFromFile(float my_mass, long *seed, float vmax, float r_halfmass);
	/// initialize from a mass function
	//void initFromMassFunc(float my_mass, float my_Rsize, float my_rscale, PosType my_slope, long *seed);
	/// simple initialize from mass while setting a random position angle and ellipticity
	//void initFromMass(float my_mass, long *seed);
  
	/// read-in parameters from a parameter file
	void assignParams(InputParams& params);
  
	/// velocity dispersion of NSIE
	float sigma;
	/// axis ratio of surface mass distribution
	float fratio;
	/// position angle on sky, radians
	float pa;
	/// core size of NSIE
	float rcore;
  
  /// for the set fratio, sigma and rcore calculate the radius that contains the correct mass
  PosType rmax_calc();
  void construct_ellip_tables();
  
  struct NormFuncer{
    NormFuncer(double my_q):q(my_q){};
    
    double operator()(double t){
      return 1.0/sqrt( 1 + (q*q-1)*sin(t)*sin(t));
    };
    
  private:
    double q;
  };
  
};

/** \brief Truncated non-singular isothermal ellipsoid

This is a true TNSIE lens rather than an expansion that approximates one.
*/
class LensHaloTNSIE : public LensHalo{
public:

  LensHaloTNSIE(float my_mass  /// total mass in Msun
                ,PosType my_zlens /// redshift
                ,float my_sigma  /// vleocity dispertion in km/s
                ,float my_rcore  ///  core size Mpc
                ,float my_fratio /// axis ratio
                ,float my_pa     /// position angle
                ,const COSMOLOGY &cosmo  /// cosmology
                ,float f=20 /// cuttoff radius in units of truncation radius
                );
  
  LensHaloTNSIE(const LensHaloTNSIE &h):
  LensHalo(h)
  {
    sigma = h.sigma;
    fratio = h.fratio;
    pa = h.pa;
    rcore = h.rcore;
    rtrunc = h.rtrunc;
    units = h.units;
  }
  
  LensHaloTNSIE &operator=(const LensHaloTNSIE &h){
    if(&h == this) return *this;
    LensHalo::operator=(h);
    sigma = h.sigma;
    fratio = h.fratio;
    pa = h.pa;
    rcore = h.rcore;
    rtrunc = h.rtrunc;
    units = h.units;
    return *this;
  }
  
  ~LensHaloTNSIE(){};
  
  /// returns the sigma in km / s for the other parameters fixed
  static double calc_sigma(float mass,float Rtrunc,float Rcore,float fratio){
    return lightspeed*sqrt( Grav*mass*sqrt(fratio) / (Rtrunc-Rcore) / PI);
  }

  /// overridden function to calculate the lensing properties
  void force_halo(PosType *alpha,KappaType *kappa,KappaType *gamma,KappaType *phi,PosType const *xcm,bool subtract_point=false,PosType screening = 1.0);
  
  /// get the velocity dispersion
  float get_sigma(){return sigma;};
  // get the NSIE radius
  //float get_Rsize(){return Rsize;};
  /// get the axis ratio
  float get_fratio(){return fratio;};
  /// get the position angle
  float get_pa(){return pa;};
  /// get the core radius
  float get_rcore(){return rcore;};
  /// get the truncation radius
  float get_rtrunc(){return rtrunc;};
  
  void setZlens(PosType my_zlens,const COSMOLOGY &cosmo){
    LensHalo::setZlens(my_zlens,cosmo);
  }

  /// set the position angle
  void set_pa(float my_pa){pa=my_pa;};
  
protected:
  
  float units;
  
  /// read-in parameters from a parameter file
  void assignParams(InputParams& params);
  /// velocity dispersion of TNSIE
  float sigma;
  /// axis ratio of surface mass distribution
  float fratio;
  /// position angle on sky, radians
  float pa;
  /// core size of NSIE
  float rcore;
  /// core size of NSIE
  float rtrunc;
};

/** \brief A truncated elliptical power-law profile

 This is an implementation of O’Riordan, Warren, & Mortlock (2020)
*/

class LensHaloTEPL : public LensHalo{
public:

  LensHaloTEPL(float my_mass  /// total mass in Msun
                ,PosType my_zlens /// redshift
                ,PosType r_trunc  /// elliptical truncation radius in Mpc
                ,PosType gamma    /// power-law index
                ,float my_fratio /// axis ratio
                ,float my_pa     /// position angle, 0 has long axis along the veritical axis and goes clockwise
                ,const COSMOLOGY &cosmo  /// cosmology
                ,float f=10 /// cuttoff radius in units of truncation radius
  );
  
  LensHaloTEPL(const LensHaloTEPL &h):
  LensHalo(h)
  {
    tt = h.tt;
    x_T = h.x_T;
    q = h.q;
    q_prime = h.q_prime;
    SigmaT = h.SigmaT;
    pa = h.pa;
    mass_pi = h.mass_pi;
    R = h.R;
  }
  
  LensHaloTEPL &operator=(const LensHaloTEPL &h){
    if(&h == this) return *this;
    LensHalo::operator=(h);

    tt = h.tt;
    x_T = h.x_T;
    q = h.q;
    q_prime = h.q_prime;
    SigmaT = h.SigmaT;
    pa = h.pa;
    mass_pi = h.mass_pi;
    R = h.R;

    return *this;
  }
  
  ~LensHaloTEPL(){};


  /// overridden function to calculate the lensing properties
  void force_halo(PosType *alpha,KappaType *kappa,KappaType *gamma,KappaType *phi,PosType const *xcm,bool subtract_point=false,PosType screening = 1.0);
  
  /// get the axis ratio
  float get_fratio(){return q;};
  /// get the position angle
  float get_pa(){return pa;};
  /// get the truncation radius
  float get_rtrunc(){return x_T;};
  /// get the pwer-law index
  float get_t(){return tt;}
  
  void set_pa(double p){pa = p;}
  
  void deflection(std::complex<double> &z
                  ,std::complex<double> &a
                  ,std::complex<double> &g
                  ,KappaType &sigma) const;
  
  
protected:
  
  //float units;
  double tt;
  double x_T;       // truncation radius
  double q;
  double q_prime;
  double SigmaT;   // SigmaT - surface density at trunction radius
  double pa;
  double mass_pi;
  std::complex<double> R; // rotation
  
  std::complex<double> F(double r_e,double t,std::complex<double> z) const;
};

class LensHaloTEBPL : public LensHalo{
public:
  
  LensHaloTEBPL(float my_mass  /// total mass in Msun
                ,PosType my_zlens /// redshift
                ,PosType r_break  /// elliptical truncation radius in Mpc
                ,PosType r_trunc  /// elliptical truncation radius in Mpc
                ,PosType t1    /// inner power-law index
                ,PosType t2    /// outer power-law index
                ,float my_fratio /// axis ratio
                ,float my_pa     /// position angle, 0 has long axis along the veritical axis and goes clockwise
                ,const COSMOLOGY &cosmo  /// cosmology
                ,float f=10 /// cuttoff radius in units of truncation radius
  );

  ~LensHaloTEBPL(){}
  
  LensHaloTEBPL(const LensHaloTEBPL &h):
  LensHalo(h),h1(h.h1),h2(h.h2),h3(h.h3)
  {
 
    m2 = h.m2;
    m3 = h.m3;
    m1 = h.m1;
    
    rb = h.rb;
    rt = h.rt;
    q = h.q;

    R = h.R;
  }
  
  LensHaloTEBPL &operator=(const LensHaloTEBPL &h){
    if(&h == this) return *this;
    LensHalo::operator=(h);

    h1 = h.h1;
    h2 = h.h2;
    h3 = h.h3;
    
    m2 = h.m2;
    m3 = h.m3;
    m1 = h.m1;
    
    rb = h.rb;
    rt = h.rt;
    q = h.q;

    R = h.R;

    return *this;
  }
  
  /// get the axis ratio
  float get_fratio(){return q;};
  /// get the position angle
  float get_pa(){return pa;};
  /// get the truncation radius
  float get_rtrunc(){return rt;};
  /// get the break radius
  float get_rbreak(){return rb;};
  /// get inner pwer-law index
  float get_t1(){return h1.get_t();}
  /// get outer pwer-law index
  float get_t2(){return h2.get_t();}

  void set_pa(double p){pa = p;}

  void force_halo(PosType *alpha,KappaType *kappa,KappaType *gamma,KappaType *phi,PosType const *xcm,bool subtract_point=false,PosType screening = 1.0);
  
private:

  double q;
  double rb;
  double rt;

  double m2 ;
  double m3 ;
  double m1 ;

  LensHaloTEPL h1;
  LensHaloTEPL h2;
  LensHaloTEPL h3;
  
  std::complex<PosType> R;
  
};

#ifdef ENABLE_CERF
/***
\brief  A class for making elliptical Gaussian lenses.
 
 This class uses the libcerf library (https://jugit.fz-juelich.de/mlz/libcerf).
 It can be installed with homebrew and it must be linked by setting the cmake variable ENABLE_CERF = ON
 */
class LensHaloGaussian : public LensHalo{
public:

  LensHaloGaussian(float my_mass  /// total mass in Msun
                ,PosType my_zlens /// redshift
                ,PosType r_scale  /// scale hight along the largest dimension
                ,float my_fratio /// axis ratio
                ,float my_pa     /// position angle, 0 has long axis along the horizontal axis and goes counter clockwise
                ,const COSMOLOGY &cosmo  /// cosmology
                ,float f=100 /// cuttoff radius in units of truncation radius
  );
  
  LensHaloGaussian(const LensHaloGaussian &h):
  LensHalo(h)
  {
    Rhight = h.Rhight;
    q = h.q;
    q_prime = h.q_prime;
    SigmaO = h.SigmaO;
    pa = h.pa;
    R = h.R;
    
    norm = h.norm;
    norm_g = h.norm_g;
    ss = h.ss;
    I = h.I;
    I_sqpi = h.I_sqpi;
    one_sqpi = h.one_sqpi;
  }
  
  LensHaloGaussian &operator=(const LensHaloGaussian &h){
    if(&h == this) return *this;
    LensHalo::operator=(h);
    
    Rhight = h.Rhight;
    q = h.q;
    q_prime = h.q_prime;
    SigmaO = h.SigmaO;
    pa = h.pa;
    R = h.R;
    
    norm = h.norm;
    norm_g = h.norm_g;
    ss = h.ss;
    I = h.I;
    I_sqpi = h.I_sqpi;
    one_sqpi = h.one_sqpi;
    
    return *this;
  }
  
  ~LensHaloGaussian(){};


  /// overridden function to calculate the lensing properties
  void force_halo(PosType *alpha,KappaType *kappa,KappaType *gamma,KappaType *phi,PosType const *xcm,bool subtract_point=false,PosType screening = 1.0);
  
  /// get the axis ratio
  float get_fratio(){return q;};
  /// get the position angle
  float get_pa(){return pa;};
  /// get the truncation radius
  float get_scalehight(){return Rhight;};

  /// central surface density
  float get_SigmaCentral(){return SigmaO;};

  void set_pa(double p){pa = p;}
  
  void deflection(std::complex<double> &z
                  ,std::complex<double> &a
                  ,std::complex<double> &g
                  ,KappaType &sigma) const;
  
  
protected:
  
  std::complex<double> dwdz(std::complex<double> z) const{
    return 2.0*(I_sqpi - z*wF(z));
  };
  
  std::complex<double> wF(std::complex<double> z) const;
  std::complex<double> my_erfc(std::complex<double> z) const;

  // https://arxiv.org/pdf/1407.0748.pdf
//  std::complex<double> erfc(std::complex<double> z) const{
//    if(z.real() >= 0){
//    std::complex<double> ans = wf(I*z);
//    ans *= exp(-z*z);
    //return ans;
//      return exp(-z*z)*wf(I*z);
//    }else{
//      return 2. - exp(-z*z)*wf(-I*z);
//    }
//  }
  
  double Rhight;  // scale hight in larges dimension
  double q;
  double q_prime;
  double SigmaO;   // SigmaO - central surface density
  double pa;
  std::complex<double> R; // rotation
  
  double norm;
  double norm_g;
  double ss;
  
  //std::complex<double> F(double r_e,double t,std::complex<double> z) const;
  std::complex<double> erfi(std::complex<double> z) const{
    return I*(1. - exp(z*z)*wF(z));
  }
  
//  std::complex<double> rho(std::complex<double> z) const{
//
//    //std::complex<double> y=(q*q*z.real() + I*z.imag())/ss/sqrt(1-q*q) ;
//    //return -I * ( wF( z/ss/sqrt(q_prime) )
//    //                        -  exp( y*y -z*z/ss/ss/q_prime ) * wF(y));
//
//    return wbar(z/ss/ss/sqrt(q_prime),1) - wbar(z/ss/ss/sqrt(q_prime),q);
//  }
//
//  std::complex<double> wbar(std::complex<double> z, double p) const{
//    double x = z.real();
//    double y = z.imag();
//    std::cout << exp(-z*z) << "," <<
//    exp(-x*x*(1-p*p) - y*y*(1./p/p -1)) << "," << -I* wF(p*x + I*y/p) << std::endl;
//
//    double tmp = exp(-x*x*(1-p*p) - y*y*(1./p/p -1));
//    if(tmp==0) return 0;
//
//    return  -(exp(-z*z)*I*tmp)*wF(p*x + I*y/p);
//  }
 
  // Faddeeva function according to Zaghloul (2017)
  // It oesn't seem right near the real axis for small |z|!
  // not used
//  std::complex<double> wf(std::complex<double> z) const{
//    //std::cout << z << std::endl;
//    double y2 = z.imag()*z.imag();
//    double z2 = std::norm(z);
//    if( z2 >= 3.8e4 ){
//      return I_sqpi / z;
//    }
//    if(z2 >= 256){
//      //std::cout << z << "," << (z*z -0.5) << "," << I * PI << std::endl;
//      return z/(z*z -0.5) * I_sqpi;
//    }
//    else if(z2 >= 62 && z2 < 256){
//      return (z*z - 1.) / (z * (z*z-1.5)) * I_sqpi;
//    }
//    else if(z2 < 62 && z2 >= 30 && y2 >= 1.0e-13){
//      return z*(z*z -2.5) / (z*z*(z*z-3.) + 0.75) * I_sqpi;
//    }
//    else if ( (z2 < 62 && z2 >= 30 && y2 < 1.0e-13) ||  (z2 < 30 && z2 >= 2.5 && y2 < 0.072) ){
//      return exp(-z*z) + I * z * (U1[5] + z*z*(U1[4] + z*z*(U1[3] + z*z*(U1[2]+                     z*z*(U1[1] + z*z*(U1[0] + z*z*sqrt(PI) ))))))
//      /(V1[6] + z*z*(V1[5]+ z*z*(V1[4] + z*z*(V1[3] + z*z*(V1[2] + z*z*(V1[1] + z*z*(V1[0]+z*z)))))));
//    }
//
//    return (U2[5]-I*z*(U2[4]-I*z*(U2[3]-I*z*(U2[2]-I*z*(U2[1]-I*z*(U2[0]-I*z*sqrt(PI) ))))))
//      /(V2[6] - I*z*(V2[5] - I*z*(V2[4] - I*z*(V2[3] - I*z*(V2[2]-I*z*(V2[1] - I*z*(V2[0] - I*z)))))));
//  }
  
  std::complex<double> I;
  std::complex<double> I_sqpi;
  double one_sqpi;
//  double U1[6] = {1.320522,35.7668,219.031,1540.787,3321.990,36183.31};
//  double V1[7] = {1.841439,61.57037,364.2191,2186.181,9022.228,24322.84,32066.6};
//
//  double U2[6] = {5.9126262,30.180142,93.15558,181.92853,214.38239,122.60793};
//  double V2[7] = {10.479857,53.992907,170.35400,348.70392,457.33448,352.73063,122.60793};
};

#ifdef ENABLE_EIGEN

/***
\brief  A class for constructing and approximation to any elliptical profile out of a series of elliptical gaussians.
 
 The profile class must have two functions.  The  profile(r) must returns the surface density and profile.cum(r) must return the mass within the radius.  Thier units are unimportant, but they must be consistant with eachother.  Some implemented cases are MultiGauss::sersic, MultiGauss::powerlaw and MultiGauss::nfw
 
 The profile is fit Nradii proints logarithmicly distributed between r_min and r_max using Ngaussians Gaussians in that range.
 Typically Nradii ~ 2 * Ngaussians.
 
 The mass is normalized so that mass_norm is within the elliptical distance Rnorm.  The total mass with be calculated and can be recovered after construction.
 
 This class uses both the libcerf library (https://jugit.fz-juelich.de/mlz/libcerf).
 and the eigen library.  They must be installed and linked using the cmake variable ENABLE_CERF = ON and ENABLE_EIGEN=ON
 */

template <typename P>
class LensHaloMultiGauss: public LensHalo{
  
private:
  
  int nn; // number of gaussians
  int mm; // number of fit radii
  double q;
  double pa;
  double mass_norm;
  double r_norm;
  std::vector<double> sigmas;
  std::vector<double> radii;
  std::complex<double> Rotation;
  std::vector<LensHaloGaussian> gaussians;
  std::vector<double> A;
  float rms_error;
  
public:
  
  LensHaloMultiGauss(
                     double mass_norm  /// mass in Msun at radius Rnorm
                     ,double Rnorm       /// elliptical radius for normalization of mass
                     ,P &profile  /// cumulative profile
                     ,int Ngaussians    /// number of gausians
                     ,int Nradii    /// number of radii they are fit to
                     ,PosType r_min
                     ,PosType r_max
                     ,PosType my_zlens /// redshift
                     ,float my_fratio /// axis ratio
                     ,float my_pa     /// position angle, 0 has long axis along the veritical axis and goes clockwise
                     ,const COSMOLOGY &cosmo  /// cosmology
                     ,float f=10 /// cuttoff radius in units of truncation radius
                     ,bool verbose = false
  ):LensHalo(my_zlens,cosmo),nn(Ngaussians),mm(Nradii),q(my_fratio),pa(my_pa)
  ,mass_norm(mass_norm),r_norm(Rnorm)
  {

   if(nn > mm){
      std::cerr << "LensHaloMultiGauss : nn must be less than mm." << std::endl;
      throw std::runtime_error("");
    }
    
    if(q > 1){
      q = 1/q;
    }
    
    double totalmass=0;
    calc_masses_scales(profile,nn,mm,r_min,r_max,mass_norm,r_norm
                       ,totalmass,sigmas,A,rms_error,verbose);
    
    LensHalo::setMass(totalmass);
  
    // construct Gaussian components
    for(int i=0 ; i<nn ; ++i){
      gaussians.emplace_back(A[i],my_zlens,sigmas[i],q,0,cosmo,f);
    }
    Rotation = std::complex<double>(cos(my_pa),sin(my_pa));
    Rmax = Rsize = f*r_max;
  }
  
  LensHaloMultiGauss(
<<<<<<< HEAD
                     double my_mass
                     ,double my_scale      /// radial scale in units of the scale that was used to produce relative_scales
=======
                     double my_mass_norm
                     ,double Rnorm
                     ,double my_scale           // radial scale in units of the scale that was used to produce relative_scales
>>>>>>> 9ae1ff55
                     ,const std::vector<double> &relative_scales
                     ,const std::vector<double> &relative_masses
                     ,PosType my_zlens /// redshift
                     ,float my_fratio /// axis ratio
                     ,float my_pa     /// position angle, 0 has long axis along the veritical axis and goes clockwise
                     ,const COSMOLOGY &cosmo  /// cosmology
                     ,float f=100 /// cuttoff radius in units of truncation radius
                     ,bool verbose = false
  ):LensHalo(my_zlens,cosmo),q(my_fratio),pa(my_pa),mass_norm(my_mass_norm),r_norm(Rnorm)
  
  {

    if(relative_scales.size() != relative_masses.size()){
      throw std::runtime_error("arrays are wrong size.");
    }
    nn = relative_scales.size();
    if(q > 1){
      q = 1/q;
    }

   if(nn > mm){
      std::cerr << "LensHaloMultiGauss : nn must be less than mm." << std::endl;
      throw std::runtime_error("");
    }
    
    sigmas = relative_scales;
    for(double &s : sigmas) s *= my_scale;

    
    A = relative_masses;
    double tmp_mass = 0;
    
    for(int n=0 ; n<nn ; ++n){
      tmp_mass += relative_masses[n] * ( 1 - exp(-r_norm*r_norm / 2 / (sigmas[n]*sigmas[n]) ) );
    }
    for(auto &a : A) a *= my_mass_norm/tmp_mass;

 
    double totalmass = 0;
    for(auto a : A) totalmass += a;
    LensHalo::setMass(totalmass);
  
    // construct Gaussian components
    for(int i=0 ; i<nn ; ++i){
      gaussians.emplace_back(A[i],my_zlens,sigmas[i],q,0,cosmo,f);
    }
    Rotation = std::complex<double>(cos(my_pa),sin(my_pa));
    Rmax = Rsize = f*sigmas.back();
  }
  
  /***
    This is a static function that can be used to find the masses and scales for the gaussians which can
   then be fed into the scond constructor with a rescaling.  This avoids having to recalculate them when the same profile is used multiple times.
   
   For example, an NFW can be calculated here with a scale size 1 and an arbitrary mass.  Then it can be used in the constructor with different scale sizes and masses.
   
   <p>
   MultiGauss::sersic profile(1,1);
   double mass_out;
   float rms_error;
   std::vector<double> scales,masses;
   LensHaloMultiGauss<MultiGauss::sersic>::calc_masses_scales(profile, 13, 25, 0.01,3,0.5,1,mass_out,scales,masses,rms_error);
   LensHaloMultiGauss<MultiGauss::sersic> halo1(mass,rscale,scales,masses,zl,q,-pa,cosmo);
   LensHaloMultiGauss<MultiGauss::sersic> halo2(mass/2,0.1*rscale,scales,masses,zl2,q2,-pa2,cosmo);
   <\p>
   */
  static void calc_masses_scales(P &profile  /// cumulative profile
                                 ,int Ngaussians    /// number of gausians
                                 ,int Nradii    /// number of radii they are fit to
                                 ,PosType r_min
                                 ,PosType r_max
                                 ,double mass_norm
                                 ,double r_norm
                                 ,double &totalmass_out
                                 ,std::vector<double> &scales
                                 ,std::vector<double> &masses
                                 ,float &rms_error
                                 ,bool verbose=false
                                 ){
    // make logorithmic
    scales.resize(Ngaussians);
    {
      double tmp = pow(r_max/r_min,1.0/(Ngaussians-2));
      scales[0] = r_min/5;
      scales[1] = r_min;
      for(int i=2 ; i < Ngaussians ; ++i){
        scales[i] = tmp*scales[i-1];
      }
    }
    
    std::vector<double> radii(Nradii);
    {
      double tmp = pow(r_max/r_min,1.0/(Nradii-1));
      radii[0] = r_min;
      for(int i=1 ; i < Nradii ; ++i){
        radii[i] = tmp*radii[i-1];
      }
    }
    
    Eigen::MatrixXd M(Nradii,Ngaussians);
    
    // first radius is fit to mass within radius
    {
      double cp = profile.cum(radii[0]);
      for(int n=0 ; n < Ngaussians ; ++n){
        M(0,n) = 2*PI*scales[n] * scales[n]
        * ( 1 -exp(-radii[0]*radii[0] / 2 / scales[n] /scales[n]) )
        / cp ;
      }
    }
    
    // all others are fit to relative density
    for(int m=1 ; m < Nradii ; ++m){
      double p = profile(radii[m]);
      for(int n=0 ; n < Ngaussians ; ++n){
        M(m,n) = exp( - radii[m]*radii[m] / 2 / scales[n] /scales[n])
        / p ;
      }
    }
    
    // invert M
    
    masses.resize(Ngaussians);
    {
      std::vector<double> b(Nradii,1);
      Eigen::Map<Eigen::VectorXd> v(b.data(),Nradii);
      Eigen::Map<Eigen::VectorXd> a(masses.data(),Ngaussians);
      
      //M = M.inverse();
      a = M.bdcSvd(Eigen::ComputeThinU | Eigen::ComputeThinV).solve(v);
      
      if(verbose) std::cout << "test " << std::endl << M*a << std::endl;
    }
    
    // tests
    {
      rms_error=0;
      for(int m=0 ; m < 1 ; ++m){
        double surf=0;
        for(int n=0 ; n < Ngaussians ; ++n){
          surf += masses[n] * scales[n] * scales[n]
          * 2*PI*( 1 - exp(-radii[m]*radii[m] / 2 / scales[n] /scales[n]) );
        }
        double tmp = profile.cum(radii[m]);
        if(verbose) std::cout << tmp << " "  << surf << std::endl;
        
        rms_error += (surf - tmp )*(surf - tmp) / tmp / tmp;
      }
      
      for(int m=1 ; m < Nradii ; ++m){
        double surf=0;
        for(int n=0 ; n < Ngaussians ; ++n){
          surf += masses[n] * exp(-radii[m]*radii[m] / 2 / scales[n] /scales[n]) ;
        }
        double tmp = profile(radii[m]);
        if(verbose) std::cout << tmp << " "  << surf << std::endl;
        
        rms_error += (surf - tmp )*(surf - tmp ) / tmp /tmp;
      }
      rms_error = sqrt(rms_error)/Ngaussians;
      if(verbose) std::cout << " MSE error " << rms_error << std::endl;
    }
    
    // find masses of Gaussian components
   {
      double total = 0,mass_tmp = 0;
      for(int n=0 ; n<Ngaussians ; ++n){
        total += scales[n]*scales[n]*masses[n];
        mass_tmp += scales[n]*scales[n]*masses[n]
        *( 1 - exp(-r_norm*r_norm / 2 / scales[n] /scales[n]) );
      }
      
      {  // convert to mass units of each component
        double tmp = (mass_norm/mass_tmp);
        // rescale so total mass is correct
        for(int n=0 ; n<Ngaussians ; ++n) masses[n] *= tmp*scales[n]*scales[n];
      }
     
   }
    totalmass_out = 0;
    for(int n=0 ; n<Ngaussians ; ++n) totalmass_out += masses[n];
  }
  
  double profile(double r){
    double sigma=0;
    for(int n=0 ; n < nn ; ++n){
      sigma += A[n] * exp(-r*r / 2 / sigmas[n] /sigmas[n]) /2/PI/sigmas[n] /sigmas[n];
    }
    
    return sigma;
  }
  
  /// mass within elliptical radius
  double mass_cum(double r){
    double mass_tmp=0;
    for(int n=0 ; n<nn ; ++n) mass_tmp += A[n]*( 1 - exp(-r*r / 2 / sigmas[n] /sigmas[n]) );
    
    return mass_tmp;
  }
  
  /// returns the RMS relative error for the fit points in the profile
  float error(){
    return rms_error;
  }
  
  void force_halo(PosType *alpha,KappaType *kappa,KappaType *gamma,KappaType *phi,PosType const *xcm,bool subtract_point=false,PosType screening = 1){
    
    std::complex<PosType> z(xcm[0],xcm[1]);
    
    if(force_point(alpha,kappa,gamma,phi,xcm,std::norm(z)
                   ,subtract_point,screening)) return;
    
    z = z * std::conj(Rotation);
    
    std::complex<PosType> a=0,g=0;
    std::complex<PosType> at,gt;
    double kappat;
    
    for(auto &h : gaussians){
      h.deflection(z,at,gt,kappat);
      a += at;
      g += gt;
      *kappa += kappat;
    }
    
    a = - std::conj(a) * Rotation;
    g = std::conj(g) * Rotation * Rotation;
    
    alpha[0] += a.real();
    alpha[1] += a.imag();
    gamma[0] += g.real();
    gamma[1] += g.imag();
    
    assert(alpha[0] == alpha[0] && alpha[1] == alpha[1]);
    assert(gamma[0] == gamma[0] && gamma[1] == gamma[1]);
  }
  

};

/// profiles that can be used in LensHeloMultiGauss
namespace MultiGauss{
struct POWERLAW{

  POWERLAW(
           float g  // power-law index of surfcae density
  ){
    if(g <= -2){
      std::cerr << "power-law index <= 2 give unbounded mass!" << std::endl;
      throw std::runtime_error("bad mass");
    }
    gamma = g;
  }
  double operator()(double r){return pow(r,gamma);}
  double cum(double r){return 2*PI*pow(r,gamma + 2)/(gamma+2);}
  
  void reset(float g){gamma = g;}
  float gamma;
};

struct SERSIC{
  SERSIC(){reset(0,0);}
  SERSIC(float nn,float Re){
     reset(nn,Re);
   }
  double cum(double r){
    return cum_norm * boost::math::tgamma_lower(2*n, bn*pow(r/re,t) );
  }
  double operator()(double r){ //check that these are consistant
    return exp(-bn*pow(r/re,t) );
  }
  
  void reset(float nn,float Re){
    re = Re;
    n = nn;
    bn = 1.9992*n - 0.3271;  // approximation valid for 0.5 < n < 8
    t = 1.0/n;
    cum_norm = 2*PI*n/pow(bn,2*n)*re*re;
  }
  
private:
  float t;
  float re;
  float n;
  float bn;
  float cum_norm;
};

struct NFW{
  NFW(float rs):rs(rs){
  }
  double cum(double r){
    double x =r/rs;
    
    double ans=log(x/2);
    if(x==1.0) ans += 1.0;
    if(x>1.0) ans += 2*atan(sqrt((x-1)/(x+1)))/sqrt(x*x-1);
    if(x<1.0) ans += 2*atanh(sqrt((1-x)/(x+1)))/sqrt(1-x*x);
    
    return 2*PI*rs*rs*ans;
  }
  double operator()(double r){ //check that these are consistant
    double x =r/rs;
    
    if(x==1.0){return 1.0/3.0;}
    if(x>1.0) return (1-2*atan(sqrt((x-1)/(x+1)))/sqrt(x*x-1))/(x*x-1);
    return (1-2*atanh(sqrt((1-x)/(x+1)))/sqrt(1-x*x))/(x*x-1);
  }
  
  void reset(double Rs){rs = Rs;}
  
  float rs;
};
}
#endif // eigen

#endif // libcerf


/**
 *
 * \brief A class for calculating the deflection, kappa and gamma caused by a halos
 * with truncated Hernquist mass profiles.
 *
 * The profile is \f$ \rho \propto \left( \frac{r}{r_s} \right)^{-1} \left( 1 + \frac{r}{r_s} \right)^{-3} \f$.
 *
 *
 */

class LensHaloHernquist: public LensHalo{
public:
	//LensHaloHernquist();
  LensHaloHernquist(float my_mass,float my_Rsize,PosType my_zlens,float my_rscale,float my_fratio,float my_pa,const COSMOLOGY &cosmo, EllipMethod my_ellip_method=EllipMethod::Pseudo);
	//LensHaloHernquist(InputParams& params);
	virtual ~LensHaloHernquist();
  
  PosType ffunction(PosType x) const;
	PosType gfunction(PosType x) const;
	PosType hfunction(PosType x) const;
	PosType g2function(PosType x) const;
  
	/* the below functions alphaHern, kappaHern and gammaHern are obsolete and better to be deleted to avoid confusion
   void alphaHern(PosType *alpha,PosType *x,PosType Rtrunc,PosType mass,PosType r_scale
   ,PosType *center,PosType Sigma_crit);
   KappaType kappaHern(PosType *x,PosType Rtrunc,PosType mass,PosType r_scale
   ,PosType *center,PosType Sigma_crit);
   void gammaHern(KappaType *gamma,PosType *x,PosType Rtrunc,PosType mass,PosType r_scale
   ,PosType *center,PosType Sigma_crit);
   */
	//void initFromFile(float my_mass, long *seed, float vmax, float r_halfmass);
  
	/// set scale radius
  void set_rscale(float my_rscale){rscale=my_rscale; xmax = LensHalo::getRsize()/rscale; gmax = InterpolateFromTable(gtable,xmax);};
  // friend struct Ialpha_func;
  
protected:
	/// table size
	static const long NTABLE;
	/// maximum Rsize/rscale
	static const PosType maxrm;
	/// keeps track of how many time the tables are created, default is just once
	static int count;
  
	/// tables for lensing properties specific functions
	static PosType *ftable,*gtable,*g2table,*htable,*xtable,*xgtable;
	/// make the specific tables
	void make_tables();
	/// interpolates from the specific tables
	PosType InterpolateFromTable(PosType *table, PosType y) const;
  
	/// read in parameters from a parameterfile in InputParams params
	void assignParams(InputParams& params);
  
	// Override internal structure of halos
  /// r |alpha(r)| PI Sigma_crit / Mass
	inline PosType alpha_h(PosType x) const {
		return -0.25*InterpolateFromTable(gtable,x)/gmax;
	}
	inline KappaType kappa_h(PosType x) const {
		return 0.25*x*x*InterpolateFromTable(ftable,x)/gmax; // 0.5*
	}
	inline KappaType gamma_h(PosType x) const {
		return -0.5*x*x*InterpolateFromTable(g2table,x)/gmax;
	}
	inline KappaType phi_h(PosType x) const {
		return -0.25*InterpolateFromTable(htable,x)/gmax;
		//return -1.0*InterpolateFromTable(htable,x)/gmax;
	}
    inline KappaType phi_int(PosType x) const{
		return -0.25*InterpolateFromTable(xgtable,x)/gmax;
  }
  
  
private:
  PosType gmax;
};

/** 
 *
 * \brief A class for calculating the deflection, kappa and gamma caused by a collection of halos
 * with truncated Jaffe mass profiles.
 *
 * The profile is \f$ \rho \propto \left( \frac{r}{r_s} \right)^{-2} \left( 1 + \frac{r}{r_s} \right)^{-2} \f$ so beta would usually be negative.
 *
 *
 */

class LensHaloJaffe: public LensHalo{
public:
	//LensHaloJaffe();
  LensHaloJaffe(float my_mass,float my_Rsize,PosType my_zlens,float my_rscale,float my_fratio
                ,float my_pa,const COSMOLOGY &cosmo
                , EllipMethod my_ellip_method=EllipMethod::Pseudo);
	//LensHaloJaffe(InputParams& params);
	virtual ~LensHaloJaffe();
  
	/// set scale radius
  void set_rscale(float my_rscale){rscale=my_rscale; xmax = LensHalo::getRsize()/rscale; gmax = InterpolateFromTable(gtable,xmax);};
  
  PosType ffunction(PosType x) const;
	PosType gfunction(PosType x) const;
	PosType hfunction(PosType x) const;
	PosType g2function(PosType x) const;
  PosType bfunction(PosType x);
  PosType dbfunction(PosType x);
  PosType ddbfunction(PosType x);
  
protected:
  
	/// table size
	static const long NTABLE;
	/// maximum Rsize/rscale
	static const PosType maxrm;
	/// keeps track of how many time the tables are created, default is just once
	static int count;
  
	/// tables for lensing properties specific functions
	static PosType *ftable,*gtable,*g2table,*htable,*xtable,*xgtable;
	/// make the specific tables
	void make_tables();
	/// interpolates from the specific tables
	PosType InterpolateFromTable(PosType *table, PosType y) const;
  
	/// read in parameters from a parameterfile in InputParams params
	void assignParams(InputParams& params);
  
	// Override internal structure of halos
  /// r |alpha(r)| PI Sigma_crit / Mass
	inline PosType alpha_h(PosType x) const{
		return -0.25*InterpolateFromTable(gtable,x)/gmax;
	}
	inline KappaType kappa_h(PosType x) const {
		return 0.125*x*x*InterpolateFromTable(ftable,x)/gmax;
	}
	inline KappaType gamma_h(PosType x) const {
		//return -0.125*x*x*InterpolateFromTable(g2table,x)/gmax;
		return -0.25*x*x*InterpolateFromTable(g2table,x)/gmax;
	}
  ///std::cout << "no analytic expression defined yet for Jaffe profile, take numerical" << std::endl;
	inline KappaType phi_h(PosType x) const {
        return -0.25*InterpolateFromTable(xgtable,x)/gmax;
    }
    inline KappaType phi_int(PosType x) const{
		return -0.25*InterpolateFromTable(xgtable,x)/gmax;
  }
  
private:
  PosType gmax;
  
  // I have temporarily set these functions to 0 to make the code compile, Ben
  //  PosType ffunction(PosType x){throw std::runtime_error("Set to temporary invalid value"); return 0;}
  //	PosType gfunction(PosType x){throw std::runtime_error("Set to temporary invalid value"); return 0;}
  //	PosType hfunction(PosType x){throw std::runtime_error("Set to temporary invalid value"); return 0;}
  //	PosType g2function(PosType x){throw std::runtime_error("Set to temporary invalid value"); return 0;}
  
};




/**
 * \brief This is a lens that does no lensing.  It is useful for testing and for running refinement code on sources.
 */
class LensHaloDummy: public LensHalo{
public:
	LensHaloDummy();
  LensHaloDummy(float my_mass,float my_Rsize,PosType my_zlens,float my_rscale,const COSMOLOGY &cosmo);
	//LensHaloDummy(InputParams& params);
	~LensHaloDummy(){};
	
	/// overridden function to calculate the lensing properties
	void force_halo(PosType *alpha,KappaType *kappa,KappaType *gamma,KappaType *phi,PosType const *xcm,bool subtract_point=false,PosType screening = 1.0);
  // void force_halo(PosType *alpha,KappaType *kappa,KappaType *gamma,PosType *xcm,bool subtract_point=false,PosType screening = 1.0);
  
	/// initialize from a mass function
	void initFromMassFunc(float my_mass, float my_Rsize, float my_rscale, PosType my_slope, long *seed);
  
	
private:
	/// read-in parameters from a parameter file
	void assignParams(InputParams& params);
	inline PosType alpha_h(PosType x) const {return  0.;}
	inline KappaType kappa_h(PosType x) const {return  0.;}
	inline KappaType gamma_h(PosType x) const {return  0.;}
};


typedef LensHalo* LensHaloHndl;

//bool LensHaloZcompare(LensHalo *lh1,LensHalo *lh2);//{return (lh1->getZlens() < lh2->getZlens());}
//bool LensHaloZcompare(LensHalo lh1,LensHalo lh2){return (lh1.getZlens() < lh2.getZlens());}


#endif /* LENS_HALOS_H_ */<|MERGE_RESOLUTION|>--- conflicted
+++ resolved
@@ -1623,6 +1623,7 @@
   ,mass_norm(mass_norm),r_norm(Rnorm)
   {
 
+   if(q <= 0){throw std::runtime_error("bad axis ratio"); }
    if(nn > mm){
       std::cerr << "LensHaloMultiGauss : nn must be less than mm." << std::endl;
       throw std::runtime_error("");
@@ -1647,14 +1648,9 @@
   }
   
   LensHaloMultiGauss(
-<<<<<<< HEAD
-                     double my_mass
-                     ,double my_scale      /// radial scale in units of the scale that was used to produce relative_scales
-=======
                      double my_mass_norm
                      ,double Rnorm
                      ,double my_scale           // radial scale in units of the scale that was used to produce relative_scales
->>>>>>> 9ae1ff55
                      ,const std::vector<double> &relative_scales
                      ,const std::vector<double> &relative_masses
                      ,PosType my_zlens /// redshift
@@ -1667,6 +1663,7 @@
   
   {
 
+    if(q <= 0){throw std::runtime_error("bad axis ratio"); }
     if(relative_scales.size() != relative_masses.size()){
       throw std::runtime_error("arrays are wrong size.");
     }
@@ -1674,11 +1671,7 @@
     if(q > 1){
       q = 1/q;
     }
-
-   if(nn > mm){
-      std::cerr << "LensHaloMultiGauss : nn must be less than mm." << std::endl;
-      throw std::runtime_error("");
-    }
+    mm=0;
     
     sigmas = relative_scales;
     for(double &s : sigmas) s *= my_scale;
