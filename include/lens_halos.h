/*
 * lens_halos.h
 *
 *  Created on: 06.05.2013
 *      Author: mpetkova
 */

#ifndef LENS_HALOS_H_
#define LENS_HALOS_H_

#include "standard.h"
#include "InputParams.h"
#include "source.h"
#include "point.h"

//#include "quadTree.h"

class TreeQuad;

/**
 * \brief A base class for all types of lensing halos.
 *
 * It contains the mass, maximum radius (Rmax), and scale radius (rscale) of the halo,
 * as well as the redshift (zlens).
 *
 * It has get and set functions for the members as well as virtual functions like:
 * force_halo
 * that compute the lensing properties -- deflection, convergence, and shear.
 *
 * Along with the simple set function, there are two general initialization functions,
 * that calculate the rest of the properties based on some input lens halo parameter
 * (e.g. mass).
 *
 * initFromFile
 * is intended to be used when the halo data is read in from a simulation
 * file. In this case the general halo is assumed to be an NFW halo and therefore the
 * maximum velocity and the half-mass radius need to be set. This function is overridden
 * in derived classes and in cases where it is not applicable only the mass is taken
 * into initializing the lensing halo.
 *
 * initFromMassFunc
 * is intended for the cases where the simulation is populated by lensing halos from
 * a mass function. Then one needs all parameters of the halo -- mass, Rmax, and rscale.
 */

class LensHalo{
public:
	LensHalo();
	LensHalo(InputParams& params);
	virtual ~LensHalo();

	/// get the Rmax
	float get_Rmax() const { return Rmax; }
	/// get the mass
	float get_mass() const { return mass; }
	/// get the scale radius
	float get_rscale() const { return rscale; }
	/// get the redshift
	PosType getZlens() const { return zlens; }

	/// initialize from a simulation file
	virtual void initFromFile(float my_mass, long *seed, float vmax, float r_halfmass){};
	/// initialize from a mass function
	virtual void initFromMassFunc(float my_mass, float my_Rmax, float my_rscale, PosType my_slope, long *seed);

	/// set Rmax
	virtual void set_Rmax(float my_Rmax){Rmax=my_Rmax; xmax = Rmax/rscale;};
	/// set mass
	void set_mass(float my_mass){mass=my_mass;};
	/// set scale radius
	virtual void set_rscale(float my_rscale){rscale=my_rscale; xmax = Rmax/rscale;};
	/// set redshift
	void setZlens(PosType my_zlens){
    zlens=my_zlens;
  };
	/// set slope
	virtual void set_slope(PosType my_slope){};

	/// set cosmology for halo
	virtual void setCosmology(const COSMOLOGY& cosmo) {}
	
	/// calculate the lensing properties -- deflection, convergence, and shear
<<<<<<< HEAD
	virtual void force_halo(double *alpha,KappaType *kappa,KappaType *gamma,double *xcm,bool no_kappa,bool subtract_point=false);
	void force_halo_sym(double *alpha,KappaType *kappa,KappaType *gamma,double *xcm,bool no_kappa,bool subtract_point=false);
	void force_halo_asym(double *alpha,KappaType *kappa,KappaType *gamma,double *xcm,bool no_kappa,bool subtract_point=false);


	//double checkkappa(double x, double theta);
=======
	virtual void force_halo(PosType *alpha,KappaType *kappa,KappaType *gamma,PosType *xcm,bool no_kappa,bool subtract_point=false);
>>>>>>> bbb88960

	/// force tree calculation for stars
	void force_stars(PosType *alpha,KappaType *kappa,KappaType *gamma,PosType *xcm,bool no_kappa);

	/// internal compare redshift function
	bool compare(PosType z){return z > zlens;};

  /// stars
  bool AreStarsImaplated() const {return stars_implanted;}
  void implant_stars(PosType **centers,int Nregions,long *seed, IMFtype type=One);
  void implant_stars(PosType *center,long *seed,IMFtype type = One);
  //void implant_stars(PosType *x,PosType *y,int Nregions,long *seed,IMFtype type=One);
  void remove_stars();
  IMFtype getStarIMF_type() const {return main_stars_imf_type;}
  /// Fraction of surface density in stars
  PosType getFstars() const {return star_fstars;}
  /// The mass of the stars if they are all the same mass
  PosType getStarMass() const {if(stars_implanted)return star_masses[0]; else return 0.0;}

	/// get the number of halo parameters
	virtual std::size_t Nparams() const;
	/// get the value of a scaled halo parameter by index
	virtual PosType getParam(std::size_t p) const;
	/// set the value of a scaled halo parameter by index
	virtual PosType setParam(std::size_t p, PosType value);
	
	/// print the halo parameters in CSV format
	virtual void printCSV(std::ostream&, bool header = false) const;

	/// Prints star parameters; if show_stars is true, prints data for single stars
	void PrintStars(bool show_stars) const;

protected:
  
  IndexType *stars;
  PosType **stars_xp;
  //TreeForce *star_tree;
  TreeQuad *star_tree;
  int stars_N;
  PosType star_massscale;
  /// star masses relative to star_massscles
  float *star_masses;
  PosType star_fstars;
  PosType star_theta_force;
  int star_Nregions;
  PosType *star_region;
  void substract_stars_disks(PosType *ray,PosType *alpha
                             ,KappaType *kappa,KappaType *gamma);
  float* stellar_mass_function(IMFtype type, unsigned long Nstars, long *seed, PosType minmass=0.0, PosType maxmass=0.0
                               ,PosType bendmass=0.0, PosType powerlo=0.0, PosType powerhi=0.0);

  
	/// read in parameters from a parameterfile in InputParams params
	void assignParams(InputParams& params);
  /// read in star parameters. This is valid for all halos and not overloaded.
  void assignParams_stars(InputParams& params);

	/// error message printout
	void error_message1(std::string name,std::string filename);

    float mass;
    /// Radius of halo and NSIE if it exists,  This is the radius used in the tree force solver
    /// to determine when a ray intersects an object.
    float Rmax;
    /// scale length or core size.  Different meaning in different cases.  Not used in NSIE case.
    float rscale;
    /// redshift
    //PosType zlens;

    bool stars_implanted;
    /// Number of regions to be subtracted to compensate for the mass in stars
    IMFtype main_stars_imf_type;
    PosType main_stars_min_mass;
    PosType main_stars_max_mass;
    PosType bend_mstar;
    PosType lo_mass_slope;
    PosType hi_mass_slope;
    /// parameters for stellar mass function: minimal and maximal stellar mass, bending point for a broken power law IMF
    PosType *star_Sigma;
    PosType **star_xdisk;

  /// point mass case
	virtual PosType inline alpha_h(PosType x){return -1;};
	virtual KappaType inline kappa_h(PosType x){return 0;};
	virtual KappaType inline gamma_h(PosType x){return -2;};
	virtual KappaType inline phi_h(PosType x){return 0;};
  PosType xmax;
  
  // Functions for calculating axial dependence
<<<<<<< HEAD
  void setModesToEllip(double q,double theta);
  void faxial(double theta,double f[]);
  void gradial(double r,double g[]);
  void desymmeterize(double r,double theta,double *alpha,double *kappa,double *gamma);
  void felliptical(double x, double q, double theta, double f[], double g[]);

	virtual double gamma_asym(double x,double theta);
	virtual double kappa_asym(double x,double theta);
	virtual double alpha_asym(double x,double theta);
    void setEllipModes(double q,double theta);
    void fangular(double theta,double f[]);


=======
  void setModesToEllip(PosType q,PosType theta);
  void faxial(PosType theta,PosType f[]);
  void gradial(PosType r,PosType g[]);
  void desymmeterize(PosType r,PosType theta,PosType *alpha,PosType *kappa,PosType *gamma);
>>>>>>> bbb88960
  const static int Nmod = 18;
  PosType mod[18];
  PosType r_eps;
  
  PosType zlens;
};

/** \ingroup DeflectionL2
 *
 * \brief A class for calculating the deflection, kappa and gamma caused by a collection of NFW
 * halos.
 *
 * Derived from the TreeQuad class.  The "particles" are replaced with spherical NFW halos.
 *
 * This class uses the true expressions for the NFW profile.  This is
 * time consuming and not usually necessary. See TreeQuadPseudoNFW for a faster alternative.
 *
* The default value of theta = 0.1 generally gives better than 1% accuracy on alpha.
 * The shear and kappa is always more accurate than the deflection.
 *
 */
class LensHaloNFW: public LensHalo{
public:
	LensHaloNFW();
	LensHaloNFW(InputParams& params);
	virtual ~LensHaloNFW();

	PosType ffunction(PosType x);
	PosType gfunction(PosType x);
	PosType g2function(PosType x);
	PosType hfunction(PosType x);

	// TODO: BEN: the below functions alphaNFW, kappaNFW and gammaNFW are obsolete and better to be deleted to avoid confusion
	void alphaNFW(PosType *alpha,PosType *x,PosType Rtrunc,PosType mass,PosType r_scale
			,PosType *center,PosType Sigma_crit);
	KappaType kappaNFW(PosType *x,PosType Rtrunc,PosType mass,PosType r_scale
			,PosType *center,PosType Sigma_crit);
	void gammaNFW(KappaType *gamma,PosType *x,PosType Rtrunc,PosType mass,PosType r_scale
			,PosType *center,PosType Sigma_crit);

	void initFromFile(float my_mass, long *seed, float vmax, float r_halfmass);
	void initFromMassFunc(float my_mass, float my_Rmax, float my_rscale, PosType my_slope, long *seed);
  /// set Rmax
    void set_Rmax(float my_Rmax){Rmax=my_Rmax; xmax = Rmax/rscale; gmax = InterpolateFromTable(gtable,xmax);};
  /// set scale radius
	void set_rscale(float my_rscale){rscale=my_rscale; xmax = Rmax/rscale; gmax = InterpolateFromTable(gtable,xmax);};

protected:
	/// table size
	static const long NTABLE;
	/// maximum Rmax/rscale
	static const PosType maxrm;
	/// keeps track of how many time the tables are created, default is just once
	static int count;

	/// tables for lensing properties specific functions
	static PosType *ftable,*gtable,*g2table,*htable,*xtable;
	/// make the specific tables
	void make_tables();
	/// interpolates from the specific tables
	PosType InterpolateFromTable(PosType *table, PosType y);

	/// read in parameters from a parameterfile in InputParams params
	void assignParams(InputParams& params);

	/// Override internal structure of halos
	inline PosType alpha_h(PosType x){
		//return -1.0*InterpolateFromTable(gtable,x)/InterpolateFromTable(gtable,xmax);
		return -1.0*InterpolateFromTable(gtable,x)/gmax;
	// return -0.5/x*InterpolateFromTable(gtable,x)/gmax;
	}
	inline KappaType kappa_h(PosType x){
		return 0.5*x*x*InterpolateFromTable(ftable,x)/gmax;
	}
	inline KappaType gamma_h(PosType x){
		return -0.25*x*x*InterpolateFromTable(g2table,x)/gmax;
	}
	inline KappaType phi_h(PosType x){
		//ERROR_MESSAGE();
		//std::cout << "time delay has not been fixed for NFW profile yet." << std::endl;
		//exit(1);
		return -0.25*InterpolateFromTable(htable,x)/gmax/pi; // -0.5*x*
	}
  
private:
  PosType gmax;
};

/** \ingroup DeflectionL2
 *
 * \brief A class for calculating the deflection, kappa and gamma caused by a collection of
 * halos with a double power-law mass profile.
 *
 * Derived from the TreeQuad class.  The "particles" are replaced with spherical halos
 * with \f$ \Sigma \propto 1/(1 + r/r_s )^\beta \f$ so beta would usually be positive.
 *
 * An NFW profile is approximated beta = 2 .
 *
 * The default value of theta = 0.1 generally gives better than 1% accuracy on alpha.
 * The shear and kappa is always more accurate than the deflection.
 */
class LensHaloPseudoNFW: public LensHalo{
public:
	LensHaloPseudoNFW();
	LensHaloPseudoNFW(InputParams& params);
	~LensHaloPseudoNFW();

	PosType mhat(PosType y, PosType beta);

	/// set the slope of the surface density profile
	void set_slope(PosType my_slope){beta=my_slope; make_tables();};
	/// initialize from a mass function
	void initFromMassFunc(float my_mass, float my_Rmax, float my_rscale, PosType my_slope, long *seed);

private:
	/// table size
	static const long NTABLE;
	/// maximum Rmax/rscale
	static const PosType maxrm;
	/// keeps track of how many time the tables are created, default is just once
	static int count;

	/// tables for lensing properties specific functions
	static PosType *mhattable,*xtable;
	/// make the specific tables
	void make_tables();
	/// interpolates from the specific tables
	PosType InterpolateFromTable(PosType y);

	/// read in parameters from a parameterfile in InputParams params
	void assignParams(InputParams& params);

	/// slope of the surface density profile
	PosType beta;

	// Override internal structure of halos
	inline PosType alpha_h(PosType x){
		return -1.0*InterpolateFromTable(x)/InterpolateFromTable(xmax);
	}
	inline KappaType kappa_h(PosType x){
		return 0.5*x*x/InterpolateFromTable(xmax)/pow(1+x,beta);
	}
	inline KappaType gamma_h(PosType x){
		return (0.5*x*x/pow(1+x,beta) - InterpolateFromTable(x))/InterpolateFromTable(xmax);
	}
	inline KappaType phi_h(PosType x){
		ERROR_MESSAGE();
		std::cout << "time delay has not been fixed for PseudoNFW profile yet." << std::endl;
		exit(1);
		return 0.0;
	}
};

/** \ingroup DeflectionL2
 *
 * \brief A class for calculating the deflection, kappa and gamma caused by a collection of halos
 * with truncated power-law mass profiles.
 *
 * Derived from the TreeQuad class.  The "particles" are replaced with spherical halos.
 *The truncation is in 2d not 3d. \f$ \Sigma \propto r^\beta \f$ so beta would usually be negative.
 *
 *
 * The default value of theta = 0.1 generally gives better than 1% accuracy on alpha.
 * The shear and kappa is always more accurate than the deflection.
 */
class LensHaloPowerLaw: public LensHalo{
public:
	LensHaloPowerLaw();
	LensHaloPowerLaw(InputParams& params);
	~LensHaloPowerLaw();

	/// set the slope of the surface density profile
<<<<<<< HEAD
	void set_slope(double my_slope){beta=my_slope;};

=======
	void set_slope(PosType my_slope){beta=my_slope;};
>>>>>>> bbb88960
	/// initialize from a mass function
	void initFromMassFunc(float my_mass, float my_Rmax, float my_rscale, PosType my_slope, long *seed);

private:
	/// read-in parameters from the parameter file
	void assignParams(InputParams& params);

	///	read in parameters from a parameterfile in InputParams params
	PosType beta;

	// Override internal structure of halos
	inline PosType alpha_h(PosType x){
		if(x==0) x=1e-6*xmax;
		//assert(beta==2);
		//assert(-1.0*pow(x/xmax,beta+2) != 0.0);
		//cout << x << "  " << -1.0*pow(x/xmax,beta+2) << endl;
		return -1.0*pow(x/xmax,-beta+2);
	}
	inline KappaType kappa_h(PosType x){
		if(x==0) x=1e-6*xmax;
		//assert(0.5*(beta+2)*pow(x/xmax,beta)*x*x/(xmax*xmax) != 0);
		return 0.5*(-beta+2)*pow(x/xmax,beta)*x*x/(xmax*xmax);
	}
	inline KappaType gamma_h(PosType x){
		if(x==0) x=1e-6*xmax;
		//assert(0.5*beta*pow(x/xmax,beta+2) != 0);
		return 0.5*(-beta)*pow(x/xmax,-beta+2);
	}
<<<<<<< HEAD
	inline KappaType phi_h(double x){
		//ERROR_MESSAGE();
		//std::cout << "time delay has not been fixed for PowerLaw profile yet." << std::endl;
		if(x==0) x=1e-6*xmax;
		//exit(1);
		//assert( -1.0*pow(x/xmax,beta+2)/(beta+2) !=0.0);
		return -1.0*pow(x/xmax,-beta+2)/(-beta+2);
=======
	inline KappaType phi_h(PosType x){
    
    return pow(x/xmax,beta+2)/(beta+2);
    
		ERROR_MESSAGE();
		std::cout << "time delay has not been fixed for PowerLaw profile yet." << std::endl;
		exit(1);
		return 0.0;
>>>>>>> bbb88960
	}
};

class LensHaloSimpleNSIE : public LensHalo{
public:
	LensHaloSimpleNSIE();
	LensHaloSimpleNSIE(InputParams& params);
	~LensHaloSimpleNSIE();

	/// overridden function to calculate the lensing properties
	void force_halo(PosType *alpha,KappaType *kappa,KappaType *gamma,PosType *xcm,bool no_kappa,bool subtract_point=false);

	/// get the velocity dispersion
	float get_sigma(){return sigma;};
	/// get the NSIE radius
	float get_Rsize(){return Rsize;};
	/// get the axis ratio
	float get_fratio(){return fratio;};
	/// get the position angle
	float get_pa(){return pa;};
	/// get the core radius
	float get_rcore(){return rcore;};

	/// set the velocity dispersion
	void set_sigma(float my_sigma){sigma=my_sigma;};
	/// set the NSIE radius
	void set_Rsize(float my_Rsize){Rsize=my_Rsize;};
	///set the axis ratio
	void set_fratio(float my_fratio){fratio=my_fratio;};
	/// set the position angle
	void set_pa(float my_pa){pa=my_pa;};
	/// set the core radius
	void set_rcore(float my_rcore){rcore=my_rcore;};


	/// initialize from a simulation file
	void initFromFile(float my_mass, long *seed, float vmax, float r_halfmass);
	/// initialize from a mass function
	void initFromMassFunc(float my_mass, float my_Rmax, float my_rscale, PosType my_slope, long *seed);
	/// simple initialize from mass
	void initFromMass(float my_mass, long *seed);

protected:
	/// read-in parameters from a parameter file
	void assignParams(InputParams& params);

	/// velocity dispersion of NSIE
	float sigma;
	/// Actual edge of mass distribution in elliptical radius, Rmax is the range beyond which the halo is a point mass
	float Rsize;
	/// axis ratio of surface mass distribution
	float fratio;
	/// position angle on sky, radians
	float pa;
	/// core size of NSIE
	float rcore;

};

/** \ingroup DeflectionL2
 *
 * \brief A class for calculating the deflection, kappa and gamma caused by a collection of halos
 * with truncated Hernquist mass profiles.
 *
 * Derived from the TreeQuad class.  The "particles" are replaced with spherical halos.
 *The truncation is in 2d not 3d. \f$ \Sigma \propto r^\beta \f$ so beta would usually be negative.
 *
 *
 * The default value of theta = 0.1 generally gives better than 1% accuracy on alpha.
 * The shear and kappa is always more accurate than the deflection.
 */

class LensHaloHernquist: public LensHalo{
public:
	LensHaloHernquist();
	LensHaloHernquist(InputParams& params);
	virtual ~LensHaloHernquist();

    PosType ffunction(PosType x);
	PosType gfunction(PosType x);
	PosType hfunction(PosType x);
	PosType g2function(PosType x);

	/* the below functions alphaHern, kappaHern and gammaHern are obsolete and better to be deleted to avoid confusion
	void alphaHern(PosType *alpha,PosType *x,PosType Rtrunc,PosType mass,PosType r_scale
			,PosType *center,PosType Sigma_crit);
	KappaType kappaHern(PosType *x,PosType Rtrunc,PosType mass,PosType r_scale
			,PosType *center,PosType Sigma_crit);
	void gammaHern(KappaType *gamma,PosType *x,PosType Rtrunc,PosType mass,PosType r_scale
			,PosType *center,PosType Sigma_crit);
  */
	//void initFromFile(float my_mass, long *seed, float vmax, float r_halfmass);

	/// set Rmax
	void set_Rmax(float my_Rmax){Rmax=my_Rmax; xmax = Rmax/rscale; gmax = InterpolateFromTable(gtable,xmax);};
	/// set scale radius
	void set_rscale(float my_rscale){rscale=my_rscale; xmax = Rmax/rscale; gmax = InterpolateFromTable(gtable,xmax);};

protected:
	/// table size
	static const long NTABLE;
	/// maximum Rmax/rscale
	static const PosType maxrm;
	/// keeps track of how many time the tables are created, default is just once
	static int count;

	/// tables for lensing properties specific functions
	static PosType *ftable,*gtable,*g2table,*htable,*xtable;
	/// make the specific tables
	void make_tables();
	/// interpolates from the specific tables
	PosType InterpolateFromTable(PosType *table, PosType y);

	/// read in parameters from a parameterfile in InputParams params
	void assignParams(InputParams& params);

	/// Override internal structure of halos
	inline PosType alpha_h(PosType x){
		return -0.25*InterpolateFromTable(gtable,x)/gmax;
	}
	inline KappaType kappa_h(PosType x){
		return 0.5*x*x*InterpolateFromTable(ftable,x)/gmax;
	}
	inline KappaType gamma_h(PosType x){
		return -0.25*x*x*InterpolateFromTable(g2table,x)/gmax;
	}
<<<<<<< HEAD
	inline KappaType phi_h(double x){
		return -0.25*InterpolateFromTable(htable,x)/gmax/pi;
=======
	inline KappaType phi_h(PosType x){
		return -1.0*InterpolateFromTable(htable,x)/gmax;
>>>>>>> bbb88960
	}

private:
  PosType gmax;
};

/** \ingroup DeflectionL2
 *
 * \brief A class for calculating the deflection, kappa and gamma caused by a collection of halos
 * with truncated Jaffe mass profiles.
 *
 * Derived from the TreeQuad class.  The "particles" are replaced with spherical halos.
 *The truncation is in 2d not 3d. \f$ \Sigma \propto r^\beta \f$ so beta would usually be negative.
 *
 *
 * The default value of theta = 0.1 generally gives better than 1% accuracy on alpha.
 * The shear and kappa is always more accurate than the deflection.
 */

class LensHaloJaffe: public LensHalo{
public:
	LensHaloJaffe();
	LensHaloJaffe(InputParams& params);
	virtual ~LensHaloJaffe();

	/// set Rmax
	void set_Rmax(float my_Rmax){Rmax=my_Rmax; xmax = Rmax/rscale; gmax = InterpolateFromTable(gtable,xmax);};
	/// set scale radius
	void set_rscale(float my_rscale){rscale=my_rscale; xmax = Rmax/rscale; gmax = InterpolateFromTable(gtable,xmax);};

protected:
    
  PosType ffunction(PosType x);
	PosType gfunction(PosType x);
	PosType hfunction(PosType x);
	PosType g2function(PosType x);

	/// table size
	static const long NTABLE;
	/// maximum Rmax/rscale
	static const PosType maxrm;
	/// keeps track of how many time the tables are created, default is just once
	static int count;

	/// tables for lensing properties specific functions
	static PosType *ftable,*gtable,*g2table,*htable,*xtable;
	/// make the specific tables
	void make_tables();
	/// interpolates from the specific tables
	PosType InterpolateFromTable(PosType *table, PosType y);

	/// read in parameters from a parameterfile in InputParams params
	void assignParams(InputParams& params);

	/// Override internal structure of halos
	inline PosType alpha_h(PosType x){
		return -1.0*InterpolateFromTable(gtable,x)/gmax;
	}
	inline KappaType kappa_h(PosType x){
		return 0.5*x*x*InterpolateFromTable(ftable,x)/gmax;
	}
	inline KappaType gamma_h(PosType x){
		return -0.25*x*x*InterpolateFromTable(g2table,x)/gmax;
	}
	inline KappaType phi_h(PosType x){
		ERROR_MESSAGE();
		std::cout << "not yet defined" << std::endl;
		exit(1);
		//return -1.0*InterpolateFromTable(htable,x)/gmax;
	}

private:
  PosType gmax;
  
  // I have temporarily set these functions to 0 to make the code compile, Ben
//  PosType ffunction(PosType x){throw std::runtime_error("Set to temporary invalid value"); return 0;}
//	PosType gfunction(PosType x){throw std::runtime_error("Set to temporary invalid value"); return 0;}
//	PosType hfunction(PosType x){throw std::runtime_error("Set to temporary invalid value"); return 0;}
//	PosType g2function(PosType x){throw std::runtime_error("Set to temporary invalid value"); return 0;}
};




/**
 * \brief This is a lens that does no lensing.  It is useful for testing and for running refinement code on sources.
 */
class LensHaloDummy: public LensHalo{
public:
	LensHaloDummy();
	LensHaloDummy(InputParams& params);
	~LensHaloDummy(){};
	
	/// overridden function to calculate the lensing properties
	void force_halo(PosType *alpha,KappaType *kappa,KappaType *gamma,PosType *xcm,bool no_kappa,bool subtract_point=false);
	/// initialize from a mass function
	void initFromMassFunc(float my_mass, float my_Rmax, float my_rscale, PosType my_slope, long *seed);

	
private:
	/// read-in parameters from a parameter file
	void assignParams(InputParams& params);
	inline PosType alpha_h(PosType x){return  0.;}
	inline KappaType kappa_h(PosType x){return  0.;}
	inline KappaType gamma_h(PosType x){return  0.;}
};


typedef LensHalo* LensHaloHndl;


#endif /* LENS_HALOS_H_ */<|MERGE_RESOLUTION|>--- conflicted
+++ resolved
@@ -80,17 +80,13 @@
 	virtual void setCosmology(const COSMOLOGY& cosmo) {}
 	
 	/// calculate the lensing properties -- deflection, convergence, and shear
-<<<<<<< HEAD
-	virtual void force_halo(double *alpha,KappaType *kappa,KappaType *gamma,double *xcm,bool no_kappa,bool subtract_point=false);
-	void force_halo_sym(double *alpha,KappaType *kappa,KappaType *gamma,double *xcm,bool no_kappa,bool subtract_point=false);
-	void force_halo_asym(double *alpha,KappaType *kappa,KappaType *gamma,double *xcm,bool no_kappa,bool subtract_point=false);
+
+	virtual void force_halo(PosType *alpha,KappaType *kappa,KappaType *gamma,double *xcm,bool no_kappa,bool subtract_point=false);
+	void force_halo_sym(PosType *alpha,KappaType *kappa,KappaType *gamma,double *xcm,bool no_kappa,bool subtract_point=false);
+	void force_halo_asym(PosType *alpha,KappaType *kappa,KappaType *gamma,double *xcm,bool no_kappa,bool subtract_point=false);
 
 
 	//double checkkappa(double x, double theta);
-=======
-	virtual void force_halo(PosType *alpha,KappaType *kappa,KappaType *gamma,PosType *xcm,bool no_kappa,bool subtract_point=false);
->>>>>>> bbb88960
-
 	/// force tree calculation for stars
 	void force_stars(PosType *alpha,KappaType *kappa,KappaType *gamma,PosType *xcm,bool no_kappa);
 
@@ -179,12 +175,11 @@
   PosType xmax;
   
   // Functions for calculating axial dependence
-<<<<<<< HEAD
-  void setModesToEllip(double q,double theta);
-  void faxial(double theta,double f[]);
-  void gradial(double r,double g[]);
-  void desymmeterize(double r,double theta,double *alpha,double *kappa,double *gamma);
-  void felliptical(double x, double q, double theta, double f[], double g[]);
+  void setModesToEllip(PosType q,PosType theta);
+  void faxial(PosType theta,PosType f[]);
+  void gradial(PosType r,PosType g[]);
+  void desymmeterize(PosType r,PosType theta,PosType *alpha,PosType *kappa,PosType *gamma);
+  void felliptical(PosType x, PosType q, PosType theta, PosType f[], PosType g[]);
 
 	virtual double gamma_asym(double x,double theta);
 	virtual double kappa_asym(double x,double theta);
@@ -192,13 +187,6 @@
     void setEllipModes(double q,double theta);
     void fangular(double theta,double f[]);
 
-
-=======
-  void setModesToEllip(PosType q,PosType theta);
-  void faxial(PosType theta,PosType f[]);
-  void gradial(PosType r,PosType g[]);
-  void desymmeterize(PosType r,PosType theta,PosType *alpha,PosType *kappa,PosType *gamma);
->>>>>>> bbb88960
   const static int Nmod = 18;
   PosType mod[18];
   PosType r_eps;
@@ -371,12 +359,8 @@
 	~LensHaloPowerLaw();
 
 	/// set the slope of the surface density profile
-<<<<<<< HEAD
-	void set_slope(double my_slope){beta=my_slope;};
-
-=======
+
 	void set_slope(PosType my_slope){beta=my_slope;};
->>>>>>> bbb88960
 	/// initialize from a mass function
 	void initFromMassFunc(float my_mass, float my_Rmax, float my_rscale, PosType my_slope, long *seed);
 
@@ -405,24 +389,13 @@
 		//assert(0.5*beta*pow(x/xmax,beta+2) != 0);
 		return 0.5*(-beta)*pow(x/xmax,-beta+2);
 	}
-<<<<<<< HEAD
-	inline KappaType phi_h(double x){
+	inline KappaType phi_h(PosType x){
 		//ERROR_MESSAGE();
 		//std::cout << "time delay has not been fixed for PowerLaw profile yet." << std::endl;
 		if(x==0) x=1e-6*xmax;
 		//exit(1);
 		//assert( -1.0*pow(x/xmax,beta+2)/(beta+2) !=0.0);
 		return -1.0*pow(x/xmax,-beta+2)/(-beta+2);
-=======
-	inline KappaType phi_h(PosType x){
-    
-    return pow(x/xmax,beta+2)/(beta+2);
-    
-		ERROR_MESSAGE();
-		std::cout << "time delay has not been fixed for PowerLaw profile yet." << std::endl;
-		exit(1);
-		return 0.0;
->>>>>>> bbb88960
 	}
 };
 
@@ -549,13 +522,9 @@
 	inline KappaType gamma_h(PosType x){
 		return -0.25*x*x*InterpolateFromTable(g2table,x)/gmax;
 	}
-<<<<<<< HEAD
-	inline KappaType phi_h(double x){
+	inline KappaType phi_h(PosType x){
 		return -0.25*InterpolateFromTable(htable,x)/gmax/pi;
-=======
-	inline KappaType phi_h(PosType x){
-		return -1.0*InterpolateFromTable(htable,x)/gmax;
->>>>>>> bbb88960
+		//return -1.0*InterpolateFromTable(htable,x)/gmax;
 	}
 
 private:
