--- conflicted
+++ resolved
@@ -229,15 +229,12 @@
    ALPHA    -    mass/PhysMpc - ALPHA / Sig_crit / Dl is the deflection in radians
    KAPPA    -    surface mass density , mass / /PhysMpc/PhysMpc - KAPPA / Sig_crit is the convergence
    GAMMA    -    mass / /PhysMpc/PhysMpc - GAMMA / Sig_crit is the shear
-   PHI      -    mass - PHI / Sig_crit / Dl / Dl  is the lensing potential whose angular gradient is the deflection and angular Laplacian is the convergence
-<<<<<<< HEAD
+   PHI      -    mass - PHI / Sig_crit / Dl / Dl  is the lensing potential whose angular gradient is the deflection and angular Laplacian is 2 times the convergence
  
    centred on (0,0) in LenHalo coordinates
+   
    */
-=======
-   
-    */
->>>>>>> b78953e2
+
   PixelMap map_variables(
                          LensingVariable lensvar /// lensing variable - KAPPA, ALPHA1, ALPHA2, GAMMA1, GAMMA2 or PHI
                          ,size_t Nx
