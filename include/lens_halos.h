--- conflicted
+++ resolved
@@ -256,11 +256,7 @@
                          LensingVariable lensvar /// lensing variable - KAPPA, ALPHA1, ALPHA2, GAMMA1, GAMMA2 or PHI
                          ,size_t Nx
                          ,size_t Ny
-<<<<<<< HEAD
-                         ,double res   /// resolution in physical Mpc on the lens plane
-=======
                          ,double res             /// angular resolution in radians
->>>>>>> c37834ce
   );
   
 private:
