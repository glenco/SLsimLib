--- conflicted
+++ resolved
@@ -473,13 +473,8 @@
 		return (0.5*x*x/pow(1+x,beta) - InterpolateFromTable(x))/InterpolateFromTable(xmax);
 	}
 	inline KappaType phi_h(PosType x){
-<<<<<<< HEAD
 		return -1.0*alpha_int(x)/InterpolateFromTable(xmax) ;
         //ERROR_MESSAGE();
-=======
-        return -1.0*alpha_int(x)/InterpolateFromTable(xmax) ;
-		//ERROR_MESSAGE();
->>>>>>> 1bcb7831
 		//std::cout << "time delay has not been fixed for PseudoNFW profile yet." << std::endl;
 		//exit(1);
 		//return 0.0;
