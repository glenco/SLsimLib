--- conflicted
+++ resolved
@@ -626,17 +626,14 @@
 public:
   /// Shell constructor that should be avoided
 	LensHaloNFW();
-<<<<<<< HEAD
-  LensHaloNFW(float my_mass,float my_Rmax,PosType my_zlens,float my_rscale,float my_fratio,float my_pa,int my_stars_N, EllipMethod my_ellip_method=Schramm);
-=======
   LensHaloNFW(float my_mass   /// in solar masses
               ,float my_Rmax  /// in Mpc
               ,PosType my_zlens   /// redshift
               ,float my_rscale    /// in Mpc
               ,float my_fratio    /// axis ratio
               ,float my_pa
-              ,int my_stars_N);
->>>>>>> ad63c6bd
+              ,int my_stars_N
+              ,EllipMethod my_ellip_method=Schramm);
 	LensHaloNFW(InputParams& params);
 	virtual ~LensHaloNFW();
   
