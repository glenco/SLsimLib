--- conflicted
+++ resolved
@@ -93,12 +93,10 @@
   bool AreStarsImaplated() const {return stars_implanted;}
   void implant_stars(PosType **centers,int Nregions,long *seed, IMFtype type=One);
   /// creates a single star halo in pos (x,y)
-<<<<<<< HEAD
+
   void implant_stars(double x,double y,int Nregions,long *seed,IMFtype type=One);
-=======
-  void implant_stars(double x,double y,unsigned long Nregions,long *seed,IMFtype type=One);
   double * getStarRegion() {return star_region;}
->>>>>>> 031f9306
+
   void remove_stars();
   IMFtype getStarIMF_type() const {return main_stars_imf_type;}
   /// Fraction of surface density in stars
