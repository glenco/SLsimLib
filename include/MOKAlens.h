/*
 * MOKAlens.h
 *
 */


#ifndef MOKALENS_H_
#define MOKALENS_H_

#include "standard.h"
#include "profile.h"
#include "InputParams.h"
#include "lens_halos.h"
#include "grid_maintenance.h"

#include <stdexcept>

#ifdef ENABLE_FITS
#include <CCfits/CCfits>
#endif

/**
 * \brief The MOKA map structure, containing all quantities that define it
 *
 * The MOKA map, that is read in from the fits file. Its components include the
 * lensing properties, as well as the cosmology, the size of the field of view,
 * the redshifts of the lens and source, the properties of the cluster, etc.
 *
 * Note: To use this class requires setting the ENABLE_FITS compiler flag and linking
 * the cfits library.
 */
struct MOKAmap{
	/// values for the map
	std::valarray<double> surface_density;  // Msun / Mpc^2
	std::valarray<double> alpha1_bar;
	std::valarray<double> alpha2_bar;
	std::valarray<double> gamma1_bar;
	std::valarray<double> gamma2_bar;
	//std::valarray<double> gamma3_bar;
  std::valarray<double> phi_bar;
	//std::vector<double> x;
  int nx,ny;
  // boxlMpc is Mpc/h for MOKA
	/// lens and source properties
  double zlens,m,zsource,Dlens,DLS,DS,c,cS,fsub,mstar,minsubmass;
  /// range in x direction, pixels are square
  double boxlarcsec,boxlMpc,boxlrad;
  /// cosmology
  double omegam,omegal,h,wq;
	double inarcsec;
<<<<<<< HEAD
	double center[2];
  
  MOKAmap(){};
  
#ifdef ENABLE_FITS

  MOKAmap(std::string MOKA_input_file,bool zeromean,const COSMOLOGY &cosmo){
    read(MOKA_input_file,zeromean,cosmo);
  }
  
  void read(std::string MOKA_input_file,bool zeromean,const COSMOLOGY &cosmo);
  void write(std::string filename);

#endif

#ifdef ENABLE_FFTW
  // this calculates the other lensing quantities from the density map
  void PreProcessFFTWMap(float zerosize);
#endif
  
=======
	Point_2d center;
  
  
  MOKAmap(){}
  MOKAmap(const MOKAmap &map){
      convergence = map.convergence;
      alpha1 = map.alpha1;
      alpha2 = map.alpha2;
      gamma1 = map.gamma1;
      gamma2 = map.gamma2;
      gamma3 = map.gamma3;
      phi = map.phi;
      Signlambdar = map.Signlambdar;
      Signlambdat = map.Signlambdat;
      x = map.x;
      nx = map.nx;
      ny = map.ny;
      zlens = map.zlens;
      m = map.m;
      zsource = map.zsource;
      Dlens = map.Dlens;
      DLS = map.DLS;
      DS = map.DS;
      c = map.c;
      cS = map.cS;
      fsub = map.fsub;
      mstar = map.mstar;
      minsubmass = map.minsubmass;
      boxlarcsec = map.boxlarcsec;
      boxlMpc = map.boxlMpc;
      boxlrad = map.boxlrad;
      omegam = map.omegam;
      omegal = map.omegal;
      h = map.h;
      wq = map.wq;
      inarcsec = map.inarcsec;
      center = map.center;
  }

  MOKAmap(MOKAmap &&map){
    *this = std::move(map);
  }
  
  MOKAmap & operator=(MOKAmap &&map){
    if(this != &map){
      convergence = std::move(map.convergence);
      alpha1 = std::move(map.alpha1);
      alpha2 = std::move(map.alpha2);
      gamma1 = std::move(map.gamma1);
      gamma2 = std::move(map.gamma2);
      gamma3 = std::move(map.gamma3);
      phi = std::move(map.phi);
      Signlambdar = std::move(map.Signlambdar);
      Signlambdat = std::move(map.Signlambdat);
      x = std::move(map.x);
      nx = map.nx;
      ny = map.ny;
      zlens = map.zlens;
      m = map.m;
      zsource = map.zsource;
      Dlens = map.Dlens;
      DLS = map.DLS;
      DS = map.DS;
      c = map.c;
      cS = map.cS;
      fsub = map.fsub;
      mstar = map.mstar;
      minsubmass = map.minsubmass;
      boxlarcsec = map.boxlarcsec;
      boxlMpc = map.boxlMpc;
      boxlrad = map.boxlrad;
      omegam = map.omegam;
      omegal = map.omegal;
      h = map.h;
      wq = map.wq;
      inarcsec = map.inarcsec;
      center = map.center;
    }
    
    return *this;
  }
  MOKAmap & operator=(const MOKAmap &map){
    if(this != &map){
      convergence = map.convergence;
      alpha1 = map.alpha1;
      alpha2 = map.alpha2;
      gamma1 = map.gamma1;
      gamma2 = map.gamma2;
      gamma3 = map.gamma3;
      phi = map.phi;
      Signlambdar = map.Signlambdar;
      Signlambdat = map.Signlambdat;
      x = map.x;
      nx = map.nx;
      ny = map.ny;
      zlens = map.zlens;
      m = map.m;
      zsource = map.zsource;
      Dlens = map.Dlens;
      DLS = map.DLS;
      DS = map.DS;
      c = map.c;
      cS = map.cS;
      fsub = map.fsub;
      mstar = map.mstar;
      minsubmass = map.minsubmass;
      boxlarcsec = map.boxlarcsec;
      boxlMpc = map.boxlMpc;
      boxlrad = map.boxlrad;
      omegam = map.omegam;
      omegal = map.omegal;
      h = map.h;
      wq = map.wq;
      inarcsec = map.inarcsec;
      center = map.center;
    }
    
    return *this;
  }

>>>>>>> 32a2274a
};

/**
 *  \brief A class that includes the MOKA lens map
 *
 * A class, where the lens is represented by a MOKA cluster in the form of a
 * MOKAmap object (see the description of MOKAmap). It can either be used with the
 * Lens model or by itself.
 *
 * Note: To use this class requires setting the ENABLE_FITS compiler flag and linking
 * the cfits library.
 */
class LensHaloMassMap : public LensHalo
{
public:
	LensHaloMassMap(const std::string& filename
                  ,PixelMapType maptype
                  ,int pixel_map_zeropad
                  ,bool my_zeromean
                  ,COSMOLOGY& lenscosmo
                  );
  
  //LensHaloMassMap(PixelMap &map,double massconvertion,double zlens,double zsource,int pixel_map_zeropad,const COSMOLOGY& lenscosmo);
  
	LensHaloMassMap(InputParams& params, COSMOLOGY& lenscosmo);
	
  LensHaloMassMap(
                  const PixelMap &MassMap   /// mass map in solar mass units
                  ,double massconvertion    /// convertion factor from pixel units to solar masses
                  ,double redshift          /// redshift of lens
                  ,int pixel_map_zeropad    /// factor by which to zero pad in FFTs, ex. 4
                  ,bool my_zeromean         /// if true, subtracts average density
                  ,COSMOLOGY& lenscosmo  /// cosmology
  );
  
  LensHaloMassMap(const LensHaloMassMap &h):LensHalo(h),cosmo(h.cosmo){
//    LensHaloMassMap(const LensHaloMassMap &h){
    maptype = h.maptype;
    map = h.map;
    zerosize = h.zerosize;
    zeromean = h.zeromean;
  }
 LensHaloMassMap(LensHaloMassMap &&h):cosmo(h.cosmo){
//    LensHaloMassMap(LensHaloMassMap &&h){
    *this = std::move(h);
  }
  
  LensHaloMassMap & operator=(LensHaloMassMap &h){
    if(&h != this){
      LensHalo::operator=(h);
      //cosmo = h.cosmo;
      maptype = h.maptype;
      map = h.map;
      zerosize = h.zerosize;
      zeromean = h.zeromean;
    }
    return *this;
  }
  LensHaloMassMap & operator=(LensHaloMassMap &&h){
    if(&h != this){
      LensHalo::operator=(h);
      //cosmo = h.cosmo;
      maptype = h.maptype;
      map = std::move(h.map);
      zerosize = h.zerosize;
      zeromean = h.zeromean;
    }
    return *this;
  }

	~LensHaloMassMap();
	
	std::string MOKA_input_file;
	/// if >=1 (true), do analyzis only; if = 0 (false) change units to internal GLAMER units and prepare for ray-shooting
	int flag_MOKA_analyze;
	int flag_background_field;
	
	void assignParams(InputParams& params);

	void checkCosmology();
	
	void saveImage(bool saveprofile=true);
	//void saveKappaProfile();
	//void saveGammaProfile();
	//void saveProfiles(double &RE3, double &xxc, double &yyc);
    
	void force_halo(double *alpha,KappaType *kappa,KappaType *gamma,KappaType *phi,double const *xcm,bool subtract_point=false,PosType screening = 1.0);
    
	//void saveImage(GridHndl grid,bool saveprofiles);
	
	//void estSignLambdas();
	//void EinsteinRadii(double &RE1, double &RE2, double &xxc, double &yyc);
	
	void getDims();
	void readMap();
  // set up map from a PixelMap of the surface density
  void setMap(const PixelMap &inputmap,double convertionfactor,double z);

	void writeImage(std::string fn);
  
	/// return center in physical Mpc
<<<<<<< HEAD
	const double* getCenter() const { return map.center; }
=======
	Point_2d getCenter() const { return map.center; }
>>>>>>> 32a2274a
	/// return range of input map in rad
	double getRangeRad() const { return map.boxlrad; }
	/// return range of input map in physical Mpc
	double getRangeMpc() const { return map.boxlMpc; }
	/// /// return number of pixels on a side in original map
	size_t getN() const
	{
		if(map.nx != map.ny)
			throw std::runtime_error("mass map is not square");
		return map.nx;
	}
	/// return number of pixels on a x-axis side in original map
	size_t getNx() const { return map.nx; }
	/// return number of pixels on a y-axis side in original map
	size_t getNy() const { return map.ny; }
<<<<<<< HEAD
	
private:
	PixelMapType maptype;
	void initMap();
	void convertmap(MOKAmap &map,PixelMapType maptype);
	MOKAmap map;
	const COSMOLOGY& cosmo;
=======
  
private:
	PixelMapType maptype;
	void initMap();
	void convertmap(MOKAmap *map,PixelMapType maptype);
	MOKAmap map;
	COSMOLOGY& cosmo;
	void PreProcessFFTWMap();
>>>>>>> 32a2274a
  int zerosize;
  bool zeromean;
};

void make_friendship(int ii,int ji,int np,std:: vector<int> &friends, std:: vector<double> &pointdist);

int fof(double l,std:: vector<double> xci, std:: vector<double> yci, std:: vector<int> &groupid);
#endif
/* MOKALENS_H_ */


<|MERGE_RESOLUTION|>--- conflicted
+++ resolved
@@ -48,13 +48,7 @@
   /// cosmology
   double omegam,omegal,h,wq;
 	double inarcsec;
-<<<<<<< HEAD
-	double center[2];
-  
-  MOKAmap(){};
-  
-#ifdef ENABLE_FITS
-
+  
   MOKAmap(std::string MOKA_input_file,bool zeromean,const COSMOLOGY &cosmo){
     read(MOKA_input_file,zeromean,cosmo);
   }
@@ -62,29 +56,21 @@
   void read(std::string MOKA_input_file,bool zeromean,const COSMOLOGY &cosmo);
   void write(std::string filename);
 
-#endif
-
-#ifdef ENABLE_FFTW
-  // this calculates the other lensing quantities from the density map
-  void PreProcessFFTWMap(float zerosize);
-#endif
-  
-=======
 	Point_2d center;
   
   
   MOKAmap(){}
   MOKAmap(const MOKAmap &map){
-      convergence = map.convergence;
-      alpha1 = map.alpha1;
-      alpha2 = map.alpha2;
-      gamma1 = map.gamma1;
-      gamma2 = map.gamma2;
-      gamma3 = map.gamma3;
-      phi = map.phi;
-      Signlambdar = map.Signlambdar;
-      Signlambdat = map.Signlambdat;
-      x = map.x;
+      surface_density = map.surface_density;
+      alpha1_bar = map.alpha1_bar;
+      alpha2_bar = map.alpha2_bar;
+      gamma1_bar = map.gamma1_bar;
+      gamma2_bar = map.gamma2_bar;
+      //gamma3_bar = map.gamma3;
+      phi_bar = map.phi_bar;
+      //Signlambdar = map.Signlambdar;
+      //Signlambdat = map.Signlambdat;
+      //x = map.x;
       nx = map.nx;
       ny = map.ny;
       zlens = map.zlens;
@@ -115,16 +101,16 @@
   
   MOKAmap & operator=(MOKAmap &&map){
     if(this != &map){
-      convergence = std::move(map.convergence);
-      alpha1 = std::move(map.alpha1);
-      alpha2 = std::move(map.alpha2);
-      gamma1 = std::move(map.gamma1);
-      gamma2 = std::move(map.gamma2);
-      gamma3 = std::move(map.gamma3);
-      phi = std::move(map.phi);
-      Signlambdar = std::move(map.Signlambdar);
-      Signlambdat = std::move(map.Signlambdat);
-      x = std::move(map.x);
+      surface_density = std::move(map.surface_density);
+      alpha1_bar = std::move(map.alpha1_bar);
+      alpha2_bar = std::move(map.alpha2_bar);
+      gamma1_bar = std::move(map.gamma1_bar);
+      gamma2_bar = std::move(map.gamma2_bar);
+      //gamma3_bar = std::move(map.gamma3_bar);
+      phi_bar = std::move(map.phi_bar);
+      //Signlambdar = std::move(map.Signlambdar);
+      //Signlambdat = std::move(map.Signlambdat);
+      //x = std::move(map.x);
       nx = map.nx;
       ny = map.ny;
       zlens = map.zlens;
@@ -153,16 +139,16 @@
   }
   MOKAmap & operator=(const MOKAmap &map){
     if(this != &map){
-      convergence = map.convergence;
-      alpha1 = map.alpha1;
-      alpha2 = map.alpha2;
-      gamma1 = map.gamma1;
-      gamma2 = map.gamma2;
-      gamma3 = map.gamma3;
-      phi = map.phi;
-      Signlambdar = map.Signlambdar;
-      Signlambdat = map.Signlambdat;
-      x = map.x;
+      surface_density = map.surface_density;
+      alpha1_bar = map.alpha1_bar;
+      alpha2_bar = map.alpha2_bar;
+      gamma1_bar = map.gamma1_bar;
+      gamma2_bar = map.gamma2_bar;
+      //gamma3_bar = map.gamma3_bar;
+      phi_bar = map.phi_bar;
+      //Signlambdar = map.Signlambdar;
+      //Signlambdat = map.Signlambdat;
+      //x = map.x;
       nx = map.nx;
       ny = map.ny;
       zlens = map.zlens;
@@ -189,8 +175,9 @@
     
     return *this;
   }
-
->>>>>>> 32a2274a
+  
+  void PreProcessFFTWMap(float zerosize);
+
 };
 
 /**
@@ -292,11 +279,8 @@
 	void writeImage(std::string fn);
   
 	/// return center in physical Mpc
-<<<<<<< HEAD
-	const double* getCenter() const { return map.center; }
-=======
 	Point_2d getCenter() const { return map.center; }
->>>>>>> 32a2274a
+
 	/// return range of input map in rad
 	double getRangeRad() const { return map.boxlrad; }
 	/// return range of input map in physical Mpc
@@ -312,24 +296,14 @@
 	size_t getNx() const { return map.nx; }
 	/// return number of pixels on a y-axis side in original map
 	size_t getNy() const { return map.ny; }
-<<<<<<< HEAD
-	
+  
 private:
 	PixelMapType maptype;
 	void initMap();
+
 	void convertmap(MOKAmap &map,PixelMapType maptype);
 	MOKAmap map;
 	const COSMOLOGY& cosmo;
-=======
-  
-private:
-	PixelMapType maptype;
-	void initMap();
-	void convertmap(MOKAmap *map,PixelMapType maptype);
-	MOKAmap map;
-	COSMOLOGY& cosmo;
-	void PreProcessFFTWMap();
->>>>>>> 32a2274a
   int zerosize;
   bool zeromean;
 };
