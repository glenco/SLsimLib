--- conflicted
+++ resolved
@@ -33,11 +33,7 @@
                   ,int dimensions = 2     /// dimension of space
                   ,bool median = true     /// whether to use a median cut or a space cut in splitting branches
                 //  ,PosType *(*Mypos)(T&) = defaultposition  /// function that takes
-<<<<<<< HEAD
-                ,PosType *(*Mypos)(T&) = [](T& in){return in.x;}  /// function that takes the object T and returns a pointer to its position, default is t.x[]
-=======
                 ,D *(*Mypos)(T&) = [](T& in){return in.x;}  /// function that takes the object T and returns a pointer to its position, default is t.x[]
->>>>>>> 4ed3584a
   ):Nbranches(0)
   {
     index.resize(Npoints);
@@ -83,15 +79,9 @@
       int level;
       unsigned long number;
         /// bottom, left, back corner of box
-<<<<<<< HEAD
-      PosType *boundary_p1 = nullptr;
-        /// top, right, front corner of box
-      PosType *boundary_p2 = nullptr;
-=======
       D *boundary_p1 = nullptr;
         /// top, right, front corner of box
       D *boundary_p2 = nullptr;
->>>>>>> 4ed3584a
       BranchV *child1;
       BranchV *child2;
         /// father of branch
@@ -102,21 +92,13 @@
         
         
       BranchV(int my_Ndim,IndexType *my_branch_index,IndexType my_nparticles
-<<<<<<< HEAD
-                ,PosType my_boundary_p1[],PosType my_boundary_p2[]
-=======
                 ,D my_boundary_p1[],D my_boundary_p2[]
->>>>>>> 4ed3584a
                 ,int my_level,unsigned long my_BranchVnumber)
         :Ndim(my_Ndim),branch_index(my_branch_index),nparticles(my_nparticles)
          ,level(my_level),number(my_BranchVnumber)
         {
             
-<<<<<<< HEAD
-          boundary_p1 = new PosType[Ndim*2];
-=======
           boundary_p1 = new D[Ndim*2];
->>>>>>> 4ed3584a
           boundary_p2 = &boundary_p1[Ndim];
 
             for(size_t i=0;i<Ndim;++i){
@@ -165,15 +147,9 @@
 	int Nbucket;
 	D realray[2];
 	T *points;
-<<<<<<< HEAD
-  PosType *(*position)(T&);
-  
-  std::vector<PosType> workspace;
-=======
   D *(*position)(T&);
   
   std::vector<D> workspace;
->>>>>>> 4ed3584a
     
   BranchV *top;
   BranchV *current;
@@ -634,13 +610,8 @@
     // set dimension to cut box
     dimension=(cbranch->level % Ndimensions);
   
-<<<<<<< HEAD
-   // PosType *x = new PosType[cbranch->nparticles];
-    PosType *x = workspace.data();
-=======
    // D *x = new D[cbranch->nparticles];
     D *x = workspace.data();
->>>>>>> 4ed3584a
     for(i=0;i<cbranch->nparticles;++i) x[i] = position(points[tmp_index[i]])[dimension];
     
     if(median_cut){
@@ -708,13 +679,8 @@
 	return;
 }
 
-<<<<<<< HEAD
-template <class T>
-short TreeSimpleVec<T>::clearTree(){
-=======
 template <typename T,typename D>
 short TreeSimpleVec<T,D>::clearTree(){
->>>>>>> 4ed3584a
     
 	moveTop();
 	_freeTree(0);
