--- conflicted
+++ resolved
@@ -1474,10 +1474,7 @@
   return tmp_dt;
 }
 
-<<<<<<< HEAD
-=======
 /// Find the losest ray within the image to the source point y
->>>>>>> 66ded8c1
 RAY ImageInfo::closestRay(const Point_2d &y){
   
   RAY p;
