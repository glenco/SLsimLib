/*
 * find_crit.c
 *
 *  Created on: Sep 8, 2009
 *      Author: R.B. Metcalf
 */
/*#include <math.h>
#include <stdio.h>
#include <stdlib.h>
#include <nrutil.h>
#include "Tree.h"
*/

#include <slsimlib.h>

#define NMAXCRITS 100

  /** \ingroup ImageFinding
   *
   * \brief Finds critical curves and caustics.
   *
   *  resolution is the resolution on the image plane
  * the inner out outer boundaries of the result are the estimated critical curves
  * OUTPUT: each critical curve is in a array of IamgeInfo's
  *         result.parity = 1 tangential caustic, 2 radial, 0 not enough points to determine
  *
  * This routine needs to be updated.  It still uses List instead of kist and perhaps some
  * older and slower image splitting and ordering.
  */
ImageInfo *find_crit(GridHndl grid,int *Ncrits,double resolution,bool *orderingsuccess,bool ordercurve,bool verbose){

  Point *minpoint;
  ImageInfo *critcurve,*critexport;
  //unsigned long j,k,m,jold;
  unsigned long Npoints,i=0;
  short refinements;
  //short spur,closed;
  double maxgridsize,mingridsize,x[2];
  ListHndl negpointlist;

  negpointlist=NewList();
  critcurve=NewImageInfo(NMAXCRITS);
  minpoint=NewPoint(x,0);
  minpoint->invmag=1.0e99;
  /*point=NmewPoint(x,0);*/

  for(;;){

	  // find list of points with negative magnification
	  EmptyList(negpointlist);
<<<<<<< HEAD
	  MoveToTopList(grid->i_tree->pointlist);
	  for(i=0,minpoint->kappa=0;i<grid->i_tree->pointlist->Npoints;++i){
		  if(grid->i_tree->pointlist->current->invmag < 0){

			  InsertAfterCurrent(negpointlist,grid->i_tree->pointlist->current->x,grid->i_tree->pointlist->current->id
					  ,grid->i_tree->pointlist->current->image);
			  MoveDownList(negpointlist);
			  PointCopyData(negpointlist->current,grid->i_tree->pointlist->current);
		  }

		  // record point of maximum kappa
		  if(grid->i_tree->pointlist->current->kappa > minpoint->kappa) PointCopyData(minpoint,grid->i_tree->pointlist->current);
		  MoveDownList(grid->i_tree->pointlist);
	  }

	  Npoints=negpointlist->Npoints;
	  critcurve[0].Npoints=Npoints;

	  if(Npoints == 0){
		  if(minpoint->gridsize <= resolution){  // no caustic found at this resolution
			  *Ncrits=0;
			  return critcurve;
		  }

		  /* if there is no negative magnification points use maximum mag point */
		  ++Npoints;
		  //critcurve[0].points=(Point *) malloc(sizeof(Point));
		  //critcurve[0].points->head=1;
		  critcurve[0].points=NewPointArray(1,false);
		  critcurve[0].points->in_image=false;
		  critcurve[0].Npoints=1;
		  PointCopyData(critcurve[0].points,minpoint);
	  }else{
		  /*critcurve[0].points=(Point *) malloc(Npoints*sizeof(Point));
		  critcurve[0].Npoints=Npoints;
		  critcurve[0].points->head=Npoints;
		   */

		  critcurve[0].points=NewPointArray(Npoints,false);

		  MoveToTopList(negpointlist);
		  for(i=0;i<negpointlist->Npoints;++i){
			  PointCopyData(&(critcurve[0].points[i]),negpointlist->current);
    	  //printf("     negpointlist = %e %e \n       critcurve[0].point[%i]=%e %e\n",negpointlist->current->x[0]
    	 // 	       ,negpointlist->current->x[1],i,critcurve[0].points[i].x[0],critcurve[0].points[i].x[1]);
			  MoveDownList(negpointlist);
		  }
	  }

    if(verbose) printf("find_crit, going into findborders 1\n");
    findborders2(grid->i_tree,&critcurve[0]);
    if(verbose) printf("find_crit, came out of findborders 1\n");

    /* make inner border the image */
    MoveToTopKist(critcurve[0].innerborder);
    for(i=0,maxgridsize=0.0,mingridsize=1.0e99;i<critcurve[0].innerborder->Nunits;++i){
    	PointCopyData(&(critcurve[0].points[i]),getCurrentKist(critcurve[0].innerborder));
    	if(critcurve[0].points[i].gridsize > maxgridsize) maxgridsize=critcurve[0].points[i].gridsize;
    	if(critcurve[0].points[i].gridsize < mingridsize) mingridsize=critcurve[0].points[i].gridsize;
    	MoveDownKist(critcurve[0].innerborder);
    }
    critcurve[0].Npoints=critcurve[0].innerborder->Nunits;

    // find borders again to properly define outer border
    //printf("going into findborders 2\n");
	findborders2(grid->i_tree,critcurve);
	//printf("came out of findborders 2\n");

	if(verbose) printf("find_crit, going into refine_grid\n");
     //printf("  Npoints=%i\n",critcurve->Npoints);
	refinements=refine_grid(grid->i_tree,grid->s_tree,critcurve,1,resolution,2,false);
    if(verbose) printf("find_crit, came out of refine_grid\n");

     if(refinements==0){
      break;
    }else free(critcurve[0].points);
=======
	  MoveToTopList(i_tree->pointlist);

	  for(i = 0, minpoint->kappa = 0; i < i_tree->pointlist->Npoints; i++)
	    {
	      if(i_tree->pointlist->current->invmag < 0)
		{
		  
		  InsertAfterCurrent(negpointlist,i_tree->pointlist->current->x,i_tree->pointlist->current->id
				     ,i_tree->pointlist->current->image);
		  MoveDownList(negpointlist);
		  PointCopyData(negpointlist->current,i_tree->pointlist->current);
		}
	      
	      // record point of maximum kappa
	      if(i_tree->pointlist->current->kappa > minpoint->kappa) PointCopyData(minpoint,i_tree->pointlist->current);
	      MoveDownList(i_tree->pointlist);
	    }
	  
	  Npoints = negpointlist->Npoints;
	  critcurve[0].Npoints = Npoints;

	  if(Npoints == 0)
	    {
	      if(minpoint->gridsize <= resolution){  // no caustic found at this resolution
		*Ncrits=0;
		return critcurve;
	      }

	      /* if there is no negative magnification points use maximum mag point */
	      ++Npoints;
	      //critcurve[0].points=(Point *) malloc(sizeof(Point));
	      //critcurve[0].points->head=1;
	      critcurve[0].points=NewPointArray(1,False);
	      critcurve[0].points->in_image=False;
	      critcurve[0].Npoints=1;
	      PointCopyData(critcurve[0].points,minpoint);
	    }
	  else
	    {
	      /*critcurve[0].points=(Point *) malloc(Npoints*sizeof(Point));
		critcurve[0].Npoints=Npoints;
		critcurve[0].points->head=Npoints;
	      */
	      
	      critcurve[0].points = NewPointArray(Npoints,False);
	      
	      MoveToTopList(negpointlist);
	      for(i=0;i<negpointlist->Npoints;++i){
		PointCopyData(&(critcurve[0].points[i]),negpointlist->current);
		//printf("     negpointlist = %e %e \n       critcurve[0].point[%i]=%e %e\n",negpointlist->current->x[0]
		// 	       ,negpointlist->current->x[1],i,critcurve[0].points[i].x[0],critcurve[0].points[i].x[1]);
		MoveDownList(negpointlist);
	      }
	    }
	  
	  if(verbose) printf("find_crit, going into findborders 1\n");
	  
	  findborders2(i_tree,&critcurve[0]);
	  if(verbose) printf("find_crit, came out of findborders 1\n");

	  /* make inner border the image */
	  MoveToTopKist(critcurve[0].innerborder);
	  for(i=0,maxgridsize=0.0,mingridsize=1.0e99;i<critcurve[0].innerborder->Nunits;++i)
	    {
	      PointCopyData(&(critcurve[0].points[i]),getCurrentKist(critcurve[0].innerborder));
	      if(critcurve[0].points[i].gridsize > maxgridsize) maxgridsize=critcurve[0].points[i].gridsize;
	      if(critcurve[0].points[i].gridsize < mingridsize) mingridsize=critcurve[0].points[i].gridsize;
	      MoveDownKist(critcurve[0].innerborder);
	  }
	  
	  critcurve[0].Npoints = critcurve[0].innerborder->Nunits;
	  
	  // find borders again to properly define outer border
	  //printf("going into findborders 2\n");
	  findborders2(i_tree,critcurve);
	  //printf("came out of findborders 2\n");
	  
	  if(verbose) printf("find_crit, going into refine_grid\n");
	  //printf("  Npoints=%i\n",critcurve->Npoints);
	  refinements=refine_grid(i_tree,s_tree,critcurve,1,resolution,2,False);
	  if(verbose) printf("find_crit, came out of refine_grid\n");
	  
	  if(refinements==0) break;
	  else free(critcurve[0].points);
	  
>>>>>>> a428133e
  }
  
  if(verbose) printf("find_crit, number of caustic points: %li\n",critcurve[0].Npoints);
  
  // order points in curve
  if(ordercurve) split_order_curve4(critcurve,NMAXCRITS,Ncrits);
  else if(critcurve->Npoints > 0) *Ncrits=1;
  if(critcurve->Npoints == 0) *Ncrits=0;

/*
//   print out the critical curves and caustics
  printf("Ncrits=%i\n",*Ncrits);
  for(j=0;j<*Ncrits;++j){
	printf("%li\n",critcurve[j].Npoints);
	for(i=0;i<critcurve[j].Npoints;++i)
		printf("%e %e\n",critcurve[j].points[i].x[0]
	                    ,critcurve[j].points[i].x[1]);
  }
  printf("Ncrits=%i\n",*Ncrits);
  for(j=0;j<*Ncrits;++j){
	printf("%li\n",critcurve[j].Npoints);
	for(i=0;i<critcurve[j].Npoints;++i)
		printf("%e %e\n",critcurve[j].points[i].image->x[0]
	                    ,critcurve[j].points[i].image->x[1]);
  }
  exit(0);
	*/

  if(*Ncrits==0 && critcurve->Npoints > 0 ){
	  *Ncrits=1;
	  *orderingsuccess=false;
  }else{ *orderingsuccess=true;}

  if(*Ncrits > NMAXCRITS){ERROR_MESSAGE(); printf("ERROR: in find_crit, too many critical curves Ncrits=%i > NMAXCRITS gridsize=%e\n"
			       ,*Ncrits,critcurve[0].points[0].gridsize); exit(1);}

  /* find area of critical curves */
  x[0]=x[1]=0.0;
  for(i=0;i<*Ncrits;++i){
	  if(critcurve[i].Npoints > 5){
			   windings(x,critcurve[i].points,critcurve[i].Npoints,&(critcurve[i].area),0);
			   //printf("critarea = %e\n",critcurve[i].area);
	  }else critcurve[i].area=0;
  }

  EmptyList(negpointlist);
  free(negpointlist);
  free(minpoint);

  // resize crit array so it doesn't use more mem than necessary
  critexport=NewImageInfo(*Ncrits);
  for(i=0;i<*Ncrits;++i){
	  critexport[i].Nencircled=critcurve[i].Nencircled;
	  critexport[i].Npoints=critcurve[i].Npoints;
	  critexport[i].area=critcurve[i].area;
	  critexport[i].area_error=critcurve[i].area_error;
	  critexport[i].points=critcurve[i].points;
  }
  freeImageInfo(critcurve,NMAXCRITS);
  return critexport;
}
<|MERGE_RESOLUTION|>--- conflicted
+++ resolved
@@ -4,12 +4,6 @@
  *  Created on: Sep 8, 2009
  *      Author: R.B. Metcalf
  */
-/*#include <math.h>
-#include <stdio.h>
-#include <stdlib.h>
-#include <nrutil.h>
-#include "Tree.h"
-*/
 
 #include <slsimlib.h>
 
@@ -48,7 +42,6 @@
 
 	  // find list of points with negative magnification
 	  EmptyList(negpointlist);
-<<<<<<< HEAD
 	  MoveToTopList(grid->i_tree->pointlist);
 	  for(i=0,minpoint->kappa=0;i<grid->i_tree->pointlist->Npoints;++i){
 		  if(grid->i_tree->pointlist->current->invmag < 0){
@@ -125,98 +118,11 @@
      if(refinements==0){
       break;
     }else free(critcurve[0].points);
-=======
-	  MoveToTopList(i_tree->pointlist);
+  }
 
-	  for(i = 0, minpoint->kappa = 0; i < i_tree->pointlist->Npoints; i++)
-	    {
-	      if(i_tree->pointlist->current->invmag < 0)
-		{
-		  
-		  InsertAfterCurrent(negpointlist,i_tree->pointlist->current->x,i_tree->pointlist->current->id
-				     ,i_tree->pointlist->current->image);
-		  MoveDownList(negpointlist);
-		  PointCopyData(negpointlist->current,i_tree->pointlist->current);
-		}
-	      
-	      // record point of maximum kappa
-	      if(i_tree->pointlist->current->kappa > minpoint->kappa) PointCopyData(minpoint,i_tree->pointlist->current);
-	      MoveDownList(i_tree->pointlist);
-	    }
-	  
-	  Npoints = negpointlist->Npoints;
-	  critcurve[0].Npoints = Npoints;
+  if(verbose) printf("find_crit, number of caustic points: %li\n",critcurve[0].Npoints);
 
-	  if(Npoints == 0)
-	    {
-	      if(minpoint->gridsize <= resolution){  // no caustic found at this resolution
-		*Ncrits=0;
-		return critcurve;
-	      }
-
-	      /* if there is no negative magnification points use maximum mag point */
-	      ++Npoints;
-	      //critcurve[0].points=(Point *) malloc(sizeof(Point));
-	      //critcurve[0].points->head=1;
-	      critcurve[0].points=NewPointArray(1,False);
-	      critcurve[0].points->in_image=False;
-	      critcurve[0].Npoints=1;
-	      PointCopyData(critcurve[0].points,minpoint);
-	    }
-	  else
-	    {
-	      /*critcurve[0].points=(Point *) malloc(Npoints*sizeof(Point));
-		critcurve[0].Npoints=Npoints;
-		critcurve[0].points->head=Npoints;
-	      */
-	      
-	      critcurve[0].points = NewPointArray(Npoints,False);
-	      
-	      MoveToTopList(negpointlist);
-	      for(i=0;i<negpointlist->Npoints;++i){
-		PointCopyData(&(critcurve[0].points[i]),negpointlist->current);
-		//printf("     negpointlist = %e %e \n       critcurve[0].point[%i]=%e %e\n",negpointlist->current->x[0]
-		// 	       ,negpointlist->current->x[1],i,critcurve[0].points[i].x[0],critcurve[0].points[i].x[1]);
-		MoveDownList(negpointlist);
-	      }
-	    }
-	  
-	  if(verbose) printf("find_crit, going into findborders 1\n");
-	  
-	  findborders2(i_tree,&critcurve[0]);
-	  if(verbose) printf("find_crit, came out of findborders 1\n");
-
-	  /* make inner border the image */
-	  MoveToTopKist(critcurve[0].innerborder);
-	  for(i=0,maxgridsize=0.0,mingridsize=1.0e99;i<critcurve[0].innerborder->Nunits;++i)
-	    {
-	      PointCopyData(&(critcurve[0].points[i]),getCurrentKist(critcurve[0].innerborder));
-	      if(critcurve[0].points[i].gridsize > maxgridsize) maxgridsize=critcurve[0].points[i].gridsize;
-	      if(critcurve[0].points[i].gridsize < mingridsize) mingridsize=critcurve[0].points[i].gridsize;
-	      MoveDownKist(critcurve[0].innerborder);
-	  }
-	  
-	  critcurve[0].Npoints = critcurve[0].innerborder->Nunits;
-	  
-	  // find borders again to properly define outer border
-	  //printf("going into findborders 2\n");
-	  findborders2(i_tree,critcurve);
-	  //printf("came out of findborders 2\n");
-	  
-	  if(verbose) printf("find_crit, going into refine_grid\n");
-	  //printf("  Npoints=%i\n",critcurve->Npoints);
-	  refinements=refine_grid(i_tree,s_tree,critcurve,1,resolution,2,False);
-	  if(verbose) printf("find_crit, came out of refine_grid\n");
-	  
-	  if(refinements==0) break;
-	  else free(critcurve[0].points);
-	  
->>>>>>> a428133e
-  }
-  
-  if(verbose) printf("find_crit, number of caustic points: %li\n",critcurve[0].Npoints);
-  
-  // order points in curve
+// order points in curve
   if(ordercurve) split_order_curve4(critcurve,NMAXCRITS,Ncrits);
   else if(critcurve->Npoints > 0) *Ncrits=1;
   if(critcurve->Npoints == 0) *Ncrits=0;
