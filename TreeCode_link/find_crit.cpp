--- conflicted
+++ resolved
@@ -245,13 +245,9 @@
       hull.clear();
       critcurve[jj].imagekist->TranformPlanes();
       hull = critcurve[jj].imagekist->copytovector();
-<<<<<<< HEAD
-      // hull = Utilities::convex_hull(hull);
+
+      //hull = Utilities::convex_hull(hull);
       hull = Utilities::concave_hull(hull,5);
-=======
-      hull = Utilities::concave_hull(hull,5);
-      //hull = Utilities::convex_hull(hull);
->>>>>>> 97c75cae
       
       crtcurve[ii].caustic_curve_outline.resize(hull.size());
       crtcurve[ii].caustic_center[0] = 0;
