/*
 * find_crit.c
 *
 *  Created on: Sep 8, 2009
 *      Author: R.B. Metcalf
 */

#include "slsimlib.h"
#include "map_images.h"
#include "concave_hull.h"
#include "gridmap.h"


#define NMAXCRITS 1000

using namespace std;
/** Finding
 *
 * \brief Finds critical curves and caustics.
 *
 *
 * The critical curve is found by refining the edges of regions of negative magnification.
 * If there are no regions of negative magnification in the original grid the grid is refined
 * around the point of highest kappa.  If there are other points of high kappa that are not of
 * interest one should be careful that the region of interest is not missed. For this reason
 * critical curves that are smaller than the grid resolution (could be un-uniform)
 * are not guaranteed to be found.
 *
 * After the borders of the negative regions are found the code looks for radial and pseudo
 * caustics within the island.  It usually finds at least one, but if there are more than one
 * per island some might be missed.
 *
 * All the critical curve / caustic pairs are classified as radial, tangential or pseudo.
 * small enough radial critical curve could be miss classified as a pseudo caustic.
 */

void ImageFinding::find_crit(
                             LensHndl lens             /// The lens model.
                             ,GridHndl grid            /// The grid.  It must be initialized.
                             ,std::vector<CriticalCurve> &crtcurve     /// Structure to hold critical curve.
                             ,int *Ncrits              /// The number of critical curves found.
                             ,PosType resolution        /// The target resolution that the critical curve is mapped on the image plane.
                             ,PosType invmag_min        /// finds regions with 1/magnification < invmag_min, set to zero for caustics
                             ,bool verbose
                             ,bool TEST
                             ){
  
  long i=0;
  short refinements;
  //short spur,closed;
  //PosType maxgridsize,mingridsize;
  std::vector<ImageInfo> negimage(1);
  Kist<Point> newpoint_kist;
  bool usingminpoint = false;
  
  if(verbose) std::cout << "****  find_crit() ****" << std::endl;
  
  bool pseuodcaustic = true;
  
  // find kist of points with 1/magnification less than invmag_min
  negimage[0].imagekist->Empty();
  PointList::iterator i_tree_pointlist_it;
  i_tree_pointlist_it.current = (grid->i_tree->pointlist.Top());
  Point *minpoint = *i_tree_pointlist_it;
  
  for(i=0;i<grid->i_tree->pointlist.size();++i){
    if((*i_tree_pointlist_it)->invmag() < invmag_min){
      negimage[0].imagekist->InsertAfterCurrent(*i_tree_pointlist_it);
      negimage[0].imagekist->Down();
    }else{
      (*i_tree_pointlist_it)->in_image = NO;
    }
    
    // record point of maximum kappa
    if((*i_tree_pointlist_it)->kappa() > minpoint->kappa()) minpoint = *i_tree_pointlist_it;
    --i_tree_pointlist_it;
  }
  
  // case where all the points have negative magnification
  if(negimage[0].imagekist->Nunits() == grid->i_tree->pointlist.size()){
    crtcurve.resize(0);
    *Ncrits=0;
    
    return;
  }
  
  if(negimage[0].imagekist->Nunits() == 0){
    if(minpoint->gridsize <= resolution){  // no caustic found at this resolution
      *Ncrits=0;
      if(verbose) std::cout << "********* find_crit() out **************" << std::endl;
      return;
    }
    
    // if there is no negative magnification points use maximum mag point
    negimage[0].imagekist->InsertAfterCurrent(minpoint);
    usingminpoint = true;
  }
  
  /******* test *****************
   {
   Point_2d c = grid->getInitCenter();
   grid->writeFits(c.x, grid->getInitNgrid() ,grid->getInitRange()/grid->getInitNgrid(),INVMAG,"!infind_crit");
   PixelMap map(c.x, grid->getInitNgrid() ,grid->getInitRange()/grid->getInitNgrid());
   map.AddImages(negimage,1,0);
   map.printFITS("!infind_crit_cit");
   }
   *******************************/
  
  
  divide_images_kist(grid->i_tree,negimage,Ncrits);
  /******* test *****************
   {
   Point_2d c = grid->getInitCenter();
   PixelMap map(c.x, grid->getInitNgrid() ,grid->getInitRange()/grid->getInitNgrid());
   map.AddImages(negimage,*Ncrits,0);
   map.printFITS("!infind_crit_cit2");
   }
   *******************************/
  
  std::vector<ImageInfo> critcurve(*Ncrits);     /// Structure to hold critical curve.  Must be pre-
  negimage.resize(*Ncrits);
  std::vector<bool> touches_edge(*Ncrits);
  bool tmpbool;
  if(verbose) std::cout << *Ncrits << " negative islands found." << std::endl;
  
  
  /******* test *****************
   
   Point_2d c = grid->getInitCenter();
   PixelMap map(c.x, grid->getInitNgrid() ,grid->getInitRange()/grid->getInitNgrid());
   **********************************/
  
  //assert(negimage[0].imagekist->CheckInImage(NO));
  for(int ii=0;ii<negimage.size();++ii){
    negimage[ii].imagekist->SetInImage(YES);
    // refine borders until target resolution is reached
    if(verbose) std::cout << "  refining island " << ii << std::endl;
    for(;;){
      
      findborders4(grid->i_tree,&negimage[ii],tmpbool);
      touches_edge[ii] = tmpbool;
      
      /******* test *****************
       map.AddCurve(negimage[ii].outerborder,1);
       // *******************************/
      
      //negimage[ii].imagekist->SetInImage(NO);
      //if(negimage[ii].innerborder->Nunits() > 2000) break;
      
      refinements=ImageFinding::IF_routines::refine_edges(
                                lens,grid,&negimage[ii]
                                ,1,resolution,1,&newpoint_kist,true);
      
      if(refinements==0) break;
      
      if(verbose) cout << "      adding " << newpoint_kist.Nunits() << " points to grid" << endl;
      // add new negative points to negpoints
      newpoint_kist.MoveToTop();
      negimage[ii].imagekist->MoveToBottom();
      if(newpoint_kist.Nunits()>0){
        do{
          if(newpoint_kist.getCurrent()->invmag() < invmag_min){
            if(usingminpoint){
              negimage[ii].imagekist->TakeOutCurrent()->in_image = NO;
              usingminpoint = false;
            }
            negimage[ii].imagekist->InsertAfterCurrent(newpoint_kist.getCurrent());
            newpoint_kist.getCurrent()->in_image = YES;
          }
          
          // update minpoint
          if(usingminpoint && newpoint_kist.getCurrent()->kappa() > minpoint->kappa()) minpoint = newpoint_kist.getCurrent();
          
        }while(newpoint_kist.Down());
      }
      // if no negative island has been found update negimage to minpoint
      if(usingminpoint && minpoint != negimage[ii].imagekist->getCurrent()){
        negimage[ii].imagekist->TakeOutCurrent()->in_image = NO;
        negimage[ii].imagekist->InsertAfterCurrent(minpoint);
      }
    }
  
    critcurve[ii].imagekist->copy(negimage[ii].innerborder);
    // set the old regions back to yes incase there are overlaping regions
    newpoint_kist.Empty();
    negimage[ii].imagekist->SetInImage(YES);
  }
  
  /******* test *****************
   map.printFITS("!infind_crit_outer");
   *******************************/
  
  for(int ii=0;ii<negimage.size();++ii){
    negimage[ii].imagekist->SetInImage(NO);
  }
  
  /******* test *****************
   map.Clean();
   map.AddImages(critcurve,*Ncrits,0);
   map.printFITS("!infind_crit_critcurve");
   map.Clean();
   *******************************/
  
  // gather all the curves together and re-divide them to avoid overlaps
  for(int ii=1;ii<negimage.size();++ii) critcurve[0].imagekist->add(critcurve[ii].imagekist);
  if(verbose)
  std::printf("find_crit, number of caustic points: %li\n",critcurve[0].imagekist->Nunits());
  divide_images_kist(grid->i_tree,critcurve,Ncrits);
  for(int ii=0;ii<*Ncrits;++ii) critcurve[ii].imagekist->SetInImage(NO);
  if(verbose) std::cout << *Ncrits << " borders found." << std::endl;
  
  if(critcurve[0].imagekist->Nunits() == 0) *Ncrits=0;
  
  // ****  Convert the imagekist into a CriticalCurve structure
  
  {
    crtcurve.resize(*Ncrits);
    
    Kist<Point> neighbors;
    size_t ii = 0;
    for(size_t jj=0;jj<*Ncrits;++jj){
      
      if(critcurve[jj].imagekist->Nunits() < 1) continue;
      // classify critical curve
      
      {
        bool catagolized=false;
        critcurve[jj].imagekist->MoveToTop();
        while(!catagolized && !(critcurve[jj].imagekist->AtBottom()) ){
          grid->i_tree->FindAllBoxNeighborsKist(critcurve[jj].imagekist->getCurrent(),&neighbors);
          Kist<Point>::iterator it = neighbors.TopIt();
          while(!it.atend() && (*it).invmag() < 0 ) --it;
          if(it.atend()){ //case where point is on the edge of the field
            critcurve[jj].imagekist->Down();
          }else{
            if( (*it).inverted() ){
              crtcurve[ii].type = CritType::radial;
            }else{
              crtcurve[ii].type = CritType::tangential;
            }
            catagolized=true;
          }
        }
      }
      crtcurve[ii].touches_edge = touches_edge[jj];
      
      /************ test line ****************
       std::cout << "neighbors" << std::endl;
       for(it = neighbors.TopIt(); !it.atend() ; --it){
       std::cout << (*it)->invmag << " " << 1 - ( (*it)->kappa() - sqrt( (*it)->gamma1()*(*it)->gamma1() + (*it)->gamma2()*(*it)->gamma2() ) ) << std::endl;
       }
       ***************************************/
      
      std::vector<Point> points(critcurve[jj].imagekist->Nunits());
      auto iter = critcurve[jj].imagekist->begin();
      for(Point &p : points){
        p = *iter;
        ++iter;
      }
      
      std::vector<Point> hull;
      
      /******* test *****************
       it = critcurve[jj].imagekist->TopIt();
       for(auto pp : hull){
       assert(pp->x[0] == (*it)->x[0]);
       assert(pp->x[1] == (*it)->x[1]);
       --it;
       }
       // *******************************/
      {
        int k=10;
        hull = Utilities::concaveK(points,k);
      }
      
      crtcurve[ii].critcurve.resize(hull.size());
      crtcurve[ii].caustic_curve_intersecting.resize(hull.size());
      crtcurve[ii].critical_center[0] = 0;
      crtcurve[ii].critical_center[1] = 0;

      size_t kk=0;
      for(auto &p : hull){
        crtcurve[ii].critcurve[kk] = p;
        crtcurve[ii].caustic_curve_intersecting[kk] = *(p.image);
        crtcurve[ii].critical_center[0] += p[0];
        crtcurve[ii].critical_center[1] += p[1];
        ++kk;
      }
      crtcurve[ii].critical_center /= kk;
      
      Utilities::windings(crtcurve[ii].critical_center,crtcurve[ii].critcurve,&(crtcurve[ii].critical_area));
      
      //***************** move to source plane ************/
      
      std::vector<Point_2d> &short_cac = crtcurve[ii].caustic_curve_outline;

      short_cac.resize(points.size());
      
      kk=0;
      PosType scale=0,tmp;
      for(Point &p : points){
        short_cac[kk++] = *(p.image);
        tmp =  p.leaf->area();
        if(scale < tmp) scale = tmp;
      }
      
      //**** size scale ???
      {
        int k = 10;
        short_cac = Utilities::concaveK(short_cac,k);
      }
      
      assert(short_cac.size() > 0);

      // center of caustic
      crtcurve[ii].caustic_center[0] = 0;
      crtcurve[ii].caustic_center[1] = 0;
      for(auto p  : short_cac){
        crtcurve[ii].caustic_center[0] += p[0];
        crtcurve[ii].caustic_center[1] += p[1];
      }
      crtcurve[ii].caustic_center[0] /= short_cac.size();
      crtcurve[ii].caustic_center[1] /= short_cac.size();
      
      
      Utilities::windings(crtcurve[ii].caustic_center,short_cac,&(crtcurve[ii].caustic_area));
      
      crtcurve[ii].caustic_intersections = Utilities::Geometry::intersect(crtcurve[ii].caustic_curve_intersecting);
      
      // take out infinitesimal cases
      if(crtcurve[ii].type == CritType::tangential && crtcurve[ii].critical_area == 0.0) continue;
      if(crtcurve[ii].type != CritType::tangential && crtcurve[ii].caustic_area == 0.0) continue;

      ++ii;
    }
    /******* test *****************
     map.printFITS("!infind_crit_hulled");
     map.Clean();
     // *******************************/
    
    
    *Ncrits = ii;
    crtcurve.resize(*Ncrits);
  }
  
  if(TEST){
    
    //*********************  test lines ****************************
    // This tests that every radial or pseudo critical line is near at
    // least one negative mag point
    Kist<Point> nkist;
    for(auto &crit : crtcurve){
      
      // check that all non-tangent critical line points have a neighbor
      //  with negative magnification
      if(crit.type != CritType::tangential){
        Point *pointp = nullptr;
        if(crit.type == CritType::radial){
          for(RAY &p : crit.critcurve){
            pointp = grid->i_tree->FindBoxPoint(p.x.x);
            grid->i_tree->FindAllBoxNeighborsKist(pointp,&nkist);
            bool good = false;
            for(auto &np : nkist){
              if(np.invmag() < 0){ good = true; break;}
            }
            if(!good){
              
              grid->i_tree->Test();
              grid->s_tree->Test();
              
              std::cout << "Caustic point without negative neighbor"
              << std::endl;
              std::cout << "invmag " << pointp->invmag() << std::endl;
              std::cout << "inverted ? " << pointp->inverted() << std::endl;
              std::cout << "id " << pointp->id << std::endl;
              std::cout << "neighbors: " << std::endl;
              if(pointp->leaf->boundary_p1[0] == grid->i_tree->getTop()->boundary_p1[0])
                std::cout << "At left boundary of grid." << std::endl;
              if(pointp->leaf->boundary_p1[1] == grid->i_tree->getTop()->boundary_p1[1])
                std::cout << "At bottom boundary of grid." << std::endl;
              if(pointp->leaf->boundary_p2[0] == grid->i_tree->getTop()->boundary_p2[0])
                std::cout << "At right boundary of grid." << std::endl;
              if(pointp->leaf->boundary_p2[1] == grid->i_tree->getTop()->boundary_p2[1])
                std::cout << "At top boundary of grid." << std::endl;
              for(auto &np : nkist){
                std::cout << np.id << "    inverted ? " << np.inverted() << std::endl;
              }
              std::cout << " # of points in crit curve: " << crit.critcurve.size() << std::endl;
            }
            assert(good);
          }
        }else if(crit.type == CritType::pseudo){
          pointp = grid->i_tree->FindBoxPoint(crit.critical_center.x);
          grid->i_tree->FindAllBoxNeighborsKist(pointp,&nkist);
          bool good = false;
          for(auto &np : nkist){
            if(np.invmag() < 0){ good = true; break;}
          }
          assert(good);
        }
      }
      
      
      // check for no tangential orphans
      if(crit.type != CritType::tangential){
        
        int count = 0;
        PosType rmax,rmin,rave,r;
        PosType r_closest = grid->i_tree->getTop()->boundary_p2[0]
        - grid->i_tree->getTop()->boundary_p1[0];
        
        PosType crmax,crmin,crave;
        
        CriticalCurve *crit_closest = nullptr;
        
        for(auto &critt : crtcurve){
          if(critt.type == CritType::tangential){
            critt.CriticalRadius(rmax,rmin,rave);
            assert(rmax >= rmin);
            assert(rave >= rmin);
            assert(rmax >= rave);
            r = (critt.critical_center - crit.critical_center).length();
            if( rmax > r) ++count;
            if( r < r_closest){
              r_closest = r;
              crit_closest = &critt;
              crmax = rmax;
              crmin = rmin;
              crave = rave;
            }
          }
        }
        
        Point *pointp;
        if(count == 0){
          std::cout << "Radial or pseudo caustic without tangential partner, plots have been made named ophan*.fits"
          << std::endl;
          pointp = grid->i_tree->FindBoxPoint(crit.critical_center.x);
          grid->i_tree->FindAllBoxNeighborsKist(pointp,&nkist);
          pointp->Print();
          
          std::cout << "closest tangential caustic is " << r_closest << " radians away and has a radius of (" << crmax <<","<<crave<<","<<crmin<<")" << std::endl;
          
          /// make some figures
          Point_2d p1,p2;
          crit.CritRange(p1,p2);
          PosType range = 2.3*r_closest;
          PixelMap map(crit.critical_center.x,1000,range/1000);
          map.AddCurve(crit.critcurve,1.0);
          map.printFITS("!orphin_pseudo.fits");
          
          grid->writeFits(crit.critical_center.x,1000,range/1000,LensingVariable::INVMAG,"!orphin_pseudo");
          map.Clean();
          
          for(auto &critt : crtcurve){
            map.AddCurve(critt.critcurve,1.0);
          }
          
          map.printFITS("!orphin_pseudo_all.fits");
          
        }
        if(count > 1){
          std::cout << "Radial or pseudo caustic has " << count << " tangential critical line within rmax"
          << std::endl;
        }
        
        assert(count > 0);
        assert(count < 2);
        
        if(crit.type == CritType::tangential){
          
          int count = 0;
          PosType rmax,rmin,rave,r;
          PosType r_closest = grid->i_tree->getTop()->boundary_p2[0]
          - grid->i_tree->getTop()->boundary_p1[0];
          
          PosType crmax,crmin,crave;
          
          CriticalCurve *crit_closest = nullptr;
          
          for(auto &critt : crtcurve){
            if(critt.type != CritType::tangential){
              crit.CriticalRadius(rmax,rmin,rave);
              assert(rmax >= rmin);
              assert(rave >= rmin);
              assert(rmax >= rave);
              r = (critt.critical_center - crit.critical_center).length();
              if( rmax > r) ++count;
              if( r < r_closest){
                r_closest = r;
                crit_closest = &critt;
                crmax = rmax;
                crmin = rmin;
                crave = rave;
              }
            }
          }
          
          Point *pointp;
          if(count == 0){
            std::cout << " Tangential caustic without radial or pseudo partner, plots have been made named ophan*.fits"
            << std::endl;
            pointp = grid->i_tree->FindBoxPoint(crit.critical_center.x);
            grid->i_tree->FindAllBoxNeighborsKist(pointp,&nkist);
            pointp->Print();
            
            std::cout << "closest radial or pseudo caustic is " << r_closest << " radians away and tangential radius is (" << crmax <<","<<crave<<","<<crmin<<")" << std::endl;
            
            /// make some figures
            Point_2d p1,p2;
            crit.CritRange(p1,p2);
            PosType range = 2.3*r_closest;
            PixelMap map(crit.critical_center.x,1000,range/1000);
            map.AddCurve(crit.critcurve,1.0);
            map.printFITS("!orphin_pseudo.fits");
            
            grid->writeFits(crit.critical_center.x,1000,range/1000,LensingVariable::INVMAG,"!orphin_pseudo");
            map.Clean();
            
            for(auto &critt : crtcurve){
              map.AddCurve(critt.critcurve,1.0);
            }
            
            map.printFITS("!orphin_pseudo_all.fits");
            
          }
          
          assert(count > 0);
          
        }
        
      }
      
      
    }
    
    std::cout << "No orphan critical curves where found and every critical curve point has a negative magnification neighbour before pseudos are found." << std::endl;
    
    //**************************************************************/
    
  }
  if(pseuodcaustic && negimage[0].imagekist->Nunits() > 1){
    
    
    // regroup the negative islands
    for(int ii=1;ii<negimage.size();++ii) negimage[0] += negimage[ii];
    
    
    // find all negative island again *******************************************
    negimage.resize(1);
    int tmp;
    divide_images_kist(grid->i_tree,negimage,&tmp);
    negimage.resize(tmp);
    for(int ii=0;ii<negimage.size();++ii){
      findborders4(grid->i_tree,&negimage[ii],tmpbool);
      touches_edge[ii]=tmpbool;
    }
    if(verbose) std::cout << " found " << tmp << " negative islands in re-sorting." << std::endl;
    //******************************************************************************
    
    std::vector<ImageInfo> pseudocurve(negimage.size());
    std::vector<CritType> types(negimage.size());
    const PosType pseudolimit = -100.0;
    int Npseudo = 0;
    Point *current;
    
    // Find points within each critical curve that have invmag < pseudolimit
    // If there are none use the minimum invmag value point.
    bool found;
    Kist<Point> paritypoints;
    
    int nfound = 0,Nnotdefined = 0;
    for(int ii = 0;ii<negimage.size();++ii){
      found = false;
      paritypoints.Empty();
      
      // find if negative region has a radial caustic border that was already detected
      negimage[ii].outerborder->MoveToTop();
      do{
        current = negimage[ii].outerborder->getCurrent();
        //if(1 < ( current->kappa() - sqrt( current->gamma1()*current->gamma1()
        //                               + current->gamma2()*current->gamma2()) )){
        
        if( current->inverted() ){
          // radial caustic must already have been found
          found = true;
          break;
        }
      }while(negimage[ii].outerborder->Down());
      
      if(found){
        ++nfound;
        if(verbose) std::cout << "Radial caustic already found in negative island " << ii << std::endl;
        continue;
      }
      types[Npseudo] = ImageFinding::find_pseudo(pseudocurve[Npseudo],negimage[ii]
                                                 ,pseudolimit,lens,grid
                                                 ,resolution,paritypoints,false);
      if(types[Npseudo] != CritType::ND ) ++Npseudo;
      else ++Nnotdefined;
      
    }
    
    if(verbose) std::cout << "  " << nfound << " radial caustics found with tangential caustics " << std::endl;
    if(verbose) std::cout << "  " << Npseudo << " additional radial or pseudo caustics found after further refinement " << std::endl;
    if(verbose) std::cout << "  " << Nnotdefined << " not defined caustics " << std::endl;
    
    
    
    pseudocurve.resize(Npseudo);
    
    int Nc = crtcurve.size();
    crtcurve.resize(Npseudo+Nc);
    
    size_t ii,i;
    // convert to CriticalCurve structure
    for(ii=Nc-1,i=0;i<Npseudo;++i){
      
      //Point *current = pseudocurve[i].imagekist->getCurrent();
      
      if(types[i] == CritType::ND) continue;
      ++ii;
      
      crtcurve[ii].type = types[i];
      
      //std::vector<Point *> hull = pseudocurve[i].innerborder->copytovector();
      //std::vector<Point *> hull = pseudocurve[i].outerborder->copytovector();
      
      
      std::vector<Point> points(pseudocurve[i].outerborder->Nunits());
      auto iter = pseudocurve[i].outerborder->begin();
      PosType scale = 0,tmp;
      for(Point &p : points){
        p = *iter;
        tmp = p.leaf->area();
        if(scale < tmp ) scale = tmp;
        ++iter;
      }
      
      if(verbose) std::cout << " doing concave hull with " << points.size() << " points..." << std::endl;
      
      std::vector<Point> hull;
      
      {
        int k=10;
        hull = Utilities::concaveK(points,k);
      }
      
      crtcurve[ii].critcurve.resize(hull.size());
      crtcurve[ii].caustic_curve_intersecting.resize(hull.size());
      crtcurve[ii].critical_center[0] = 0;
      crtcurve[ii].critical_center[1] = 0;
      size_t kk=0;
      for(auto &p : hull){
        crtcurve[ii].critcurve[kk] = p;
        crtcurve[ii].caustic_curve_intersecting[kk] = *(p.image);
        crtcurve[ii].critical_center[0] += p[0];
        crtcurve[ii].critical_center[1] += p[1];
        ++kk;
      }
      crtcurve[ii].critical_center /= kk;
      
      Utilities::windings(crtcurve[ii].critical_center,crtcurve[ii].critcurve,&(crtcurve[ii].critical_area));
      
      //***************** move to source plane ************/
      
      //crtcurve[ii].caustic_curve_outline = Utilities::Geometry::MagicHull(crtcurve[ii].caustic_curve_intersecting);
<<<<<<< HEAD
      crtcurve[ii].caustic_curve_outline =   Utilities::TightHull( crtcurve[ii].caustic_curve_intersecting );

=======
 //     try{
        crtcurve[ii].caustic_curve_outline = Utilities::TighterHull( crtcurve[ii].caustic_curve_intersecting );
 //     }
 //     catch(...){
 //       crtcurve[ii].caustic_curve_outline =  crtcurve[ii].caustic_curve_intersecting ;
 //       Utilities::RemoveIntersections(crtcurve[ii].caustic_curve_intersecting);
 //     }
>>>>>>> 66a38982
      
      std::vector<Point_2d> &short_cac = crtcurve[ii].caustic_curve_outline;
      /*
      short_cac.resize(points.size());
      kk=0;
      scale = 0;
      for(Point &p : points){
        short_cac[kk++] = *(p.image);
        tmp = p.image->leaf->area();
        if(scale < tmp ) scale = tmp;
      }
    
      {
//        int k=10;
//        short_cac = Utilities::concaveK<Point_2d>(short_cac,k);
//        *** try deintersection instead
        
        Utilities::RemoveIntersections(short_cac);
      }
      */
      
      
      assert(short_cac.size() > 0);
      
      // center of caustic
      crtcurve[ii].caustic_center[0] = 0;
      crtcurve[ii].caustic_center[1] = 0;
      for(auto p  : short_cac){
        crtcurve[ii].caustic_center[0] += p[0];
        crtcurve[ii].caustic_center[1] += p[1];
      }
      crtcurve[ii].caustic_center[0] /= short_cac.size();
      crtcurve[ii].caustic_center[1] /= short_cac.size();
      
      
      if(crtcurve[ii].type != CritType::pseudo)
        Utilities::windings(crtcurve[ii].caustic_center,short_cac,&(crtcurve[ii].caustic_area));
      else crtcurve[ii].critical_area = 0.0;

      
      crtcurve[ii].caustic_intersections = Utilities::Geometry::intersect(crtcurve[ii].caustic_curve_intersecting);
      
      
      /*if (crtcurve[ii].type == tangential){
        hull = Utilities::concave_hull(hull,10);
      }else{
        hull = Utilities::convex_hull(hull);
      }
      
      //hull = Utilities::concave_hull(hull,10);
      // hull = Utilities::convex_hull(hull);
      assert(hull.size() <= pseudocurve[i].outerborder->Nunits());
      
      if(crtcurve[ii].type != CritType::pseudo){
        crtcurve[ii].critical_curve.resize(hull.size());
        crtcurve[ii].caustic_curve_intersecting.resize(hull.size());
      }else{
        crtcurve[ii].critical_curve.clear();
        crtcurve[ii].caustic_curve_intersecting.clear();
      }
      crtcurve[ii].critical_center[0] = 0;
      crtcurve[ii].critical_center[1] = 0;
      
      for(size_t jj=0;jj<hull.size();++jj){
        if(crtcurve[ii].type != CritType::pseudo){
          crtcurve[ii].critical_curve[jj] = *hull[jj];
          crtcurve[ii].caustic_curve_intersecting[jj] = *(hull[jj]->image);
        }
       }
      
      if(hull.size()){
        Point_2d po;
        po = *hull[0];
        for(size_t jj=0;jj<hull.size();++jj){
          crtcurve[ii].critical_center -= po - *hull[jj];
        }
        
        crtcurve[ii].critical_center /= hull.size();
        crtcurve[ii].critical_center += po;
      }
      
      if(crtcurve[ii].type != CritType::pseudo)
        Utilities::windings(crtcurve[ii].critical_center.x,hull.data(),hull.size(),&(crtcurve[ii].critical_area));
      else crtcurve[ii].critical_area = 0.0;
      */
      // caustic
      /*pseudocurve[i].imagekist->TranformPlanes();
      hull = pseudocurve[i].imagekist->copytovector();
      if(verbose) std::cout << " doing concave hull with " << hull.size() << " points..." << std::endl;
      if (crtcurve[ii].type == tangential){
        hull = Utilities::concave_hull(hull,10);
      }else{
        hull = Utilities::convex_hull(hull);
      }*/
      
      
       /*crtcurve[ii].caustic_curve_outline.resize(hull.size());
       size_t i = 0;
       for(Point* &p : hull){
       crtcurve[ii].caustic_curve_outline[i++] = *(p->image);
       }
       
       std::vector<Point_2d> &short_caus_curve = crtcurve[ii].caustic_curve_outline;
       
       crtcurve[ii].caustic_intersections =
       Utilities::RemoveIntersections(short_caus_curve);
*/
      
      //hull = Utilities::concave_hull(hull,10);
      // hull = Utilities::convex_hull(hull);
      
      //crtcurve[ii].caustic_curve_outline.resize(hull.size());
      /*crtcurve[ii].caustic_center[0] = 0;
      crtcurve[ii].caustic_center[1] = 0;
      // center of caustic
      for(auto p  : short_caus_curve){
        crtcurve[ii].caustic_center[0] += p[0];
        crtcurve[ii].caustic_center[1] += p[1];
      }*/
      /*for(size_t jj=0;jj<hull.size();++jj){
        crtcurve[ii].caustic_curve_outline[jj] = *hull[jj];
        crtcurve[ii].caustic_center[0] += hull[jj]->x[0];
        crtcurve[ii].caustic_center[1] += hull[jj]->x[1];
      }*/
      /*
       crtcurve[ii].caustic_center[0] /= hull.size();
      crtcurve[ii].caustic_center[1] /= hull.size();
      */
      //Utilities::windings(crtcurve[ii].caustic_center.x,hull.data(),hull.size(),&(crtcurve[ii].caustic_area));
      
      //Utilities::windings(crtcurve[ii].caustic_center,short_caus_curve,&(crtcurve[ii].caustic_area));

      
      //Utilities::windings(crtcurve[ii].caustic_center.x,hull.data(),hull.size(),&(crtcurve[ii].caustic_area));
    
      // take out infinitesimal cases
      if(crtcurve[ii].type == CritType::tangential && crtcurve[ii].critical_area == 0.0) --ii;
      if(crtcurve[ii].type != CritType::tangential && crtcurve[ii].caustic_area == 0.0) --ii;
    }
    
    // remove cases that were ND type
    crtcurve.resize(ii+1);
  }
  
  
  for(int ii=0;ii<negimage.size();++ii)
    negimage[ii].imagekist->SetInImage(NO);
  
  *Ncrits = crtcurve.size();
  
  if(TEST){
    
    //*********************  test lines ****************************
    // This tests that every every radial or pseudo critical line is near at
    // least one negative mag point
    Kist<Point> nkist;
    for(auto &crit : crtcurve){
      
      // check that all non-tangent critical line points have a neighbor
      //  with negative magnification
      if(crit.type != CritType::tangential){
        Point *pointp = nullptr;
        if(crit.type == CritType::radial){
          for(RAY &p : crit.critcurve){
            pointp = grid->i_tree->FindBoxPoint(p.x.x);
            grid->i_tree->FindAllBoxNeighborsKist(pointp,&nkist);
            bool good = false;
            for(auto &np : nkist){
              if(np.invmag() < 0){ good = true; break;}
            }
            if(!good){
              
              grid->i_tree->Test();
              grid->s_tree->Test();
              
              std::cout << "Critical point without negative neighbor"
              << std::endl;
              std::cout << "invmag " << pointp->invmag() << std::endl;
              std::cout << "inverted ? " << pointp->inverted() << std::endl;
              std::cout << "id " << pointp->id << std::endl;
              std::cout << "neighbors: " << std::endl;
              if(pointp->leaf->boundary_p1[0] == grid->i_tree->getTop()->boundary_p1[0])
                std::cout << "At left boundary of grid." << std::endl;
              if(pointp->leaf->boundary_p1[1] == grid->i_tree->getTop()->boundary_p1[1])
                std::cout << "At bottom boundary of grid." << std::endl;
              if(pointp->leaf->boundary_p2[0] == grid->i_tree->getTop()->boundary_p2[0])
                std::cout << "At right boundary of grid." << std::endl;
              if(pointp->leaf->boundary_p2[1] == grid->i_tree->getTop()->boundary_p2[1])
                std::cout << "At top boundary of grid." << std::endl;
              for(auto &np : nkist){
                std::cout << np.id << "    inverted ? " << np.inverted() <<
                " invmag " << np.invmag() << std::endl;
                np.Print();
              }
              std::cout << " # of points in crit curve: " << crit.critcurve.size()
              << " type: " << to_string(crit.type)
              << std::endl;
            }
            //assert(good);
          }
        }else if(crit.type == CritType::pseudo){
          pointp = grid->i_tree->FindBoxPoint(crit.critical_center.x);
          grid->i_tree->FindAllBoxNeighborsKist(pointp,&nkist);
          bool good = false;
          for(auto &np : nkist){
            if(np.invmag() < 0){ good = true; break;}
          }
          //assert(good);
        }
      }
      
      
      // check for no tangential orphans
      if(crit.type != CritType::tangential){
        
        int count = 0;
        PosType rmax,rmin,rave,r;
        PosType r_closest = grid->i_tree->getTop()->boundary_p2[0]
        - grid->i_tree->getTop()->boundary_p1[0];
        
        PosType crmax,crmin,crave;
        
        CriticalCurve *crit_closest = nullptr;
        
        for(auto &critt : crtcurve){
          if(critt.type == CritType::tangential){
            critt.CriticalRadius(rmax,rmin,rave);
            assert(rmax >= rmin);
            assert(rave >= rmin);
            assert(rmax >= rave);
            r = (critt.critical_center - crit.critical_center).length();
            if( rmax > r) ++count;
            if( r < r_closest){
              r_closest = r;
              crit_closest = &critt;
              crmax = rmax;
              crmin = rmin;
              crave = rave;
            }
          }
        }
        
        Point *pointp = nullptr;
        if(count == 0){
          std::cout << to_string(crit.type) << " caustic without tangential partner, plots have been made named ophan*.fits"
          << std::endl;
          
          
          pointp = grid->i_tree->FindBoxPoint(crit.critical_center.x);
          grid->i_tree->FindAllBoxNeighborsKist(pointp,&nkist);
          pointp->Print();
          
          std::cout << "closest tangential caustic is " << r_closest << " radians away and has a radius of (" << crmax <<","<<crave<<","<<crmin<<")" << std::endl;
          
          /// make some figures
          Point_2d p1,p2;
          crit.CritRange(p1,p2);
          PosType range = 2.3*r_closest;
          PixelMap map(crit.critical_center.x,1000,range/1000);
          map.AddCurve(crit.critcurve,1.0);
          map.printFITS("!orphin_pseudo.fits");
          
          grid->writeFits(crit.critical_center.x,1000,range/1000,LensingVariable::INVMAG,"!orphin_pseudo");
          map.Clean();
          
          for(auto &critt : crtcurve){
            map.AddCurve(critt.critcurve,1.0);
          }
          
          map.printFITS("!orphin_pseudo_all.fits");
          
        }
        if(count > 1){
          std::cout << to_string(crit.type) << " caustic has " << count << " tangential critical line within rmax"
          << std::endl;
        }
        
        assert(count > 0 || crit_closest->critcurve.size() < 3);  // no partners
        assert(count < 2);  // more than one partner
        
        if(crit.type == CritType::tangential){
          
          int count = 0;
          PosType rmax,rmin,rave,r;
          PosType r_closest = grid->i_tree->getTop()->boundary_p2[0]
          - grid->i_tree->getTop()->boundary_p1[0];
          
          PosType crmax,crmin,crave;
          
          CriticalCurve *crit_closest = nullptr;
          
          for(auto &critt : crtcurve){
            if(critt.type != CritType::tangential){
              crit.CriticalRadius(rmax,rmin,rave);
              assert(rmax >= rmin);
              assert(rave >= rmin);
              assert(rmax >= rave);
              r = (critt.critical_center - crit.critical_center).length();
              if( rmax > r) ++count;
              if( r < r_closest){
                r_closest = r;
                crit_closest = &critt;
                crmax = rmax;
                crmin = rmin;
                crave = rave;
              }
            }
          }
          
          Point *pointp;
          if(count == 0){
            std::cout << " Tangential caustic without radial or pseudo partner, plots have been made named ophan*.fits"
            << std::endl;
            pointp = grid->i_tree->FindBoxPoint(crit.critical_center.x);
            grid->i_tree->FindAllBoxNeighborsKist(pointp,&nkist);
            pointp->Print();
            
            std::cout << "closest radial or pseudo caustic is " << r_closest << " radians away and tangential radius is (" << crmax <<","<<crave<<","<<crmin<<")" << std::endl;
            
            /// make some figures
            Point_2d p1,p2;
            crit.CritRange(p1,p2);
            PosType range = 2.3*r_closest;
            PixelMap map(crit.critical_center.x,1000,range/1000);
            map.AddCurve(crit.critcurve,1.0);
            map.printFITS("!orphin_pseudo.fits");
            
            grid->writeFits(crit.critical_center.x,1000,range/1000,LensingVariable::INVMAG,"!orphin_pseudo");
            map.Clean();
            
            for(auto &critt : crtcurve){
              map.AddCurve(critt.critcurve,1.0);
            }
            
            map.printFITS("!orphin_pseudo_all.fits");
            
          }
          
          assert(count > 0);
          
        }
        
      }
      
      
    }
    
    std::cout << "No orphan critical curves where found and every critical curve point has a negative magnification neighbour." << std::endl;
    
    //**************************************************************/
    
  }

  if(verbose) std::cout << "********* find_crit() out **************" << std::endl;
  
  return;
}

void ImageFinding::find_crit(
                             Lens &lens             /// The lens model.
                             ,GridMap &gridmap            /// The grid.  It must be initialized.
                             ,std::vector<CriticalCurve> &critcurves     /// Structure to hold critical curve.
                             ,bool verbose
                             ){
  
  double z_source = lens.getSourceZ();
  
  std::vector<std::vector<Point_2d> > crits;
  std::vector<bool> hits_boundary;
  std::vector<CritType> crit_type;
  
  gridmap.find_crit(crits,hits_boundary,crit_type);
  
  int Ncrit=crits.size();
  critcurves.resize(Ncrit);
  for(size_t i=0 ; i < Ncrit ; ++i){
    critcurves[i].type = crit_type[i];
    critcurves[i].touches_edge = hits_boundary[i];
    critcurves[i].z_source = z_source;
 
    size_t Npoints = crits[i].size();
    
    critcurves[i].critcurve.resize(Npoints);
    critcurves[i].critical_center *= 0;
    for(size_t j=0 ; j < Npoints ; ++j){
      critcurves[i].critcurve[j].x = crits[i][j];
      critcurves[i].critical_center += crits[i][j];
      critcurves[i].critcurve[j].z = z_source;
    }
    critcurves[i].critical_center /= Npoints;
 
    Utilities::windings(critcurves[i].critical_center,critcurves[i].critcurve,&(critcurves[i].critical_area));
   
    if(verbose) std::cout << "critical area = " << critcurves[i].critical_area/arcsecTOradians/arcsecTOradians << " arcsec^2" << std::endl;
    lens.rayshooterInternal(critcurves[i].critcurve.size(),critcurves[i].critcurve.data());
    
    critcurves[i].caustic_center *= 0;
    critcurves[i].caustic_curve_intersecting.resize(Npoints);
    for(size_t j=0 ; j < Npoints ; ++j){
      critcurves[i].caustic_curve_intersecting[j] = critcurves[i].critcurve[j].y;
      critcurves[i].caustic_center += critcurves[i].critcurve[j].y;
    }
    critcurves[i].caustic_center /= Npoints;
    
    //critcurves[i].caustic_curve_outline = Utilities::Geometry::MagicHull(critcurves[i].caustic_curve_intersecting);
<<<<<<< HEAD

    critcurves[i].caustic_curve_outline =   Utilities::TightHull( critcurves[i].caustic_curve_intersecting );

=======
 //   try{
      critcurves[i].caustic_curve_outline = Utilities::TighterHull( critcurves[i].caustic_curve_intersecting );
 //   }catch(...){
 //     critcurves[i].caustic_curve_outline =  critcurves[i].caustic_curve_intersecting ;
      Utilities::RemoveIntersections(critcurves[i].caustic_curve_outline);
 //   }
    
>>>>>>> 66a38982
    Utilities::windings(critcurves[i].caustic_center,critcurves[i].caustic_curve_outline,&(critcurves[i].caustic_area));
    critcurves[i].caustic_intersections = -1;
    
  }

}

/*  This function is not meant for an external user.  It is only used by
 find_crit(). paritypoints must be empty on first entry.
 */
CritType ImageFinding::find_pseudo(ImageInfo &pseudocurve,ImageInfo &negimage
                                   ,PosType pseudolimit,LensHndl lens,GridHndl grid
                                   ,PosType resolution,Kist<Point> &paritypoints,bool TEST){
  
  Kist<Point> newpoints;
  Point *current;
  
  // case where radial caustic has been detected, but not refined
  if(paritypoints.Nunits() > 0 ){
    // pseudo-caustic detected
    pseudocurve.imagekist->copy(paritypoints);
    
    pseudocurve.imagekist->SetInImage(YES);
    bool touches_edge;
    findborders4(grid->i_tree,&pseudocurve,touches_edge);
    if(TEST){
      for(auto &p : *(pseudocurve.imagekist) ){
        assert( p.inverted());
        assert( p.invmag() > 0 );
      }

      size_t i=0;
      for(auto &p : *(pseudocurve.outerborder) ){
        if( p.invmag() > 0 ){
          p.Print();
          std::cout << "invmag recalculated = " << (1-p.kappa())*(1-p.kappa()) - (p.gamma1()*p.gamma1()) - (p.gamma2()*p.gamma2()) + p.gamma3()*p.gamma3() <<
          std::endl;
        }
        ++i;
        assert( p.invmag() < 0 );
      }
      for(auto &p : *(pseudocurve.innerborder) ){
        assert( p.invmag() > 0 );
      }
   }

    while(pseudocurve.innerborder->Nunits() < 2000 &&
          IF_routines::refine_edges(lens,grid,&pseudocurve,1,0.1*resolution,1,&newpoints)
          ){
      
      newpoints.MoveToTop();
      do{
        current = newpoints.getCurrent();
        
        if( current->inverted() ){
          pseudocurve.imagekist->InsertAfterCurrent(current);
          current->in_image = YES;
        }else current->in_image = NO;
        
        if( current->invmag() < 0 )
          negimage.imagekist->InsertAfterCurrent(current);
        
        
      }while(newpoints.Down());
      
      findborders4(grid->i_tree,&pseudocurve,touches_edge);
      
      if(TEST){
        for(auto &p : *(pseudocurve.outerborder) ){
          assert( p.invmag() < 0 );
        }
        for(auto &p : *(pseudocurve.innerborder) ){
          assert( p.invmag() > 0 );
        }
      }
    }  // refinement loop
    
    pseudocurve.imagekist->SetInImage(NO);
    
    paritypoints.Empty();
    pseudocurve.ShouldNotRefine = 0;

    return CritType::radial;
  }
  
  
  // case where no radial caustic has been detected yet
  pseudocurve.imagekist->copy(negimage.imagekist);
  Point *minmupoint = pseudocurve.imagekist->getCurrent();
  PosType mumin = minmupoint->invmag();
  
  //std::cout << " pseudocurve size " << pseudocurve.imagekist->Nunits() << std::endl;
  
  /// remove all but the points below tmp_pseudolimit
  pseudocurve.imagekist->MoveToTop();
  do{
    if(pseudocurve.imagekist->getCurrent()->invmag() < mumin){
      minmupoint = pseudocurve.imagekist->getCurrent();
      mumin = pseudocurve.imagekist->getCurrent()->invmag();
    }
    if(pseudocurve.imagekist->getCurrent()->invmag() > pseudolimit){
      pseudocurve.imagekist->getCurrent()->in_image = NO;
      pseudocurve.imagekist->TakeOutCurrent();
    }
  }while(pseudocurve.imagekist->Down());
  
  
  // in case one before top was taken out
  if( pseudocurve.imagekist->Nunits() > 0 && pseudocurve.imagekist->getCurrent()->invmag() > pseudolimit){
    pseudocurve.imagekist->getCurrent()->in_image = NO;
    pseudocurve.imagekist->TakeOutCurrent();
  }
  
  if(pseudocurve.imagekist->Nunits() == 0){
    pseudocurve.imagekist->InsertAfterCurrent(minmupoint);
    pseudocurve.ShouldNotRefine = 0;  // marks that region has not been found
  }else{
    pseudocurve.ShouldNotRefine = 1;
  }
  
  //std::cout << "mumin = " << mumin << " pseudocurve size " << pseudocurve.imagekist->Nunits() << std::endl;
  
  pseudocurve.imagekist->SetInImage(YES);
  bool touches_edge;
  findborders4(grid->i_tree,&pseudocurve,touches_edge);
  
  while(
        paritypoints.Nunits() == 0 && pseudocurve.imagekist->Nunits() < 200 &&
        //IF_routines::refine_edges(lens,grid,&pseudocurve,1,0.1*resolution/sqrt(fabs(pseudolimit)),1,&newpoints)  &&
        IF_routines::refine_grid_kist(lens,grid,&pseudocurve,1, 0.1*resolution/sqrt(fabs(pseudolimit)),2,&newpoints)
        ){
    // update region
    if(pseudocurve.ShouldNotRefine == 0){
      mumin = pseudocurve.imagekist->getCurrent()->invmag();
      minmupoint = pseudocurve.imagekist->getCurrent();
      pseudocurve.imagekist->getCurrent()->in_image = NO;
      pseudocurve.imagekist->TakeOutCurrent();
    }
    
    newpoints.MoveToTop();
    do{
      current = newpoints.getCurrent();
      if(current->invmag() < mumin){
        mumin = current->invmag();
        minmupoint = current;
      }
      if(current->invmag() < 0)
        negimage.imagekist->InsertAfterCurrent(newpoints.getCurrent());
      
      if(current->invmag() < pseudolimit){
        current->in_image = YES;
        pseudocurve.imagekist->InsertAfterCurrent(current);
      }
      
      if( current->inverted() ){
        paritypoints.InsertAfterCurrent(current);
      }
      
    }while(newpoints.Down());
    
    //std::cout << "mumin = " << mumin << std::endl;
    
    if(pseudocurve.ShouldNotRefine == 0){
      
      if(pseudocurve.imagekist->Nunits() == 0){
        minmupoint->in_image = YES;
        pseudocurve.imagekist->InsertAfterCurrent(minmupoint);
      }else{
        pseudocurve.ShouldNotRefine = 1;
      }
    }
    findborders4(grid->i_tree,&pseudocurve,touches_edge);
  }  // refinement loop
  
  pseudocurve.imagekist->SetInImage(NO);
  
  // radial caustic was detected
  if(paritypoints.Nunits() > 0){
    return find_pseudo(pseudocurve,negimage,pseudolimit,lens,grid,resolution,paritypoints,TEST);
  }
  // neither a region with a magnification below pseudolimit or a radiual caustic were found
  //  now minimize the largest eigenvalue and see if it is negative
  if(mumin > pseudolimit){
    PosType eigmin,tmp;
    Point *pmin;
    
    pseudocurve.imagekist->Empty();
    
    // find point with minimum largest Eigenvalue
    negimage.imagekist->MoveCurrentToTop();
    current = negimage.imagekist->getCurrent();
    eigmin = 1 - current->kappa() + sqrt( current->gamma1()*current->gamma1()
                                      + current->gamma2()*current->gamma2()) ;
    //eigmin = 1-current->kappa() + sqrt( (1-current->kappa())*(1-current->kappa())
    //                                 + current->invmag()) ;
    assert(eigmin == eigmin);
    
    if(eigmin < 0) paritypoints.InsertAfterCurrent(current);
    
    pmin = negimage.imagekist->getCurrent();
    while(negimage.imagekist->Down()){
      current = negimage.imagekist->getCurrent();
      tmp = 1 - current->kappa() + sqrt( current->gamma1()*current->gamma1()
                                     + current->gamma2()*current->gamma2()) ;
     //tmp = 1-current->kappa() + sqrt( (1-current->kappa())*(1-current->kappa())
     //                               + current->invmag()) ;
      
      assert(tmp == tmp);
      
      if(eigmin > tmp ){
        eigmin = tmp;
        pmin = current;
      }
      
      if(tmp < 0) paritypoints.InsertAfterCurrent(current);
    }

    pseudocurve.imagekist->InsertAfterCurrent(pmin);
    pmin->in_image = YES;
    bool touches_edge;
    findborders4(grid->i_tree,&pseudocurve,touches_edge);
    
    while(eigmin >= 0 &&
          IF_routines::refine_edges(lens,grid,&pseudocurve,1,0.01*resolution,1,&newpoints)){
      
      newpoints.MoveToTop();
      do{
        current = newpoints.getCurrent();
        tmp = 1 - current->kappa() + sqrt( current->gamma1()*current->gamma1()
                                       + current->gamma2()*current->gamma2()) ;
        //tmp = 1-current->kappa() + sqrt( (1-current->kappa())*(1-current->kappa())
        //                              + current->invmag()) ;
        assert(tmp == tmp);
       if(eigmin > tmp ){
          eigmin = tmp;
          pmin->in_image = NO;
          pmin = current;
          pmin->in_image = YES;
          pseudocurve.imagekist->Empty();
          pseudocurve.imagekist->InsertAfterCurrent(pmin);
        }
        if(current->in_image < 0){
          negimage.imagekist->InsertAfterCurrent(current);
        }
        if(tmp < 0) paritypoints.InsertAfterCurrent(current);
        
      }while(newpoints.Down());
      
      findborders4(grid->i_tree,&pseudocurve,touches_edge);
    }
    
    pseudocurve.ShouldNotRefine = 0;
    if( eigmin < 0){
      assert(paritypoints.Nunits() > 0);
      // a radial caustic has been detected, repeat
      return find_pseudo(pseudocurve,negimage,pseudolimit,lens,grid,resolution,paritypoints);
    }else{
      // everything has failed
      assert(paritypoints.Nunits() == 0);
      pseudocurve.Empty();
      return CritType::ND;
    }
  }
  
  pseudocurve.ShouldNotRefine = 0;
  // pseudo-caustic was found
  return CritType::pseudo;
}


/*
 
 Uses max point if negative region is not found
 
 The refinement is done in find_crit2() is done while keeping the
 whole regions and then the borders are stripped off.  This is the opposite
 order from find_crit().
 
 Unlike find_crit() there is no pseuodcaustic option.
 *
 void ImageFinding::find_crit2(
 LensHndl lens             /// The lens model.
 ,GridHndl grid            /// The grid.  It must be initialized.
 ,std::vector<CriticalCurve> &crtcurve     /// Structure to hold critical curve.  Must be pre-allocated with maxNcrit elements. Stored in critcurve[i].imagekist.
 ,int *Ncrits              /// The number of critical curves found.
 ,PosType resolution        /// The target resolution that the critical curve is mapped on the image plane.
 ,bool *orderingsuccess    /// true if ordering was successful.
 ,bool ordercurve          /// Order the curve so that it can be drawn or used to find the winding number.
 ,bool dividecurves        /// Divide the critical curves into seporate curves by whether they are attached
 ,PosType invmag_min        /// finds regions with 1/magnification < invmag_min
 ,bool verbose
 ){
 
 
 std::cerr << "There are known bugs in ImageFinding::find_crit2() that we are trying to remove.  Use ImageFinding::find_crit()."
 << std::endl;
 throw std::runtime_error("Under construction");
 
 long i=0;
 long refinements;
 int Nregions=0;
 //short spur,closed;
 Kist<Point> newpoint_kist,neighborkist;
 
 std::vector<ImageInfo> critcurve(10);
 
 // find kist of points with 1/magnification less than invmag_min
 critcurve[0].imagekist->Empty();
 PointList::iterator i_tree_pointlist_it(grid->i_tree->pointlist->Top());
 Point *minpoint = *i_tree_pointlist_it;
 
 for(i=0;i<grid->i_tree->pointlist->size();++i){
 if((*i_tree_pointlist_it)->invmag() < invmag_min){
 critcurve[0].imagekist->InsertAfterCurrent(*i_tree_pointlist_it);
 critcurve[0].imagekist->Down();
 }
 
 // record point of maximum kappa
 if((*i_tree_pointlist_it)->kappa() > minpoint->kappa()) minpoint = *i_tree_pointlist_it;
 --i_tree_pointlist_it;
 }
 bool maxpoint = false;
 
 if(critcurve[0].imagekist->Nunits() == 0){ // no point with small enough invmag
 
 if(minpoint->gridsize <= resolution){  // no caustic found at this resolution
 *Ncrits=0;
 *orderingsuccess = false;
 return;
 }
 
 // if there is no negative magnification points use maximum mag point
 critcurve[0].imagekist->InsertAfterCurrent(minpoint);
 maxpoint =true;
 }
 
 // divide into regions that are widely seporated
 if(critcurve[0].imagekist->Nunits() >1 ) divide_images_kist(grid->i_tree,critcurve,&Nregions);
 for(int ii=0;ii<Nregions;++ii){
 critcurve[ii].imagekist->SetInImage(YES);
 findborders4(grid->i_tree,&critcurve[ii]);
 }
 
 // loop through seporated regions, this could be done in parrellel
 for(int ii=0;ii<Nregions;++ii){
 
 // refine borders until target resolution is found
 for(int k=0;;++k){
 
 refinements=IF_routines::refine_edges(lens,grid,&critcurve[ii],1,resolution/2,1,&newpoint_kist);
 //refinements=refine_edges(lens,grid,&critcurve[ii],1,1.0e-3,0,&newpoint_kist);
 //refinements=IF_routines::refine_grid_kist(lens,grid,&critcurve[ii],1,resolution,2,&newpoint_kist);
 
 if(!refinements) break;
 critcurve[ii].outerborder->SetInImage(MAYBE);
 
 // add new points to negative region
 newpoint_kist.MoveToTop();
 critcurve[ii].imagekist->MoveToBottom();
 do{
 if(newpoint_kist.getCurrent()->invmag() < invmag_min){
 newpoint_kist.getCurrent()->in_image = YES;
 critcurve[ii].imagekist->InsertAfterCurrent(newpoint_kist.getCurrent());
 
 // It is possible that gridrange[] will not be maintained
 if(critcurve[ii].gridrange[1] < newpoint_kist.getCurrent()->gridsize)
 critcurve[ii].gridrange[1] = newpoint_kist.getCurrent()->gridsize;
 
 if(critcurve[ii].gridrange[2] > newpoint_kist.getCurrent()->gridsize)
 critcurve[ii].gridrange[2] = newpoint_kist.getCurrent()->gridsize;
 
 }else{
 newpoint_kist.getCurrent()->in_image = NO;
 }
 }while(newpoint_kist.Down());
 
 if(maxpoint){
 if(critcurve[ii].imagekist->Nunits() > 1){
 // take out old max point
 critcurve[ii].imagekist->MoveToTop();
 do{
 if(critcurve[ii].imagekist->getCurrent()->invmag() > 0){
 critcurve[ii].imagekist->getCurrent()->in_image = NO;
 critcurve[ii].imagekist->TakeOutCurrent();
 break;
 }
 }while(critcurve[ii].imagekist->Down());
 maxpoint = false;
 }else{
 // update maximum kappa point if no negative magnification points have been found
 newpoint_kist.MoveToTop();
 do{
 if(newpoint_kist.getCurrent()->kappa()
 > critcurve[ii].imagekist->getCurrent()->kappa() ){
 critcurve[ii].imagekist->getCurrent()->in_image = NO;
 critcurve[ii].imagekist->TakeOutCurrent();
 newpoint_kist.getCurrent()->in_image = YES;
 critcurve[ii].imagekist->InsertAfterCurrent(newpoint_kist.getCurrent());
 }
 }while(newpoint_kist.Down());
 }
 }
 
 // check which points in inner border are still in the border
 bool ininner;
 unsigned long Ntmp = critcurve[0].innerborder->Nunits();
 critcurve[0].innerborder->MoveToTop();
 for(unsigned long j=0;j < Ntmp;++j){
 
 ininner=false;
 
 grid->i_tree->FindAllBoxNeighborsKist(critcurve[ii].innerborder->getCurrent(),&neighborkist);
 
 neighborkist.MoveToTop();
 do{
 
 if( neighborkist.getCurrent()->in_image != YES){  // point is a neighbor
 ininner=true;
 
 if(neighborkist.getCurrent()->in_image == NO){  // if point is not yet in outerborder
 // add point to outerborder
 neighborkist.getCurrent()->in_image = MAYBE;
 critcurve[ii].outerborder->InsertAfterCurrent(neighborkist.getCurrent());
 critcurve[ii].outerborder->Down();
 }
 }
 
 }while(neighborkist.Down());
 
 if(!ininner){
 bool tmp = critcurve[ii].innerborder->AtTop();
 critcurve[ii].innerborder->TakeOutCurrent();
 if(!tmp) critcurve[ii].innerborder->Down();
 }else{
 critcurve[ii].innerborder->Down();
 }
 }
 
 // Take out outer border points that are no longer in outer border
 critcurve[ii].gridrange[0] = 0.0;
 Ntmp = critcurve[ii].outerborder->Nunits();
 critcurve[ii].outerborder->MoveToTop();
 bool tmpbool;
 for(unsigned long j=0;j<Ntmp;++j){
 
 tmpbool = true;
 assert(critcurve[ii].outerborder->getCurrent()->in_image == MAYBE);
 grid->i_tree->FindAllBoxNeighborsKist(critcurve[ii].outerborder->getCurrent(),&neighborkist);
 neighborkist.MoveToTop();
 do{
 if(neighborkist.getCurrent()->in_image == YES){
 if(critcurve[ii].outerborder->getCurrent()->gridsize
 > critcurve[ii].gridrange[0])
 critcurve[ii].gridrange[0] = critcurve[ii].outerborder->getCurrent()->gridsize;
 tmpbool = false;
 break;
 }
 }while(neighborkist.Down());
 
 if(tmpbool){  // no neighbor in image was found
 bool tmp = critcurve[ii].outerborder->AtTop();
 critcurve[ii].outerborder->getCurrent()->in_image = NO;
 critcurve[ii].outerborder->TakeOutCurrent();
 if(!tmp) critcurve[ii].outerborder->Down();
 }else{
 critcurve[ii].outerborder->Down();
 }
 }
 
 // sort new points into inner and outer borders
 newpoint_kist.MoveToTop();
 do{
 
 if(newpoint_kist.getCurrent()->in_image != MAYBE){
 grid->i_tree->FindAllBoxNeighborsKist(newpoint_kist.getCurrent(),&neighborkist);
 
 tmpbool = true;
 neighborkist.MoveToTop();
 do{
 if( newpoint_kist.getCurrent()->in_image == YES){
 if(neighborkist.getCurrent()->in_image != YES){
 if(tmpbool){
 critcurve[ii].innerborder->InsertAfterCurrent(newpoint_kist.getCurrent());
 tmpbool = false;
 }
 if(neighborkist.getCurrent()->in_image == NO){
 neighborkist.getCurrent()->in_image = MAYBE;
 critcurve[ii].outerborder->InsertAfterCurrent(neighborkist.getCurrent());
 }
 }
 }else{
 if(neighborkist.getCurrent()->in_image == YES){
 newpoint_kist.getCurrent()->in_image = MAYBE;
 critcurve[ii].outerborder->InsertAfterCurrent(newpoint_kist.getCurrent());
 break;
 }
 }
 }while(neighborkist.Down());
 }
 }while(newpoint_kist.Down());
 
 critcurve[ii].outerborder->SetInImage(NO);
 }
 }
 
 //  borders are no refined and critcurve[ii].imagekist contains all of the region
 
 if(maxpoint){
 *Ncrits = 0;
 assert(critcurve[0].imagekist->Nunits() == 1);
 critcurve[0].imagekist->getCurrent()->in_image = NO;
 critcurve[0].imagekist->Empty();
 critcurve[0].outerborder->Empty();
 critcurve[0].innerborder->Empty();
 return;
 }
 
 
 // make inner border of all regions the image of region 0
 //  This is done so that regions that have grown together during refinement can be joined
 critcurve[0].imagekist->SetInImage(NO);
 critcurve[0].imagekist->Empty();
 critcurve[0].imagekist->copy(critcurve[0].innerborder);
 
 for(int ii=1;ii<Nregions;++ii){
 // make inner borders the image
 critcurve[ii].imagekist->SetInImage(NO);
 critcurve[ii].imagekist->Empty();
 critcurve[0].imagekist->add(critcurve[ii].innerborder);
 }
 
 // Now critcurve[0].imagekist constains all the inner borders
 
 //size_t Npoints = critcurve[0].imagekist->Nunits();
 if(dividecurves) divide_images_kist(grid->i_tree,critcurve,Ncrits);
 else *Ncrits = 1;
 
 for(i=0;i<*Ncrits;++i) critcurve[i].imagekist->SetInImage(NO);
 
 *orderingsuccess = true;
 
 if(critcurve[0].imagekist->Nunits() == 0) *Ncrits=0;
 
 for(i=0;i<*Ncrits;++i){
 if(critcurve[i].imagekist->Nunits() == 0){      // take out curves with no points
 critcurve[i].copy(critcurve[*Ncrits-1],true);
 *Ncrits -= 1;
 --i;
 }
 }
 
 // ****  Convert the imagekist into a CriticalCurve structure
 
 
 crtcurve.resize(*Ncrits);
 
 for(size_t ii=0;ii<*Ncrits;++ii){
 
 
 std::vector<Point *> hull = critcurve[ii].imagekist->copytovector();
 if(ordercurve) hull = Utilities::concave_hull(hull,10);
 
 crtcurve[ii].critical_curve.resize(hull.size());
 crtcurve[ii].caustic_curve_intersecting.resize(hull.size());
 crtcurve[ii].critical_center[0] = 0;
 crtcurve[ii].critical_center[1] = 0;
 
 for(size_t jj=0;jj<hull.size();++jj){
 crtcurve[ii].critical_curve[jj] = *hull[jj];
 crtcurve[ii].caustic_curve_intersecting[jj] = *(hull[jj]->image);
 crtcurve[ii].critical_center += *hull[jj];
 }
 
 crtcurve[ii].critical_center /= hull.size();
 
 Utilities::windings(crtcurve[ii].critical_center.x,hull.data(),hull.size(),&(crtcurve[ii].critical_area));
 
 critcurve[ii].imagekist->TranformPlanes();
 hull = critcurve[ii].imagekist->copytovector();
 if(ordercurve) hull = Utilities::concave_hull(hull,5);
 
 crtcurve[ii].caustic_curve_outline.resize(hull.size());
 crtcurve[ii].caustic_center[0] = 0;
 crtcurve[ii].caustic_center[1] = 0;
 
 for(size_t jj=0;jj<hull.size();++jj){
 crtcurve[ii].caustic_curve_outline[jj] = *hull[jj];
 crtcurve[ii].caustic_center += *hull[jj];
 }
 
 crtcurve[ii].caustic_center[0] /= hull.size();
 crtcurve[ii].caustic_center[1] /= hull.size();
 
 Utilities::windings(crtcurve[ii].caustic_center.x,hull.data(),hull.size(),&(crtcurve[ii].caustic_area));
 
 
 }
 
 
 return ;
 }
 */
/**
 *  This is a stripped down version of find_crit() for use in find_image_microlens() that
 *  refines the critical lines that are within the image.
 */
void ImageFinding::IF_routines::refine_crit_in_image(
                                                     LensHndl lens             /// The lens model.
                                                     ,GridHndl grid            /// The grid.  It must be initialized.
                                                     ,PosType r_source
                                                     ,PosType x_source[]
                                                     ,PosType resolution        /// The target resolution that the critical curve is mapped on the image plane.
){
  
  unsigned long i=0;
  short refinements;
  //short spur,closed;
  PosType maxgridsize,mingridsize,x[2];
  ImageInfo negimage,critcurve;
  Kist<Point> newpoint_kist;
  bool touches_edge;
  
  // find kist of points with negative magnification
  negimage.imagekist->Empty();
  PointList::iterator i_tree_pointlist_it;
  i_tree_pointlist_it.current = (grid->i_tree->pointlist.Top());
  for(i=0;i<grid->i_tree->pointlist.size();++i){
    x[0] = (*i_tree_pointlist_it)->image->x[0] - x_source[0];
    x[1] = (*i_tree_pointlist_it)->image->x[1] - x_source[1];
    
    if( (*i_tree_pointlist_it)->invmag() < 0 && r_source*r_source > (x[0]*x[0] + x[1]*x[1]) ){
      negimage.imagekist->InsertAfterCurrent(*i_tree_pointlist_it);
      negimage.imagekist->Down();
    }
    --i_tree_pointlist_it;
  }
  
  if(negimage.imagekist->Nunits() == 0) return;
  
  for(;;){
    
    negimage.imagekist->MoveToTop();
    do{negimage.imagekist ->getCurrent()->in_image = YES;} while(negimage.imagekist->Down());
    
    findborders4(grid->i_tree,&negimage,touches_edge);
    
    // unmark image points
    negimage.imagekist->MoveToTop();
    do{negimage.imagekist->getCurrent()->in_image = NO;} while(negimage.imagekist->Down());
    
    // make inner border of the image
    critcurve.imagekist->Empty();
    negimage.innerborder->MoveToTop();
    for(i=0,maxgridsize=0.0,mingridsize=1.0e99;i<negimage.innerborder->Nunits();++i){
      
      if(negimage.innerborder->getCurrent()->gridsize > maxgridsize) maxgridsize
        = negimage.innerborder->getCurrent()->gridsize;
      if(negimage.innerborder->getCurrent()->gridsize < mingridsize) mingridsize
        = negimage.innerborder->getCurrent()->gridsize;
      
      critcurve.imagekist->InsertAfterCurrent(negimage.innerborder->getCurrent());
      critcurve.imagekist->Down();
      critcurve.imagekist->getCurrent()->in_image = YES;
      
      negimage.innerborder->Down();
    }
    findborders4(grid->i_tree,&critcurve,touches_edge);
    
    refinements=ImageFinding::IF_routines::refine_grid_kist(lens,grid,&critcurve,1,resolution,2,&newpoint_kist);
    
    if(refinements==0) break;
    //}else free(critcurve->points);
    
    // add new negative points to negpoints
    newpoint_kist.MoveToTop();
    negimage.imagekist->MoveToBottom();
    do{
      x[0] = (*i_tree_pointlist_it)->image->x[0] - x_source[0];
      x[1] = (*i_tree_pointlist_it)->image->x[1] - x_source[1];
      
      if(newpoint_kist.getCurrent()->image->invmag() < 0 && r_source*r_source > (x[0]*x[0] + x[1]*x[1]) )
        negimage.imagekist->InsertAfterCurrent(newpoint_kist.getCurrent());
    }while(newpoint_kist.Down());
  }
  
  newpoint_kist.Empty();
  if(critcurve.imagekist->Nunits()){
    critcurve.imagekist->MoveToTop();
    do{critcurve.imagekist->getCurrent()->in_image = NO;}while(critcurve.imagekist->Down());
  }
  
  //std::cout << " number of points in critical curves: " << critcurve.imagekist->Nunits() << std::endl;
  return ;
}






/** Finding
 *
 * \brief Finds iso kappa contours.
 *
 *
 */
/* void ImageFinding::find_contour(
 LensHndl lens             /// The lens model.
 ,GridHndl grid            /// The grid.  It must be initialized.
 ,std::vector<CriticalCurve> &crtcurve     /// Structure to hold iso kappa contour.
 ,int *Ncrits              /// The number of critical curves found.
 ,PosType isokappa        /// finds regions with 1/magnification < invmag_min, set to zero for caustics
 ,bool verbose
 ){
 
 long i=0;
 short refinements;
 PosType maxgridsize,mingridsize;
 ImageInfo contour;
 Kist<Point> newpoint_kist;
 
 std::vector<ImageInfo> critcurve(10);     /// Structure to hold critical curve.  Must be pre-
 
 
 std::vector<ImageInfo> pseudocurve(critcurve.size());
 bool pseuodcaustic = false;
 PosType pseudolimit = -0.01;
 PosType kappalimit = 0.1;
 
 // find kist of points with negative magnification
 contour.imagekist->Empty();
 
 PointList::iterator i_tree_pointlist_it(grid->i_tree->pointlist->Top());
 Point *minpoint = *i_tree_pointlist_it;
 
 for(i=0;i<grid->i_tree->pointlist->size();++i){
 if ((*i_tree_pointlist_it)->kappa()>isokappa){
 std::cout << (*i_tree_pointlist_it)->kappa() << std::endl;
 contour.imagekist->InsertAfterCurrent(*i_tree_pointlist_it);
 contour.imagekist->Down();
 }
 
 // record point of maximum kappa
 if((*i_tree_pointlist_it)->kappa() > minpoint->kappa()) minpoint = *i_tree_pointlist_it;
 --i_tree_pointlist_it;
 }
 
 findborders4(grid->i_tree,&critcurve[ii])
 
 
 // ****  Convert the kinagekist into a CriticalCurve structure
 
 
 crtcurve.resize(*Ncrits);
 
 for(size_t ii=0;ii<*Ncrits;++ii){
 
 
 std::vector<Point *> hull = critcurve[ii].imagekist->copytovector();
 if(ordercurve) hull = Utilities::concave_hull(hull,10);
 
 crtcurve[ii].critical_curve.resize(hull.size());
 crtcurve[ii].critical_center[0] = 0;
 crtcurve[ii].critical_center[1] = 0;
 
 for(size_t jj=0;jj<hull.size();++jj){
 crtcurve[ii].critical_curve[jj] = *hull[jj];
 crtcurve[ii].critical_center += *hull[jj];
 }
 
 crtcurve[ii].critical_center /= hull.size();
 
 Utilities::windings(crtcurve[ii].critical_center.x,hull.data(),hull.size(),&(crtcurve[ii].critical_area));
 
 critcurve[ii].imagekist->TranformPlanes();
 hull = critcurve[ii].imagekist->copytovector();
 if(ordercurve) hull = Utilities::concave_hull(hull,5);
 
 crtcurve[ii].caustic_curve_outline.resize(hull.size());
 crtcurve[ii].caustic_center[0] = 0;
 crtcurve[ii].caustic_center[1] = 0;
 
 for(size_t jj=0;jj<hull.size();++jj){
 crtcurve[ii].caustic_curve_outline[jj] = *hull[jj];
 crtcurve[ii].caustic_center += *hull[jj];
 }
 
 crtcurve[ii].caustic_center[0] /= hull.size();
 crtcurve[ii].caustic_center[1] /= hull.size();
 
 Utilities::windings(crtcurve[ii].caustic_center.x,hull.data(),hull.size(),&(crtcurve[ii].caustic_area));
 
 
 }
 
 
 return ;
 }
 */

void ImageFinding::find_contour(
                                LensHndl lens             /// The lens model.
                                ,GridHndl grid            /// The grid.  It must be initialized.
                                ,std::vector<CriticalCurve> &crtcurve     /// Structure to hold critical curve.  Must be pre-allocated with maxNcrit elements. Stored in critcurve[i].imagekist.
                                ,int *Ncrits              /// The number of critical curves found.
                                ,PosType resolution        /// The target resolution that the critical curve is mapped on the image plane.
                                ,bool *orderingsuccess    /// true if ordering was successful.
                                ,bool ordercurve          /// Order the curve so that it can be drawn or used to find the winding number.
                                ,bool dividecurves        /// Divide the critical curves into seporate curves by whether they are attached
                                ,double contour_value    /// value at which the contour is wanted
                                ,LensingVariable contour_type  /// KAPPA, INVMAG or DELAYT
                                ,bool verbose
                                ){
  
  std::vector<ImageInfo> critcurve(10);
  
  long i=0;
  long refinements;
  int Nregions=0;
  //short spur,closed;
  Kist<Point> newpoint_kist,neighborkist;
  
  // find kist of points with negative magnification
  critcurve[0].imagekist->Empty();
  PointList::iterator i_tree_pointlist_it;
  i_tree_pointlist_it.current = (grid->i_tree->pointlist.Top());
  Point *minpoint = *i_tree_pointlist_it;
  
  KappaType value,maxval=0;
  
  for(i=0;i<grid->i_tree->pointlist.size();++i){
    
    switch (contour_type) {
      case LensingVariable::KAPPA:
        value = (*i_tree_pointlist_it)->kappa();
        maxval = minpoint->kappa();
        break;
      case LensingVariable::INVMAG:
        value = (*i_tree_pointlist_it)->invmag();
        maxval = minpoint->invmag();
        break;
      case LensingVariable::DELAYT:
        value = (*i_tree_pointlist_it)->dt;
        maxval = minpoint->dt;
        break;
      default:
        break;
    }
    
    if(value > contour_value){
      critcurve[0].imagekist->InsertAfterCurrent(*i_tree_pointlist_it);
      critcurve[0].imagekist->Down();
    }
    
    // record point of maximum kappa
    if(value > maxval) minpoint = *i_tree_pointlist_it;
    --i_tree_pointlist_it;
  }
  bool maxpoint = false;
  
  if(critcurve[0].imagekist->Nunits() == 0){
    if(minpoint->gridsize <= resolution){  // no caustic found at this resolution
      *Ncrits=0;
      *orderingsuccess = false;
      return;
    }
    
    // if there is no negative magnification points use maximum mag point
    critcurve[0].imagekist->InsertAfterCurrent(minpoint);
    maxpoint =true;
  }
  
  // divide into regions that are widely seporated
  if(critcurve[0].imagekist->Nunits() >1 ) divide_images_kist(grid->i_tree,critcurve,&Nregions);
  bool touches_edge;
  for(int ii=0;ii<Nregions;++ii){
    critcurve[ii].imagekist->SetInImage(YES);
    findborders4(grid->i_tree,&critcurve[ii],touches_edge);
  }
  
  // loop through seporated regions, this could be done in parrellel
  for(int ii=0;ii<Nregions;++ii){
    
    for(int k=0;;++k){
      
      refinements=IF_routines::refine_edges(lens,grid,&critcurve[ii],1,resolution/2,1,&newpoint_kist);
      //refinements=refine_edges(lens,grid,&critcurve[ii],1,1.0e-3,0,&newpoint_kist);
      //refinements=IF_routines::refine_grid_kist(lens,grid,&critcurve[ii],1,resolution,2,&newpoint_kist);
      
      if(!refinements) break;
      critcurve[ii].outerborder->SetInImage(MAYBE);
      
      // add new points to negative region
      newpoint_kist.MoveToTop();
      critcurve[ii].imagekist->MoveToBottom();
      do{
        switch (contour_type) {
          case LensingVariable::KAPPA:
            value = newpoint_kist.getCurrent()->kappa();
            break;
          case LensingVariable::INVMAG:
            value = newpoint_kist.getCurrent()->invmag();
            break;
          case LensingVariable::DELAYT:
            value = newpoint_kist.getCurrent()->dt;
            break;
          default:
            break;
        }
        
        if(value > contour_value){
          newpoint_kist.getCurrent()->in_image = YES;
          critcurve[ii].imagekist->InsertAfterCurrent(newpoint_kist.getCurrent());
          
          // It is possible that gridrange[] will not be maintained
          if(critcurve[ii].gridrange[1] < newpoint_kist.getCurrent()->gridsize)
            critcurve[ii].gridrange[1] = newpoint_kist.getCurrent()->gridsize;
          
          if(critcurve[ii].gridrange[2] > newpoint_kist.getCurrent()->gridsize)
            critcurve[ii].gridrange[2] = newpoint_kist.getCurrent()->gridsize;
          
        }else{
          newpoint_kist.getCurrent()->in_image = NO;
        }
      }while(newpoint_kist.Down());
      
      // check which points in inner border are still in the border
      bool ininner;
      unsigned long Ntmp = critcurve[0].innerborder->Nunits();
      critcurve[0].innerborder->MoveToTop();
      for(unsigned long j=0;j < Ntmp;++j){
        
        ininner=false;
        
        grid->i_tree->FindAllBoxNeighborsKist(critcurve[ii].innerborder->getCurrent(),&neighborkist);
        
        neighborkist.MoveToTop();
        do{
          
          if( neighborkist.getCurrent()->in_image != YES){  // point is a neighbor
            ininner=true;
            
            if(neighborkist.getCurrent()->in_image == NO){  // if point is not yet in outerborder
              // add point to outerborder
              neighborkist.getCurrent()->in_image = MAYBE;
              critcurve[ii].outerborder->InsertAfterCurrent(neighborkist.getCurrent());
              critcurve[ii].outerborder->Down();
            }
          }
          
        }while(neighborkist.Down());
        
        if(!ininner){
          bool tmp = critcurve[ii].innerborder->AtTop();
          critcurve[ii].innerborder->TakeOutCurrent();
          if(!tmp) critcurve[ii].innerborder->Down();
        }else{
          critcurve[ii].innerborder->Down();
        }
      }
      
      // Take out outer border points that are no longer in outer border
      critcurve[ii].gridrange[0] = 0.0;
      Ntmp = critcurve[ii].outerborder->Nunits();
      critcurve[ii].outerborder->MoveToTop();
      bool tmpbool;
      for(unsigned long j=0;j<Ntmp;++j){
        
        tmpbool = true;
        assert(critcurve[ii].outerborder->getCurrent()->in_image == MAYBE);
        grid->i_tree->FindAllBoxNeighborsKist(critcurve[ii].outerborder->getCurrent(),&neighborkist);
        neighborkist.MoveToTop();
        do{
          if(neighborkist.getCurrent()->in_image == YES){
            if(critcurve[ii].outerborder->getCurrent()->gridsize
               > critcurve[ii].gridrange[0])
              critcurve[ii].gridrange[0] = critcurve[ii].outerborder->getCurrent()->gridsize;
            tmpbool = false;
            break;
          }
        }while(neighborkist.Down());
        
        if(tmpbool){  // no neighbor in image was found
          bool tmp = critcurve[ii].outerborder->AtTop();
          critcurve[ii].outerborder->getCurrent()->in_image = NO;
          critcurve[ii].outerborder->TakeOutCurrent();
          if(!tmp) critcurve[ii].outerborder->Down();
        }else{
          critcurve[ii].outerborder->Down();
        }
      }
      
      // sort new points into inner and outer borders
      newpoint_kist.MoveToTop();
      do{
        
        if(newpoint_kist.getCurrent()->in_image != MAYBE){
          grid->i_tree->FindAllBoxNeighborsKist(newpoint_kist.getCurrent(),&neighborkist);
          
          tmpbool = true;
          neighborkist.MoveToTop();
          do{
            if( newpoint_kist.getCurrent()->in_image == YES){
              if(neighborkist.getCurrent()->in_image != YES){
                if(tmpbool){
                  critcurve[ii].innerborder->InsertAfterCurrent(newpoint_kist.getCurrent());
                  tmpbool = false;
                }
                if(neighborkist.getCurrent()->in_image == NO){
                  neighborkist.getCurrent()->in_image = MAYBE;
                  critcurve[ii].outerborder->InsertAfterCurrent(neighborkist.getCurrent());
                }
              }
            }else{
              if(neighborkist.getCurrent()->in_image == YES){
                newpoint_kist.getCurrent()->in_image = MAYBE;
                critcurve[ii].outerborder->InsertAfterCurrent(newpoint_kist.getCurrent());
                break;
              }
            }
          }while(neighborkist.Down());
        }
      }while(newpoint_kist.Down());
      
      critcurve[ii].outerborder->SetInImage(NO);
    }
  }
  
  // make inner border of all regions the image of region 0
  //  This is done so that regions that have grown together during refinement can be joined
  critcurve[0].imagekist->SetInImage(NO);
  critcurve[0].imagekist->Empty();
  critcurve[0].imagekist->copy(critcurve[0].innerborder);
  
  for(int ii=0;ii<Nregions;++ii){
    // make inner borders the image
    critcurve[ii].imagekist->SetInImage(NO);
    critcurve[ii].imagekist->Empty();
    critcurve[0].imagekist->add(critcurve[ii].innerborder);
    
  }
  
  //size_t Npoints = critcurve[0].imagekist->Nunits();
  if(dividecurves) divide_images_kist(grid->i_tree,critcurve,Ncrits);
  else *Ncrits = 1;
  
  for(i=0;i<*Ncrits;++i) critcurve[i].imagekist->SetInImage(NO);
  
  *orderingsuccess = true;
  
  if(critcurve[0].imagekist->Nunits() == 0) *Ncrits=0;
  
  for(i=0;i<*Ncrits;++i){
    if(critcurve[i].imagekist->Nunits() == 0){      // take out curves with no points
      critcurve[i].copy(critcurve[*Ncrits-1],true);
      *Ncrits -= 1;
      --i;
    }
  }
  
  // ****  Convert the kinagekist into a CriticalCurve structure
  
  
  crtcurve.resize(*Ncrits);
  
  
  for(size_t ii=0;ii<*Ncrits;++ii){
    std::vector<Point *> hull = critcurve[ii].imagekist->copytovector();
    if(ordercurve) hull = Utilities::concave_hull(hull,10);
    
    crtcurve[ii].critcurve.resize(hull.size());
    crtcurve[ii].critical_center[0] = 0;
    crtcurve[ii].critical_center[1] = 0;
    
    for(size_t jj=0;jj<hull.size();++jj){
      crtcurve[ii].critcurve[jj] = *hull[jj];
      crtcurve[ii].critical_center -= crtcurve[ii].critcurve[0].x - *hull[jj];
    }
    
    crtcurve[ii].critical_center /= hull.size();
    crtcurve[ii].critical_center += crtcurve[ii].critcurve[0].x;
    
    Utilities::contour_ellipse(crtcurve[ii].critcurve ,Utilities::contour_center(crtcurve[ii].critcurve, hull.size()) , hull.size(), crtcurve[ii].ellipse_curve ,&(crtcurve[ii].contour_ell), &(crtcurve[ii].ellipse_area));
    
    
    Utilities::windings(crtcurve[ii].critical_center.x,hull.data(),hull.size(),&(crtcurve[ii].critical_area));
    
    critcurve[ii].imagekist->TranformPlanes();
    hull = critcurve[ii].imagekist->copytovector();
    if(ordercurve) hull = Utilities::concave_hull(hull,10);
    
    crtcurve[ii].caustic_curve_outline.resize(hull.size());
    crtcurve[ii].caustic_center[0] = 0;
    crtcurve[ii].caustic_center[1] = 0;
    
    for(size_t jj=0;jj<hull.size();++jj){
      crtcurve[ii].caustic_curve_outline[jj] = *hull[jj];
      crtcurve[ii].caustic_center += *hull[jj];
    }
    
    crtcurve[ii].caustic_center[0] /= hull.size();
    crtcurve[ii].caustic_center[1] /= hull.size();
    
    Utilities::windings(crtcurve[ii].caustic_center.x,hull.data(),hull.size(),&(crtcurve[ii].caustic_area));
  }
  
  
  return ;
}

std::string to_string(CritType crit){
  std::string s;
  switch (crit) {
    case CritType::ND:
      s = "NotDefined";
      break;
    case CritType::radial:
      s = "radial";
      break;
    case CritType::tangential:
      s = "tangential";
      break;
    case CritType::pseudo:
      s = "pseudo";
      break;
    default:
      break;
  }
  
  return s;
}

<|MERGE_RESOLUTION|>--- conflicted
+++ resolved
@@ -665,18 +665,15 @@
       //***************** move to source plane ************/
       
       //crtcurve[ii].caustic_curve_outline = Utilities::Geometry::MagicHull(crtcurve[ii].caustic_curve_intersecting);
-<<<<<<< HEAD
-      crtcurve[ii].caustic_curve_outline =   Utilities::TightHull( crtcurve[ii].caustic_curve_intersecting );
-
-=======
- //     try{
+
+      try{
         crtcurve[ii].caustic_curve_outline = Utilities::TighterHull( crtcurve[ii].caustic_curve_intersecting );
- //     }
- //     catch(...){
+      }catch(...){
  //       crtcurve[ii].caustic_curve_outline =  crtcurve[ii].caustic_curve_intersecting ;
  //       Utilities::RemoveIntersections(crtcurve[ii].caustic_curve_intersecting);
- //     }
->>>>>>> 66a38982
+        Utilities::convex_hull(crtcurve[ii].caustic_curve_intersecting
+                               ,crtcurve[ii].caustic_curve_outline);
+    }
       
       std::vector<Point_2d> &short_cac = crtcurve[ii].caustic_curve_outline;
       /*
@@ -1082,19 +1079,14 @@
     critcurves[i].caustic_center /= Npoints;
     
     //critcurves[i].caustic_curve_outline = Utilities::Geometry::MagicHull(critcurves[i].caustic_curve_intersecting);
-<<<<<<< HEAD
-
-    critcurves[i].caustic_curve_outline =   Utilities::TightHull( critcurves[i].caustic_curve_intersecting );
-
-=======
- //   try{
+
+    try{
       critcurves[i].caustic_curve_outline = Utilities::TighterHull( critcurves[i].caustic_curve_intersecting );
- //   }catch(...){
+    }catch(...){
  //     critcurves[i].caustic_curve_outline =  critcurves[i].caustic_curve_intersecting ;
       Utilities::RemoveIntersections(critcurves[i].caustic_curve_outline);
- //   }
-    
->>>>>>> 66a38982
+    }
+    
     Utilities::windings(critcurves[i].caustic_center,critcurves[i].caustic_curve_outline,&(critcurves[i].caustic_area));
     critcurves[i].caustic_intersections = -1;
     
