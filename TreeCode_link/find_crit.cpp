/*
 * find_crit.c
 *
 *  Created on: Sep 8, 2009
 *      Author: R.B. Metcalf
 */

#include "slsimlib.h"
#include "map_images.h"

#define NMAXCRITS 1000

using namespace std;
/** \ingroup ImageFinding
 *
 * \brief Finds critical curves and caustics.
 *
 *
 * The critical curve is found by refining the edges of regions of negative magnification.
 * If there are no regions of negative magnification in the original grid the grid is refined
 * around the point of highest kappa.  If there are other points of high kappa that are not of
 * interest one should be careful that the region of interest is not missed. For this reason
 * critical curves that are smaller than the grid resolution (could be un-uniform)
 * are not guaranteed to be found.
 *
 * After the borders of the negative regions are found the code looks for radial and pseudo
 * caustics within the island.  It usually finds at least one, but if there are more than one
 * per island some might be missed.
 *
 * All the critical curve / caustic pairs are classified as radial, tangential or pseudo.
 * small enough radial critical curve could be miss classified as a pseudo caustic.
 */

void ImageFinding::find_crit(
                             LensHndl lens             /// The lens model.
                             ,GridHndl grid            /// The grid.  It must be initialized.
                             ,std::vector<CriticalCurve> &crtcurve     /// Structure to hold critical curve.
                             ,int *Ncrits              /// The number of critical curves found.
                             ,PosType resolution        /// The target resolution that the critical curve is mapped on the image plane.
                             ,PosType invmag_min        /// finds regions with 1/magnification < invmag_min, set to zero for caustics
                             ,bool verbose
                             ,bool TEST
                             ){
  
  long i=0;
  short refinements;
  //short spur,closed;
  //PosType maxgridsize,mingridsize;
  std::vector<ImageInfo> negimage(1);
  Kist<Point> newpoint_kist;
  
  if(verbose) std::cout << "****  find_crit() ****" << std::endl;
  
  bool pseuodcaustic = true;
  
  // find kist of points with 1/magnification less than invmag_min
  negimage[0].imagekist->Empty();
  PointList::iterator i_tree_pointlist_current(grid->i_tree->pointlist->Top());
  Point *minpoint = *i_tree_pointlist_current;
  
  for(i=0;i<grid->i_tree->pointlist->size();++i){
    if((*i_tree_pointlist_current)->invmag < invmag_min){
      negimage[0].imagekist->InsertAfterCurrent(*i_tree_pointlist_current);
      negimage[0].imagekist->Down();
    }else{
      (*i_tree_pointlist_current)->in_image = NO;
    }
    
    // record point of maximum kappa
    if((*i_tree_pointlist_current)->kappa > minpoint->kappa) minpoint = *i_tree_pointlist_current;
    --i_tree_pointlist_current;
  }
  
  if(negimage[0].imagekist->Nunits() == 0){
    if(minpoint->gridsize <= resolution){  // no caustic found at this resolution
      *Ncrits=0;
      if(verbose) std::cout << "********* find_crit() out **************" << std::endl;
      return;
    }
    
    // if there is no negative magnification points use maximum mag point
    negimage[0].imagekist->InsertAfterCurrent(minpoint);
  }
  
  /******* test *****************
   {
   Point_2d c = grid->getInitCenter();
   grid->writeFits(c.x, grid->getInitNgrid() ,grid->getInitRange()/grid->getInitNgrid(),INVMAG,"!infind_crit");
   PixelMap map(c.x, grid->getInitNgrid() ,grid->getInitRange()/grid->getInitNgrid());
   map.AddImages(negimage,1,0);
   map.printFITS("!infind_crit_cit");
   }
   *******************************/
  
  
  divide_images_kist(grid->i_tree,negimage,Ncrits);
  /******* test *****************
   {
   Point_2d c = grid->getInitCenter();
   PixelMap map(c.x, grid->getInitNgrid() ,grid->getInitRange()/grid->getInitNgrid());
   map.AddImages(negimage,*Ncrits,0);
   map.printFITS("!infind_crit_cit2");
   }
   *******************************/
  
  std::vector<ImageInfo> critcurve(*Ncrits);     /// Structure to hold critical curve.  Must be pre-
  negimage.resize(*Ncrits);
  
  if(verbose) std::cout << *Ncrits << " negative islands found." << std::endl;
  
  
  /******* test *****************
   
   Point_2d c = grid->getInitCenter();
   PixelMap map(c.x, grid->getInitNgrid() ,grid->getInitRange()/grid->getInitNgrid());
   **********************************/
  
  //assert(negimage[0].imagekist->CheckInImage(NO));
  for(int ii=0;ii<negimage.size();++ii){
    negimage[ii].imagekist->SetInImage(YES);
    // refine borders until target resolution is reached
    if(verbose) std::cout << "  refining island " << ii << std::endl;
    for(;;){
      
      findborders4(grid->i_tree,&negimage[ii]);
      /******* test *****************
       map.AddCurve(negimage[ii].outerborder,1);
       // *******************************/
      
      //negimage[ii].imagekist->SetInImage(NO);
      //if(negimage[ii].innerborder->Nunits() > 2000) break;
      
      refinements=ImageFinding::IF_routines::refine_edges(lens,grid,&negimage[ii]
                                                          ,1,resolution,1,&newpoint_kist,true);
      
      if(refinements==0) break;
      
      if(verbose) cout << "      adding " << newpoint_kist.Nunits() << " points to grid" << endl;
      // add new negative points to negpoints
      newpoint_kist.MoveToTop();
      negimage[ii].imagekist->MoveToBottom();
      do{
        if(newpoint_kist.getCurrent()->invmag < invmag_min){
          negimage[ii].imagekist->InsertAfterCurrent(newpoint_kist.getCurrent());
          newpoint_kist.getCurrent()->in_image = YES;
        }
      }while(newpoint_kist.Down());
      
    }
    
    critcurve[ii].imagekist->copy(negimage[ii].innerborder);
    // set the old regions back to yes incase there are overlaping regions
    newpoint_kist.Empty();
    negimage[ii].imagekist->SetInImage(YES);
  }
  
  /******* test *****************
   map.printFITS("!infind_crit_outer");
   *******************************/
  
  for(int ii=0;ii<negimage.size();++ii){
    negimage[ii].imagekist->SetInImage(NO);
  }
  
  /******* test *****************
<<<<<<< HEAD
   map.Clean();
   map.AddImages(critcurve,*Ncrits,0);
   map.printFITS("!infind_crit_critcurve");
   map.Clean();
   *******************************/
  
=======
  map.Clean();
  map.AddImages(critcurve,*Ncrits,0);
  map.printFITS("!infind_crit_critcurve");
  map.Clean();
  //*******************************/

>>>>>>> 4db8f8e1
  
  // gather all the curves together and re-divide them to avoid overlaps
  for(int ii=1;ii<negimage.size();++ii) critcurve[0].imagekist->add(critcurve[ii].imagekist);
  if(verbose)
  std::printf("find_crit, number of caustic points: %li\n",critcurve[0].imagekist->Nunits());
  divide_images_kist(grid->i_tree,critcurve,Ncrits);
  for(int ii=0;ii<*Ncrits;++ii) critcurve[ii].imagekist->SetInImage(NO);
  if(verbose) std::cout << *Ncrits << " borders found." << std::endl;
<<<<<<< HEAD
=======

  /******* test **********************************
  grid->writeFits(5,INVMAG,"!invmag_in_findcrit");
  grid->writeFits(5,KAPPA,"!invmag_in_findcrit");
  //************************************************/
>>>>>>> 4db8f8e1
  
  if(critcurve[0].imagekist->Nunits() == 0) *Ncrits=0;
  
  // ****  Convert the imagekist into a CriticalCurve structure
  
  {
    crtcurve.resize(*Ncrits);
    
    Kist<Point> neighbors;
    size_t ii = 0;
    for(size_t jj=0;jj<*Ncrits;++jj){
      
      if(critcurve[jj].imagekist->Nunits() < 1) continue;
      // classify critical curve
      
      grid->i_tree->FindAllBoxNeighborsKist(critcurve[jj].imagekist->getCurrent(),&neighbors);
      Kist<Point>::iterator it = neighbors.TopIt();
      while((*it).invmag < 0 && !it.atend() ) --it;
      //if( 1 < ( (*it).kappa - sqrt( (*it).gamma[0]*(*it).gamma[0] + (*it).gamma[1]*(*it).gamma[1]) ) ) crtcurve[ii].type = radial;
      if( (*it).inverted()  ) crtcurve[ii].type = radial;
      else crtcurve[ii].type = tangential;
      
      /************ test line ****************
       std::cout << "neighbors" << std::endl;
       for(it = neighbors.TopIt(); !it.atend() ; --it){
       std::cout << (*it)->invmag << " " << 1 - ( (*it)->kappa - sqrt( (*it)->gamma[0]*(*it)->gamma[0] + (*it)->gamma[1]*(*it)->gamma[1] ) ) << std::endl;
       }
       ***************************************/
      
      std::vector<Point *> hull = critcurve[jj].imagekist->copytovector();
      
      /******* test *****************
       it = critcurve[jj].imagekist->TopIt();
       for(auto pp : hull){
       assert(pp->x[0] == (*it)->x[0]);
       assert(pp->x[1] == (*it)->x[1]);
       --it;
       }
       // *******************************/
      
      hull = Utilities::concave_hull(hull,10);
      //hull = Utilities::convex_hull(hull);
      
      crtcurve[ii].critical_curve.resize(hull.size());
      crtcurve[ii].caustic_curve_intersecting.resize(hull.size());
      crtcurve[ii].critical_center[0] = 0;
      crtcurve[ii].critical_center[1] = 0;
      
      for(size_t kk=0;kk<hull.size();++kk){
        crtcurve[ii].critical_curve[kk] = *hull[kk];
        crtcurve[ii].caustic_curve_intersecting[kk] = *(hull[kk]->image);
        crtcurve[ii].critical_center[0] += hull[kk]->x[0];
        crtcurve[ii].critical_center[1] += hull[kk]->x[1];
      }
      
      /******* test *****************
       {
       map.AddCurve(crtcurve[ii].critical_curve,1);
       }
       // *******************************/
      
      
      crtcurve[ii].critical_center /= hull.size();
      
      Utilities::windings(crtcurve[ii].critical_center.x,hull.data(),hull.size(),&(crtcurve[ii].critical_area));
      
      hull.clear();
      critcurve[jj].imagekist->TranformPlanes();
      hull = critcurve[jj].imagekist->copytovector();
      // ?? hull = Utilities::concave_hull(hull,5);
      hull = Utilities::convex_hull(hull);
      
      crtcurve[ii].caustic_curve_outline.resize(hull.size());
      crtcurve[ii].caustic_center[0] = 0;
      crtcurve[ii].caustic_center[1] = 0;
      
      for(size_t kk=0;kk<hull.size();++kk){
        crtcurve[ii].caustic_curve_outline[kk] = *hull[kk];
        crtcurve[ii].caustic_center[0] += hull[kk]->x[0];
        crtcurve[ii].caustic_center[1] += hull[kk]->x[1];
      }
      
      crtcurve[ii].caustic_center[0] /= hull.size();
      crtcurve[ii].caustic_center[1] /= hull.size();
      
      Utilities::windings(crtcurve[ii].caustic_center.x,hull.data(),hull.size(),&(crtcurve[ii].caustic_area));
      
      crtcurve[ii].caustic_intersections = Utilities::Geometry::intersect(crtcurve[ii].caustic_curve_intersecting);
      
      ++ii;
    }
    /******* test *****************
     map.printFITS("!infind_crit_hulled");
     map.Clean();
     // *******************************/
    
    
    *Ncrits = ii;
    crtcurve.resize(*Ncrits);
  }
  
  if(TEST){
    
    //*********************  test lines ****************************
    // This tests that every every radial or pseudo critical line is near at
    // least one negative mag point
    Kist<Point> nkist;
    for(auto &crit : crtcurve){
      
      // check that all non-tangent critical line points have a neighbor
      //  with negative magnification
      if(crit.type != tangential){
        Point *pointp = nullptr;
        if(crit.type == radial){
          for(Point_2d &p : crit.critical_curve){
            pointp = grid->i_tree->FindBoxPoint(p.x);
            grid->i_tree->FindAllBoxNeighborsKist(pointp,&nkist);
            bool good = false;
            for(auto &np : nkist){
              if(np.invmag < 0){ good = true; break;}
            }
            if(!good){
              
              grid->i_tree->Test();
              grid->s_tree->Test();
              
              std::cout << "Caustic point without negative neighbor"
              << std::endl;
              std::cout << "invmag " << pointp->invmag << std::endl;
              std::cout << "inverted ? " << pointp->inverted() << std::endl;
              std::cout << "id " << pointp->id << std::endl;
              std::cout << "neighbors: " << std::endl;
              if(pointp->leaf->boundary_p1[0] == grid->i_tree->getTop()->boundary_p1[0])
                std::cout << "At left boundary of grid." << std::endl;
              if(pointp->leaf->boundary_p1[1] == grid->i_tree->getTop()->boundary_p1[1])
                std::cout << "At bottom boundary of grid." << std::endl;
              if(pointp->leaf->boundary_p2[0] == grid->i_tree->getTop()->boundary_p2[0])
                std::cout << "At right boundary of grid." << std::endl;
              if(pointp->leaf->boundary_p2[1] == grid->i_tree->getTop()->boundary_p2[1])
                std::cout << "At top boundary of grid." << std::endl;
              for(auto &np : nkist){
                std::cout << np.id << "    inverted ? " << np.inverted() << std::endl;
              }
              std::cout << " # of points in crit curve: " << crit.critical_curve.size() << std::endl;
            }
            assert(good);
          }
        }else if(crit.type == pseudo){
          pointp = grid->i_tree->FindBoxPoint(crit.critical_center.x);
          grid->i_tree->FindAllBoxNeighborsKist(pointp,&nkist);
          bool good = false;
          for(auto &np : nkist){
            if(np.invmag < 0){ good = true; break;}
          }
          assert(good);
        }
      }
      
      
      // check for no tangential orphans
      if(crit.type != tangential){
        
        int count = 0;
        PosType rmax,rmin,rave,r;
        PosType r_closest = grid->i_tree->getTop()->boundary_p2[0]
        - grid->i_tree->getTop()->boundary_p1[0];
        
        PosType crmax,crmin,crave;
        
        CriticalCurve *crit_closest = nullptr;
        
        for(auto &critt : crtcurve){
          if(critt.type == tangential){
            critt.CriticalRadius(rmax,rmin,rave);
            assert(rmax >= rmin);
            assert(rave >= rmin);
            assert(rmax >= rave);
            r = (critt.critical_center - crit.critical_center).length();
            if( rmax > r) ++count;
            if( r < r_closest){
              r_closest = r;
              crit_closest = &critt;
              crmax = rmax;
              crmin = rmin;
              crave = rave;
            }
          }
        }
        
        Point *pointp;
        if(count == 0){
          std::cout << "Radial or pseudo caustic without tangential partner, plots have been made named ophan*.fits"
          << std::endl;
          pointp = grid->i_tree->FindBoxPoint(crit.critical_center.x);
          grid->i_tree->FindAllBoxNeighborsKist(pointp,&nkist);
          pointp->Print();
          
          std::cout << "closest tangential caustic is " << r_closest << " radians away and has a radius of (" << crmax <<","<<crave<<","<<crmin<<")" << std::endl;
          
          /// make some figures
          Point_2d p1,p2;
          crit.CritRange(p1,p2);
          PosType range = 2.3*r_closest;
          PixelMap map(crit.critical_center.x,1000,range/1000);
          map.AddCurve(crit.critical_curve,1.0);
          map.printFITS("!orphin_pseudo.fits");
          
          grid->writeFits(crit.critical_center.x,1000,range/1000,INVMAG,"!orphin_pseudo");
          map.Clean();
          
          for(auto &critt : crtcurve){
            map.AddCurve(critt.critical_curve,1.0);
          }
          
          map.printFITS("!orphin_pseudo_all.fits");
          
        }
        if(count > 1){
          std::cout << "Radial or pseudo caustic has " << count << " tangential critical line within rmax"
          << std::endl;
        }
        
        assert(count > 0);
        assert(count < 2);
        
        if(crit.type == tangential){
          
          int count = 0;
          PosType rmax,rmin,rave,r;
          PosType r_closest = grid->i_tree->getTop()->boundary_p2[0]
          - grid->i_tree->getTop()->boundary_p1[0];
          
          PosType crmax,crmin,crave;
          
          CriticalCurve *crit_closest = nullptr;
          
          for(auto &critt : crtcurve){
            if(critt.type != tangential){
              crit.CriticalRadius(rmax,rmin,rave);
              assert(rmax >= rmin);
              assert(rave >= rmin);
              assert(rmax >= rave);
              r = (critt.critical_center - crit.critical_center).length();
              if( rmax > r) ++count;
              if( r < r_closest){
                r_closest = r;
                crit_closest = &critt;
                crmax = rmax;
                crmin = rmin;
                crave = rave;
              }
            }
          }
          
          Point *pointp;
          if(count == 0){
            std::cout << " Tangential caustic without radial or pseudo partner, plots have been made named ophan*.fits"
            << std::endl;
            pointp = grid->i_tree->FindBoxPoint(crit.critical_center.x);
            grid->i_tree->FindAllBoxNeighborsKist(pointp,&nkist);
            pointp->Print();
            
            std::cout << "closest radial or pseudo caustic is " << r_closest << " radians away and tangential radius is (" << crmax <<","<<crave<<","<<crmin<<")" << std::endl;
            
            /// make some figures
            Point_2d p1,p2;
            crit.CritRange(p1,p2);
            PosType range = 2.3*r_closest;
            PixelMap map(crit.critical_center.x,1000,range/1000);
            map.AddCurve(crit.critical_curve,1.0);
            map.printFITS("!orphin_pseudo.fits");
            
            grid->writeFits(crit.critical_center.x,1000,range/1000,INVMAG,"!orphin_pseudo");
            map.Clean();
            
            for(auto &critt : crtcurve){
              map.AddCurve(critt.critical_curve,1.0);
            }
            
            map.printFITS("!orphin_pseudo_all.fits");
            
          }
          
          assert(count > 0);
          
        }
        
      }
      
      
    }
    
    std::cout << "No orphan critical curves where found and every critical curve point has a negative magnification neighbour before pseudos are found." << std::endl;
    
    //**************************************************************/
    
  }
  if(pseuodcaustic && negimage[0].imagekist->Nunits() > 1){
    
    
    // regroup the negative islands
    for(int ii=1;ii<negimage.size();++ii) negimage[0] += negimage[ii];
    
    
    // find all negative island again *******************************************
    negimage.resize(1);
    int tmp;
    divide_images_kist(grid->i_tree,negimage,&tmp);
    negimage.resize(tmp);
    for(int ii=0;ii<negimage.size();++ii) findborders4(grid->i_tree,&negimage[ii]);
    if(verbose) std::cout << " found " << tmp << " negative islands in re-sorting." << std::endl;
    //******************************************************************************
    
    std::vector<ImageInfo> pseudocurve(negimage.size());
    std::vector<CritType> types(negimage.size());
    const PosType pseudolimit = -100.0;
    int Npseudo = 0;
    Point *current;
    
    // Find points within each critical curve that have invmag < pseudolimit
    // If there are none use the minimum invmag value point.
    bool found;
    Kist<Point> paritypoints;
    
    int nfound = 0,Nnotdefined = 0;
    for(int ii = 0;ii<negimage.size();++ii){
      found = false;
      paritypoints.Empty();
      
      // find if negative region has a radial caustic border that was already detected
      negimage[ii].outerborder->MoveToTop();
      do{
        current = negimage[ii].outerborder->getCurrent();
        //if(1 < ( current->kappa - sqrt( current->gamma[0]*current->gamma[0]
        //                               + current->gamma[1]*current->gamma[1]) )){
        
        if( current->inverted() ){
          // radial caustic must already have been found
          found = true;
          break;
        }
      }while(negimage[ii].outerborder->Down());
      
      if(found){
        ++nfound;
        if(verbose) std::cout << "Radial caustic already found in negative island " << ii << std::endl;
        continue;
      }
      types[Npseudo] = ImageFinding::find_pseudo(pseudocurve[Npseudo],negimage[ii]
                                                 ,pseudolimit,lens,grid
                                                 ,resolution,paritypoints,false);
      if(types[Npseudo] != ND ) ++Npseudo;
      else ++Nnotdefined;
      
    }
    
    if(verbose) std::cout << "  " << nfound << " radial caustics found with tangential caustics " << std::endl;
    if(verbose) std::cout << "  " << Npseudo << " additional radial or pseudo caustics found after further refinement " << std::endl;
    if(verbose) std::cout << "  " << Nnotdefined << " not defined caustics " << std::endl;
    
    
    
    pseudocurve.resize(Npseudo);
    
    int Nc = crtcurve.size();
    crtcurve.resize(Npseudo+Nc);
    
    size_t ii,i;
    // convert to CriticalCurve structure
    for(ii=Nc-1,i=0;i<Npseudo;++i){
      
      //Point *current = pseudocurve[i].imagekist->getCurrent();
      
      if(types[i] == ND) continue;
      ++ii;
      
      crtcurve[ii].type = types[i];
      
      //std::vector<Point *> hull = pseudocurve[i].innerborder->copytovector();
      std::vector<Point *> hull = pseudocurve[i].outerborder->copytovector();
      if(verbose) std::cout << " doing concave hull with " << hull.size() << " points..." << std::endl;
      hull = Utilities::concave_hull(hull,10);
      //hull = Utilities::convex_hull(hull);
      assert(hull.size() <= pseudocurve[i].outerborder->Nunits());
      
      if(crtcurve[ii].type != pseudo){
        crtcurve[ii].critical_curve.resize(hull.size());
        crtcurve[ii].caustic_curve_intersecting.resize(hull.size());
      }else{
        crtcurve[ii].critical_curve.clear();
        crtcurve[ii].caustic_curve_intersecting.clear();
      }
      crtcurve[ii].critical_center[0] = 0;
      crtcurve[ii].critical_center[1] = 0;
      
      for(size_t jj=0;jj<hull.size();++jj){
        if(crtcurve[ii].type != pseudo){
          crtcurve[ii].critical_curve[jj] = *hull[jj];
          crtcurve[ii].caustic_curve_intersecting[jj] = *(hull[jj]->image);
        }
        crtcurve[ii].critical_center[0] += hull[jj]->x[0];
        crtcurve[ii].critical_center[1] += hull[jj]->x[1];
      }
      
      crtcurve[ii].critical_center /= hull.size();
      
      if(crtcurve[ii].type != pseudo)
        Utilities::windings(crtcurve[ii].critical_center.x,hull.data(),hull.size(),&(crtcurve[ii].critical_area));
      else crtcurve[ii].critical_area = 0.0;
      
      // caustic
      pseudocurve[i].imagekist->TranformPlanes();
      hull = pseudocurve[i].imagekist->copytovector();
      if(verbose) std::cout << " doing concave hull with " << hull.size() << " points..." << std::endl;
      
      hull = Utilities::concave_hull(hull,10);
      //hull = Utilities::convex_hull(hull);
      
      crtcurve[ii].caustic_curve_outline.resize(hull.size());
      crtcurve[ii].caustic_center[0] = 0;
      crtcurve[ii].caustic_center[1] = 0;
      
      for(size_t jj=0;jj<hull.size();++jj){
        crtcurve[ii].caustic_curve_outline[jj] = *hull[jj];
        crtcurve[ii].caustic_center[0] += hull[jj]->x[0];
        crtcurve[ii].caustic_center[1] += hull[jj]->x[1];
      }
      
      crtcurve[ii].caustic_center[0] /= hull.size();
      crtcurve[ii].caustic_center[1] /= hull.size();
      
      Utilities::windings(crtcurve[ii].caustic_center.x,hull.data(),hull.size(),&(crtcurve[ii].caustic_area));
      
    }
    // remove cases that were ND type
    crtcurve.resize(ii+1);

    /***** test lines *******
     if(Npseudo >= 0){
     PosType rmax,rmin,rave;
     psecurve[0].CausticRadius(rmax,rmin,rave);
     std::cout << "caustic " << rmax << " " << rmin << " " << rave << std::endl;
     PixelMap map(psecurve[0].critical_center.x,1000,rmax/500);
     map.AddCurve(psecurve[0].critical_curve,1.0);
     map.AddCurve(psecurve[0].caustic_curve_outline,2.0);
     map.printFITS("!test_pseudo.fits");
     
     psecurve[0].CriticalRadius(rmax,rmin,rave);
     std::cout << "critical " << rmax << " " << rmin << " " << rave << std::endl;
     
     }// **/
  }
  
  for(int ii=0;ii<negimage.size();++ii)
    negimage[ii].imagekist->SetInImage(NO);
  
  *Ncrits = crtcurve.size();
  
  if(TEST){
    
    //*********************  test lines ****************************
    // This tests that every every radial or pseudo critical line is near at
    // least one negative mag point
    Kist<Point> nkist;
    for(auto &crit : crtcurve){
      
      // check that all non-tangent critical line points have a neighbor
      //  with negative magnification
      if(crit.type != tangential){
        Point *pointp = nullptr;
        if(crit.type == radial){
          for(Point_2d &p : crit.critical_curve){
            pointp = grid->i_tree->FindBoxPoint(p.x);
            grid->i_tree->FindAllBoxNeighborsKist(pointp,&nkist);
            bool good = false;
            for(auto &np : nkist){
              if(np.invmag < 0){ good = true; break;}
            }
            if(!good){
              
              grid->i_tree->Test();
              grid->s_tree->Test();
              
              std::cout << "Critical point without negative neighbor"
              << std::endl;
              std::cout << "invmag " << pointp->invmag << std::endl;
              std::cout << "inverted ? " << pointp->inverted() << std::endl;
              std::cout << "id " << pointp->id << std::endl;
              std::cout << "neighbors: " << std::endl;
              if(pointp->leaf->boundary_p1[0] == grid->i_tree->getTop()->boundary_p1[0])
                std::cout << "At left boundary of grid." << std::endl;
              if(pointp->leaf->boundary_p1[1] == grid->i_tree->getTop()->boundary_p1[1])
                std::cout << "At bottom boundary of grid." << std::endl;
              if(pointp->leaf->boundary_p2[0] == grid->i_tree->getTop()->boundary_p2[0])
                std::cout << "At right boundary of grid." << std::endl;
              if(pointp->leaf->boundary_p2[1] == grid->i_tree->getTop()->boundary_p2[1])
                std::cout << "At top boundary of grid." << std::endl;
              for(auto &np : nkist){
                std::cout << np.id << "    inverted ? " << np.inverted() <<
                " invmag " << np.invmag << std::endl;
                np.Print();
              }
              std::cout << " # of points in crit curve: " << crit.critical_curve.size()
              << " type: " << crit.type
              << std::endl;
            }
            //assert(good);
          }
        }else if(crit.type == pseudo){
          pointp = grid->i_tree->FindBoxPoint(crit.critical_center.x);
          grid->i_tree->FindAllBoxNeighborsKist(pointp,&nkist);
          bool good = false;
          for(auto &np : nkist){
            if(np.invmag < 0){ good = true; break;}
          }
          //assert(good);
        }
      }
      
      
      // check for no tangential orphans
      if(crit.type != tangential){
        
        int count = 0;
        PosType rmax,rmin,rave,r;
        PosType r_closest = grid->i_tree->getTop()->boundary_p2[0]
        - grid->i_tree->getTop()->boundary_p1[0];
        
        PosType crmax,crmin,crave;
        
        CriticalCurve *crit_closest = nullptr;
        
        for(auto &critt : crtcurve){
          if(critt.type == tangential){
            critt.CriticalRadius(rmax,rmin,rave);
            assert(rmax >= rmin);
            assert(rave >= rmin);
            assert(rmax >= rave);
            r = (critt.critical_center - crit.critical_center).length();
            if( rmax > r) ++count;
            if( r < r_closest){
              r_closest = r;
              crit_closest = &critt;
              crmax = rmax;
              crmin = rmin;
              crave = rave;
            }
          }
        }
        
        Point *pointp = nullptr;
        if(count == 0){
          std::cout << crit.type << " caustic without tangential partner, plots have been made named ophan*.fits"
          << std::endl;
          
          
          pointp = grid->i_tree->FindBoxPoint(crit.critical_center.x);
          grid->i_tree->FindAllBoxNeighborsKist(pointp,&nkist);
          pointp->Print();
          
          std::cout << "closest tangential caustic is " << r_closest << " radians away and has a radius of (" << crmax <<","<<crave<<","<<crmin<<")" << std::endl;
          
          /// make some figures
          Point_2d p1,p2;
          crit.CritRange(p1,p2);
          PosType range = 2.3*r_closest;
          PixelMap map(crit.critical_center.x,1000,range/1000);
          map.AddCurve(crit.critical_curve,1.0);
          map.printFITS("!orphin_pseudo.fits");
          
          grid->writeFits(crit.critical_center.x,1000,range/1000,INVMAG,"!orphin_pseudo");
          map.Clean();
          
          for(auto &critt : crtcurve){
            map.AddCurve(critt.critical_curve,1.0);
          }
          
          map.printFITS("!orphin_pseudo_all.fits");
          
        }
        if(count > 1){
          std::cout << crit.type << " caustic has " << count << " tangential critical line within rmax"
          << std::endl;
        }
        
        assert(count > 0 || crit_closest->critical_curve.size() < 3);  // no partners
        assert(count < 2);  // more than one partner
        
        if(crit.type == tangential){
          
          int count = 0;
          PosType rmax,rmin,rave,r;
          PosType r_closest = grid->i_tree->getTop()->boundary_p2[0]
          - grid->i_tree->getTop()->boundary_p1[0];
          
          PosType crmax,crmin,crave;
          
          CriticalCurve *crit_closest = nullptr;
          
          for(auto &critt : crtcurve){
            if(critt.type != tangential){
              crit.CriticalRadius(rmax,rmin,rave);
              assert(rmax >= rmin);
              assert(rave >= rmin);
              assert(rmax >= rave);
              r = (critt.critical_center - crit.critical_center).length();
              if( rmax > r) ++count;
              if( r < r_closest){
                r_closest = r;
                crit_closest = &critt;
                crmax = rmax;
                crmin = rmin;
                crave = rave;
              }
            }
          }
          
          Point *pointp;
          if(count == 0){
            std::cout << " Tangential caustic without radial or pseudo partner, plots have been made named ophan*.fits"
            << std::endl;
            pointp = grid->i_tree->FindBoxPoint(crit.critical_center.x);
            grid->i_tree->FindAllBoxNeighborsKist(pointp,&nkist);
            pointp->Print();
            
            std::cout << "closest radial or pseudo caustic is " << r_closest << " radians away and tangential radius is (" << crmax <<","<<crave<<","<<crmin<<")" << std::endl;
            
            /// make some figures
            Point_2d p1,p2;
            crit.CritRange(p1,p2);
            PosType range = 2.3*r_closest;
            PixelMap map(crit.critical_center.x,1000,range/1000);
            map.AddCurve(crit.critical_curve,1.0);
            map.printFITS("!orphin_pseudo.fits");
            
            grid->writeFits(crit.critical_center.x,1000,range/1000,INVMAG,"!orphin_pseudo");
            map.Clean();
            
            for(auto &critt : crtcurve){
              map.AddCurve(critt.critical_curve,1.0);
            }
            
            map.printFITS("!orphin_pseudo_all.fits");
            
          }
          
          assert(count > 0);
          
        }
        
      }
      
      
    }
    
    std::cout << "No orphan critical curves where found and every critical curve point has a negative magnification neighbour." << std::endl;
    
    //**************************************************************/
    
  }
  if(verbose) std::cout << "********* find_crit() out **************" << std::endl;
  
  return ;
}
/*  This function is not meant for an external user.  It is only used by
 find_crit(). paritypoints must be empty on first entry.
 */
CritType ImageFinding::find_pseudo(ImageInfo &pseudocurve,ImageInfo &negimage
                                   ,PosType pseudolimit,LensHndl lens,GridHndl grid
                                   ,PosType resolution,Kist<Point> &paritypoints,bool TEST){
  
  Kist<Point> newpoints;
  Point *current;
  
  // case where radial caustic has been detected, but not refined
  if(paritypoints.Nunits() > 0 ){
    // pseudo-caustic detected
    pseudocurve.imagekist->copy(paritypoints);
    
    pseudocurve.imagekist->SetInImage(YES);
    findborders4(grid->i_tree,&pseudocurve);
    if(TEST){
      for(auto &p : *(pseudocurve.imagekist) ){
        assert( p.inverted());
        assert( p.invmag > 0 );
      }

      size_t i=0;
      for(auto &p : *(pseudocurve.outerborder) ){
        if( p.invmag > 0 ){
          p.Print();
          std::cout << "invmag recalculated = " << (1-p.kappa)*(1-p.kappa) - (p.gamma[0]*p.gamma[0]) - (p.gamma[1]*p.gamma[1]) + p.gamma[2]*p.gamma[2] <<
          std::endl;
        }
        ++i;
        assert( p.invmag < 0 );
      }
      for(auto &p : *(pseudocurve.innerborder) ){
        assert( p.invmag > 0 );
      }
   }

    while(pseudocurve.innerborder->Nunits() < 2000 &&
          IF_routines::refine_edges(lens,grid,&pseudocurve,1,0.1*resolution,1,&newpoints)
          ){
      
      newpoints.MoveToTop();
      do{
        current = newpoints.getCurrent();
        
        if( current->inverted() ){
          pseudocurve.imagekist->InsertAfterCurrent(current);
          current->in_image = YES;
        }else current->in_image = NO;
        
        if( current->invmag < 0 )
          negimage.imagekist->InsertAfterCurrent(current);
        
        
      }while(newpoints.Down());
      
      findborders4(grid->i_tree,&pseudocurve);
      
      if(TEST){
        for(auto &p : *(pseudocurve.outerborder) ){
          assert( p.invmag < 0 );
        }
        for(auto &p : *(pseudocurve.innerborder) ){
          assert( p.invmag > 0 );
        }
      }
    }  // refinement loop
    
    pseudocurve.imagekist->SetInImage(NO);
    
    paritypoints.Empty();
    pseudocurve.ShouldNotRefine = 0;

    return radial;
  }
  
  
  // case where no radial caustic has been detected yet
  pseudocurve.imagekist->copy(negimage.imagekist);
  Point *minmupoint = pseudocurve.imagekist->getCurrent();
  PosType mumin = minmupoint->invmag;
  
  //std::cout << " pseudocurve size " << pseudocurve.imagekist->Nunits() << std::endl;
  
  /// remove all but the points below tmp_pseudolimit
  pseudocurve.imagekist->MoveToTop();
  do{
    if(pseudocurve.imagekist->getCurrent()->invmag < mumin){
      minmupoint = pseudocurve.imagekist->getCurrent();
      mumin = pseudocurve.imagekist->getCurrent()->invmag;
    }
    if(pseudocurve.imagekist->getCurrent()->invmag > pseudolimit){
      pseudocurve.imagekist->getCurrent()->in_image = NO;
      pseudocurve.imagekist->TakeOutCurrent();
    }
  }while(pseudocurve.imagekist->Down());
  
  
  // in case one before top was taken out
  if( pseudocurve.imagekist->Nunits() > 0 && pseudocurve.imagekist->getCurrent()->invmag > pseudolimit){
    pseudocurve.imagekist->getCurrent()->in_image = NO;
    pseudocurve.imagekist->TakeOutCurrent();
  }
  
  if(pseudocurve.imagekist->Nunits() == 0){
    pseudocurve.imagekist->InsertAfterCurrent(minmupoint);
    pseudocurve.ShouldNotRefine = 0;  // marks that region has not been found
  }else{
    pseudocurve.ShouldNotRefine = 1;
  }
  
  //std::cout << "mumin = " << mumin << " pseudocurve size " << pseudocurve.imagekist->Nunits() << std::endl;
  
  pseudocurve.imagekist->SetInImage(YES);
  findborders4(grid->i_tree,&pseudocurve);
  
  while(
        paritypoints.Nunits() == 0 && pseudocurve.imagekist->Nunits() < 200 &&
        //IF_routines::refine_edges(lens,grid,&pseudocurve,1,0.1*resolution/sqrt(fabs(pseudolimit)),1,&newpoints)  &&
        IF_routines::refine_grid_kist(lens,grid,&pseudocurve,1, 0.1*resolution/sqrt(fabs(pseudolimit)),2,&newpoints)
        ){
    // update region
    if(pseudocurve.ShouldNotRefine == 0){
      mumin = pseudocurve.imagekist->getCurrent()->invmag;
      minmupoint = pseudocurve.imagekist->getCurrent();
      pseudocurve.imagekist->getCurrent()->in_image = NO;
      pseudocurve.imagekist->TakeOutCurrent();
    }
    
    newpoints.MoveToTop();
    do{
      current = newpoints.getCurrent();
      if(current->invmag < mumin){
        mumin = current->invmag;
        minmupoint = current;
      }
      if(current->invmag < 0)
        negimage.imagekist->InsertAfterCurrent(newpoints.getCurrent());
      
      if(current->invmag < pseudolimit){
        current->in_image = YES;
        pseudocurve.imagekist->InsertAfterCurrent(current);
      }
      
      if( current->inverted() ){
        paritypoints.InsertAfterCurrent(current);
      }
      
    }while(newpoints.Down());
    
    //std::cout << "mumin = " << mumin << std::endl;
    
    if(pseudocurve.ShouldNotRefine == 0){
      
      if(pseudocurve.imagekist->Nunits() == 0){
        minmupoint->in_image = YES;
        pseudocurve.imagekist->InsertAfterCurrent(minmupoint);
      }else{
        pseudocurve.ShouldNotRefine = 1;
      }
    }
    findborders4(grid->i_tree,&pseudocurve);
  }  // refinement loop
  
  pseudocurve.imagekist->SetInImage(NO);
  
  // radial caustic was detected
  if(paritypoints.Nunits() > 0){
    return find_pseudo(pseudocurve,negimage,pseudolimit,lens,grid,resolution,paritypoints,TEST);
  }
  // neither a region with a magnification below pseudolimit or a radiual caustic were found
  //  now minimize the largest eigenvalue and see if it is negative
  if(mumin > pseudolimit){
    PosType eigmin,tmp;
    Point *pmin;
    
    pseudocurve.imagekist->Empty();
    
    // find point with minimum largest Eigenvalue
    negimage.imagekist->MoveCurrentToTop();
    current = negimage.imagekist->getCurrent();
    //eigmin = 1-current->kappa + sqrt( current->gamma[0]*current->gamma[0]
    //                                 + current->gamma[1]*current->gamma[1]) ;
    eigmin = 1-current->kappa + sqrt( (1-current->kappa)*(1-current->kappa)
                                     + current->invmag) ;
    pmin = negimage.imagekist->getCurrent();
    while(negimage.imagekist->Down()){
      current = negimage.imagekist->getCurrent();
      tmp = 1-current->kappa + sqrt( (1-current->kappa)*(1-current->kappa)
                                    + current->invmag) ;
      if(eigmin > tmp ){
        eigmin = tmp;
        pmin = current;
      }
    }
    
    pseudocurve.imagekist->InsertAfterCurrent(pmin);
    pmin->in_image = YES;
    findborders4(grid->i_tree,&pseudocurve);
    
    while(eigmin >= 0 &&
          IF_routines::refine_edges(lens,grid,&pseudocurve,1,0.01*resolution,1,&newpoints)){
      
      newpoints.MoveToTop();
      do{
        current = newpoints.getCurrent();
        //tmp = 1-current->kappa + sqrt( current->gamma[0]*current->gamma[0]
        //                              + current->gamma[1]*current->gamma[1]) ;
        tmp = 1-current->kappa + sqrt( (1-current->kappa)*(1-current->kappa)
                                      + current->invmag) ;
       if(eigmin > tmp ){
          eigmin = tmp;
          pmin->in_image = NO;
          pmin = current;
          pmin->in_image = YES;
          pseudocurve.imagekist->Empty();
          pseudocurve.imagekist->InsertAfterCurrent(pmin);
        }
        if(current->in_image < 0){
          negimage.imagekist->InsertAfterCurrent(current);
        }
        if(tmp < 0) paritypoints.InsertAfterCurrent(current);
        
      }while(newpoints.Down());
      
      findborders4(grid->i_tree,&pseudocurve);
    }
    
    pseudocurve.ShouldNotRefine = 0;
    if( eigmin < 0){
      assert(paritypoints.Nunits() > 0);
      // a radial caustic has been detected, repeat
      return find_pseudo(pseudocurve,negimage,pseudolimit,lens,grid,resolution,paritypoints);
    }else{
      // everything has failed
      assert(paritypoints.Nunits() == 0);
      pseudocurve.Empty();
      return ND;
    }
  }
  
  pseudocurve.ShouldNotRefine = 0;
  // pseudo-caustic was found
  return pseudo;
}


/*
 
 Uses max point if negative region is not found
 
 The refinement is done in find_crit2() is done while keeping the
 whole regions and then the borders are stripped off.  This is the opposite
 order from find_crit().
 
 Unlike find_crit() there is no pseuodcaustic option.
 *
 void ImageFinding::find_crit2(
 LensHndl lens             /// The lens model.
 ,GridHndl grid            /// The grid.  It must be initialized.
 ,std::vector<CriticalCurve> &crtcurve     /// Structure to hold critical curve.  Must be pre-allocated with maxNcrit elements. Stored in critcurve[i].imagekist.
 ,int *Ncrits              /// The number of critical curves found.
 ,PosType resolution        /// The target resolution that the critical curve is mapped on the image plane.
 ,bool *orderingsuccess    /// true if ordering was successful.
 ,bool ordercurve          /// Order the curve so that it can be drawn or used to find the winding number.
 ,bool dividecurves        /// Divide the critical curves into seporate curves by whether they are attached
 ,PosType invmag_min        /// finds regions with 1/magnification < invmag_min
 ,bool verbose
 ){
 
 
 std::cerr << "There are known bugs in ImageFinding::find_crit2() that we are trying to remove.  Use ImageFinding::find_crit()."
 << std::endl;
 throw std::runtime_error("Under construction");
 
 long i=0;
 long refinements;
 int Nregions=0;
 //short spur,closed;
 Kist<Point> newpoint_kist,neighborkist;
 
 std::vector<ImageInfo> critcurve(10);
 
 // find kist of points with 1/magnification less than invmag_min
 critcurve[0].imagekist->Empty();
 PointList::iterator i_tree_pointlist_current(grid->i_tree->pointlist->Top());
 Point *minpoint = *i_tree_pointlist_current;
 
 for(i=0;i<grid->i_tree->pointlist->size();++i){
 if((*i_tree_pointlist_current)->invmag < invmag_min){
 critcurve[0].imagekist->InsertAfterCurrent(*i_tree_pointlist_current);
 critcurve[0].imagekist->Down();
 }
 
 // record point of maximum kappa
 if((*i_tree_pointlist_current)->kappa > minpoint->kappa) minpoint = *i_tree_pointlist_current;
 --i_tree_pointlist_current;
 }
 bool maxpoint = false;
 
 if(critcurve[0].imagekist->Nunits() == 0){ // no point with small enough invmag
 
 if(minpoint->gridsize <= resolution){  // no caustic found at this resolution
 *Ncrits=0;
 *orderingsuccess = false;
 return;
 }
 
 // if there is no negative magnification points use maximum mag point
 critcurve[0].imagekist->InsertAfterCurrent(minpoint);
 maxpoint =true;
 }
 
 // divide into regions that are widely seporated
 if(critcurve[0].imagekist->Nunits() >1 ) divide_images_kist(grid->i_tree,critcurve,&Nregions);
 for(int ii=0;ii<Nregions;++ii){
 critcurve[ii].imagekist->SetInImage(YES);
 findborders4(grid->i_tree,&critcurve[ii]);
 }
 
 // loop through seporated regions, this could be done in parrellel
 for(int ii=0;ii<Nregions;++ii){
 
 // refine borders until target resolution is found
 for(int k=0;;++k){
 
 refinements=IF_routines::refine_edges(lens,grid,&critcurve[ii],1,resolution/2,1,&newpoint_kist);
 //refinements=refine_edges(lens,grid,&critcurve[ii],1,1.0e-3,0,&newpoint_kist);
 //refinements=IF_routines::refine_grid_kist(lens,grid,&critcurve[ii],1,resolution,2,&newpoint_kist);
 
 if(!refinements) break;
 critcurve[ii].outerborder->SetInImage(MAYBE);
 
 // add new points to negative region
 newpoint_kist.MoveToTop();
 critcurve[ii].imagekist->MoveToBottom();
 do{
 if(newpoint_kist.getCurrent()->invmag < invmag_min){
 newpoint_kist.getCurrent()->in_image = YES;
 critcurve[ii].imagekist->InsertAfterCurrent(newpoint_kist.getCurrent());
 
 // It is possible that gridrange[] will not be maintained
 if(critcurve[ii].gridrange[1] < newpoint_kist.getCurrent()->gridsize)
 critcurve[ii].gridrange[1] = newpoint_kist.getCurrent()->gridsize;
 
 if(critcurve[ii].gridrange[2] > newpoint_kist.getCurrent()->gridsize)
 critcurve[ii].gridrange[2] = newpoint_kist.getCurrent()->gridsize;
 
 }else{
 newpoint_kist.getCurrent()->in_image = NO;
 }
 }while(newpoint_kist.Down());
 
 if(maxpoint){
 if(critcurve[ii].imagekist->Nunits() > 1){
 // take out old max point
 critcurve[ii].imagekist->MoveToTop();
 do{
 if(critcurve[ii].imagekist->getCurrent()->invmag > 0){
 critcurve[ii].imagekist->getCurrent()->in_image = NO;
 critcurve[ii].imagekist->TakeOutCurrent();
 break;
 }
 }while(critcurve[ii].imagekist->Down());
 maxpoint = false;
 }else{
 // update maximum kappa point if no negative magnification points have been found
 newpoint_kist.MoveToTop();
 do{
 if(newpoint_kist.getCurrent()->kappa
 > critcurve[ii].imagekist->getCurrent()->kappa ){
 critcurve[ii].imagekist->getCurrent()->in_image = NO;
 critcurve[ii].imagekist->TakeOutCurrent();
 newpoint_kist.getCurrent()->in_image = YES;
 critcurve[ii].imagekist->InsertAfterCurrent(newpoint_kist.getCurrent());
 }
 }while(newpoint_kist.Down());
 }
 }
 
 // check which points in inner border are still in the border
 bool ininner;
 unsigned long Ntmp = critcurve[0].innerborder->Nunits();
 critcurve[0].innerborder->MoveToTop();
 for(unsigned long j=0;j < Ntmp;++j){
 
 ininner=false;
 
 grid->i_tree->FindAllBoxNeighborsKist(critcurve[ii].innerborder->getCurrent(),&neighborkist);
 
 neighborkist.MoveToTop();
 do{
 
 if( neighborkist.getCurrent()->in_image != YES){  // point is a neighbor
 ininner=true;
 
 if(neighborkist.getCurrent()->in_image == NO){  // if point is not yet in outerborder
 // add point to outerborder
 neighborkist.getCurrent()->in_image = MAYBE;
 critcurve[ii].outerborder->InsertAfterCurrent(neighborkist.getCurrent());
 critcurve[ii].outerborder->Down();
 }
 }
 
 }while(neighborkist.Down());
 
 if(!ininner){
 bool tmp = critcurve[ii].innerborder->AtTop();
 critcurve[ii].innerborder->TakeOutCurrent();
 if(!tmp) critcurve[ii].innerborder->Down();
 }else{
 critcurve[ii].innerborder->Down();
 }
 }
 
 // Take out outer border points that are no longer in outer border
 critcurve[ii].gridrange[0] = 0.0;
 Ntmp = critcurve[ii].outerborder->Nunits();
 critcurve[ii].outerborder->MoveToTop();
 bool tmpbool;
 for(unsigned long j=0;j<Ntmp;++j){
 
 tmpbool = true;
 assert(critcurve[ii].outerborder->getCurrent()->in_image == MAYBE);
 grid->i_tree->FindAllBoxNeighborsKist(critcurve[ii].outerborder->getCurrent(),&neighborkist);
 neighborkist.MoveToTop();
 do{
 if(neighborkist.getCurrent()->in_image == YES){
 if(critcurve[ii].outerborder->getCurrent()->gridsize
 > critcurve[ii].gridrange[0])
 critcurve[ii].gridrange[0] = critcurve[ii].outerborder->getCurrent()->gridsize;
 tmpbool = false;
 break;
 }
 }while(neighborkist.Down());
 
 if(tmpbool){  // no neighbor in image was found
 bool tmp = critcurve[ii].outerborder->AtTop();
 critcurve[ii].outerborder->getCurrent()->in_image = NO;
 critcurve[ii].outerborder->TakeOutCurrent();
 if(!tmp) critcurve[ii].outerborder->Down();
 }else{
 critcurve[ii].outerborder->Down();
 }
 }
 
 // sort new points into inner and outer borders
 newpoint_kist.MoveToTop();
 do{
 
 if(newpoint_kist.getCurrent()->in_image != MAYBE){
 grid->i_tree->FindAllBoxNeighborsKist(newpoint_kist.getCurrent(),&neighborkist);
 
 tmpbool = true;
 neighborkist.MoveToTop();
 do{
 if( newpoint_kist.getCurrent()->in_image == YES){
 if(neighborkist.getCurrent()->in_image != YES){
 if(tmpbool){
 critcurve[ii].innerborder->InsertAfterCurrent(newpoint_kist.getCurrent());
 tmpbool = false;
 }
 if(neighborkist.getCurrent()->in_image == NO){
 neighborkist.getCurrent()->in_image = MAYBE;
 critcurve[ii].outerborder->InsertAfterCurrent(neighborkist.getCurrent());
 }
 }
 }else{
 if(neighborkist.getCurrent()->in_image == YES){
 newpoint_kist.getCurrent()->in_image = MAYBE;
 critcurve[ii].outerborder->InsertAfterCurrent(newpoint_kist.getCurrent());
 break;
 }
 }
 }while(neighborkist.Down());
 }
 }while(newpoint_kist.Down());
 
 critcurve[ii].outerborder->SetInImage(NO);
 }
 }
 
 //  borders are no refined and critcurve[ii].imagekist contains all of the region
 
 if(maxpoint){
 *Ncrits = 0;
 assert(critcurve[0].imagekist->Nunits() == 1);
 critcurve[0].imagekist->getCurrent()->in_image = NO;
 critcurve[0].imagekist->Empty();
 critcurve[0].outerborder->Empty();
 critcurve[0].innerborder->Empty();
 return;
 }
 
 
 // make inner border of all regions the image of region 0
 //  This is done so that regions that have grown together during refinement can be joined
 critcurve[0].imagekist->SetInImage(NO);
 critcurve[0].imagekist->Empty();
 critcurve[0].imagekist->copy(critcurve[0].innerborder);
 
 for(int ii=1;ii<Nregions;++ii){
 // make inner borders the image
 critcurve[ii].imagekist->SetInImage(NO);
 critcurve[ii].imagekist->Empty();
 critcurve[0].imagekist->add(critcurve[ii].innerborder);
 }
 
 // Now critcurve[0].imagekist constains all the inner borders
 
 //size_t Npoints = critcurve[0].imagekist->Nunits();
 if(dividecurves) divide_images_kist(grid->i_tree,critcurve,Ncrits);
 else *Ncrits = 1;
 
 for(i=0;i<*Ncrits;++i) critcurve[i].imagekist->SetInImage(NO);
 
 *orderingsuccess = true;
 
 if(critcurve[0].imagekist->Nunits() == 0) *Ncrits=0;
 
 for(i=0;i<*Ncrits;++i){
 if(critcurve[i].imagekist->Nunits() == 0){      // take out curves with no points
 critcurve[i].copy(critcurve[*Ncrits-1],true);
 *Ncrits -= 1;
 --i;
 }
 }
 
 // ****  Convert the imagekist into a CriticalCurve structure
 
 
 crtcurve.resize(*Ncrits);
 
 for(size_t ii=0;ii<*Ncrits;++ii){
 
 
 std::vector<Point *> hull = critcurve[ii].imagekist->copytovector();
 if(ordercurve) hull = Utilities::concave_hull(hull,10);
 
 crtcurve[ii].critical_curve.resize(hull.size());
 crtcurve[ii].caustic_curve_intersecting.resize(hull.size());
 crtcurve[ii].critical_center[0] = 0;
 crtcurve[ii].critical_center[1] = 0;
 
 for(size_t jj=0;jj<hull.size();++jj){
 crtcurve[ii].critical_curve[jj] = *hull[jj];
 crtcurve[ii].caustic_curve_intersecting[jj] = *(hull[jj]->image);
 crtcurve[ii].critical_center += *hull[jj];
 }
 
 crtcurve[ii].critical_center /= hull.size();
 
 Utilities::windings(crtcurve[ii].critical_center.x,hull.data(),hull.size(),&(crtcurve[ii].critical_area));
 
 critcurve[ii].imagekist->TranformPlanes();
 hull = critcurve[ii].imagekist->copytovector();
 if(ordercurve) hull = Utilities::concave_hull(hull,5);
 
 crtcurve[ii].caustic_curve_outline.resize(hull.size());
 crtcurve[ii].caustic_center[0] = 0;
 crtcurve[ii].caustic_center[1] = 0;
 
 for(size_t jj=0;jj<hull.size();++jj){
 crtcurve[ii].caustic_curve_outline[jj] = *hull[jj];
 crtcurve[ii].caustic_center += *hull[jj];
 }
 
 crtcurve[ii].caustic_center[0] /= hull.size();
 crtcurve[ii].caustic_center[1] /= hull.size();
 
 Utilities::windings(crtcurve[ii].caustic_center.x,hull.data(),hull.size(),&(crtcurve[ii].caustic_area));
 
 
 }
 
 
 return ;
 }
 */
/**
 *  This is a stripped down version of find_crit() for use in find_image_microlens() that
 *  refines the critical lines that are within the image.
 */
void ImageFinding::IF_routines::refine_crit_in_image(
                                                     LensHndl lens             /// The lens model.
                                                     ,GridHndl grid            /// The grid.  It must be initialized.
                                                     ,PosType r_source
                                                     ,PosType x_source[]
                                                     ,PosType resolution        /// The target resolution that the critical curve is mapped on the image plane.
){
  
  unsigned long i=0;
  short refinements;
  //short spur,closed;
  PosType maxgridsize,mingridsize,x[2];
  ImageInfo negimage,critcurve;
  Kist<Point> newpoint_kist;
  
  // find kist of points with negative magnification
  negimage.imagekist->Empty();
  PointList::iterator i_tree_pointlist_current(grid->i_tree->pointlist->Top());
  for(i=0;i<grid->i_tree->pointlist->size();++i){
    x[0] = (*i_tree_pointlist_current)->image->x[0] - x_source[0];
    x[1] = (*i_tree_pointlist_current)->image->x[1] - x_source[1];
    
    if( (*i_tree_pointlist_current)->invmag < 0 && r_source*r_source > (x[0]*x[0] + x[1]*x[1]) ){
      negimage.imagekist->InsertAfterCurrent(*i_tree_pointlist_current);
      negimage.imagekist->Down();
    }
    --i_tree_pointlist_current;
  }
  
  if(negimage.imagekist->Nunits() == 0) return;
  
  for(;;){
    
    negimage.imagekist->MoveToTop();
    do{negimage.imagekist ->getCurrent()->in_image = YES;} while(negimage.imagekist->Down());
    
    findborders4(grid->i_tree,&negimage);
    
    // unmark image points
    negimage.imagekist->MoveToTop();
    do{negimage.imagekist->getCurrent()->in_image = NO;} while(negimage.imagekist->Down());
    
    // make inner border of the image
    critcurve.imagekist->Empty();
    negimage.innerborder->MoveToTop();
    for(i=0,maxgridsize=0.0,mingridsize=1.0e99;i<negimage.innerborder->Nunits();++i){
      
      if(negimage.innerborder->getCurrent()->gridsize > maxgridsize) maxgridsize
        = negimage.innerborder->getCurrent()->gridsize;
      if(negimage.innerborder->getCurrent()->gridsize < mingridsize) mingridsize
        = negimage.innerborder->getCurrent()->gridsize;
      
      critcurve.imagekist->InsertAfterCurrent(negimage.innerborder->getCurrent());
      critcurve.imagekist->Down();
      critcurve.imagekist->getCurrent()->in_image = YES;
      
      negimage.innerborder->Down();
    }
    findborders4(grid->i_tree,&critcurve);
    
    refinements=ImageFinding::IF_routines::refine_grid_kist(lens,grid,&critcurve,1,resolution,2,&newpoint_kist);
    
    if(refinements==0) break;
    //}else free(critcurve->points);
    
    // add new negative points to negpoints
    newpoint_kist.MoveToTop();
    negimage.imagekist->MoveToBottom();
    do{
      x[0] = (*i_tree_pointlist_current)->image->x[0] - x_source[0];
      x[1] = (*i_tree_pointlist_current)->image->x[1] - x_source[1];
      
      if(newpoint_kist.getCurrent()->image->invmag < 0 && r_source*r_source > (x[0]*x[0] + x[1]*x[1]) )
        negimage.imagekist->InsertAfterCurrent(newpoint_kist.getCurrent());
    }while(newpoint_kist.Down());
  }
  
  newpoint_kist.Empty();
  if(critcurve.imagekist->Nunits()){
    critcurve.imagekist->MoveToTop();
    do{critcurve.imagekist->getCurrent()->in_image = NO;}while(critcurve.imagekist->Down());
  }
  
  //std::cout << " number of points in critical curves: " << critcurve.imagekist->Nunits() << std::endl;
  return ;
}






/** \ingroup ImageFinding
 *
 * \brief Finds iso kappa contours.
 *
 *
 */
/* void ImageFinding::find_contour(
 LensHndl lens             /// The lens model.
 ,GridHndl grid            /// The grid.  It must be initialized.
 ,std::vector<CriticalCurve> &crtcurve     /// Structure to hold iso kappa contour.
 ,int *Ncrits              /// The number of critical curves found.
 ,PosType isokappa        /// finds regions with 1/magnification < invmag_min, set to zero for caustics
 ,bool verbose
 ){
 
 long i=0;
 short refinements;
 PosType maxgridsize,mingridsize;
 ImageInfo contour;
 Kist<Point> newpoint_kist;
 
 std::vector<ImageInfo> critcurve(10);     /// Structure to hold critical curve.  Must be pre-
 
 
 std::vector<ImageInfo> pseudocurve(critcurve.size());
 bool pseuodcaustic = false;
 PosType pseudolimit = -0.01;
 PosType kappalimit = 0.1;
 
 // find kist of points with negative magnification
 contour.imagekist->Empty();
 
 PointList::iterator i_tree_pointlist_current(grid->i_tree->pointlist->Top());
 Point *minpoint = *i_tree_pointlist_current;
 
 for(i=0;i<grid->i_tree->pointlist->size();++i){
 if ((*i_tree_pointlist_current)->kappa>isokappa){
 std::cout << (*i_tree_pointlist_current)->kappa << std::endl;
 contour.imagekist->InsertAfterCurrent(*i_tree_pointlist_current);
 contour.imagekist->Down();
 }
 
 // record point of maximum kappa
 if((*i_tree_pointlist_current)->kappa > minpoint->kappa) minpoint = *i_tree_pointlist_current;
 --i_tree_pointlist_current;
 }
 
 findborders4(grid->i_tree,&critcurve[ii])
 
 
 // ****  Convert the kinagekist into a CriticalCurve structure
 
 
 crtcurve.resize(*Ncrits);
 
 for(size_t ii=0;ii<*Ncrits;++ii){
 
 
 std::vector<Point *> hull = critcurve[ii].imagekist->copytovector();
 if(ordercurve) hull = Utilities::concave_hull(hull,10);
 
 crtcurve[ii].critical_curve.resize(hull.size());
 crtcurve[ii].critical_center[0] = 0;
 crtcurve[ii].critical_center[1] = 0;
 
 for(size_t jj=0;jj<hull.size();++jj){
 crtcurve[ii].critical_curve[jj] = *hull[jj];
 crtcurve[ii].critical_center += *hull[jj];
 }
 
 crtcurve[ii].critical_center /= hull.size();
 
 Utilities::windings(crtcurve[ii].critical_center.x,hull.data(),hull.size(),&(crtcurve[ii].critical_area));
 
 critcurve[ii].imagekist->TranformPlanes();
 hull = critcurve[ii].imagekist->copytovector();
 if(ordercurve) hull = Utilities::concave_hull(hull,5);
 
 crtcurve[ii].caustic_curve_outline.resize(hull.size());
 crtcurve[ii].caustic_center[0] = 0;
 crtcurve[ii].caustic_center[1] = 0;
 
 for(size_t jj=0;jj<hull.size();++jj){
 crtcurve[ii].caustic_curve_outline[jj] = *hull[jj];
 crtcurve[ii].caustic_center += *hull[jj];
 }
 
 crtcurve[ii].caustic_center[0] /= hull.size();
 crtcurve[ii].caustic_center[1] /= hull.size();
 
 Utilities::windings(crtcurve[ii].caustic_center.x,hull.data(),hull.size(),&(crtcurve[ii].caustic_area));
 
 
 }
 
 
 return ;
 }
 */

void ImageFinding::find_contour(
                                LensHndl lens             /// The lens model.
                                ,GridHndl grid            /// The grid.  It must be initialized.
                                ,std::vector<CriticalCurve> &crtcurve     /// Structure to hold critical curve.  Must be pre-allocated with maxNcrit elements. Stored in critcurve[i].imagekist.
                                ,int *Ncrits              /// The number of critical curves found.
                                ,PosType resolution        /// The target resolution that the critical curve is mapped on the image plane.
                                ,bool *orderingsuccess    /// true if ordering was successful.
                                ,bool ordercurve          /// Order the curve so that it can be drawn or used to find the winding number.
                                ,bool dividecurves        /// Divide the critical curves into seporate curves by whether they are attached
                                ,double contour_value    /// value at which the contour is wanted
                                ,LensingVariable contour_type  /// KAPPA, INVMAG or DT
                                ,bool verbose
                                ){
  
  std::vector<ImageInfo> critcurve(10);
  
  long i=0;
  long refinements;
  int Nregions=0;
  //short spur,closed;
  Kist<Point> newpoint_kist,neighborkist;
  
  // find kist of points with negative magnification
  critcurve[0].imagekist->Empty();
  PointList::iterator i_tree_pointlist_current(grid->i_tree->pointlist->Top());
  Point *minpoint = *i_tree_pointlist_current;
  
  KappaType value,maxval=0;
  
  for(i=0;i<grid->i_tree->pointlist->size();++i){
    
    switch (contour_type) {
      case KAPPA:
        value = (*i_tree_pointlist_current)->kappa;
        maxval = minpoint->kappa;
        break;
      case INVMAG:
        value = (*i_tree_pointlist_current)->invmag;
        maxval = minpoint->invmag;
        break;
      case DT:
        value = (*i_tree_pointlist_current)->dt;
        maxval = minpoint->dt;
        break;
      default:
        break;
    }
    
    if(value > contour_value){
      critcurve[0].imagekist->InsertAfterCurrent(*i_tree_pointlist_current);
      critcurve[0].imagekist->Down();
    }
    
    // record point of maximum kappa
    if(value > maxval) minpoint = *i_tree_pointlist_current;
    --i_tree_pointlist_current;
  }
  bool maxpoint = false;
  
  if(critcurve[0].imagekist->Nunits() == 0){
    if(minpoint->gridsize <= resolution){  // no caustic found at this resolution
      *Ncrits=0;
      *orderingsuccess = false;
      return;
    }
    
    // if there is no negative magnification points use maximum mag point
    critcurve[0].imagekist->InsertAfterCurrent(minpoint);
    maxpoint =true;
  }
  
  // divide into regions that are widely seporated
  if(critcurve[0].imagekist->Nunits() >1 ) divide_images_kist(grid->i_tree,critcurve,&Nregions);
  for(int ii=0;ii<Nregions;++ii){
    critcurve[ii].imagekist->SetInImage(YES);
    findborders4(grid->i_tree,&critcurve[ii]);
  }
  
  // loop through seporated regions, this could be done in parrellel
  for(int ii=0;ii<Nregions;++ii){
    
    for(int k=0;;++k){
      
      refinements=IF_routines::refine_edges(lens,grid,&critcurve[ii],1,resolution/2,1,&newpoint_kist);
      //refinements=refine_edges(lens,grid,&critcurve[ii],1,1.0e-3,0,&newpoint_kist);
      //refinements=IF_routines::refine_grid_kist(lens,grid,&critcurve[ii],1,resolution,2,&newpoint_kist);
      
      if(!refinements) break;
      critcurve[ii].outerborder->SetInImage(MAYBE);
      
      // add new points to negative region
      newpoint_kist.MoveToTop();
      critcurve[ii].imagekist->MoveToBottom();
      do{
        switch (contour_type) {
          case KAPPA:
            value = newpoint_kist.getCurrent()->kappa;
            break;
          case INVMAG:
            value = newpoint_kist.getCurrent()->invmag;
            break;
          case DT:
            value = newpoint_kist.getCurrent()->dt;
            break;
          default:
            break;
        }
        
        if(value > contour_value){
          newpoint_kist.getCurrent()->in_image = YES;
          critcurve[ii].imagekist->InsertAfterCurrent(newpoint_kist.getCurrent());
          
          // It is possible that gridrange[] will not be maintained
          if(critcurve[ii].gridrange[1] < newpoint_kist.getCurrent()->gridsize)
            critcurve[ii].gridrange[1] = newpoint_kist.getCurrent()->gridsize;
          
          if(critcurve[ii].gridrange[2] > newpoint_kist.getCurrent()->gridsize)
            critcurve[ii].gridrange[2] = newpoint_kist.getCurrent()->gridsize;
          
        }else{
          newpoint_kist.getCurrent()->in_image = NO;
        }
      }while(newpoint_kist.Down());
      
      // check which points in inner border are still in the border
      bool ininner;
      unsigned long Ntmp = critcurve[0].innerborder->Nunits();
      critcurve[0].innerborder->MoveToTop();
      for(unsigned long j=0;j < Ntmp;++j){
        
        ininner=false;
        
        grid->i_tree->FindAllBoxNeighborsKist(critcurve[ii].innerborder->getCurrent(),&neighborkist);
        
        neighborkist.MoveToTop();
        do{
          
          if( neighborkist.getCurrent()->in_image != YES){  // point is a neighbor
            ininner=true;
            
            if(neighborkist.getCurrent()->in_image == NO){  // if point is not yet in outerborder
              // add point to outerborder
              neighborkist.getCurrent()->in_image = MAYBE;
              critcurve[ii].outerborder->InsertAfterCurrent(neighborkist.getCurrent());
              critcurve[ii].outerborder->Down();
            }
          }
          
        }while(neighborkist.Down());
        
        if(!ininner){
          bool tmp = critcurve[ii].innerborder->AtTop();
          critcurve[ii].innerborder->TakeOutCurrent();
          if(!tmp) critcurve[ii].innerborder->Down();
        }else{
          critcurve[ii].innerborder->Down();
        }
      }
      
      // Take out outer border points that are no longer in outer border
      critcurve[ii].gridrange[0] = 0.0;
      Ntmp = critcurve[ii].outerborder->Nunits();
      critcurve[ii].outerborder->MoveToTop();
      bool tmpbool;
      for(unsigned long j=0;j<Ntmp;++j){
        
        tmpbool = true;
        assert(critcurve[ii].outerborder->getCurrent()->in_image == MAYBE);
        grid->i_tree->FindAllBoxNeighborsKist(critcurve[ii].outerborder->getCurrent(),&neighborkist);
        neighborkist.MoveToTop();
        do{
          if(neighborkist.getCurrent()->in_image == YES){
            if(critcurve[ii].outerborder->getCurrent()->gridsize
               > critcurve[ii].gridrange[0])
              critcurve[ii].gridrange[0] = critcurve[ii].outerborder->getCurrent()->gridsize;
            tmpbool = false;
            break;
          }
        }while(neighborkist.Down());
        
        if(tmpbool){  // no neighbor in image was found
          bool tmp = critcurve[ii].outerborder->AtTop();
          critcurve[ii].outerborder->getCurrent()->in_image = NO;
          critcurve[ii].outerborder->TakeOutCurrent();
          if(!tmp) critcurve[ii].outerborder->Down();
        }else{
          critcurve[ii].outerborder->Down();
        }
      }
      
      // sort new points into inner and outer borders
      newpoint_kist.MoveToTop();
      do{
        
        if(newpoint_kist.getCurrent()->in_image != MAYBE){
          grid->i_tree->FindAllBoxNeighborsKist(newpoint_kist.getCurrent(),&neighborkist);
          
          tmpbool = true;
          neighborkist.MoveToTop();
          do{
            if( newpoint_kist.getCurrent()->in_image == YES){
              if(neighborkist.getCurrent()->in_image != YES){
                if(tmpbool){
                  critcurve[ii].innerborder->InsertAfterCurrent(newpoint_kist.getCurrent());
                  tmpbool = false;
                }
                if(neighborkist.getCurrent()->in_image == NO){
                  neighborkist.getCurrent()->in_image = MAYBE;
                  critcurve[ii].outerborder->InsertAfterCurrent(neighborkist.getCurrent());
                }
              }
            }else{
              if(neighborkist.getCurrent()->in_image == YES){
                newpoint_kist.getCurrent()->in_image = MAYBE;
                critcurve[ii].outerborder->InsertAfterCurrent(newpoint_kist.getCurrent());
                break;
              }
            }
          }while(neighborkist.Down());
        }
      }while(newpoint_kist.Down());
      
      critcurve[ii].outerborder->SetInImage(NO);
    }
  }
  
  // make inner border of all regions the image of region 0
  //  This is done so that regions that have grown together during refinement can be joined
  critcurve[0].imagekist->SetInImage(NO);
  critcurve[0].imagekist->Empty();
  critcurve[0].imagekist->copy(critcurve[0].innerborder);
  
  for(int ii=0;ii<Nregions;++ii){
    // make inner borders the image
    critcurve[ii].imagekist->SetInImage(NO);
    critcurve[ii].imagekist->Empty();
    critcurve[0].imagekist->add(critcurve[ii].innerborder);
    
  }
  
  //size_t Npoints = critcurve[0].imagekist->Nunits();
  if(dividecurves) divide_images_kist(grid->i_tree,critcurve,Ncrits);
  else *Ncrits = 1;
  
  for(i=0;i<*Ncrits;++i) critcurve[i].imagekist->SetInImage(NO);
  
  *orderingsuccess = true;
  
  if(critcurve[0].imagekist->Nunits() == 0) *Ncrits=0;
  
  for(i=0;i<*Ncrits;++i){
    if(critcurve[i].imagekist->Nunits() == 0){      // take out curves with no points
      critcurve[i].copy(critcurve[*Ncrits-1],true);
      *Ncrits -= 1;
      --i;
    }
  }
  
  // ****  Convert the kinagekist into a CriticalCurve structure
  
  
  crtcurve.resize(*Ncrits);
  
  
  for(size_t ii=0;ii<*Ncrits;++ii){
    std::vector<Point *> hull = critcurve[ii].imagekist->copytovector();
    if(ordercurve) hull = Utilities::concave_hull(hull,10);
    
    crtcurve[ii].critical_curve.resize(hull.size());
    crtcurve[ii].critical_center[0] = 0;
    crtcurve[ii].critical_center[1] = 0;
    
    for(size_t jj=0;jj<hull.size();++jj){
      crtcurve[ii].critical_curve[jj] = *hull[jj];
      crtcurve[ii].critical_center += *hull[jj];
      //std::cout << crtcurve[ii].critical_curve[jj].x[0] << " " << crtcurve[ii].critical_curve[jj].x[1]<< std::endl;
      //std::cout << crtcurve[ii].critical_center.x[0] << " " << crtcurve[ii].critical_center.x[1]<< std::endl;
      
      /*tmp_dist=sqrt((crtcurve[ii].critical_curve[jj].x[0]-crtcurve[ii].critical_center.x[0])*(crtcurve[ii].critical_curve[jj].x[0]-crtcurve[ii].critical_center.x[0])+(crtcurve[ii].critical_curve[jj].x[1]-crtcurve[ii].critical_center.x[1])*(crtcurve[ii].critical_curve[jj].x[1]-crtcurve[ii].critical_center.x[1]));
       
       if (nearest_contour_pnt>tmp_dist && tmp_dist!=0){nearest_contour_pnt=tmp_dist;}
       if (mostdistant_contour_pnt<tmp_dist){mostdistant_contour_pnt=tmp_dist;}*/
      
    }
    
    crtcurve[ii].critical_center /= hull.size();
    
    
    Utilities::contour_ellipse(crtcurve[ii].critical_curve ,Utilities::contour_center(crtcurve[ii].critical_curve, hull.size()) , hull.size(), crtcurve[ii].ellipse_curve ,&(crtcurve[ii].contour_ell), &(crtcurve[ii].ellipse_area));
    
    
    Utilities::windings(crtcurve[ii].critical_center.x,hull.data(),hull.size(),&(crtcurve[ii].critical_area));
    
    critcurve[ii].imagekist->TranformPlanes();
    hull = critcurve[ii].imagekist->copytovector();
    if(ordercurve) hull = Utilities::concave_hull(hull,5);
    
    crtcurve[ii].caustic_curve_outline.resize(hull.size());
    crtcurve[ii].caustic_center[0] = 0;
    crtcurve[ii].caustic_center[1] = 0;
    
    for(size_t jj=0;jj<hull.size();++jj){
      crtcurve[ii].caustic_curve_outline[jj] = *hull[jj];
      crtcurve[ii].caustic_center += *hull[jj];
    }
    
    crtcurve[ii].caustic_center[0] /= hull.size();
    crtcurve[ii].caustic_center[1] /= hull.size();
    
    Utilities::windings(crtcurve[ii].caustic_center.x,hull.data(),hull.size(),&(crtcurve[ii].caustic_area));
    
    
    
  }
  
  
  return ;
}

<|MERGE_RESOLUTION|>--- conflicted
+++ resolved
@@ -163,21 +163,11 @@
   }
   
   /******* test *****************
-<<<<<<< HEAD
    map.Clean();
    map.AddImages(critcurve,*Ncrits,0);
    map.printFITS("!infind_crit_critcurve");
    map.Clean();
    *******************************/
-  
-=======
-  map.Clean();
-  map.AddImages(critcurve,*Ncrits,0);
-  map.printFITS("!infind_crit_critcurve");
-  map.Clean();
-  //*******************************/
-
->>>>>>> 4db8f8e1
   
   // gather all the curves together and re-divide them to avoid overlaps
   for(int ii=1;ii<negimage.size();++ii) critcurve[0].imagekist->add(critcurve[ii].imagekist);
@@ -186,14 +176,11 @@
   divide_images_kist(grid->i_tree,critcurve,Ncrits);
   for(int ii=0;ii<*Ncrits;++ii) critcurve[ii].imagekist->SetInImage(NO);
   if(verbose) std::cout << *Ncrits << " borders found." << std::endl;
-<<<<<<< HEAD
-=======
 
   /******* test **********************************
   grid->writeFits(5,INVMAG,"!invmag_in_findcrit");
   grid->writeFits(5,KAPPA,"!invmag_in_findcrit");
   //************************************************/
->>>>>>> 4db8f8e1
   
   if(critcurve[0].imagekist->Nunits() == 0) *Ncrits=0;
   
