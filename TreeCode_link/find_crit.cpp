--- conflicted
+++ resolved
@@ -862,7 +862,7 @@
         assert( p.inverted());
         assert( p.invmag > 0 );
       }
-<<<<<<< HEAD
+
       size_t i=0;
       for(auto &p : *(pseudocurve.outerborder) ){
         if( p.invmag > 0 ){
@@ -871,13 +871,6 @@
           std::endl;
         }
         ++i;
-=======
-      for(auto &p : *(pseudocurve.outerborder) ){
-        if( p.invmag > 0 ){
-          p.Print();
-        }
-
->>>>>>> b0668ee0
         assert( p.invmag < 0 );
       }
       for(auto &p : *(pseudocurve.innerborder) ){
