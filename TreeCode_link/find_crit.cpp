--- conflicted
+++ resolved
@@ -267,10 +267,6 @@
       hull.clear();
       critcurve[jj].imagekist->TranformPlanes();
       hull = critcurve[jj].imagekist->copytovector();
-<<<<<<< HEAD
-      hull = Utilities::concave_hull(hull,10);
-      //hull = Utilities::convex_hull(hull);
-=======
       if (crtcurve[ii].type == tangential){
         hull = Utilities::concave_hull(hull,5);
       }else{
@@ -278,7 +274,6 @@
       }
       //hull = Utilities::concave_hull(hull,5);
       // hull = Utilities::convex_hull(hull);
->>>>>>> f8ebb8cd
       
       crtcurve[ii].caustic_curve_outline.resize(hull.size());
       crtcurve[ii].caustic_center[0] = 0;
