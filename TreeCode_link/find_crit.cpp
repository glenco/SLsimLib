/*
 * find_crit.c
 *
 *  Created on: Sep 8, 2009
 *      Author: R.B. Metcalf
 */

#include "slsimlib.h"

#define NMAXCRITS 1000

using namespace std;
/** \ingroup ImageFinding
  *
  * \brief Finds critical curves and caustics.
  *
  * OUTPUT: each critical curve is in a array of IamgeInfo's
  *         result.parity = 1 tangential caustic, 2 radial, 0 not enough points to determine
  *  the inner out outer boundaries of the result are the estimated critical curves
  *
  * The critical curve is found by refining the edges of regions of negative magnification.
  * If there are no regions of negative magnification in the original grid the grid is refined
  * around the point of highest kappa.  If there are other points of high kappa that are not of
  * interest one should be careful that the region of interest is not missed.
  */

void find_crit(
	    LensHndl lens             /// The lens model.
		,GridHndl grid            /// The grid.  It must be initialized.
		,ImageInfo *critcurve     /// Structure to hold critical curve.  Must be pre-allocated with maxNcrit elements. Stored in critcurve[i].imagekist.
		,int maxNcrits            /// Maximum number of critical curves.
		,int *Ncrits              /// The number of critical curves found.
		,PosType resolution        /// The target resolution that the critical curve is mapped on the image plane.
		,bool *orderingsuccess    /// true if ordering was successful.
		,bool ordercurve          /// Order the curve so that it can be drawn or used to find the winding number.
    ,bool dividecurves        /// Divide the critical curves into seporate curves by whether they are attached
    ,PosType invmag_min        /// finds regions with 1/magnification < invmag_min, set to zero for caustics               
		,bool verbose
		){

  long i=0;
  short refinements;
  //short spur,closed;
  PosType maxgridsize,mingridsize,x[2];
  ImageInfo negimage;
  Kist<Point> newpoint_kist;

  ImageInfo *pseudocurve = new ImageInfo[maxNcrits];
<<<<<<< HEAD
  bool pseudocaustic = false;
  double pseudolimit = -0.01;
=======
  bool pseuodcaustic = false;
  PosType pseudolimit = -0.01;
>>>>>>> 14f6e3ed

  // find kist of points with negative magnification
  negimage.imagekist->Empty();
  MoveToTopList(grid->i_tree->pointlist);
  Point *minpoint = grid->i_tree->pointlist->current;
    
  for(i=0;i<grid->i_tree->pointlist->Npoints;++i){
	  if(grid->i_tree->pointlist->current->invmag < invmag_min){
		  negimage.imagekist->InsertAfterCurrent(grid->i_tree->pointlist->current);
		  negimage.imagekist->Down();
	  }

	  // record point of maximum kappa
	  if(grid->i_tree->pointlist->current->kappa > minpoint->kappa) minpoint = grid->i_tree->pointlist->current;
	  MoveDownList(grid->i_tree->pointlist);
  }

  if(negimage.imagekist ->Nunits() == 0){
	  if(minpoint->gridsize <= resolution){  // no caustic found at this resolution
		  *Ncrits=0;
		  *orderingsuccess = false;
		  return;
	  }

	  // if there is no negative magnification points use maximum mag point
	  negimage.imagekist->InsertAfterCurrent(minpoint);
  }

  for(;;){

	  negimage.imagekist->MoveToTop();
	  do{negimage.imagekist ->getCurrent()->in_image = TRUE;} while(negimage.imagekist->Down());

	  if(verbose) std::printf("find_crit, going into findborders 1\n");
	  //findborders2(grid->i_tree,critcurve);
	  findborders4(grid->i_tree,&negimage);
	  if(verbose) std::printf("find_crit, came out of findborders 1\n");

	  // unmark image points
	  negimage.imagekist->MoveToTop();
	  do{negimage.imagekist->getCurrent()->in_image = FALSE;} while(negimage.imagekist->Down());

	  // make inner border of the image
	  critcurve->imagekist->Empty();
	  negimage.innerborder->MoveToTop();
	  for(i=0,maxgridsize=0.0,mingridsize=1.0e99;i<negimage.innerborder->Nunits();++i){

		  if(negimage.innerborder->getCurrent()->gridsize > maxgridsize) maxgridsize = negimage.innerborder->getCurrent()->gridsize;
		  if(negimage.innerborder->getCurrent()->gridsize < mingridsize) mingridsize = negimage.innerborder->getCurrent()->gridsize;

		  critcurve->imagekist->InsertAfterCurrent(negimage.innerborder->getCurrent());
		  critcurve->imagekist->Down();
		  critcurve->imagekist->getCurrent()->in_image = TRUE;

		  negimage.innerborder->Down();
	  }
	  findborders4(grid->i_tree,critcurve);
	  //std::printf("came out of findborders 2\n");

	  if(verbose) std::printf("find_crit, going into refine_grid\n");
     //std::printf("  Npoints=%i\n",critcurve->Npoints);
	  //refinements=refine_grid(lens,grid->i_tree,grid->s_tree,critcurve,1,resolution,2,false);
	  refinements=refine_grid_kist(lens,grid,critcurve,1,resolution,2,false,&newpoint_kist,true);
	  if(verbose) std::printf("find_crit, came out of refine_grid\n");

	  if(verbose) cout << "Npoints " << critcurve->imagekist->Nunits() << endl;

	  if(refinements==0) break;
	  //}else free(critcurve->points);

	  // add new negative points to negpoints
	  newpoint_kist.MoveToTop();
	  negimage.imagekist->MoveToBottom();
	  do{
		  if(newpoint_kist.getCurrent()->invmag < invmag_min)
			  negimage.imagekist->InsertAfterCurrent(newpoint_kist.getCurrent());
	  }while(newpoint_kist.Down());
  }

  newpoint_kist.Empty();
  if(critcurve->imagekist->Nunits()){
	  critcurve->imagekist->MoveToTop();
	  do{critcurve->imagekist->getCurrent()->in_image = FALSE;}while(critcurve->imagekist->Down());
  }

  if(verbose) std::printf("find_crit, number of caustic points: %li\n",critcurve->imagekist->Nunits());

  unsigned long Npoints = critcurve->imagekist->Nunits();

  if(dividecurves) divide_images_kist(grid->i_tree,critcurve,Ncrits,maxNcrits);
  else *Ncrits = 1;

  if(*Ncrits > maxNcrits){ERROR_MESSAGE(); std::printf("ERROR: in find_crit, too many critical curves Ncrits=%i > maxNcrits gridsize=%e\n"
			       ,*Ncrits,critcurve->imagekist->getCurrent()->gridsize); exit(1);}


  if(pseudocaustic){
  	  // Find points within each critical curve that have invmag < pseudolimit
  	  // If there are none use the minimum invmag value point.
  	  Point *minmupoint;
  	  PosType mumin = 0.0;
  	  Kist<Point> *newpoints = new Kist<Point>;

  	  pseudocurve->imagekist->copy(negimage.imagekist);
  	  divide_images_kist(grid->i_tree,pseudocurve,Ncrits,maxNcrits);

  	  for(int i =1;i<*Ncrits;++i){
  		  mumin = 0.0;
  		  pseudocurve[i].imagekist->MoveToBottom();
  		  do{
  			  if(pseudocurve[i].imagekist->getCurrent()->invmag < mumin){
  				  minmupoint = pseudocurve[i].imagekist->getCurrent();
  				  mumin = pseudocurve[i].imagekist->getCurrent()->invmag;
  			  }
  			  if(pseudocurve[i].imagekist->getCurrent()->invmag > pseudolimit){
  				  pseudocurve[i].imagekist->getCurrent()->in_image = FALSE;
  				  pseudocurve[i].imagekist->TakeOutCurrent();
  			  }
  		  }while(pseudocurve[i].imagekist->Up());

  		  // in case one before top was taken out
  		  if(pseudocurve[i].imagekist->getCurrent()->invmag > pseudolimit){
  			  pseudocurve[i].imagekist->getCurrent()->in_image = FALSE;
  			  pseudocurve[i].imagekist->TakeOutCurrent();
  		  }

  		  if(pseudocurve[i].imagekist->Nunits() == 0){
  			  pseudocurve[i].imagekist->InsertAfterCurrent(minmupoint);
  			  pseudocurve[i].ShouldNotRefine = 0;  // marks that region has not been found
  		  }else{
  			  pseudocurve[i].ShouldNotRefine = 1;
  		  }


  		  while( pseudocurve[i].imagekist->Nunits() < 100 &&
  				  refine_edges(lens,grid,&pseudocurve[i],1,0.01*resolution/sqrt(fabs(pseudolimit)),1,false,newpoints)
  				  ){
  			  // update region
  			  if(pseudocurve[i].ShouldNotRefine == 0){
  				  mumin = pseudocurve[i].imagekist->getCurrent()->invmag;
  				  minmupoint = pseudocurve[i].imagekist->getCurrent();
  				  pseudocurve[i].imagekist->getCurrent()->in_image = FALSE;
  				  pseudocurve[i].imagekist->TakeOutCurrent();
  			  }

  			  newpoints->MoveToTop();
  			  do{
  				  if(newpoints->getCurrent()->invmag < mumin){
  					  mumin = newpoints->getCurrent()->invmag;
  					  minmupoint = newpoints->getCurrent();
  				  }
  				  if(newpoints->getCurrent()->invmag < 0.0)
  					  negimage.imagekist->InsertAfterCurrent(newpoints->getCurrent());
  				  if(newpoints->getCurrent()->invmag < pseudolimit){
  					  newpoints->getCurrent()->in_image = TRUE;
  					  pseudocurve[i].imagekist->InsertAfterCurrent(newpoints->getCurrent());
  				  }
  			  }while(newpoints->Down());

  			  if(pseudocurve[i].ShouldNotRefine == 0){

  				  if(pseudocurve[i].imagekist->Nunits() == 0){
  					  minmupoint->in_image = TRUE;
  					  pseudocurve[i].imagekist->InsertAfterCurrent(minmupoint);
  				  }else{
  					  pseudocurve[i].ShouldNotRefine = 1;
  				  }
  			  }
  			  findborders4(grid->i_tree,&pseudocurve[i]);
  		  }

  		  pseudocurve[i].imagekist->MoveToTop();
  		  do{
  			pseudocurve[i].imagekist->getCurrent()->in_image = FALSE;
  		  }while(pseudocurve[i].imagekist->Down());
  	  }
  }

  *orderingsuccess = true;
  if(ordercurve){

	  unsigned long NewNumber;
	  unsigned long ii;

	  // order points in curve

	  x[0]=x[1]=0.0;
	  Point *tmp_points = NewPointArray(Npoints,false);
	  for(i=0;i<*Ncrits;++i){
		  // return in_image value to false
		  critcurve[i].imagekist->MoveToTop();
		  do{critcurve[i].imagekist->getCurrent()->in_image = FALSE;}while(critcurve[i].imagekist->Down());

		  critcurve[i].imagekist->MoveToTop();
		  //copy points into a point array for compatibility with curve ordering routines
		  for(ii=0; ii < critcurve[i].imagekist->Nunits() ; ++ii, critcurve[i].imagekist->Down())
			  PointCopyData(&tmp_points[ii],critcurve[i].imagekist->getCurrent());

		  // order the curve
		  NewNumber = Utilities::order_curve4(tmp_points,critcurve[i].imagekist->Nunits());
		  if(NewNumber != critcurve[i].imagekist->Nunits() ){
        *orderingsuccess = false;
        std::cout << "find_crit(), i = " << i << " ordering curve NewNumber = " << NewNumber << " oldnumber = " << critcurve[i].imagekist->Nunits() << std::endl;
      }
		  // find area of critical curves
		  if(critcurve[i].imagekist->Nunits() > 5){
				   Utilities::windings(x,tmp_points,NewNumber,&(critcurve[i].area),0);
		  }else critcurve[i].area=0;

		  // re-sort points in imagekist
		  for(ii=0;ii<NewNumber;++ii){
			  critcurve[i].imagekist->MoveToTop();
			  do{
				  if(tmp_points[ii].id == critcurve[i].imagekist->getCurrent()->id){
					  critcurve[i].imagekist->MoveCurrentToBottom();
            break;
          }
			  }while(critcurve[i].imagekist->Down());
		  }
      
		  // remove points that were not linked up into a closed curve
		  critcurve[i].imagekist->MoveToTop();
		  //critcurve[i].imagekist->JumpDown(NewNumber);
		  while(critcurve[i].imagekist->Nunits() > NewNumber){
			  critcurve[i].imagekist->TakeOutCurrent();
		  }

	  }
	  FreePointArray(tmp_points,false);
	  //split_order_curve4(critcurve,maxNcrits,Ncrits);
  }//else if(critcurve->imagekist->Nunits() > 0) *Ncrits=1;
  if(critcurve->imagekist->Nunits() == 0) *Ncrits=0;

  for(i=0;i<*Ncrits;++i){
	  critcurve[i].centroid[0] = 0;
	  critcurve[i].centroid[1] = 0;
	  if(critcurve[i].imagekist->Nunits() > 1){
		  critcurve[i].imagekist->MoveToTop();
		  do{
			  critcurve[i].centroid[0] += critcurve[i].imagekist->getCurrent()->x[0];
			  critcurve[i].centroid[1] += critcurve[i].imagekist->getCurrent()->x[1];
		  }while(critcurve[i].imagekist->Down());
		  critcurve[i].centroid[0] /= critcurve[i].imagekist->Nunits();
		  critcurve[i].centroid[1] /= critcurve[i].imagekist->Nunits();
	  }else{
		  // take out curves with no points
		  critcurve[i].copy(critcurve[*Ncrits-1]);
		  *Ncrits -= 1;
		  --i;
	  }
  }

  /*/******* TODO: test line *****************
  char chrstr[100];
  std::string output = "test_crit";
  PosType tmp_range=0,tmp,xx[2];
  for(i=0; i< MIN(*Ncrits,50) ; ++i){
    
    if(critcurve[i].getNimagePoints() > 10){
      tmp_range=0;
      for(critcurve[i].imagekist->MoveToTop();!(critcurve[i].imagekist->OffBottom()); critcurve[i].imagekist->Down()){
        tmp = pow(critcurve[i].centroid[0] - critcurve[i].imagekist->getCurrent()->x[0],2)
            + pow(critcurve[i].centroid[1] - critcurve[i].imagekist->getCurrent()->x[1],2);
        if(tmp > tmp_range) tmp_range = tmp;
      }
    
      tmp_range = sqrt(tmp_range)*2;
    
      snprintf(chrstr,100,"%i",i);
      PixelMap map(critcurve[i].centroid,500,tmp_range/500);
    
      //map.AddImages(&critcurve[i],1,0);
      map.AddCurve(&critcurve[i],1);
     
      map.printFITS(output + chrstr + ".0.fits");
      
      critcurve[i].imagekist->TranformPlanes();

      tmp_range=0;
      xx[0] = critcurve[i].imagekist->getCurrent()->x[0];
      xx[1] = critcurve[i].imagekist->getCurrent()->x[1];
      for(critcurve[i].imagekist->MoveToTop();!(critcurve[i].imagekist->OffBottom()); critcurve[i].imagekist->Down()){
        tmp = pow(xx[0] - critcurve[i].imagekist->getCurrent()->x[0],2)
        + pow(xx[1] - critcurve[i].imagekist->getCurrent()->x[1],2);
        if(tmp > tmp_range) tmp_range = tmp;
      }
      
      tmp_range = sqrt(tmp_range)*2;

      PixelMap map2(xx,500,tmp_range/500);
     
      map2.AddCurve(&critcurve[i],1);
    
      map2.printFITS(output + chrstr + ".1.fits");
      critcurve[i].imagekist->TranformPlanes();

    }
  }
  //************************************/

  return ;
}
void find_crit2(
	    LensHndl lens             /// The lens model.
		,GridHndl grid            /// The grid.  It must be initialized.
		,ImageInfo *critcurve     /// Structure to hold critical curve.  Must be pre-allocated with maxNcrit elements. Stored in critcurve[i].imagekist.
		,int maxNcrits            /// Maximum number of critical curves.
		,int *Ncrits              /// The number of critical curves found.
		,PosType resolution        /// The target resolution that the critical curve is mapped on the image plane.
		,bool *orderingsuccess    /// true if ordering was successful.
		,bool ordercurve          /// Order the curve so that it can be drawn or used to find the winding number.
    ,bool dividecurves        /// Divide the critical curves into seporate curves by whether they are attached
    ,PosType invmag_min        /// finds regions with 1/magnification < invmag_min
		,bool verbose
		){

  long i=0;
  long refinements;
  //short spur,closed;
  PosType maxgridsize,mingridsize,x[2];
  Kist<Point> newpoint_kist,neighborkist;

  // find kist of points with negative magnification
  critcurve->imagekist->Empty();
  MoveToTopList(grid->i_tree->pointlist);
  Point *minpoint = grid->i_tree->pointlist->current;

  for(i=0;i<grid->i_tree->pointlist->Npoints;++i){
	  if(grid->i_tree->pointlist->current->invmag < invmag_min){
		  critcurve->imagekist->InsertAfterCurrent(grid->i_tree->pointlist->current);
		  critcurve->imagekist->Down();
	  }

	  // record point of maximum kappa
	  if(grid->i_tree->pointlist->current->kappa > minpoint->kappa) minpoint = grid->i_tree->pointlist->current;
	  MoveDownList(grid->i_tree->pointlist);
  }
  bool maxpoint = false;

  if(critcurve->imagekist->Nunits() == 0){
	  if(minpoint->gridsize <= resolution){  // no caustic found at this resolution
		  *Ncrits=0;
		  *orderingsuccess = false;
		  return;
	  }

	  // if there is no negative magnification points use maximum mag point
	  critcurve->imagekist->InsertAfterCurrent(minpoint);
	  maxpoint =true;
  }

  critcurve->imagekist->SetInImage(TRUE);

  findborders4(grid->i_tree,critcurve);

  for(int k=0;;++k){

	  refinements=refine_edges(lens,grid,critcurve,1,resolution/2,1,false,&newpoint_kist);
	  //refinements=refine_edges(lens,grid,critcurve,1,1.0e-3,0,false,&newpoint_kist);
	  //refinements=refine_grid_kist(lens,grid,critcurve,1,resolution,2,false,&newpoint_kist);

	  if(!refinements) break;
	  critcurve->outerborder->SetInImage(MAYBE);

	  // add new points to negative region
	  newpoint_kist.MoveToTop();
	  critcurve->imagekist->MoveToBottom();
	  do{
		  if(newpoint_kist.getCurrent()->invmag < invmag_min){
			  newpoint_kist.getCurrent()->in_image = TRUE;
			  critcurve->imagekist->InsertAfterCurrent(newpoint_kist.getCurrent());

			  // It is possible that gridrange[] will not be maintained
			  if(critcurve->gridrange[1] < newpoint_kist.getCurrent()->gridsize)
				  critcurve->gridrange[1] = newpoint_kist.getCurrent()->gridsize;

			  if(critcurve->gridrange[2] > newpoint_kist.getCurrent()->gridsize)
				  critcurve->gridrange[2] = newpoint_kist.getCurrent()->gridsize;

		  }else{
			  newpoint_kist.getCurrent()->in_image = FALSE;
		  }
	  }while(newpoint_kist.Down());

	  if(maxpoint){
		  if(critcurve->imagekist->Nunits() > 1){
			  // take out old max point
			  critcurve->imagekist->MoveToTop();
			  do{
				  if(critcurve->imagekist->getCurrent()->invmag > 0){
					  critcurve->imagekist->getCurrent()->in_image = FALSE;
					  critcurve->imagekist->TakeOutCurrent();
					  break;
				  }
			  }while(critcurve->imagekist->Down());
			  maxpoint = false;
		  }else{
			  // update maximum kappa point if no negative magnification points have been found
			  newpoint_kist.MoveToTop();
			  do{
				  if(newpoint_kist.getCurrent()->kappa
						  > critcurve->imagekist->getCurrent()->kappa ){
					  critcurve->imagekist->getCurrent()->in_image = FALSE;
					  critcurve->imagekist->TakeOutCurrent();
					  newpoint_kist.getCurrent()->in_image = TRUE;
					  critcurve->imagekist->InsertAfterCurrent(newpoint_kist.getCurrent());
				  }
			  }while(newpoint_kist.Down());
		  }
	  }

	  // check which points in inner border are still in the border
	  bool ininner;
	  unsigned long Ntmp = critcurve->innerborder->Nunits();
	  critcurve->innerborder->MoveToTop();
	  for(unsigned long j=0;j < Ntmp;++j){

		  ininner=false;

		  grid->i_tree->FindAllBoxNeighborsKist(critcurve->innerborder->getCurrent(),&neighborkist);

		  neighborkist.MoveToTop();
		  do{

			  if( neighborkist.getCurrent()->in_image != TRUE){  // point is a neighbor
				  ininner=true;

				  if(neighborkist.getCurrent()->in_image == FALSE){  // if point is not yet in outerborder
					  // add point to outerborder
					  neighborkist.getCurrent()->in_image = MAYBE;
					  critcurve->outerborder->InsertAfterCurrent(neighborkist.getCurrent());
					  critcurve->outerborder->Down();
				  }
			  }

		  }while(neighborkist.Down());

		  if(!ininner){
			  bool tmp = critcurve->innerborder->AtTop();
			  critcurve->innerborder->TakeOutCurrent();
			  if(!tmp) critcurve->innerborder->Down();
		  }else{
			  critcurve->innerborder->Down();
		  }
	  }

	  // Take out outer border points that are no longer in outer border
	  critcurve->gridrange[0] = 0.0;
	  Ntmp = critcurve->outerborder->Nunits();
	  critcurve->outerborder->MoveToTop();
	  bool tmpbool;
	  for(unsigned long j=0;j<Ntmp;++j){

		  tmpbool = true;
		  assert(critcurve->outerborder->getCurrent()->in_image == MAYBE);
		  grid->i_tree->FindAllBoxNeighborsKist(critcurve->outerborder->getCurrent(),&neighborkist);
		  neighborkist.MoveToTop();
		  do{
			  if(neighborkist.getCurrent()->in_image == TRUE){
				  //critcurve->outerborder->getCurrent()->in_image = FALSE;
				  if(critcurve->outerborder->getCurrent()->gridsize
						  > critcurve->gridrange[0]) critcurve->gridrange[0]
						           = critcurve->outerborder->getCurrent()->gridsize;
				  tmpbool = false;
				  break;
			  }
		  }while(neighborkist.Down());

		  if(tmpbool){  // no neighbor in image was found
			  bool tmp = critcurve->outerborder->AtTop();
			  critcurve->outerborder->getCurrent()->in_image = FALSE;
			  critcurve->outerborder->TakeOutCurrent();
			  if(!tmp) critcurve->outerborder->Down();
		  }else{
			  critcurve->outerborder->Down();
		  }
	  }

	  //critcurve->outerborder->SetInImage(MAYBE);
	  // sort new points into inner and outer borders
	  newpoint_kist.MoveToTop();
	  do{

		  if(newpoint_kist.getCurrent()->in_image != MAYBE){
			  grid->i_tree->FindAllBoxNeighborsKist(newpoint_kist.getCurrent(),&neighborkist);

			  tmpbool = true;
			  neighborkist.MoveToTop();
			  do{
				  if( newpoint_kist.getCurrent()->in_image == TRUE){
					  if(neighborkist.getCurrent()->in_image != TRUE){
						  if(tmpbool){
							  critcurve->innerborder->InsertAfterCurrent(newpoint_kist.getCurrent());
							  tmpbool = false;
						  }
						  if(neighborkist.getCurrent()->in_image == FALSE){
							  neighborkist.getCurrent()->in_image = MAYBE;
							  critcurve->outerborder->InsertAfterCurrent(neighborkist.getCurrent());
						  }
					  }
				  }else{
					  if(neighborkist.getCurrent()->in_image == TRUE){
						  newpoint_kist.getCurrent()->in_image = MAYBE;
						  critcurve->outerborder->InsertAfterCurrent(newpoint_kist.getCurrent());
						  break;
					  }
				  }
			  }while(neighborkist.Down());
		  }
	  }while(newpoint_kist.Down());

	  critcurve->outerborder->SetInImage(FALSE);
  }

  if(maxpoint){
 	  *Ncrits = 0;
 	  assert(critcurve->imagekist->Nunits() == 1);
 	  critcurve->imagekist->getCurrent()->in_image = FALSE;
 	  critcurve->imagekist->Empty();
 	  critcurve->outerborder->Empty();
 	  critcurve->innerborder->Empty();
 	  return;
   }

  // make inner border the image
  critcurve->imagekist->SetInImage(FALSE);
  critcurve->imagekist->Empty();
  critcurve->imagekist->copy(critcurve->innerborder);

  unsigned long Npoints = critcurve->imagekist->Nunits();
  if(dividecurves) divide_images_kist(grid->i_tree,critcurve,Ncrits,maxNcrits);
  else *Ncrits = 1;

  if(*Ncrits > maxNcrits){ERROR_MESSAGE(); std::printf("ERROR: in find_crit, too many critical curves Ncrits=%i > maxNcrits gridsize=%e\n"
				       ,*Ncrits,critcurve->imagekist->getCurrent()->gridsize); exit(1);}


  for(i=0;i<*Ncrits;++i) critcurve[i].imagekist->SetInImage(FALSE);


  *orderingsuccess = true;
  if(ordercurve && dividecurves){

	  unsigned long NewNumber;

	  // order points in curve

	  x[0]=x[1]=0.0;
	  //Point *tmp_points = NewPointArray(Npoints,false);
	  unsigned long ii;
	  for(i=0;i<*Ncrits;++i){

		  //critcurve[i].imagekist->MoveToTop();
		  //copy points into a point array for compatibility with curve ordering routines
		  //for(ii=0; ii < critcurve[i].imagekist->Nunits() ; ++ii, critcurve[i].imagekist->Down())
			//  PointCopyData(&tmp_points[ii],getCurrentKist(critcurve[i].imagekist));

		  // order the curve
//		  NewNumber = Utilities::order_curve4(tmp_points,critcurve[i].imagekist->Nunits());
//		  NewNumber = Utilities::order_curve4(critcurve[i].imagekist);
//		  NewNumber = Utilities::order_curve5(critcurve[i].imagekist);
      Utilities::ordered_convexhull(critcurve[i].imagekist);
/*		  if(NewNumber != critcurve[i].imagekist->Nunits() ){
        std::cout << "find_crit2(), i = " << i << " ordering curve NewNumber = " << NewNumber << " oldnumber = " << critcurve[i].imagekist->Nunits() << std::endl;
        *orderingsuccess = false;
      }
*/

		  // resort points in imagekist
		  /*for(ii=0;ii<NewNumber;++ii){
			  critcurve[i].imagekist->MoveToTop();
			  do{
				  if(tmp_points[ii].id == critcurve[i].imagekist->getCurrent()->id)
					  critcurve[i].imagekist->MoveCurrentToBottom();
			  }while(critcurve[i].imagekist->Down());
		  }*/
      
		  // remove points that were not linked up into a closed curve
      //std::cout << "This needs to be uncommented" << std::endl;
		  //critcurve[i].imagekist->MoveToBottom();
		  //while(critcurve[i].imagekist->Nunits() > NewNumber) critcurve[i].imagekist->TakeOutCurrent();

      // find area of critical curves
		  if(critcurve[i].imagekist->Nunits() > 5){
        Utilities::windings(critcurve[i].centroid,critcurve[i].imagekist,&(critcurve[i].area),0);
		  }else critcurve[i].area=0;

	  }
	  //FreePointArray(tmp_points,false);
	  //split_order_curve4(critcurve,maxNcrits,Ncrits);
  }//else if(critcurve->imagekist->Nunits() > 0) *Ncrits=1;

  if(critcurve->imagekist->Nunits() == 0) *Ncrits=0;

  // Find centroid
  for(i=0;i<*Ncrits;++i){
    critcurve[i].centroid[0] = 0;
    critcurve[i].centroid[1] = 0;
    
    if(critcurve[i].imagekist->Nunits() >0){
      critcurve[i].imagekist->MoveToTop();
      do{
        critcurve[i].centroid[0] += critcurve[i].imagekist->getCurrent()->x[0];
        critcurve[i].centroid[1] += critcurve[i].imagekist->getCurrent()->x[1];
      }while(critcurve[i].imagekist->Down());
      critcurve[i].centroid[0] /= critcurve[i].imagekist->Nunits();
      critcurve[i].centroid[1] /= critcurve[i].imagekist->Nunits();
    }else{
      // take out curves with no points
      critcurve[i].copy(critcurve[*Ncrits-1]);
      *Ncrits -= 1;
      --i;
    }
  }
  

  /******* TODO: test line *****************
  char chrstr[100];
  std::string output = "test_crit";
  PosType tmp_range=0,tmp,xx[2];
  for(i=0; i< MIN(*Ncrits,50) ; ++i){
    
    if(critcurve[i].getNimagePoints() > 10){
      tmp_range=0;
      for(critcurve[i].imagekist->MoveToTop();!(critcurve[i].imagekist->OffBottom()); critcurve[i].imagekist->Down()){
        tmp = pow(critcurve[i].centroid[0] - critcurve[i].imagekist->getCurrent()->x[0],2)
        + pow(critcurve[i].centroid[1] - critcurve[i].imagekist->getCurrent()->x[1],2);
        if(tmp > tmp_range) tmp_range = tmp;
      }
      
      tmp_range = sqrt(tmp_range)*2;
      
      snprintf(chrstr,100,"%i",i);
      PixelMap map(critcurve[i].centroid,500,tmp_range/500);
      
      //map.AddImages(&critcurve[i],1,0);
      map.AddCurve(&critcurve[i],1);
      
        //Utilities::order_curve5(critcurve[i].imagekist);
      //map.AddCurve(&critcurve[i],1);
      
      map.printFITS(output + chrstr + ".0.fits");
      
      critcurve[i].imagekist->TranformPlanes();
      
      tmp_range=0;
      xx[0] = critcurve[i].imagekist->getCurrent()->x[0];
      xx[1] = critcurve[i].imagekist->getCurrent()->x[1];
      for(critcurve[i].imagekist->MoveToTop();!(critcurve[i].imagekist->OffBottom()); critcurve[i].imagekist->Down()){
        tmp = pow(xx[0] - critcurve[i].imagekist->getCurrent()->x[0],2)
        + pow(xx[1] - critcurve[i].imagekist->getCurrent()->x[1],2);
        if(tmp > tmp_range) tmp_range = tmp;
      }
      
      tmp_range = sqrt(tmp_range)*2;
      
      PixelMap map2(xx,500,tmp_range/500);
      
      map2.AddCurve(&critcurve[i],1);
      
      map2.printFITS(output + chrstr + ".1.fits");
      critcurve[i].imagekist->TranformPlanes();
      
    }
  }
  //************************************/
  
  return ;
}

/**
 *  This is a stripped down version of find_crit() for use in find_image_microlens() that
 *  refines the critical lines that are within the image.
 */
void refine_crit_in_image(
               LensHndl lens             /// The lens model.
               ,GridHndl grid            /// The grid.  It must be initialized.
               ,PosType r_source
               ,PosType x_source[]
               ,PosType resolution        /// The target resolution that the critical curve is mapped on the image plane.
               ){
    
    unsigned long i=0;
    short refinements;
    //short spur,closed;
    PosType maxgridsize,mingridsize,x[2];
    ImageInfo negimage,critcurve;
    Kist<Point> newpoint_kist;
        
    // find kist of points with negative magnification
    negimage.imagekist->Empty();
    MoveToTopList(grid->i_tree->pointlist);    
    for(i=0;i<grid->i_tree->pointlist->Npoints;++i){
        x[0] = grid->i_tree->pointlist->current->image->x[0] - x_source[0];
        x[1] = grid->i_tree->pointlist->current->image->x[1] - x_source[1];
        
        if(grid->i_tree->pointlist->current->invmag < 0 && r_source*r_source > (x[0]*x[0] + x[1]*x[1]) ){
            negimage.imagekist->InsertAfterCurrent(grid->i_tree->pointlist->current);
            negimage.imagekist->Down();
        }
        MoveDownList(grid->i_tree->pointlist);
    }
    
    if(negimage.imagekist->Nunits() == 0) return;
    
    for(;;){
        
        negimage.imagekist->MoveToTop();
        do{negimage.imagekist ->getCurrent()->in_image = TRUE;} while(negimage.imagekist->Down());
        
        findborders4(grid->i_tree,&negimage);
        
        // unmark image points
        negimage.imagekist->MoveToTop();
        do{negimage.imagekist->getCurrent()->in_image = FALSE;} while(negimage.imagekist->Down());
        
        // make inner border of the image
        critcurve.imagekist->Empty();
        negimage.innerborder->MoveToTop();
        for(i=0,maxgridsize=0.0,mingridsize=1.0e99;i<negimage.innerborder->Nunits();++i){
            
            if(negimage.innerborder->getCurrent()->gridsize > maxgridsize) maxgridsize
              = negimage.innerborder->getCurrent()->gridsize;
            if(negimage.innerborder->getCurrent()->gridsize < mingridsize) mingridsize
              = negimage.innerborder->getCurrent()->gridsize;
            
            critcurve.imagekist->InsertAfterCurrent(negimage.innerborder->getCurrent());
            critcurve.imagekist->Down();
            critcurve.imagekist->getCurrent()->in_image = TRUE;
            
            negimage.innerborder->Down();
        }
        findborders4(grid->i_tree,&critcurve);
        
        refinements=refine_grid_kist(lens,grid,&critcurve,1,resolution,2,false,&newpoint_kist);
        
        if(refinements==0) break;
        //}else free(critcurve->points);
        
        // add new negative points to negpoints
        newpoint_kist.MoveToTop();
        negimage.imagekist->MoveToBottom();
        do{
            x[0] = grid->i_tree->pointlist->current->image->x[0] - x_source[0];
            x[1] = grid->i_tree->pointlist->current->image->x[1] - x_source[1];
            
            if(newpoint_kist.getCurrent()->image->invmag < 0 && r_source*r_source > (x[0]*x[0] + x[1]*x[1]) )
                negimage.imagekist->InsertAfterCurrent(newpoint_kist.getCurrent());
        }while(newpoint_kist.Down());
    }
    
    newpoint_kist.Empty();
    if(critcurve.imagekist->Nunits()){
        critcurve.imagekist->MoveToTop();
        do{critcurve.imagekist->getCurrent()->in_image = FALSE;}while(critcurve.imagekist->Down());
    }
    
    //std::cout << " number of points in critical curves: " << critcurve.imagekist->Nunits() << std::endl;
    return ;
}


<|MERGE_RESOLUTION|>--- conflicted
+++ resolved
@@ -46,13 +46,8 @@
   Kist<Point> newpoint_kist;
 
   ImageInfo *pseudocurve = new ImageInfo[maxNcrits];
-<<<<<<< HEAD
-  bool pseudocaustic = false;
-  double pseudolimit = -0.01;
-=======
   bool pseuodcaustic = false;
   PosType pseudolimit = -0.01;
->>>>>>> 14f6e3ed
 
   // find kist of points with negative magnification
   negimage.imagekist->Empty();
@@ -149,7 +144,7 @@
 			       ,*Ncrits,critcurve->imagekist->getCurrent()->gridsize); exit(1);}
 
 
-  if(pseudocaustic){
+  if(pseuodcaustic){
   	  // Find points within each critical curve that have invmag < pseudolimit
   	  // If there are none use the minimum invmag value point.
   	  Point *minmupoint;
