/*
 * find_crit.c
 *
 *  Created on: Sep 8, 2009
 *      Author: R.B. Metcalf
 */

#include "slsimlib.h"
#include "map_images.h"

#define NMAXCRITS 1000

using namespace std;
/** \ingroup ImageFinding
 *
 * \brief Finds critical curves and caustics.
 *
 *
 * The critical curve is found by refining the edges of regions of negative magnification.
 * If there are no regions of negative magnification in the original grid the grid is refined
 * around the point of highest kappa.  If there are other points of high kappa that are not of
 * interest one should be careful that the region of interest is not missed. For this reason
 * critical curves that are smaller than the grid resolution (could be un-uniform)
 * are not guaranteed to be found.
 *
 * After the borders of the negative regions are found the code looks for radial and pseudo
 * caustics within the island.  It usually finds at least one, but if there are more than one
 * per island some might be missed.
 *
 * All the critical curve / caustic pairs are classified as radial, tangential or pseudo.  
 * small enough radial critical curve could be miss classified as a pseudo caustic.
 */

void ImageFinding::find_crit(
                             LensHndl lens             /// The lens model.
                             ,GridHndl grid            /// The grid.  It must be initialized.
                             ,std::vector<CriticalCurve> &crtcurve     /// Structure to hold critical curve.
                             ,int *Ncrits              /// The number of critical curves found.
                             ,PosType resolution        /// The target resolution that the critical curve is mapped on the image plane.
                             ,PosType invmag_min        /// finds regions with 1/magnification < invmag_min, set to zero for caustics
                             ,bool verbose
                             ){
  
  long i=0;
  short refinements;
  //short spur,closed;
  //PosType maxgridsize,mingridsize;
  std::vector<ImageInfo> negimage(1);
  Kist<Point> newpoint_kist;
  
  if(verbose) std::cout << "****  find_crit() ****" << std::endl;
  
  bool pseuodcaustic = true;
  
  // find kist of points with 1/magnification less than invmag_min
  negimage[0].imagekist->Empty();
  PointList::iterator i_tree_pointlist_current(grid->i_tree->pointlist->Top());
  Point *minpoint = *i_tree_pointlist_current;
  
  for(i=0;i<grid->i_tree->pointlist->size();++i){
    if((*i_tree_pointlist_current)->invmag < invmag_min){
      negimage[0].imagekist->InsertAfterCurrent(*i_tree_pointlist_current);
      negimage[0].imagekist->Down();
    }else{
      (*i_tree_pointlist_current)->in_image = NO;
    }
    
    // record point of maximum kappa
    if((*i_tree_pointlist_current)->kappa > minpoint->kappa) minpoint = *i_tree_pointlist_current;
    --i_tree_pointlist_current;
  }
  
  if(negimage[0].imagekist->Nunits() == 0){
    if(minpoint->gridsize <= resolution){  // no caustic found at this resolution
      *Ncrits=0;
      return;
    }
    
    // if there is no negative magnification points use maximum mag point
    negimage[0].imagekist->InsertAfterCurrent(minpoint);
  }
  
  /******* test *****************
  {
  Point_2d c = grid->getInitCenter();
  grid->writeFits(c.x, grid->getInitNgrid() ,grid->getInitRange()/grid->getInitNgrid(),INVMAG,"!infind_crit");
  PixelMap map(c.x, grid->getInitNgrid() ,grid->getInitRange()/grid->getInitNgrid());
  map.AddImages(negimage,1,0);
    map.printFITS("!infind_crit_cit");
  }
  *******************************/
  
  
  divide_images_kist(grid->i_tree,negimage,Ncrits);
  /******* test *****************
  {
    Point_2d c = grid->getInitCenter();
    PixelMap map(c.x, grid->getInitNgrid() ,grid->getInitRange()/grid->getInitNgrid());
    map.AddImages(negimage,*Ncrits,0);
    map.printFITS("!infind_crit_cit2");
  }
  *******************************/

  std::vector<ImageInfo> critcurve(*Ncrits);     /// Structure to hold critical curve.  Must be pre-
  negimage.resize(*Ncrits);
  
  if(verbose) std::cout << *Ncrits << " negative islands found." << std::endl;
  
  /******* test *****************
  
    Point_2d c = grid->getInitCenter();
    PixelMap map(c.x, grid->getInitNgrid() ,grid->getInitRange()/grid->getInitNgrid());
  **********************************/
    
  //assert(negimage[0].imagekist->CheckInImage(NO));
  for(int ii=0;ii<negimage.size();++ii){
    negimage[ii].imagekist->SetInImage(YES);
    // refine borders until target resolution is reached
    if(verbose) std::cout << "  refining island " << ii << std::endl;
    for(;;){
      
      findborders4(grid->i_tree,&negimage[ii]);
      /******* test *****************
        map.AddCurve(negimage[ii].outerborder,1);
<<<<<<< HEAD
      // *******************************/
=======
      *******************************/
>>>>>>> 94e6b43f
      
      //negimage[ii].imagekist->SetInImage(NO);

      //if(negimage[ii].innerborder->Nunits() > 2000) break;
      
      refinements=ImageFinding::IF_routines::refine_edges(lens,grid,&negimage[ii]
                        ,1,resolution,1,&newpoint_kist,true);
    
      if(refinements==0) break;
      
      if(verbose) cout << "      adding " << newpoint_kist.Nunits() << " points to grid" << endl;
     // add new negative points to negpoints
      newpoint_kist.MoveToTop();
      negimage[ii].imagekist->MoveToBottom();
      do{
        if(newpoint_kist.getCurrent()->invmag < invmag_min){
          negimage[ii].imagekist->InsertAfterCurrent(newpoint_kist.getCurrent());
          newpoint_kist.getCurrent()->in_image = YES;
        }
      }while(newpoint_kist.Down());
      
    }
    
    critcurve[ii].imagekist->copy(negimage[ii].innerborder);
    // set the old regions back to yes incase there are overlaping regions
    newpoint_kist.Empty();
    negimage[ii].imagekist->SetInImage(YES);
  }
  
  /******* test *****************
  map.printFITS("!infind_crit_outer");
  *******************************/
  
  for(int ii=0;ii<negimage.size();++ii){
    negimage[ii].imagekist->SetInImage(NO);
  }
  
  /******* test *****************
  map.Clean();
  map.AddImages(critcurve,*Ncrits,0);
  map.printFITS("!infind_crit_critcurve");
  map.Clean();
  *******************************/

  
  // gather all the curves together and re-divide them to avoid overlaps
  for(int ii=1;ii<negimage.size();++ii) critcurve[0].imagekist->add(critcurve[ii].imagekist);
  if(verbose) ;
  std::printf("find_crit, number of caustic points: %li\n",critcurve[0].imagekist->Nunits());
  divide_images_kist(grid->i_tree,critcurve,Ncrits);
  for(int ii=0;ii<*Ncrits;++ii) critcurve[ii].imagekist->SetInImage(NO);
  if(verbose) std::cout << *Ncrits << " borders found." << std::endl;
 
  if(critcurve[0].imagekist->Nunits() == 0) *Ncrits=0;
  
  // ****  Convert the imagekist into a CriticalCurve structure
  
  {
    crtcurve.resize(*Ncrits);
    
    Kist<Point> neighbors;
    size_t ii = 0;
    for(size_t jj=0;jj<*Ncrits;++jj){
      
      if(critcurve[jj].imagekist->Nunits() <= 1) continue;
       // classify critical curve
      
      grid->i_tree->FindAllBoxNeighborsKist(critcurve[jj].imagekist->getCurrent(),&neighbors);
      Kist<Point>::iterator it = neighbors.TopIt();
      while((*it).invmag < 0 && !it.atend() ) --it;
      if( 1 < ( (*it).kappa - sqrt( (*it).gamma[0]*(*it).gamma[0] + (*it).gamma[1]*(*it).gamma[1]) ) ) crtcurve[ii].type = radial;
      else crtcurve[ii].type = tangential;
      
      /************ test line ****************
      std::cout << "neighbors" << std::endl;
      for(it = neighbors.TopIt(); !it.atend() ; --it){
        std::cout << (*it)->invmag << " " << 1 - ( (*it)->kappa - sqrt( (*it)->gamma[0]*(*it)->gamma[0] + (*it)->gamma[1]*(*it)->gamma[1] ) ) << std::endl;
      }
      ***************************************/
      
      std::vector<Point *> hull = critcurve[jj].imagekist->copytovector();
      
      /******* test *****************
      it = critcurve[jj].imagekist->TopIt();
      for(auto pp : hull){
        assert(pp->x[0] == (*it)->x[0]);
        assert(pp->x[1] == (*it)->x[1]);
        --it;
      }
<<<<<<< HEAD
     // *******************************/
=======
     *******************************/
>>>>>>> 94e6b43f

      hull = Utilities::concave_hull(hull,10);
      
      crtcurve[ii].critical_curve.resize(hull.size());
      crtcurve[ii].caustic_curve_intersecting.resize(hull.size());
      crtcurve[ii].critical_center[0] = 0;
      crtcurve[ii].critical_center[1] = 0;
      
      for(size_t kk=0;kk<hull.size();++kk){
        crtcurve[ii].critical_curve[kk] = *hull[kk];
        crtcurve[ii].caustic_curve_intersecting[kk] = *(hull[kk]->image);
        crtcurve[ii].critical_center[0] += hull[kk]->x[0];
        crtcurve[ii].critical_center[1] += hull[kk]->x[1];
      }
      
      /******* test *****************
      {
        map.AddCurve(crtcurve[ii].critical_curve,1);
      }
<<<<<<< HEAD
      // *******************************/
=======
      *******************************/
>>>>>>> 94e6b43f
     
      
      crtcurve[ii].critical_center /= hull.size();
      
      Utilities::windings(crtcurve[ii].critical_center.x,hull.data(),hull.size(),&(crtcurve[ii].critical_area));
      
      hull.clear();
      critcurve[jj].imagekist->TranformPlanes();
      hull = critcurve[jj].imagekist->copytovector();
      hull = Utilities::concave_hull(hull,5);
      
      crtcurve[ii].caustic_curve_outline.resize(hull.size());
      crtcurve[ii].caustic_center[0] = 0;
      crtcurve[ii].caustic_center[1] = 0;
      
      for(size_t kk=0;kk<hull.size();++kk){
        crtcurve[ii].caustic_curve_outline[kk] = *hull[kk];
        crtcurve[ii].caustic_center[0] += hull[kk]->x[0];
        crtcurve[ii].caustic_center[1] += hull[kk]->x[1];
      }
      
      crtcurve[ii].caustic_center[0] /= hull.size();
      crtcurve[ii].caustic_center[1] /= hull.size();
      
      Utilities::windings(crtcurve[ii].caustic_center.x,hull.data(),hull.size(),&(crtcurve[ii].caustic_area));
      
      crtcurve[ii].caustic_intersections = Utilities::Geometry::intersect(crtcurve[ii].caustic_curve_intersecting);
      
      ++ii;
    }
    /******* test *****************
    map.printFITS("!infind_crit_hulled");
    map.Clean();
<<<<<<< HEAD
    // *******************************/
=======
    *******************************/
>>>>>>> 94e6b43f

    
    *Ncrits = ii;
    crtcurve.resize(*Ncrits);
  }
  
  if(pseuodcaustic && negimage[0].imagekist->Nunits() > 1){
    
    std::vector<ImageInfo> pseudocurve(negimage.size());
    std::vector<CritType> types(negimage.size());
    //std::vector<CriticalCurve> psecurve;
    const PosType pseudolimit = -100.0;
    int Npseudo = 0;
    Point *current;
    
    // Find points within each critical curve that have invmag < pseudolimit
    // If there are none use the minimum invmag value point.
    bool found;
    Kist<Point> paritypoints;
    
    for(int ii = 0;ii<negimage.size();++ii){
      found = false;
      paritypoints.Empty();
      
      // find if negative region has a radial caustic border that was already detected
      negimage[ii].outerborder->MoveToTop();
      do{
        current = negimage[ii].outerborder->getCurrent();
        if(1 < ( current->kappa - sqrt( current->gamma[0]*current->gamma[0]
                                       + current->gamma[1]*current->gamma[1]) )){
          // radial caustic must already have been found
          found = true;
          break;
        }
      }while(negimage[ii].outerborder->Down());
      
      if(found) continue;
      
      types[Npseudo] = ImageFinding::find_pseudo(pseudocurve[Npseudo],negimage[ii]
                                                 ,pseudolimit,lens,grid
                                                 ,resolution,paritypoints);
      if(types[Npseudo] != ND ) ++Npseudo;
    
    }
    
    pseudocurve.resize(Npseudo);

    int Nc = crtcurve.size();
    crtcurve.resize(Npseudo+Nc);
    
    // convert to CriticalCurve structure
    for(size_t ii=Nc,i=0;ii<crtcurve.size();++ii,++i){

      //Point *current = pseudocurve[i].imagekist->getCurrent();
      
      crtcurve[ii].type = types[i];
      
      std::vector<Point *> hull = pseudocurve[i].innerborder->copytovector();
      if(verbose) std::cout << " doing concave hull with " << hull.size() << " points..." << std::endl;
      hull = Utilities::concave_hull(hull,10);
      
      if(crtcurve[ii].type != pseudo){
        crtcurve[ii].critical_curve.resize(hull.size());
        crtcurve[ii].caustic_curve_intersecting.resize(hull.size());
      }else{
        crtcurve[ii].critical_curve.clear();
        crtcurve[ii].caustic_curve_intersecting.clear();
      }
      crtcurve[ii].critical_center[0] = 0;
      crtcurve[ii].critical_center[1] = 0;
      
      for(size_t jj=0;jj<hull.size();++jj){
        if(crtcurve[ii].type != pseudo){
          crtcurve[ii].critical_curve[jj] = *hull[jj];
          crtcurve[ii].caustic_curve_intersecting[jj] = *(hull[jj]->image);
        }
        crtcurve[ii].critical_center[0] += hull[jj]->x[0];
        crtcurve[ii].critical_center[1] += hull[jj]->x[1];
      }
      
      crtcurve[ii].critical_center /= hull.size();
      
      if(crtcurve[ii].type != pseudo)
        Utilities::windings(crtcurve[ii].critical_center.x,hull.data(),hull.size(),&(crtcurve[ii].critical_area));
      else crtcurve[ii].critical_area = 0.0;
      
      // caustic
      pseudocurve[i].imagekist->TranformPlanes();
      hull = pseudocurve[i].imagekist->copytovector();
      if(verbose) std::cout << " doing concave hull with " << hull.size() << " points..." << std::endl;
    
      hull = Utilities::concave_hull(hull,10);
      
      crtcurve[ii].caustic_curve_outline.resize(hull.size());
      crtcurve[ii].caustic_center[0] = 0;
      crtcurve[ii].caustic_center[1] = 0;
      
      for(size_t jj=0;jj<hull.size();++jj){
        crtcurve[ii].caustic_curve_outline[jj] = *hull[jj];
        crtcurve[ii].caustic_center[0] += hull[jj]->x[0];
        crtcurve[ii].caustic_center[1] += hull[jj]->x[1];
      }
      
      crtcurve[ii].caustic_center[0] /= hull.size();
      crtcurve[ii].caustic_center[1] /= hull.size();
      
      Utilities::windings(crtcurve[ii].caustic_center.x,hull.data(),hull.size(),&(crtcurve[ii].caustic_area));
      
    }
    
    /***** test lines *******
    if(Npseudo >= 0){
      PosType rmax,rmin,rave;
      psecurve[0].CausticRadius(rmax,rmin,rave);
      std::cout << "caustic " << rmax << " " << rmin << " " << rave << std::endl;
      PixelMap map(psecurve[0].critical_center.x,1000,rmax/500);
      map.AddCurve(psecurve[0].critical_curve,1.0);
      map.AddCurve(psecurve[0].caustic_curve_outline,2.0);
      map.printFITS("!test_pseudo.fits");
      
      psecurve[0].CriticalRadius(rmax,rmin,rave);
      std::cout << "critical " << rmax << " " << rmin << " " << rave << std::endl;
      
<<<<<<< HEAD
    }// **/
=======
    }**/
>>>>>>> 94e6b43f
  }
  
  for(int ii=0;ii<negimage.size();++ii)
    negimage[ii].imagekist->SetInImage(NO);
  
  *Ncrits = crtcurve.size();
  if(verbose) std::cout << "********* find_crit() out **************" << std::endl;

  return ;
}
/*  This function is not meant for an external user.  It is only used by 
 find_crit().
 */
CritType ImageFinding::find_pseudo(ImageInfo &pseudocurve,ImageInfo &negimage
                               ,PosType pseudolimit,LensHndl lens,GridHndl grid
                               ,PosType resolution,Kist<Point> &paritypoints){
  
  Kist<Point> newpoints;
  Point *current;

  // case where radial caustic has been detected, but not refined
  if(paritypoints.Nunits() > 0 ){
    // pseudo-caustic detected
    pseudocurve.imagekist->copy(paritypoints);
    
    pseudocurve.imagekist->SetInImage(YES);
    findborders4(grid->i_tree,&pseudocurve);
    while(pseudocurve.innerborder->Nunits() < 2000 &&
          IF_routines::refine_edges(lens,grid,&pseudocurve,1,0.1*resolution,1,&newpoints)
          ){
      
      newpoints.MoveToTop();
      do{
        current = newpoints.getCurrent();
        
        if( 1 < ( current->kappa - sqrt( current->gamma[0]*current->gamma[0]
                                        + current->gamma[1]*current->gamma[1]) ) ){
          pseudocurve.imagekist->InsertAfterCurrent(current);
          current->in_image = YES;
        }
        
        if( current->invmag < 0 )
          negimage.imagekist->InsertAfterCurrent(current);
        
        
      }while(newpoints.Down());
      
      findborders4(grid->i_tree,&pseudocurve);
    }  // refinement loop
    
    pseudocurve.imagekist->SetInImage(NO);
    
    paritypoints.Empty();
    
    return radial;
  }

  
  // case where no radial caustic has been detected yet
  pseudocurve.imagekist->copy(negimage.imagekist);
  Point *minmupoint = pseudocurve.imagekist->getCurrent();
  PosType mumin = minmupoint->invmag;

  //std::cout << " pseudocurve size " << pseudocurve.imagekist->Nunits() << std::endl;
  
  /// remove all but the points below tmp_pseudolimit
  pseudocurve.imagekist->MoveToTop();
  do{
    if(pseudocurve.imagekist->getCurrent()->invmag < mumin){
      minmupoint = pseudocurve.imagekist->getCurrent();
      mumin = pseudocurve.imagekist->getCurrent()->invmag;
    }
    if(pseudocurve.imagekist->getCurrent()->invmag > pseudolimit){
      pseudocurve.imagekist->getCurrent()->in_image = NO;
      pseudocurve.imagekist->TakeOutCurrent();
    }
  }while(pseudocurve.imagekist->Down());
  
  
  // in case one before top was taken out
  if( pseudocurve.imagekist->Nunits() > 0 && pseudocurve.imagekist->getCurrent()->invmag > pseudolimit){
    pseudocurve.imagekist->getCurrent()->in_image = NO;
    pseudocurve.imagekist->TakeOutCurrent();
  }
  
  if(pseudocurve.imagekist->Nunits() == 0){
    pseudocurve.imagekist->InsertAfterCurrent(minmupoint);
    pseudocurve.ShouldNotRefine = 0;  // marks that region has not been found
  }else{
    pseudocurve.ShouldNotRefine = 1;
  }
  
  //std::cout << "mumin = " << mumin << " pseudocurve size " << pseudocurve.imagekist->Nunits() << std::endl;
  
  pseudocurve.imagekist->SetInImage(YES);
  findborders4(grid->i_tree,&pseudocurve);
  
  while(
        paritypoints.Nunits() == 0 && pseudocurve.imagekist->Nunits() < 200 &&
        //IF_routines::refine_edges(lens,grid,&pseudocurve,1,0.1*resolution/sqrt(fabs(pseudolimit)),1,&newpoints)  &&
        IF_routines::refine_grid_kist(lens,grid,&pseudocurve,1, 0.1*resolution/sqrt(fabs(pseudolimit)),2,&newpoints)
        ){
    // update region
    if(pseudocurve.ShouldNotRefine == 0){
      mumin = pseudocurve.imagekist->getCurrent()->invmag;
      minmupoint = pseudocurve.imagekist->getCurrent();
      pseudocurve.imagekist->getCurrent()->in_image = NO;
      pseudocurve.imagekist->TakeOutCurrent();
    }
    
    newpoints.MoveToTop();
    do{
      current = newpoints.getCurrent();
      if(current->invmag < mumin){
        mumin = current->invmag;
        minmupoint = current;
      }
      if(current->invmag < 0)
        negimage.imagekist->InsertAfterCurrent(newpoints.getCurrent());
      
      if(current->invmag < pseudolimit){
        current->in_image = YES;
        pseudocurve.imagekist->InsertAfterCurrent(current);
      }
      
      if( 1 < ( current->kappa - sqrt( current->gamma[0]*current->gamma[0]
                                      + current->gamma[1]*current->gamma[1]) ) ){
        paritypoints.InsertAfterCurrent(current);
      }
      
    }while(newpoints.Down());
    
    //std::cout << "mumin = " << mumin << std::endl;
    
    if(pseudocurve.ShouldNotRefine == 0){
      
      if(pseudocurve.imagekist->Nunits() == 0){
        minmupoint->in_image = YES;
        pseudocurve.imagekist->InsertAfterCurrent(minmupoint);
      }else{
        pseudocurve.ShouldNotRefine = 1;
      }
    }
    findborders4(grid->i_tree,&pseudocurve);
  }  // refinement loop
  
  pseudocurve.imagekist->SetInImage(NO);
  
  // radial caustic was detected
  if(paritypoints.Nunits() > 0){
    find_pseudo(pseudocurve,negimage,pseudolimit,lens,grid,resolution,paritypoints);
    return radial;
  }
  // neither a region with a magnification below pseudolimit or a radiual caustic were found
  //  now minimize the largest eigenvalue and see if it is negative
  if(mumin > pseudolimit){
    PosType eigmin,tmp;
    Point *pmin;

    pseudocurve.imagekist->Empty();
    
    // find point with minimum largest Eigenvalue
    negimage.imagekist->MoveCurrentToTop();
    current = negimage.imagekist->getCurrent();
    eigmin = 1-current->kappa + sqrt( current->gamma[0]*current->gamma[0]
                                     + current->gamma[1]*current->gamma[1]) ;
    pmin = negimage.imagekist->getCurrent();
    while(negimage.imagekist->Down()){
      current = negimage.imagekist->getCurrent();
      tmp = 1-current->kappa + sqrt( current->gamma[0]*current->gamma[0]
                                    + current->gamma[1]*current->gamma[1]) ;
      if(eigmin > tmp ){
        eigmin = tmp;
        pmin = current;
      }
    }
    
    pseudocurve.imagekist->InsertAfterCurrent(pmin);
    pmin->in_image = YES;
    findborders4(grid->i_tree,&pseudocurve);
    
    while(eigmin >= 0 &&
          IF_routines::refine_edges(lens,grid,&pseudocurve,1,0.01*resolution,1,&newpoints)){
      
      newpoints.MoveToTop();
      do{
        current = newpoints.getCurrent();
        tmp = 1-current->kappa + sqrt( current->gamma[0]*current->gamma[0]
                                      + current->gamma[1]*current->gamma[1]) ;
        if(eigmin > tmp ){
          eigmin = tmp;
          pmin->in_image = NO;
          pmin = current;
          pmin->in_image = YES;
          pseudocurve.imagekist->Empty();
          pseudocurve.imagekist->InsertAfterCurrent(pmin);
        }
        if(current->in_image < 0){
          negimage.imagekist->InsertAfterCurrent(current);
        }
        if(tmp < 0) paritypoints.InsertAfterCurrent(current);
        
      }while(newpoints.Down());
      
      findborders4(grid->i_tree,&pseudocurve);
    }
    
    if( eigmin < 0){
    // a radial caustic has been detected, repeat
      return find_pseudo(pseudocurve,negimage,pseudolimit,lens,grid,resolution,paritypoints);
    }else{
      // everything has failed
      return ND;
    }
  }

  // pseudo-caustic was found
  return pseudo;
}


/*
 
 Uses max point if negative region is not found
 
 The refinement is done in find_crit2() is done while keeping the
 whole regions and then the borders are stripped off.  This is the opposite
 order from find_crit().
 
 Unlike find_crit() there is no pseuodcaustic option.
 *
void ImageFinding::find_crit2(
                              LensHndl lens             /// The lens model.
                              ,GridHndl grid            /// The grid.  It must be initialized.
                              ,std::vector<CriticalCurve> &crtcurve     /// Structure to hold critical curve.  Must be pre-allocated with maxNcrit elements. Stored in critcurve[i].imagekist.
                              ,int *Ncrits              /// The number of critical curves found.
                              ,PosType resolution        /// The target resolution that the critical curve is mapped on the image plane.
                              ,bool *orderingsuccess    /// true if ordering was successful.
                              ,bool ordercurve          /// Order the curve so that it can be drawn or used to find the winding number.
                              ,bool dividecurves        /// Divide the critical curves into seporate curves by whether they are attached
                              ,PosType invmag_min        /// finds regions with 1/magnification < invmag_min
                              ,bool verbose
                              ){
  
  
  std::cerr << "There are known bugs in ImageFinding::find_crit2() that we are trying to remove.  Use ImageFinding::find_crit()."
  << std::endl;
  throw std::runtime_error("Under construction");
  
  long i=0;
  long refinements;
  int Nregions=0;
  //short spur,closed;
  Kist<Point> newpoint_kist,neighborkist;
  
  std::vector<ImageInfo> critcurve(10);
  
  // find kist of points with 1/magnification less than invmag_min
  critcurve[0].imagekist->Empty();
  PointList::iterator i_tree_pointlist_current(grid->i_tree->pointlist->Top());
  Point *minpoint = *i_tree_pointlist_current;
  
  for(i=0;i<grid->i_tree->pointlist->size();++i){
    if((*i_tree_pointlist_current)->invmag < invmag_min){
      critcurve[0].imagekist->InsertAfterCurrent(*i_tree_pointlist_current);
      critcurve[0].imagekist->Down();
    }
    
    // record point of maximum kappa
    if((*i_tree_pointlist_current)->kappa > minpoint->kappa) minpoint = *i_tree_pointlist_current;
    --i_tree_pointlist_current;
  }
  bool maxpoint = false;
  
  if(critcurve[0].imagekist->Nunits() == 0){ // no point with small enough invmag
    
    if(minpoint->gridsize <= resolution){  // no caustic found at this resolution
      *Ncrits=0;
      *orderingsuccess = false;
      return;
    }
    
    // if there is no negative magnification points use maximum mag point
    critcurve[0].imagekist->InsertAfterCurrent(minpoint);
    maxpoint =true;
  }
  
  // divide into regions that are widely seporated
  if(critcurve[0].imagekist->Nunits() >1 ) divide_images_kist(grid->i_tree,critcurve,&Nregions);
  for(int ii=0;ii<Nregions;++ii){
    critcurve[ii].imagekist->SetInImage(YES);
    findborders4(grid->i_tree,&critcurve[ii]);
  }
  
  // loop through seporated regions, this could be done in parrellel
  for(int ii=0;ii<Nregions;++ii){
    
    // refine borders until target resolution is found
    for(int k=0;;++k){
      
      refinements=IF_routines::refine_edges(lens,grid,&critcurve[ii],1,resolution/2,1,&newpoint_kist);
      //refinements=refine_edges(lens,grid,&critcurve[ii],1,1.0e-3,0,&newpoint_kist);
      //refinements=IF_routines::refine_grid_kist(lens,grid,&critcurve[ii],1,resolution,2,&newpoint_kist);
      
      if(!refinements) break;
      critcurve[ii].outerborder->SetInImage(MAYBE);
      
      // add new points to negative region
      newpoint_kist.MoveToTop();
      critcurve[ii].imagekist->MoveToBottom();
      do{
        if(newpoint_kist.getCurrent()->invmag < invmag_min){
          newpoint_kist.getCurrent()->in_image = YES;
          critcurve[ii].imagekist->InsertAfterCurrent(newpoint_kist.getCurrent());
          
          // It is possible that gridrange[] will not be maintained
          if(critcurve[ii].gridrange[1] < newpoint_kist.getCurrent()->gridsize)
            critcurve[ii].gridrange[1] = newpoint_kist.getCurrent()->gridsize;
          
          if(critcurve[ii].gridrange[2] > newpoint_kist.getCurrent()->gridsize)
            critcurve[ii].gridrange[2] = newpoint_kist.getCurrent()->gridsize;
          
        }else{
          newpoint_kist.getCurrent()->in_image = NO;
        }
      }while(newpoint_kist.Down());
      
      if(maxpoint){
        if(critcurve[ii].imagekist->Nunits() > 1){
          // take out old max point
          critcurve[ii].imagekist->MoveToTop();
          do{
            if(critcurve[ii].imagekist->getCurrent()->invmag > 0){
              critcurve[ii].imagekist->getCurrent()->in_image = NO;
              critcurve[ii].imagekist->TakeOutCurrent();
              break;
            }
          }while(critcurve[ii].imagekist->Down());
          maxpoint = false;
        }else{
          // update maximum kappa point if no negative magnification points have been found
          newpoint_kist.MoveToTop();
          do{
            if(newpoint_kist.getCurrent()->kappa
               > critcurve[ii].imagekist->getCurrent()->kappa ){
              critcurve[ii].imagekist->getCurrent()->in_image = NO;
              critcurve[ii].imagekist->TakeOutCurrent();
              newpoint_kist.getCurrent()->in_image = YES;
              critcurve[ii].imagekist->InsertAfterCurrent(newpoint_kist.getCurrent());
            }
          }while(newpoint_kist.Down());
        }
      }
      
      // check which points in inner border are still in the border
      bool ininner;
      unsigned long Ntmp = critcurve[0].innerborder->Nunits();
      critcurve[0].innerborder->MoveToTop();
      for(unsigned long j=0;j < Ntmp;++j){
        
        ininner=false;
        
        grid->i_tree->FindAllBoxNeighborsKist(critcurve[ii].innerborder->getCurrent(),&neighborkist);
        
        neighborkist.MoveToTop();
        do{
          
          if( neighborkist.getCurrent()->in_image != YES){  // point is a neighbor
            ininner=true;
            
            if(neighborkist.getCurrent()->in_image == NO){  // if point is not yet in outerborder
              // add point to outerborder
              neighborkist.getCurrent()->in_image = MAYBE;
              critcurve[ii].outerborder->InsertAfterCurrent(neighborkist.getCurrent());
              critcurve[ii].outerborder->Down();
            }
          }
          
        }while(neighborkist.Down());
        
        if(!ininner){
          bool tmp = critcurve[ii].innerborder->AtTop();
          critcurve[ii].innerborder->TakeOutCurrent();
          if(!tmp) critcurve[ii].innerborder->Down();
        }else{
          critcurve[ii].innerborder->Down();
        }
      }
      
      // Take out outer border points that are no longer in outer border
      critcurve[ii].gridrange[0] = 0.0;
      Ntmp = critcurve[ii].outerborder->Nunits();
      critcurve[ii].outerborder->MoveToTop();
      bool tmpbool;
      for(unsigned long j=0;j<Ntmp;++j){
        
        tmpbool = true;
        assert(critcurve[ii].outerborder->getCurrent()->in_image == MAYBE);
        grid->i_tree->FindAllBoxNeighborsKist(critcurve[ii].outerborder->getCurrent(),&neighborkist);
        neighborkist.MoveToTop();
        do{
          if(neighborkist.getCurrent()->in_image == YES){
            if(critcurve[ii].outerborder->getCurrent()->gridsize
               > critcurve[ii].gridrange[0])
              critcurve[ii].gridrange[0] = critcurve[ii].outerborder->getCurrent()->gridsize;
            tmpbool = false;
            break;
          }
        }while(neighborkist.Down());
        
        if(tmpbool){  // no neighbor in image was found
          bool tmp = critcurve[ii].outerborder->AtTop();
          critcurve[ii].outerborder->getCurrent()->in_image = NO;
          critcurve[ii].outerborder->TakeOutCurrent();
          if(!tmp) critcurve[ii].outerborder->Down();
        }else{
          critcurve[ii].outerborder->Down();
        }
      }
      
      // sort new points into inner and outer borders
      newpoint_kist.MoveToTop();
      do{
        
        if(newpoint_kist.getCurrent()->in_image != MAYBE){
          grid->i_tree->FindAllBoxNeighborsKist(newpoint_kist.getCurrent(),&neighborkist);
          
          tmpbool = true;
          neighborkist.MoveToTop();
          do{
            if( newpoint_kist.getCurrent()->in_image == YES){
              if(neighborkist.getCurrent()->in_image != YES){
                if(tmpbool){
                  critcurve[ii].innerborder->InsertAfterCurrent(newpoint_kist.getCurrent());
                  tmpbool = false;
                }
                if(neighborkist.getCurrent()->in_image == NO){
                  neighborkist.getCurrent()->in_image = MAYBE;
                  critcurve[ii].outerborder->InsertAfterCurrent(neighborkist.getCurrent());
                }
              }
            }else{
              if(neighborkist.getCurrent()->in_image == YES){
                newpoint_kist.getCurrent()->in_image = MAYBE;
                critcurve[ii].outerborder->InsertAfterCurrent(newpoint_kist.getCurrent());
                break;
              }
            }
          }while(neighborkist.Down());
        }
      }while(newpoint_kist.Down());
      
      critcurve[ii].outerborder->SetInImage(NO);
    }
  }
  
  //  borders are no refined and critcurve[ii].imagekist contains all of the region
  
  if(maxpoint){
 	  *Ncrits = 0;
 	  assert(critcurve[0].imagekist->Nunits() == 1);
 	  critcurve[0].imagekist->getCurrent()->in_image = NO;
 	  critcurve[0].imagekist->Empty();
 	  critcurve[0].outerborder->Empty();
 	  critcurve[0].innerborder->Empty();
 	  return;
  }
  
  
  // make inner border of all regions the image of region 0
  //  This is done so that regions that have grown together during refinement can be joined
  critcurve[0].imagekist->SetInImage(NO);
  critcurve[0].imagekist->Empty();
  critcurve[0].imagekist->copy(critcurve[0].innerborder);
  
  for(int ii=1;ii<Nregions;++ii){
    // make inner borders the image
    critcurve[ii].imagekist->SetInImage(NO);
    critcurve[ii].imagekist->Empty();
    critcurve[0].imagekist->add(critcurve[ii].innerborder);
  }
  
  // Now critcurve[0].imagekist constains all the inner borders
  
  //size_t Npoints = critcurve[0].imagekist->Nunits();
  if(dividecurves) divide_images_kist(grid->i_tree,critcurve,Ncrits);
  else *Ncrits = 1;
  
  for(i=0;i<*Ncrits;++i) critcurve[i].imagekist->SetInImage(NO);
  
  *orderingsuccess = true;
  
  if(critcurve[0].imagekist->Nunits() == 0) *Ncrits=0;
  
  for(i=0;i<*Ncrits;++i){
    if(critcurve[i].imagekist->Nunits() == 0){      // take out curves with no points
      critcurve[i].copy(critcurve[*Ncrits-1],true);
      *Ncrits -= 1;
      --i;
    }
  }
  
  // ****  Convert the imagekist into a CriticalCurve structure
  
  
  crtcurve.resize(*Ncrits);
  
  for(size_t ii=0;ii<*Ncrits;++ii){
    
    
    std::vector<Point *> hull = critcurve[ii].imagekist->copytovector();
    if(ordercurve) hull = Utilities::concave_hull(hull,10);
    
    crtcurve[ii].critical_curve.resize(hull.size());
    crtcurve[ii].caustic_curve_intersecting.resize(hull.size());
    crtcurve[ii].critical_center[0] = 0;
    crtcurve[ii].critical_center[1] = 0;
    
    for(size_t jj=0;jj<hull.size();++jj){
      crtcurve[ii].critical_curve[jj] = *hull[jj];
      crtcurve[ii].caustic_curve_intersecting[jj] = *(hull[jj]->image);
      crtcurve[ii].critical_center += *hull[jj];
    }
    
    crtcurve[ii].critical_center /= hull.size();
    
    Utilities::windings(crtcurve[ii].critical_center.x,hull.data(),hull.size(),&(crtcurve[ii].critical_area));
    
    critcurve[ii].imagekist->TranformPlanes();
    hull = critcurve[ii].imagekist->copytovector();
    if(ordercurve) hull = Utilities::concave_hull(hull,5);
    
    crtcurve[ii].caustic_curve_outline.resize(hull.size());
    crtcurve[ii].caustic_center[0] = 0;
    crtcurve[ii].caustic_center[1] = 0;
    
    for(size_t jj=0;jj<hull.size();++jj){
      crtcurve[ii].caustic_curve_outline[jj] = *hull[jj];
      crtcurve[ii].caustic_center += *hull[jj];
    }
    
    crtcurve[ii].caustic_center[0] /= hull.size();
    crtcurve[ii].caustic_center[1] /= hull.size();
    
    Utilities::windings(crtcurve[ii].caustic_center.x,hull.data(),hull.size(),&(crtcurve[ii].caustic_area));
    
    
  }
  
  
  return ;
}
*/
/**
 *  This is a stripped down version of find_crit() for use in find_image_microlens() that
 *  refines the critical lines that are within the image.
 */
void ImageFinding::IF_routines::refine_crit_in_image(
                                                     LensHndl lens             /// The lens model.
                                                     ,GridHndl grid            /// The grid.  It must be initialized.
                                                     ,PosType r_source
                                                     ,PosType x_source[]
                                                     ,PosType resolution        /// The target resolution that the critical curve is mapped on the image plane.
){
  
  unsigned long i=0;
  short refinements;
  //short spur,closed;
  PosType maxgridsize,mingridsize,x[2];
  ImageInfo negimage,critcurve;
  Kist<Point> newpoint_kist;
  
  // find kist of points with negative magnification
  negimage.imagekist->Empty();
  PointList::iterator i_tree_pointlist_current(grid->i_tree->pointlist->Top());
  for(i=0;i<grid->i_tree->pointlist->size();++i){
    x[0] = (*i_tree_pointlist_current)->image->x[0] - x_source[0];
    x[1] = (*i_tree_pointlist_current)->image->x[1] - x_source[1];
    
    if( (*i_tree_pointlist_current)->invmag < 0 && r_source*r_source > (x[0]*x[0] + x[1]*x[1]) ){
      negimage.imagekist->InsertAfterCurrent(*i_tree_pointlist_current);
      negimage.imagekist->Down();
    }
    --i_tree_pointlist_current;
  }
  
  if(negimage.imagekist->Nunits() == 0) return;
  
  for(;;){
    
    negimage.imagekist->MoveToTop();
    do{negimage.imagekist ->getCurrent()->in_image = YES;} while(negimage.imagekist->Down());
    
    findborders4(grid->i_tree,&negimage);
    
    // unmark image points
    negimage.imagekist->MoveToTop();
    do{negimage.imagekist->getCurrent()->in_image = NO;} while(negimage.imagekist->Down());
    
    // make inner border of the image
    critcurve.imagekist->Empty();
    negimage.innerborder->MoveToTop();
    for(i=0,maxgridsize=0.0,mingridsize=1.0e99;i<negimage.innerborder->Nunits();++i){
      
      if(negimage.innerborder->getCurrent()->gridsize > maxgridsize) maxgridsize
        = negimage.innerborder->getCurrent()->gridsize;
      if(negimage.innerborder->getCurrent()->gridsize < mingridsize) mingridsize
        = negimage.innerborder->getCurrent()->gridsize;
      
      critcurve.imagekist->InsertAfterCurrent(negimage.innerborder->getCurrent());
      critcurve.imagekist->Down();
      critcurve.imagekist->getCurrent()->in_image = YES;
      
      negimage.innerborder->Down();
    }
    findborders4(grid->i_tree,&critcurve);
    
    refinements=ImageFinding::IF_routines::refine_grid_kist(lens,grid,&critcurve,1,resolution,2,&newpoint_kist);
    
    if(refinements==0) break;
    //}else free(critcurve->points);
    
    // add new negative points to negpoints
    newpoint_kist.MoveToTop();
    negimage.imagekist->MoveToBottom();
    do{
      x[0] = (*i_tree_pointlist_current)->image->x[0] - x_source[0];
      x[1] = (*i_tree_pointlist_current)->image->x[1] - x_source[1];
      
      if(newpoint_kist.getCurrent()->image->invmag < 0 && r_source*r_source > (x[0]*x[0] + x[1]*x[1]) )
        negimage.imagekist->InsertAfterCurrent(newpoint_kist.getCurrent());
    }while(newpoint_kist.Down());
  }
  
  newpoint_kist.Empty();
  if(critcurve.imagekist->Nunits()){
    critcurve.imagekist->MoveToTop();
    do{critcurve.imagekist->getCurrent()->in_image = NO;}while(critcurve.imagekist->Down());
  }
  
  //std::cout << " number of points in critical curves: " << critcurve.imagekist->Nunits() << std::endl;
  return ;
}






/** \ingroup ImageFinding
 *
 * \brief Finds iso kappa contours.
 *
 *
 */
/* void ImageFinding::find_contour(
 LensHndl lens             /// The lens model.
 ,GridHndl grid            /// The grid.  It must be initialized.
 ,std::vector<CriticalCurve> &crtcurve     /// Structure to hold iso kappa contour.
 ,int *Ncrits              /// The number of critical curves found.
 ,PosType isokappa        /// finds regions with 1/magnification < invmag_min, set to zero for caustics
 ,bool verbose
 ){
 
 long i=0;
 short refinements;
 PosType maxgridsize,mingridsize;
 ImageInfo contour;
 Kist<Point> newpoint_kist;
 
 std::vector<ImageInfo> critcurve(10);     /// Structure to hold critical curve.  Must be pre-
 
 
 std::vector<ImageInfo> pseudocurve(critcurve.size());
 bool pseuodcaustic = false;
 PosType pseudolimit = -0.01;
 PosType kappalimit = 0.1;
 
 // find kist of points with negative magnification
 contour.imagekist->Empty();
 
 PointList::iterator i_tree_pointlist_current(grid->i_tree->pointlist->Top());
 Point *minpoint = *i_tree_pointlist_current;
 
 for(i=0;i<grid->i_tree->pointlist->size();++i){
 if ((*i_tree_pointlist_current)->kappa>isokappa){
 std::cout << (*i_tree_pointlist_current)->kappa << std::endl;
 contour.imagekist->InsertAfterCurrent(*i_tree_pointlist_current);
 contour.imagekist->Down();
 }
 
 // record point of maximum kappa
 if((*i_tree_pointlist_current)->kappa > minpoint->kappa) minpoint = *i_tree_pointlist_current;
 --i_tree_pointlist_current;
 }
 
 findborders4(grid->i_tree,&critcurve[ii])
 
 
 // ****  Convert the kinagekist into a CriticalCurve structure
 
 
 crtcurve.resize(*Ncrits);
 
 for(size_t ii=0;ii<*Ncrits;++ii){
 
 
 std::vector<Point *> hull = critcurve[ii].imagekist->copytovector();
 if(ordercurve) hull = Utilities::concave_hull(hull,10);
 
 crtcurve[ii].critical_curve.resize(hull.size());
 crtcurve[ii].critical_center[0] = 0;
 crtcurve[ii].critical_center[1] = 0;
 
 for(size_t jj=0;jj<hull.size();++jj){
 crtcurve[ii].critical_curve[jj] = *hull[jj];
 crtcurve[ii].critical_center += *hull[jj];
 }
 
 crtcurve[ii].critical_center /= hull.size();
 
 Utilities::windings(crtcurve[ii].critical_center.x,hull.data(),hull.size(),&(crtcurve[ii].critical_area));
 
 critcurve[ii].imagekist->TranformPlanes();
 hull = critcurve[ii].imagekist->copytovector();
 if(ordercurve) hull = Utilities::concave_hull(hull,5);
 
 crtcurve[ii].caustic_curve_outline.resize(hull.size());
 crtcurve[ii].caustic_center[0] = 0;
 crtcurve[ii].caustic_center[1] = 0;
 
 for(size_t jj=0;jj<hull.size();++jj){
 crtcurve[ii].caustic_curve_outline[jj] = *hull[jj];
 crtcurve[ii].caustic_center += *hull[jj];
 }
 
 crtcurve[ii].caustic_center[0] /= hull.size();
 crtcurve[ii].caustic_center[1] /= hull.size();
 
 Utilities::windings(crtcurve[ii].caustic_center.x,hull.data(),hull.size(),&(crtcurve[ii].caustic_area));
 
 
 }
 
 
 return ;
 }
 */

void ImageFinding::find_contour(
                                LensHndl lens             /// The lens model.
                                ,GridHndl grid            /// The grid.  It must be initialized.
                                ,std::vector<CriticalCurve> &crtcurve     /// Structure to hold critical curve.  Must be pre-allocated with maxNcrit elements. Stored in critcurve[i].imagekist.
                                ,int *Ncrits              /// The number of critical curves found.
                                ,PosType resolution        /// The target resolution that the critical curve is mapped on the image plane.
                                ,bool *orderingsuccess    /// true if ordering was successful.
                                ,bool ordercurve          /// Order the curve so that it can be drawn or used to find the winding number.
                                ,bool dividecurves        /// Divide the critical curves into seporate curves by whether they are attached
                                ,double contour_value    /// value at which the contour is wanted
                                ,LensingVariable contour_type  /// KAPPA, INVMAG or DT
                                ,bool verbose
                                ){
  
  std::vector<ImageInfo> critcurve(10);
  
  long i=0;
  long refinements;
  int Nregions=0;
  //short spur,closed;
  Kist<Point> newpoint_kist,neighborkist;
  
  // find kist of points with negative magnification
  critcurve[0].imagekist->Empty();
  PointList::iterator i_tree_pointlist_current(grid->i_tree->pointlist->Top());
  Point *minpoint = *i_tree_pointlist_current;
  
  KappaType value,maxval=0;
  
  for(i=0;i<grid->i_tree->pointlist->size();++i){
    
    switch (contour_type) {
      case KAPPA:
        value = (*i_tree_pointlist_current)->kappa;
        maxval = minpoint->kappa;
        break;
      case INVMAG:
        value = (*i_tree_pointlist_current)->invmag;
        maxval = minpoint->invmag;
        break;
      case DT:
        value = (*i_tree_pointlist_current)->dt;
        maxval = minpoint->dt;
        break;
      default:
        break;
    }
    
    if(value > contour_value){
      critcurve[0].imagekist->InsertAfterCurrent(*i_tree_pointlist_current);
      critcurve[0].imagekist->Down();
    }
    
    // record point of maximum kappa
    if(value > maxval) minpoint = *i_tree_pointlist_current;
    --i_tree_pointlist_current;
  }
  bool maxpoint = false;
  
  if(critcurve[0].imagekist->Nunits() == 0){
    if(minpoint->gridsize <= resolution){  // no caustic found at this resolution
      *Ncrits=0;
      *orderingsuccess = false;
      return;
    }
    
    // if there is no negative magnification points use maximum mag point
    critcurve[0].imagekist->InsertAfterCurrent(minpoint);
    maxpoint =true;
  }
  
  // divide into regions that are widely seporated
  if(critcurve[0].imagekist->Nunits() >1 ) divide_images_kist(grid->i_tree,critcurve,&Nregions);
  for(int ii=0;ii<Nregions;++ii){
    critcurve[ii].imagekist->SetInImage(YES);
    findborders4(grid->i_tree,&critcurve[ii]);
  }
  
  // loop through seporated regions, this could be done in parrellel
  for(int ii=0;ii<Nregions;++ii){
    
    for(int k=0;;++k){
      
      refinements=IF_routines::refine_edges(lens,grid,&critcurve[ii],1,resolution/2,1,&newpoint_kist);
      //refinements=refine_edges(lens,grid,&critcurve[ii],1,1.0e-3,0,&newpoint_kist);
      //refinements=IF_routines::refine_grid_kist(lens,grid,&critcurve[ii],1,resolution,2,&newpoint_kist);
      
      if(!refinements) break;
      critcurve[ii].outerborder->SetInImage(MAYBE);
      
      // add new points to negative region
      newpoint_kist.MoveToTop();
      critcurve[ii].imagekist->MoveToBottom();
      do{
        switch (contour_type) {
          case KAPPA:
            value = newpoint_kist.getCurrent()->kappa;
            break;
          case INVMAG:
            value = newpoint_kist.getCurrent()->invmag;
            break;
          case DT:
            value = newpoint_kist.getCurrent()->dt;
            break;
          default:
            break;
        }
        
        if(value > contour_value){
          newpoint_kist.getCurrent()->in_image = YES;
          critcurve[ii].imagekist->InsertAfterCurrent(newpoint_kist.getCurrent());
          
          // It is possible that gridrange[] will not be maintained
          if(critcurve[ii].gridrange[1] < newpoint_kist.getCurrent()->gridsize)
            critcurve[ii].gridrange[1] = newpoint_kist.getCurrent()->gridsize;
          
          if(critcurve[ii].gridrange[2] > newpoint_kist.getCurrent()->gridsize)
            critcurve[ii].gridrange[2] = newpoint_kist.getCurrent()->gridsize;
          
        }else{
          newpoint_kist.getCurrent()->in_image = NO;
        }
      }while(newpoint_kist.Down());
      
      // check which points in inner border are still in the border
      bool ininner;
      unsigned long Ntmp = critcurve[0].innerborder->Nunits();
      critcurve[0].innerborder->MoveToTop();
      for(unsigned long j=0;j < Ntmp;++j){
        
        ininner=false;
        
        grid->i_tree->FindAllBoxNeighborsKist(critcurve[ii].innerborder->getCurrent(),&neighborkist);
        
        neighborkist.MoveToTop();
        do{
          
          if( neighborkist.getCurrent()->in_image != YES){  // point is a neighbor
            ininner=true;
            
            if(neighborkist.getCurrent()->in_image == NO){  // if point is not yet in outerborder
              // add point to outerborder
              neighborkist.getCurrent()->in_image = MAYBE;
              critcurve[ii].outerborder->InsertAfterCurrent(neighborkist.getCurrent());
              critcurve[ii].outerborder->Down();
            }
          }
          
        }while(neighborkist.Down());
        
        if(!ininner){
          bool tmp = critcurve[ii].innerborder->AtTop();
          critcurve[ii].innerborder->TakeOutCurrent();
          if(!tmp) critcurve[ii].innerborder->Down();
        }else{
          critcurve[ii].innerborder->Down();
        }
      }
      
      // Take out outer border points that are no longer in outer border
      critcurve[ii].gridrange[0] = 0.0;
      Ntmp = critcurve[ii].outerborder->Nunits();
      critcurve[ii].outerborder->MoveToTop();
      bool tmpbool;
      for(unsigned long j=0;j<Ntmp;++j){
        
        tmpbool = true;
        assert(critcurve[ii].outerborder->getCurrent()->in_image == MAYBE);
        grid->i_tree->FindAllBoxNeighborsKist(critcurve[ii].outerborder->getCurrent(),&neighborkist);
        neighborkist.MoveToTop();
        do{
          if(neighborkist.getCurrent()->in_image == YES){
            if(critcurve[ii].outerborder->getCurrent()->gridsize
               > critcurve[ii].gridrange[0])
              critcurve[ii].gridrange[0] = critcurve[ii].outerborder->getCurrent()->gridsize;
            tmpbool = false;
            break;
          }
        }while(neighborkist.Down());
        
        if(tmpbool){  // no neighbor in image was found
          bool tmp = critcurve[ii].outerborder->AtTop();
          critcurve[ii].outerborder->getCurrent()->in_image = NO;
          critcurve[ii].outerborder->TakeOutCurrent();
          if(!tmp) critcurve[ii].outerborder->Down();
        }else{
          critcurve[ii].outerborder->Down();
        }
      }
      
      // sort new points into inner and outer borders
      newpoint_kist.MoveToTop();
      do{
        
        if(newpoint_kist.getCurrent()->in_image != MAYBE){
          grid->i_tree->FindAllBoxNeighborsKist(newpoint_kist.getCurrent(),&neighborkist);
          
          tmpbool = true;
          neighborkist.MoveToTop();
          do{
            if( newpoint_kist.getCurrent()->in_image == YES){
              if(neighborkist.getCurrent()->in_image != YES){
                if(tmpbool){
                  critcurve[ii].innerborder->InsertAfterCurrent(newpoint_kist.getCurrent());
                  tmpbool = false;
                }
                if(neighborkist.getCurrent()->in_image == NO){
                  neighborkist.getCurrent()->in_image = MAYBE;
                  critcurve[ii].outerborder->InsertAfterCurrent(neighborkist.getCurrent());
                }
              }
            }else{
              if(neighborkist.getCurrent()->in_image == YES){
                newpoint_kist.getCurrent()->in_image = MAYBE;
                critcurve[ii].outerborder->InsertAfterCurrent(newpoint_kist.getCurrent());
                break;
              }
            }
          }while(neighborkist.Down());
        }
      }while(newpoint_kist.Down());
      
      critcurve[ii].outerborder->SetInImage(NO);
    }
  }
  
  // make inner border of all regions the image of region 0
  //  This is done so that regions that have grown together during refinement can be joined
  critcurve[0].imagekist->SetInImage(NO);
  critcurve[0].imagekist->Empty();
  critcurve[0].imagekist->copy(critcurve[0].innerborder);
  
  for(int ii=0;ii<Nregions;++ii){
    // make inner borders the image
    critcurve[ii].imagekist->SetInImage(NO);
    critcurve[ii].imagekist->Empty();
    critcurve[0].imagekist->add(critcurve[ii].innerborder);
    
  }
  
  //size_t Npoints = critcurve[0].imagekist->Nunits();
  if(dividecurves) divide_images_kist(grid->i_tree,critcurve,Ncrits);
  else *Ncrits = 1;
  
  for(i=0;i<*Ncrits;++i) critcurve[i].imagekist->SetInImage(NO);
  
  *orderingsuccess = true;
  
  if(critcurve[0].imagekist->Nunits() == 0) *Ncrits=0;
  
  for(i=0;i<*Ncrits;++i){
    if(critcurve[i].imagekist->Nunits() == 0){      // take out curves with no points
      critcurve[i].copy(critcurve[*Ncrits-1],true);
      *Ncrits -= 1;
      --i;
    }
  }
  
  // ****  Convert the kinagekist into a CriticalCurve structure
  
  
  crtcurve.resize(*Ncrits);
  
  
  for(size_t ii=0;ii<*Ncrits;++ii){
    std::vector<Point *> hull = critcurve[ii].imagekist->copytovector();
    if(ordercurve) hull = Utilities::concave_hull(hull,10);
    
    crtcurve[ii].critical_curve.resize(hull.size());
    crtcurve[ii].critical_center[0] = 0;
    crtcurve[ii].critical_center[1] = 0;
    
    for(size_t jj=0;jj<hull.size();++jj){
      crtcurve[ii].critical_curve[jj] = *hull[jj];
      crtcurve[ii].critical_center += *hull[jj];
      //std::cout << crtcurve[ii].critical_curve[jj].x[0] << " " << crtcurve[ii].critical_curve[jj].x[1]<< std::endl;
      //std::cout << crtcurve[ii].critical_center.x[0] << " " << crtcurve[ii].critical_center.x[1]<< std::endl;
      
      /*tmp_dist=sqrt((crtcurve[ii].critical_curve[jj].x[0]-crtcurve[ii].critical_center.x[0])*(crtcurve[ii].critical_curve[jj].x[0]-crtcurve[ii].critical_center.x[0])+(crtcurve[ii].critical_curve[jj].x[1]-crtcurve[ii].critical_center.x[1])*(crtcurve[ii].critical_curve[jj].x[1]-crtcurve[ii].critical_center.x[1]));
       
       if (nearest_contour_pnt>tmp_dist && tmp_dist!=0){nearest_contour_pnt=tmp_dist;}
       if (mostdistant_contour_pnt<tmp_dist){mostdistant_contour_pnt=tmp_dist;}*/
      
    }
    
    crtcurve[ii].critical_center /= hull.size();
    
    
    Utilities::contour_ellipse(crtcurve[ii].critical_curve ,Utilities::contour_center(crtcurve[ii].critical_curve, hull.size()) , hull.size(), crtcurve[ii].ellipse_curve ,&(crtcurve[ii].contour_ell), &(crtcurve[ii].ellipse_area));
    
    
    Utilities::windings(crtcurve[ii].critical_center.x,hull.data(),hull.size(),&(crtcurve[ii].critical_area));
    
    critcurve[ii].imagekist->TranformPlanes();
    hull = critcurve[ii].imagekist->copytovector();
    if(ordercurve) hull = Utilities::concave_hull(hull,5);
    
    crtcurve[ii].caustic_curve_outline.resize(hull.size());
    crtcurve[ii].caustic_center[0] = 0;
    crtcurve[ii].caustic_center[1] = 0;
    
    for(size_t jj=0;jj<hull.size();++jj){
      crtcurve[ii].caustic_curve_outline[jj] = *hull[jj];
      crtcurve[ii].caustic_center += *hull[jj];
    }
    
    crtcurve[ii].caustic_center[0] /= hull.size();
    crtcurve[ii].caustic_center[1] /= hull.size();
    
    Utilities::windings(crtcurve[ii].caustic_center.x,hull.data(),hull.size(),&(crtcurve[ii].caustic_area));
    
    
    
  }
  
  
  return ;
}

<|MERGE_RESOLUTION|>--- conflicted
+++ resolved
@@ -122,11 +122,7 @@
       findborders4(grid->i_tree,&negimage[ii]);
       /******* test *****************
         map.AddCurve(negimage[ii].outerborder,1);
-<<<<<<< HEAD
       // *******************************/
-=======
-      *******************************/
->>>>>>> 94e6b43f
       
       //negimage[ii].imagekist->SetInImage(NO);
 
@@ -216,11 +212,7 @@
         assert(pp->x[1] == (*it)->x[1]);
         --it;
       }
-<<<<<<< HEAD
      // *******************************/
-=======
-     *******************************/
->>>>>>> 94e6b43f
 
       hull = Utilities::concave_hull(hull,10);
       
@@ -240,11 +232,7 @@
       {
         map.AddCurve(crtcurve[ii].critical_curve,1);
       }
-<<<<<<< HEAD
       // *******************************/
-=======
-      *******************************/
->>>>>>> 94e6b43f
      
       
       crtcurve[ii].critical_center /= hull.size();
@@ -278,11 +266,7 @@
     /******* test *****************
     map.printFITS("!infind_crit_hulled");
     map.Clean();
-<<<<<<< HEAD
     // *******************************/
-=======
-    *******************************/
->>>>>>> 94e6b43f
 
     
     *Ncrits = ii;
@@ -406,11 +390,7 @@
       psecurve[0].CriticalRadius(rmax,rmin,rave);
       std::cout << "critical " << rmax << " " << rmin << " " << rave << std::endl;
       
-<<<<<<< HEAD
     }// **/
-=======
-    }**/
->>>>>>> 94e6b43f
   }
   
   for(int ii=0;ii<negimage.size();++ii)
