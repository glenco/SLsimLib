/*
 * find_crit.c
 *
 *  Created on: Sep 8, 2009
 *      Author: R.B. Metcalf
 */

#include "slsimlib.h"
#include "map_images.h"
#include "concave_hull.h"
#include "gridmap.h"


#define NMAXCRITS 1000

using namespace std;
/** Finding
 *
 * \brief Finds critical curves and caustics.
 *
 *
 * The critical curve is found by refining the edges of regions of negative magnification.
 * If there are no regions of negative magnification in the original grid the grid is refined
 * around the point of highest kappa.  If there are other points of high kappa that are not of
 * interest one should be careful that the region of interest is not missed. For this reason
 * critical curves that are smaller than the grid resolution (could be un-uniform)
 * are not guaranteed to be found.
 *
 * After the borders of the negative regions are found the code looks for radial and pseudo
 * caustics within the island.  It usually finds at least one, but if there are more than one
 * per island some might be missed.
 *
 * All the critical curve / caustic pairs are classified as radial, tangential or pseudo.
 * small enough radial critical curve could be miss classified as a pseudo caustic.
 */

void ImageFinding::find_crit(
                             LensHndl lens             /// The lens model.
                             ,GridHndl grid            /// The grid.  It must be initialized.
                             ,std::vector<CriticalCurve> &crtcurve     /// Structure to hold critical curve.
                             ,int *Ncrits              /// The number of critical curves found.
                             ,PosType resolution        /// The target resolution that the critical curve is mapped on the image plane.
                             ,PosType invmag_min        /// finds regions with 1/magnification < invmag_min, set to zero for caustics
                             ,bool verbose
                             ,bool TEST
                             ){
  
  long i=0;
  short refinements;
  //short spur,closed;
  //PosType maxgridsize,mingridsize;
  std::vector<ImageInfo> negimage(1);
  Kist<Point> newpoint_kist;
  bool usingminpoint = false;
  
  if(verbose) std::cout << "****  find_crit() ****" << std::endl;
  
  bool pseuodcaustic = true;
  
  // find kist of points with 1/magnification less than invmag_min
  negimage[0].imagekist->Empty();
  PointList::iterator i_tree_pointlist_it;
  i_tree_pointlist_it.current = (grid->i_tree->pointlist.Top());
  Point *minpoint = *i_tree_pointlist_it;
  
  for(i=0;i<grid->i_tree->pointlist.size();++i){
    if((*i_tree_pointlist_it)->invmag() < invmag_min){
      negimage[0].imagekist->InsertAfterCurrent(*i_tree_pointlist_it);
      negimage[0].imagekist->Down();
    }else{
      (*i_tree_pointlist_it)->in_image = NO;
    }
    
    // record point of maximum kappa
    if((*i_tree_pointlist_it)->kappa() > minpoint->kappa()) minpoint = *i_tree_pointlist_it;
    --i_tree_pointlist_it;
  }
  
  // case where all the points have negative magnification
  if(negimage[0].imagekist->Nunits() == grid->i_tree->pointlist.size()){
    crtcurve.resize(0);
    *Ncrits=0;
    
    return;
  }
  
  if(negimage[0].imagekist->Nunits() == 0){
    if(minpoint->gridsize <= resolution){  // no caustic found at this resolution
      *Ncrits=0;
      if(verbose) std::cout << "********* find_crit() out **************" << std::endl;
      return;
    }
    
    // if there is no negative magnification points use maximum mag point
    negimage[0].imagekist->InsertAfterCurrent(minpoint);
    usingminpoint = true;
  }
  
  /******* test *****************
   {
   Point_2d c = grid->getInitCenter();
   grid->writeFits(c.x, grid->getInitNgrid() ,grid->getInitRange()/grid->getInitNgrid(),INVMAG,"!infind_crit");
   PixelMap map(c.x, grid->getInitNgrid() ,grid->getInitRange()/grid->getInitNgrid());
   map.AddImages(negimage,1,0);
   map.printFITS("!infind_crit_cit");
   }
   *******************************/
  
  
  divide_images_kist(grid->i_tree,negimage,Ncrits);
  /******* test *****************
   {
   Point_2d c = grid->getInitCenter();
   PixelMap map(c.x, grid->getInitNgrid() ,grid->getInitRange()/grid->getInitNgrid());
   map.AddImages(negimage,*Ncrits,0);
   map.printFITS("!infind_crit_cit2");
   }
   *******************************/
  
  std::vector<ImageInfo> critcurve(*Ncrits);     /// Structure to hold critical curve.  Must be pre-
  negimage.resize(*Ncrits);
  std::vector<bool> touches_edge(*Ncrits);
  bool tmpbool;
  if(verbose) std::cout << *Ncrits << " negative islands found." << std::endl;
  
  
  /******* test *****************
   
   Point_2d c = grid->getInitCenter();
   PixelMap map(c.x, grid->getInitNgrid() ,grid->getInitRange()/grid->getInitNgrid());
   **********************************/
  
  //assert(negimage[0].imagekist->CheckInImage(NO));
  for(int ii=0;ii<negimage.size();++ii){
    negimage[ii].imagekist->SetInImage(YES);
    // refine borders until target resolution is reached
    if(verbose) std::cout << "  refining island " << ii << std::endl;
    for(;;){
      
      findborders4(grid->i_tree,&negimage[ii],tmpbool);
      touches_edge[ii] = tmpbool;
      
      /******* test *****************
       map.AddCurve(negimage[ii].outerborder,1);
       // *******************************/
      
      //negimage[ii].imagekist->SetInImage(NO);
      //if(negimage[ii].innerborder->Nunits() > 2000) break;
      
      refinements=ImageFinding::IF_routines::refine_edges(
                                lens,grid,&negimage[ii]
                                ,1,resolution,1,&newpoint_kist,true);
      
      if(refinements==0) break;
      
      if(verbose) cout << "      adding " << newpoint_kist.Nunits() << " points to grid" << endl;
      // add new negative points to negpoints
      newpoint_kist.MoveToTop();
      negimage[ii].imagekist->MoveToBottom();
      if(newpoint_kist.Nunits()>0){
        do{
          if(newpoint_kist.getCurrent()->invmag() < invmag_min){
            if(usingminpoint){
              negimage[ii].imagekist->TakeOutCurrent()->in_image = NO;
              usingminpoint = false;
            }
            negimage[ii].imagekist->InsertAfterCurrent(newpoint_kist.getCurrent());
            newpoint_kist.getCurrent()->in_image = YES;
          }
          
          // update minpoint
          if(usingminpoint && newpoint_kist.getCurrent()->kappa() > minpoint->kappa()) minpoint = newpoint_kist.getCurrent();
          
        }while(newpoint_kist.Down());
      }
      // if no negative island has been found update negimage to minpoint
      if(usingminpoint && minpoint != negimage[ii].imagekist->getCurrent()){
        negimage[ii].imagekist->TakeOutCurrent()->in_image = NO;
        negimage[ii].imagekist->InsertAfterCurrent(minpoint);
      }
    }
  
    critcurve[ii].imagekist->copy(negimage[ii].innerborder);
    // set the old regions back to yes incase there are overlaping regions
    newpoint_kist.Empty();
    negimage[ii].imagekist->SetInImage(YES);
  }
  
  /******* test *****************
   map.printFITS("!infind_crit_outer");
   *******************************/
  
  for(int ii=0;ii<negimage.size();++ii){
    negimage[ii].imagekist->SetInImage(NO);
  }
  
  /******* test *****************
   map.Clean();
   map.AddImages(critcurve,*Ncrits,0);
   map.printFITS("!infind_crit_critcurve");
   map.Clean();
   *******************************/
  
  // gather all the curves together and re-divide them to avoid overlaps
  for(int ii=1;ii<negimage.size();++ii) critcurve[0].imagekist->add(critcurve[ii].imagekist);
  if(verbose)
  std::printf("find_crit, number of caustic points: %li\n",critcurve[0].imagekist->Nunits());
  divide_images_kist(grid->i_tree,critcurve,Ncrits);
  for(int ii=0;ii<*Ncrits;++ii) critcurve[ii].imagekist->SetInImage(NO);
  if(verbose) std::cout << *Ncrits << " borders found." << std::endl;
  
  if(critcurve[0].imagekist->Nunits() == 0) *Ncrits=0;
  
  // ****  Convert the imagekist into a CriticalCurve structure
  
  {
    crtcurve.resize(*Ncrits);
    
    Kist<Point> neighbors;
    size_t ii = 0;
    for(size_t jj=0;jj<*Ncrits;++jj){
      
      if(critcurve[jj].imagekist->Nunits() < 1) continue;
      // classify critical curve
      
      {
        bool catagolized=false;
        critcurve[jj].imagekist->MoveToTop();
        while(!catagolized && !(critcurve[jj].imagekist->AtBottom()) ){
          grid->i_tree->FindAllBoxNeighborsKist(critcurve[jj].imagekist->getCurrent(),&neighbors);
          Kist<Point>::iterator it = neighbors.TopIt();
          while(!it.atend() && (*it).invmag() < 0 ) --it;
          if(it.atend()){ //case where point is on the edge of the field
            critcurve[jj].imagekist->Down();
          }else{
            if( (*it).inverted() ){
              crtcurve[ii].type = CritType::radial;
            }else{
              crtcurve[ii].type = CritType::tangential;
            }
            catagolized=true;
          }
        }
      }
      crtcurve[ii].touches_edge = touches_edge[jj];
      
      /************ test line ****************
       std::cout << "neighbors" << std::endl;
       for(it = neighbors.TopIt(); !it.atend() ; --it){
       std::cout << (*it)->invmag << " " << 1 - ( (*it)->kappa() - sqrt( (*it)->gamma1()*(*it)->gamma1() + (*it)->gamma2()*(*it)->gamma2() ) ) << std::endl;
       }
       ***************************************/
      
      std::vector<Point> points(critcurve[jj].imagekist->Nunits());
      auto iter = critcurve[jj].imagekist->begin();
      for(Point &p : points){
        p = *iter;
        ++iter;
      }
      
      std::vector<Point> hull;
      
      /******* test *****************
       it = critcurve[jj].imagekist->TopIt();
       for(auto pp : hull){
       assert(pp->x[0] == (*it)->x[0]);
       assert(pp->x[1] == (*it)->x[1]);
       --it;
       }
       // *******************************/
      {
        int k=10;
        hull = Utilities::concaveK(points,k);
      }
      
      crtcurve[ii].critcurve.resize(hull.size());
      crtcurve[ii].caustic_curve_intersecting.resize(hull.size());
      crtcurve[ii].critical_center[0] = 0;
      crtcurve[ii].critical_center[1] = 0;

      size_t kk=0;
      for(auto &p : hull){
        crtcurve[ii].critcurve[kk] = p;
        crtcurve[ii].caustic_curve_intersecting[kk] = *(p.image);
        crtcurve[ii].critical_center[0] += p[0];
        crtcurve[ii].critical_center[1] += p[1];
        ++kk;
      }
      crtcurve[ii].critical_center /= kk;
      
      Utilities::windings(crtcurve[ii].critical_center,crtcurve[ii].critcurve,&(crtcurve[ii].critical_area));
      
      //***************** move to source plane ************/
      
      std::vector<Point_2d> &short_cac = crtcurve[ii].caustic_curve_outline;

      short_cac.resize(points.size());
      
      kk=0;
      PosType scale=0,tmp;
      for(Point &p : points){
        short_cac[kk++] = *(p.image);
        tmp =  p.leaf->area();
        if(scale < tmp) scale = tmp;
      }
      
      //**** size scale ???
      {
        int k = 10;
        short_cac = Utilities::concaveK(short_cac,k);
      }
      
      assert(short_cac.size() > 0);

      // center of caustic
      crtcurve[ii].caustic_center[0] = 0;
      crtcurve[ii].caustic_center[1] = 0;
      for(auto p  : short_cac){
        crtcurve[ii].caustic_center[0] += p[0];
        crtcurve[ii].caustic_center[1] += p[1];
      }
      crtcurve[ii].caustic_center[0] /= short_cac.size();
      crtcurve[ii].caustic_center[1] /= short_cac.size();
      
      
      Utilities::windings(crtcurve[ii].caustic_center,short_cac,&(crtcurve[ii].caustic_area));
      
      crtcurve[ii].caustic_intersections = Utilities::Geometry::intersect(crtcurve[ii].caustic_curve_intersecting);
      
      // take out infinitesimal cases
      if(crtcurve[ii].type == CritType::tangential && crtcurve[ii].critical_area == 0.0) continue;
      if(crtcurve[ii].type != CritType::tangential && crtcurve[ii].caustic_area == 0.0) continue;

      ++ii;
    }
    /******* test *****************
     map.printFITS("!infind_crit_hulled");
     map.Clean();
     // *******************************/
    
    
    *Ncrits = ii;
    crtcurve.resize(*Ncrits);
  }
  
  if(TEST){
    
    //*********************  test lines ****************************
    // This tests that every radial or pseudo critical line is near at
    // least one negative mag point
    Kist<Point> nkist;
    for(auto &crit : crtcurve){
      
      // check that all non-tangent critical line points have a neighbor
      //  with negative magnification
      if(crit.type != CritType::tangential){
        Point *pointp = nullptr;
        if(crit.type == CritType::radial){
          for(RAY &p : crit.critcurve){
            pointp = grid->i_tree->FindBoxPoint(p.x.x);
            grid->i_tree->FindAllBoxNeighborsKist(pointp,&nkist);
            bool good = false;
            for(auto &np : nkist){
              if(np.invmag() < 0){ good = true; break;}
            }
            if(!good){
              
              grid->i_tree->Test();
              grid->s_tree->Test();
              
              std::cout << "Caustic point without negative neighbor"
              << std::endl;
              std::cout << "invmag " << pointp->invmag() << std::endl;
              std::cout << "inverted ? " << pointp->inverted() << std::endl;
              std::cout << "id " << pointp->id << std::endl;
              std::cout << "neighbors: " << std::endl;
              if(pointp->leaf->boundary_p1[0] == grid->i_tree->getTop()->boundary_p1[0])
                std::cout << "At left boundary of grid." << std::endl;
              if(pointp->leaf->boundary_p1[1] == grid->i_tree->getTop()->boundary_p1[1])
                std::cout << "At bottom boundary of grid." << std::endl;
              if(pointp->leaf->boundary_p2[0] == grid->i_tree->getTop()->boundary_p2[0])
                std::cout << "At right boundary of grid." << std::endl;
              if(pointp->leaf->boundary_p2[1] == grid->i_tree->getTop()->boundary_p2[1])
                std::cout << "At top boundary of grid." << std::endl;
              for(auto &np : nkist){
                std::cout << np.id << "    inverted ? " << np.inverted() << std::endl;
              }
              std::cout << " # of points in crit curve: " << crit.critcurve.size() << std::endl;
            }
            assert(good);
          }
        }else if(crit.type == CritType::pseudo){
          pointp = grid->i_tree->FindBoxPoint(crit.critical_center.x);
          grid->i_tree->FindAllBoxNeighborsKist(pointp,&nkist);
          bool good = false;
          for(auto &np : nkist){
            if(np.invmag() < 0){ good = true; break;}
          }
          assert(good);
        }
      }
      
      
      // check for no tangential orphans
      if(crit.type != CritType::tangential){
        
        int count = 0;
        PosType rmax,rmin,rave,r;
        PosType r_closest = grid->i_tree->getTop()->boundary_p2[0]
        - grid->i_tree->getTop()->boundary_p1[0];
        
        PosType crmax,crmin,crave;
        
        CriticalCurve *crit_closest = nullptr;
        
        for(auto &critt : crtcurve){
          if(critt.type == CritType::tangential){
            critt.CriticalRadius(rmax,rmin,rave);
            assert(rmax >= rmin);
            assert(rave >= rmin);
            assert(rmax >= rave);
            r = (critt.critical_center - crit.critical_center).length();
            if( rmax > r) ++count;
            if( r < r_closest){
              r_closest = r;
              crit_closest = &critt;
              crmax = rmax;
              crmin = rmin;
              crave = rave;
            }
          }
        }
        
        Point *pointp;
        if(count == 0){
          std::cout << "Radial or pseudo caustic without tangential partner, plots have been made named ophan*.fits"
          << std::endl;
          pointp = grid->i_tree->FindBoxPoint(crit.critical_center.x);
          grid->i_tree->FindAllBoxNeighborsKist(pointp,&nkist);
          pointp->Print();
          
          std::cout << "closest tangential caustic is " << r_closest << " radians away and has a radius of (" << crmax <<","<<crave<<","<<crmin<<")" << std::endl;
          
          /// make some figures
          Point_2d p1,p2;
          crit.CritRange(p1,p2);
          PosType range = 2.3*r_closest;
          PixelMap<float> map(crit.critical_center.x,1000,range/1000);
          map.AddCurve(crit.critcurve,1.0);
          map.printFITS("!orphin_pseudo.fits");
          
          grid->writeFits<float>(crit.critical_center.x,1000,range/1000,LensingVariable::INVMAG,"!orphin_pseudo");
          map.Clean();
          
          for(auto &critt : crtcurve){
            map.AddCurve(critt.critcurve,1.0);
          }
          
          map.printFITS("!orphin_pseudo_all.fits");
          
        }
        if(count > 1){
          std::cout << "Radial or pseudo caustic has " << count << " tangential critical line within rmax"
          << std::endl;
        }
        
        assert(count > 0);
        assert(count < 2);
        
        if(crit.type == CritType::tangential){
          
          int count = 0;
          PosType rmax,rmin,rave,r;
          PosType r_closest = grid->i_tree->getTop()->boundary_p2[0]
          - grid->i_tree->getTop()->boundary_p1[0];
          
          PosType crmax,crmin,crave;
          
          CriticalCurve *crit_closest = nullptr;
          
          for(auto &critt : crtcurve){
            if(critt.type != CritType::tangential){
              crit.CriticalRadius(rmax,rmin,rave);
              assert(rmax >= rmin);
              assert(rave >= rmin);
              assert(rmax >= rave);
              r = (critt.critical_center - crit.critical_center).length();
              if( rmax > r) ++count;
              if( r < r_closest){
                r_closest = r;
                crit_closest = &critt;
                crmax = rmax;
                crmin = rmin;
                crave = rave;
              }
            }
          }
          
          Point *pointp;
          if(count == 0){
            std::cout << " Tangential caustic without radial or pseudo partner, plots have been made named ophan*.fits"
            << std::endl;
            pointp = grid->i_tree->FindBoxPoint(crit.critical_center.x);
            grid->i_tree->FindAllBoxNeighborsKist(pointp,&nkist);
            pointp->Print();
            
            std::cout << "closest radial or pseudo caustic is " << r_closest << " radians away and tangential radius is (" << crmax <<","<<crave<<","<<crmin<<")" << std::endl;
            
            /// make some figures
            Point_2d p1,p2;
            crit.CritRange(p1,p2);
            PosType range = 2.3*r_closest;
            PixelMap<float> map(crit.critical_center.x,1000,range/1000);
            map.AddCurve(crit.critcurve,1.0);
            map.printFITS("!orphin_pseudo.fits");
            
            grid->writeFits<float>(crit.critical_center.x,1000,range/1000,LensingVariable::INVMAG,"!orphin_pseudo");
            map.Clean();
            
            for(auto &critt : crtcurve){
              map.AddCurve(critt.critcurve,1.0);
            }
            
            map.printFITS("!orphin_pseudo_all.fits");
            
          }
          
          assert(count > 0);
          
        }
        
      }
      
      
    }
    
    std::cout << "No orphan critical curves where found and every critical curve point has a negative magnification neighbour before pseudos are found." << std::endl;
    
    //**************************************************************/
    
  }
  if(pseuodcaustic && negimage[0].imagekist->Nunits() > 1){
    
    
    // regroup the negative islands
    for(int ii=1;ii<negimage.size();++ii) negimage[0] += negimage[ii];
    
    
    // find all negative island again *******************************************
    negimage.resize(1);
    int tmp;
    divide_images_kist(grid->i_tree,negimage,&tmp);
    negimage.resize(tmp);
    for(int ii=0;ii<negimage.size();++ii){
      findborders4(grid->i_tree,&negimage[ii],tmpbool);
      touches_edge[ii]=tmpbool;
    }
    if(verbose) std::cout << " found " << tmp << " negative islands in re-sorting." << std::endl;
    //******************************************************************************
    
    std::vector<ImageInfo> pseudocurve(negimage.size());
    std::vector<CritType> types(negimage.size());
    const PosType pseudolimit = -100.0;
    int Npseudo = 0;
    Point *current;
    
    // Find points within each critical curve that have invmag < pseudolimit
    // If there are none use the minimum invmag value point.
    bool found;
    Kist<Point> paritypoints;
    
    int nfound = 0,Nnotdefined = 0;
    for(int ii = 0;ii<negimage.size();++ii){
      found = false;
      paritypoints.Empty();
      
      // find if negative region has a radial caustic border that was already detected
      negimage[ii].outerborder->MoveToTop();
      do{
        current = negimage[ii].outerborder->getCurrent();
        //if(1 < ( current->kappa() - sqrt( current->gamma1()*current->gamma1()
        //                               + current->gamma2()*current->gamma2()) )){
        
        if( current->inverted() ){
          // radial caustic must already have been found
          found = true;
          break;
        }
      }while(negimage[ii].outerborder->Down());
      
      if(found){
        ++nfound;
        if(verbose) std::cout << "Radial caustic already found in negative island " << ii << std::endl;
        continue;
      }
      types[Npseudo] = ImageFinding::find_pseudo(pseudocurve[Npseudo],negimage[ii]
                                                 ,pseudolimit,lens,grid
                                                 ,resolution,paritypoints,false);
      if(types[Npseudo] != CritType::ND ) ++Npseudo;
      else ++Nnotdefined;
      
    }
    
    if(verbose) std::cout << "  " << nfound << " radial caustics found with tangential caustics " << std::endl;
    if(verbose) std::cout << "  " << Npseudo << " additional radial or pseudo caustics found after further refinement " << std::endl;
    if(verbose) std::cout << "  " << Nnotdefined << " not defined caustics " << std::endl;
    
    
    
    pseudocurve.resize(Npseudo);
    
    int Nc = crtcurve.size();
    crtcurve.resize(Npseudo+Nc);
    
    size_t ii,i;
    // convert to CriticalCurve structure
    for(ii=Nc-1,i=0;i<Npseudo;++i){
      
      //Point *current = pseudocurve[i].imagekist->getCurrent();
      
      if(types[i] == CritType::ND) continue;
      ++ii;
      
      crtcurve[ii].type = types[i];
      
      //std::vector<Point *> hull = pseudocurve[i].innerborder->copytovector();
      //std::vector<Point *> hull = pseudocurve[i].outerborder->copytovector();
      
      
      std::vector<Point> points(pseudocurve[i].outerborder->Nunits());
      auto iter = pseudocurve[i].outerborder->begin();
      PosType scale = 0,tmp;
      for(Point &p : points){
        p = *iter;
        tmp = p.leaf->area();
        if(scale < tmp ) scale = tmp;
        ++iter;
      }
      
      if(verbose) std::cout << " doing concave hull with " << points.size() << " points..." << std::endl;
      
      std::vector<Point> hull;
      
      {
        int k=10;
        hull = Utilities::concaveK(points,k);
      }
      
      crtcurve[ii].critcurve.resize(hull.size());
      crtcurve[ii].caustic_curve_intersecting.resize(hull.size());
      crtcurve[ii].critical_center[0] = 0;
      crtcurve[ii].critical_center[1] = 0;
      size_t kk=0;
      for(auto &p : hull){
        crtcurve[ii].critcurve[kk] = p;
        crtcurve[ii].caustic_curve_intersecting[kk] = *(p.image);
        crtcurve[ii].critical_center[0] += p[0];
        crtcurve[ii].critical_center[1] += p[1];
        ++kk;
      }
      crtcurve[ii].critical_center /= kk;
      
      Utilities::windings(crtcurve[ii].critical_center,crtcurve[ii].critcurve,&(crtcurve[ii].critical_area));
      
      //***************** move to source plane ************/
      
      //crtcurve[ii].caustic_curve_outline = Utilities::Geometry::MagicHull(crtcurve[ii].caustic_curve_intersecting);
<<<<<<< HEAD

      try{
        crtcurve[ii].caustic_curve_outline = Utilities::TighterHull( crtcurve[ii].caustic_curve_intersecting );
      }catch(...){
=======
 //     try{
        crtcurve[ii].caustic_curve_outline = Utilities::TightestHull( crtcurve[ii].caustic_curve_intersecting );
 //     }
 //     catch(...){
>>>>>>> 3b00ca6e
 //       crtcurve[ii].caustic_curve_outline =  crtcurve[ii].caustic_curve_intersecting ;
 //       Utilities::RemoveIntersections(crtcurve[ii].caustic_curve_intersecting);
        Utilities::convex_hull(crtcurve[ii].caustic_curve_intersecting
                               ,crtcurve[ii].caustic_curve_outline);
    }
      
      std::vector<Point_2d> &short_cac = crtcurve[ii].caustic_curve_outline;
      /*
      short_cac.resize(points.size());
      kk=0;
      scale = 0;
      for(Point &p : points){
        short_cac[kk++] = *(p.image);
        tmp = p.image->leaf->area();
        if(scale < tmp ) scale = tmp;
      }
    
      {
//        int k=10;
//        short_cac = Utilities::concaveK<Point_2d>(short_cac,k);
//        *** try deintersection instead
        
        Utilities::RemoveIntersections(short_cac);
      }
      */
      
      
      assert(short_cac.size() > 0);
      
      // center of caustic
      crtcurve[ii].caustic_center[0] = 0;
      crtcurve[ii].caustic_center[1] = 0;
      for(auto p  : short_cac){
        crtcurve[ii].caustic_center[0] += p[0];
        crtcurve[ii].caustic_center[1] += p[1];
      }
      crtcurve[ii].caustic_center[0] /= short_cac.size();
      crtcurve[ii].caustic_center[1] /= short_cac.size();
      
      
      if(crtcurve[ii].type != CritType::pseudo)
        Utilities::windings(crtcurve[ii].caustic_center,short_cac,&(crtcurve[ii].caustic_area));
      else crtcurve[ii].critical_area = 0.0;

      
      crtcurve[ii].caustic_intersections = Utilities::Geometry::intersect(crtcurve[ii].caustic_curve_intersecting);
      
      
      /*if (crtcurve[ii].type == tangential){
        hull = Utilities::concave_hull(hull,10);
      }else{
        hull = Utilities::convex_hull(hull);
      }
      
      //hull = Utilities::concave_hull(hull,10);
      // hull = Utilities::convex_hull(hull);
      assert(hull.size() <= pseudocurve[i].outerborder->Nunits());
      
      if(crtcurve[ii].type != CritType::pseudo){
        crtcurve[ii].critical_curve.resize(hull.size());
        crtcurve[ii].caustic_curve_intersecting.resize(hull.size());
      }else{
        crtcurve[ii].critical_curve.clear();
        crtcurve[ii].caustic_curve_intersecting.clear();
      }
      crtcurve[ii].critical_center[0] = 0;
      crtcurve[ii].critical_center[1] = 0;
      
      for(size_t jj=0;jj<hull.size();++jj){
        if(crtcurve[ii].type != CritType::pseudo){
          crtcurve[ii].critical_curve[jj] = *hull[jj];
          crtcurve[ii].caustic_curve_intersecting[jj] = *(hull[jj]->image);
        }
       }
      
      if(hull.size()){
        Point_2d po;
        po = *hull[0];
        for(size_t jj=0;jj<hull.size();++jj){
          crtcurve[ii].critical_center -= po - *hull[jj];
        }
        
        crtcurve[ii].critical_center /= hull.size();
        crtcurve[ii].critical_center += po;
      }
      
      if(crtcurve[ii].type != CritType::pseudo)
        Utilities::windings(crtcurve[ii].critical_center.x,hull.data(),hull.size(),&(crtcurve[ii].critical_area));
      else crtcurve[ii].critical_area = 0.0;
      */
      // caustic
      /*pseudocurve[i].imagekist->TranformPlanes();
      hull = pseudocurve[i].imagekist->copytovector();
      if(verbose) std::cout << " doing concave hull with " << hull.size() << " points..." << std::endl;
      if (crtcurve[ii].type == tangential){
        hull = Utilities::concave_hull(hull,10);
      }else{
        hull = Utilities::convex_hull(hull);
      }*/
      
      
       /*crtcurve[ii].caustic_curve_outline.resize(hull.size());
       size_t i = 0;
       for(Point* &p : hull){
       crtcurve[ii].caustic_curve_outline[i++] = *(p->image);
       }
       
       std::vector<Point_2d> &short_caus_curve = crtcurve[ii].caustic_curve_outline;
       
       crtcurve[ii].caustic_intersections =
       Utilities::RemoveIntersections(short_caus_curve);
*/
      
      //hull = Utilities::concave_hull(hull,10);
      // hull = Utilities::convex_hull(hull);
      
      //crtcurve[ii].caustic_curve_outline.resize(hull.size());
      /*crtcurve[ii].caustic_center[0] = 0;
      crtcurve[ii].caustic_center[1] = 0;
      // center of caustic
      for(auto p  : short_caus_curve){
        crtcurve[ii].caustic_center[0] += p[0];
        crtcurve[ii].caustic_center[1] += p[1];
      }*/
      /*for(size_t jj=0;jj<hull.size();++jj){
        crtcurve[ii].caustic_curve_outline[jj] = *hull[jj];
        crtcurve[ii].caustic_center[0] += hull[jj]->x[0];
        crtcurve[ii].caustic_center[1] += hull[jj]->x[1];
      }*/
      /*
       crtcurve[ii].caustic_center[0] /= hull.size();
      crtcurve[ii].caustic_center[1] /= hull.size();
      */
      //Utilities::windings(crtcurve[ii].caustic_center.x,hull.data(),hull.size(),&(crtcurve[ii].caustic_area));
      
      //Utilities::windings(crtcurve[ii].caustic_center,short_caus_curve,&(crtcurve[ii].caustic_area));

      
      //Utilities::windings(crtcurve[ii].caustic_center.x,hull.data(),hull.size(),&(crtcurve[ii].caustic_area));
    
      // take out infinitesimal cases
      if(crtcurve[ii].type == CritType::tangential && crtcurve[ii].critical_area == 0.0) --ii;
      if(crtcurve[ii].type != CritType::tangential && crtcurve[ii].caustic_area == 0.0) --ii;
    }
    
    // remove cases that were ND type
    crtcurve.resize(ii+1);
  }
  
  
  for(int ii=0;ii<negimage.size();++ii)
    negimage[ii].imagekist->SetInImage(NO);
  
  *Ncrits = crtcurve.size();
  
  if(TEST){
    
    //*********************  test lines ****************************
    // This tests that every every radial or pseudo critical line is near at
    // least one negative mag point
    Kist<Point> nkist;
    for(auto &crit : crtcurve){
      
      // check that all non-tangent critical line points have a neighbor
      //  with negative magnification
      if(crit.type != CritType::tangential){
        Point *pointp = nullptr;
        if(crit.type == CritType::radial){
          for(RAY &p : crit.critcurve){
            pointp = grid->i_tree->FindBoxPoint(p.x.x);
            grid->i_tree->FindAllBoxNeighborsKist(pointp,&nkist);
            bool good = false;
            for(auto &np : nkist){
              if(np.invmag() < 0){ good = true; break;}
            }
            if(!good){
              
              grid->i_tree->Test();
              grid->s_tree->Test();
              
              std::cout << "Critical point without negative neighbor"
              << std::endl;
              std::cout << "invmag " << pointp->invmag() << std::endl;
              std::cout << "inverted ? " << pointp->inverted() << std::endl;
              std::cout << "id " << pointp->id << std::endl;
              std::cout << "neighbors: " << std::endl;
              if(pointp->leaf->boundary_p1[0] == grid->i_tree->getTop()->boundary_p1[0])
                std::cout << "At left boundary of grid." << std::endl;
              if(pointp->leaf->boundary_p1[1] == grid->i_tree->getTop()->boundary_p1[1])
                std::cout << "At bottom boundary of grid." << std::endl;
              if(pointp->leaf->boundary_p2[0] == grid->i_tree->getTop()->boundary_p2[0])
                std::cout << "At right boundary of grid." << std::endl;
              if(pointp->leaf->boundary_p2[1] == grid->i_tree->getTop()->boundary_p2[1])
                std::cout << "At top boundary of grid." << std::endl;
              for(auto &np : nkist){
                std::cout << np.id << "    inverted ? " << np.inverted() <<
                " invmag " << np.invmag() << std::endl;
                np.Print();
              }
              std::cout << " # of points in crit curve: " << crit.critcurve.size()
              << " type: " << to_string(crit.type)
              << std::endl;
            }
            //assert(good);
          }
        }else if(crit.type == CritType::pseudo){
          pointp = grid->i_tree->FindBoxPoint(crit.critical_center.x);
          grid->i_tree->FindAllBoxNeighborsKist(pointp,&nkist);
          bool good = false;
          for(auto &np : nkist){
            if(np.invmag() < 0){ good = true; break;}
          }
          //assert(good);
        }
      }
      
      
      // check for no tangential orphans
      if(crit.type != CritType::tangential){
        
        int count = 0;
        PosType rmax,rmin,rave,r;
        PosType r_closest = grid->i_tree->getTop()->boundary_p2[0]
        - grid->i_tree->getTop()->boundary_p1[0];
        
        PosType crmax,crmin,crave;
        
        CriticalCurve *crit_closest = nullptr;
        
        for(auto &critt : crtcurve){
          if(critt.type == CritType::tangential){
            critt.CriticalRadius(rmax,rmin,rave);
            assert(rmax >= rmin);
            assert(rave >= rmin);
            assert(rmax >= rave);
            r = (critt.critical_center - crit.critical_center).length();
            if( rmax > r) ++count;
            if( r < r_closest){
              r_closest = r;
              crit_closest = &critt;
              crmax = rmax;
              crmin = rmin;
              crave = rave;
            }
          }
        }
        
        Point *pointp = nullptr;
        if(count == 0){
          std::cout << to_string(crit.type) << " caustic without tangential partner, plots have been made named ophan*.fits"
          << std::endl;
          
          
          pointp = grid->i_tree->FindBoxPoint(crit.critical_center.x);
          grid->i_tree->FindAllBoxNeighborsKist(pointp,&nkist);
          pointp->Print();
          
          std::cout << "closest tangential caustic is " << r_closest << " radians away and has a radius of (" << crmax <<","<<crave<<","<<crmin<<")" << std::endl;
          
          /// make some figures
          Point_2d p1,p2;
          crit.CritRange(p1,p2);
          PosType range = 2.3*r_closest;
          PixelMap<float> map(crit.critical_center.x,1000,range/1000);
          map.AddCurve(crit.critcurve,1.0);
          map.printFITS("!orphin_pseudo.fits");
          
          grid->writeFits<float>(crit.critical_center.x,1000,range/1000,LensingVariable::INVMAG,"!orphin_pseudo");
          map.Clean();
          
          for(auto &critt : crtcurve){
            map.AddCurve(critt.critcurve,1.0);
          }
          
          map.printFITS("!orphin_pseudo_all.fits");
          
        }
        if(count > 1){
          std::cout << to_string(crit.type) << " caustic has " << count << " tangential critical line within rmax"
          << std::endl;
        }
        
        assert(count > 0 || crit_closest->critcurve.size() < 3);  // no partners
        assert(count < 2);  // more than one partner
        
        if(crit.type == CritType::tangential){
          
          int count = 0;
          PosType rmax,rmin,rave,r;
          PosType r_closest = grid->i_tree->getTop()->boundary_p2[0]
          - grid->i_tree->getTop()->boundary_p1[0];
          
          PosType crmax,crmin,crave;
          
          CriticalCurve *crit_closest = nullptr;
          
          for(auto &critt : crtcurve){
            if(critt.type != CritType::tangential){
              crit.CriticalRadius(rmax,rmin,rave);
              assert(rmax >= rmin);
              assert(rave >= rmin);
              assert(rmax >= rave);
              r = (critt.critical_center - crit.critical_center).length();
              if( rmax > r) ++count;
              if( r < r_closest){
                r_closest = r;
                crit_closest = &critt;
                crmax = rmax;
                crmin = rmin;
                crave = rave;
              }
            }
          }
          
          Point *pointp;
          if(count == 0){
            std::cout << " Tangential caustic without radial or pseudo partner, plots have been made named ophan*.fits"
            << std::endl;
            pointp = grid->i_tree->FindBoxPoint(crit.critical_center.x);
            grid->i_tree->FindAllBoxNeighborsKist(pointp,&nkist);
            pointp->Print();
            
            std::cout << "closest radial or pseudo caustic is " << r_closest << " radians away and tangential radius is (" << crmax <<","<<crave<<","<<crmin<<")" << std::endl;
            
            /// make some figures
            Point_2d p1,p2;
            crit.CritRange(p1,p2);
            PosType range = 2.3*r_closest;
            PixelMap<float> map(crit.critical_center.x,1000,range/1000);
            map.AddCurve(crit.critcurve,1.0);
            map.printFITS("!orphin_pseudo.fits");
            
            grid->writeFits<float>(crit.critical_center.x,1000,range/1000,LensingVariable::INVMAG,"!orphin_pseudo");
            map.Clean();
            
            for(auto &critt : crtcurve){
              map.AddCurve(critt.critcurve,1.0);
            }
            
            map.printFITS("!orphin_pseudo_all.fits");
            
          }
          
          assert(count > 0);
          
        }
        
      }
      
      
    }
    
    std::cout << "No orphan critical curves where found and every critical curve point has a negative magnification neighbour." << std::endl;
    
    //**************************************************************/
    
  }

  if(verbose) std::cout << "********* find_crit() out **************" << std::endl;
  
  return;
}

void ImageFinding::find_crit(
                             Lens &lens             /// The lens model.
                             ,GridMap &gridmap            /// The grid.  It must be initialized.
                             ,std::vector<CriticalCurve> &critcurves     /// Structure to hold critical curve.
                             ,bool verbose
                             ){
  
  double z_source = lens.getSourceZ();
  
  std::vector<std::vector<Point_2d> > crits;
  std::vector<bool> hits_boundary;
  std::vector<CritType> crit_type;
  
  gridmap.find_crit(crits,hits_boundary,crit_type);
  
  int Ncrit=crits.size();
  critcurves.resize(Ncrit);
  for(size_t i=0 ; i < Ncrit ; ++i){
    critcurves[i].type = crit_type[i];
    critcurves[i].touches_edge = hits_boundary[i];
    critcurves[i].z_source = z_source;
 
    size_t Npoints = crits[i].size();
    
    critcurves[i].critcurve.resize(Npoints);
    critcurves[i].critical_center *= 0;
    for(size_t j=0 ; j < Npoints ; ++j){
      critcurves[i].critcurve[j].x = crits[i][j];
      critcurves[i].critical_center += crits[i][j];
      critcurves[i].critcurve[j].z = z_source;
    }
    critcurves[i].critical_center /= Npoints;
 
    Utilities::windings(critcurves[i].critical_center,critcurves[i].critcurve,&(critcurves[i].critical_area));
   
    if(verbose) std::cout << "critical area = " << critcurves[i].critical_area/arcsecTOradians/arcsecTOradians << " arcsec^2" << std::endl;
    lens.rayshooterInternal(critcurves[i].critcurve.size(),critcurves[i].critcurve.data());
    
    critcurves[i].caustic_center *= 0;
    critcurves[i].caustic_curve_intersecting.resize(Npoints);
    for(size_t j=0 ; j < Npoints ; ++j){
      critcurves[i].caustic_curve_intersecting[j] = critcurves[i].critcurve[j].y;
      critcurves[i].caustic_center += critcurves[i].critcurve[j].y;
    }
    critcurves[i].caustic_center /= Npoints;
    
    //critcurves[i].caustic_curve_outline = Utilities::Geometry::MagicHull(critcurves[i].caustic_curve_intersecting);

<<<<<<< HEAD
    try{
      critcurves[i].caustic_curve_outline = Utilities::TighterHull( critcurves[i].caustic_curve_intersecting );
    }catch(...){
 //     critcurves[i].caustic_curve_outline =  critcurves[i].caustic_curve_intersecting ;
      Utilities::RemoveIntersections(critcurves[i].caustic_curve_outline);
    }
=======
 //   try{
      critcurves[i].caustic_curve_outline = Utilities::TightestHull( critcurves[i].caustic_curve_intersecting );
 //   }catch(...){
 //     critcurves[i].caustic_curve_outline =  critcurves[i].caustic_curve_intersecting ;
 //     Utilities::RemoveIntersections(critcurves[i].caustic_curve_outline);
 //   }
>>>>>>> 3b00ca6e
    
    Utilities::windings(critcurves[i].caustic_center,critcurves[i].caustic_curve_outline,&(critcurves[i].caustic_area));
    critcurves[i].caustic_intersections = -1;
    
  }

}

void ImageFinding::find_magnification_contour(
  Lens &lens
  ,GridMap &gridmap
  ,double invmag
  ,std::vector<std::vector<RAY> > &contour
  ,std::vector<bool> &hits_boundary
){

  std::vector<std::vector<Point_2d> > image_plane_contour;
  gridmap.find_magnification_contour(image_plane_contour,hits_boundary,invmag);

  int n = image_plane_contour.size();
  contour.resize(n);
  for(int i = 0 ; i<n ; ++i){
    int m = image_plane_contour[i].size();
    contour[i].resize(m);
    for(int j = 0 ; j<m ; ++j){
      contour[i][j].x = image_plane_contour[i][j];
      contour[i][j].z = lens.getSourceZ();
    }
    lens.rayshooterInternal(m,contour[i].data());
  }
}

/*  This function is not meant for an external user.  It is only used by
 find_crit(). paritypoints must be empty on first entry.
 */
CritType ImageFinding::find_pseudo(ImageInfo &pseudocurve,ImageInfo &negimage
                                   ,PosType pseudolimit,LensHndl lens,GridHndl grid
                                   ,PosType resolution,Kist<Point> &paritypoints,bool TEST){
  
  Kist<Point> newpoints;
  Point *current;
  
  // case where radial caustic has been detected, but not refined
  if(paritypoints.Nunits() > 0 ){
    // pseudo-caustic detected
    pseudocurve.imagekist->copy(paritypoints);
    
    pseudocurve.imagekist->SetInImage(YES);
    bool touches_edge;
    findborders4(grid->i_tree,&pseudocurve,touches_edge);
    if(TEST){
      for(auto &p : *(pseudocurve.imagekist) ){
        assert( p.inverted());
        assert( p.invmag() > 0 );
      }

      size_t i=0;
      for(auto &p : *(pseudocurve.outerborder) ){
        if( p.invmag() > 0 ){
          p.Print();
          std::cout << "invmag recalculated = " << (1-p.kappa())*(1-p.kappa()) - (p.gamma1()*p.gamma1()) - (p.gamma2()*p.gamma2()) + p.gamma3()*p.gamma3() <<
          std::endl;
        }
        ++i;
        assert( p.invmag() < 0 );
      }
      for(auto &p : *(pseudocurve.innerborder) ){
        assert( p.invmag() > 0 );
      }
   }

    while(pseudocurve.innerborder->Nunits() < 2000 &&
          IF_routines::refine_edges(lens,grid,&pseudocurve,1,0.1*resolution,1,&newpoints)
          ){
      
      newpoints.MoveToTop();
      do{
        current = newpoints.getCurrent();
        
        if( current->inverted() ){
          pseudocurve.imagekist->InsertAfterCurrent(current);
          current->in_image = YES;
        }else current->in_image = NO;
        
        if( current->invmag() < 0 )
          negimage.imagekist->InsertAfterCurrent(current);
        
        
      }while(newpoints.Down());
      
      findborders4(grid->i_tree,&pseudocurve,touches_edge);
      
      if(TEST){
        for(auto &p : *(pseudocurve.outerborder) ){
          assert( p.invmag() < 0 );
        }
        for(auto &p : *(pseudocurve.innerborder) ){
          assert( p.invmag() > 0 );
        }
      }
    }  // refinement loop
    
    pseudocurve.imagekist->SetInImage(NO);
    
    paritypoints.Empty();
    pseudocurve.ShouldNotRefine = 0;

    return CritType::radial;
  }
  
  
  // case where no radial caustic has been detected yet
  pseudocurve.imagekist->copy(negimage.imagekist);
  Point *minmupoint = pseudocurve.imagekist->getCurrent();
  PosType mumin = minmupoint->invmag();
  
  //std::cout << " pseudocurve size " << pseudocurve.imagekist->Nunits() << std::endl;
  
  /// remove all but the points below tmp_pseudolimit
  pseudocurve.imagekist->MoveToTop();
  do{
    if(pseudocurve.imagekist->getCurrent()->invmag() < mumin){
      minmupoint = pseudocurve.imagekist->getCurrent();
      mumin = pseudocurve.imagekist->getCurrent()->invmag();
    }
    if(pseudocurve.imagekist->getCurrent()->invmag() > pseudolimit){
      pseudocurve.imagekist->getCurrent()->in_image = NO;
      pseudocurve.imagekist->TakeOutCurrent();
    }
  }while(pseudocurve.imagekist->Down());
  
  
  // in case one before top was taken out
  if( pseudocurve.imagekist->Nunits() > 0 && pseudocurve.imagekist->getCurrent()->invmag() > pseudolimit){
    pseudocurve.imagekist->getCurrent()->in_image = NO;
    pseudocurve.imagekist->TakeOutCurrent();
  }
  
  if(pseudocurve.imagekist->Nunits() == 0){
    pseudocurve.imagekist->InsertAfterCurrent(minmupoint);
    pseudocurve.ShouldNotRefine = 0;  // marks that region has not been found
  }else{
    pseudocurve.ShouldNotRefine = 1;
  }
  
  //std::cout << "mumin = " << mumin << " pseudocurve size " << pseudocurve.imagekist->Nunits() << std::endl;
  
  pseudocurve.imagekist->SetInImage(YES);
  bool touches_edge;
  findborders4(grid->i_tree,&pseudocurve,touches_edge);
  
  while(
        paritypoints.Nunits() == 0 && pseudocurve.imagekist->Nunits() < 200 &&
        //IF_routines::refine_edges(lens,grid,&pseudocurve,1,0.1*resolution/sqrt(fabs(pseudolimit)),1,&newpoints)  &&
        IF_routines::refine_grid_kist(lens,grid,&pseudocurve,1, 0.1*resolution/sqrt(fabs(pseudolimit)),2,&newpoints)
        ){
    // update region
    if(pseudocurve.ShouldNotRefine == 0){
      mumin = pseudocurve.imagekist->getCurrent()->invmag();
      minmupoint = pseudocurve.imagekist->getCurrent();
      pseudocurve.imagekist->getCurrent()->in_image = NO;
      pseudocurve.imagekist->TakeOutCurrent();
    }
    
    newpoints.MoveToTop();
    do{
      current = newpoints.getCurrent();
      if(current->invmag() < mumin){
        mumin = current->invmag();
        minmupoint = current;
      }
      if(current->invmag() < 0)
        negimage.imagekist->InsertAfterCurrent(newpoints.getCurrent());
      
      if(current->invmag() < pseudolimit){
        current->in_image = YES;
        pseudocurve.imagekist->InsertAfterCurrent(current);
      }
      
      if( current->inverted() ){
        paritypoints.InsertAfterCurrent(current);
      }
      
    }while(newpoints.Down());
    
    //std::cout << "mumin = " << mumin << std::endl;
    
    if(pseudocurve.ShouldNotRefine == 0){
      
      if(pseudocurve.imagekist->Nunits() == 0){
        minmupoint->in_image = YES;
        pseudocurve.imagekist->InsertAfterCurrent(minmupoint);
      }else{
        pseudocurve.ShouldNotRefine = 1;
      }
    }
    findborders4(grid->i_tree,&pseudocurve,touches_edge);
  }  // refinement loop
  
  pseudocurve.imagekist->SetInImage(NO);
  
  // radial caustic was detected
  if(paritypoints.Nunits() > 0){
    return find_pseudo(pseudocurve,negimage,pseudolimit,lens,grid,resolution,paritypoints,TEST);
  }
  // neither a region with a magnification below pseudolimit or a radiual caustic were found
  //  now minimize the largest eigenvalue and see if it is negative
  if(mumin > pseudolimit){
    PosType eigmin,tmp;
    Point *pmin;
    
    pseudocurve.imagekist->Empty();
    
    // find point with minimum largest Eigenvalue
    negimage.imagekist->MoveCurrentToTop();
    current = negimage.imagekist->getCurrent();
    eigmin = 1 - current->kappa() + sqrt( current->gamma1()*current->gamma1()
                                      + current->gamma2()*current->gamma2()) ;
    //eigmin = 1-current->kappa() + sqrt( (1-current->kappa())*(1-current->kappa())
    //                                 + current->invmag()) ;
    assert(eigmin == eigmin);
    
    if(eigmin < 0) paritypoints.InsertAfterCurrent(current);
    
    pmin = negimage.imagekist->getCurrent();
    while(negimage.imagekist->Down()){
      current = negimage.imagekist->getCurrent();
      tmp = 1 - current->kappa() + sqrt( current->gamma1()*current->gamma1()
                                     + current->gamma2()*current->gamma2()) ;
     //tmp = 1-current->kappa() + sqrt( (1-current->kappa())*(1-current->kappa())
     //                               + current->invmag()) ;
      
      assert(tmp == tmp);
      
      if(eigmin > tmp ){
        eigmin = tmp;
        pmin = current;
      }
      
      if(tmp < 0) paritypoints.InsertAfterCurrent(current);
    }

    pseudocurve.imagekist->InsertAfterCurrent(pmin);
    pmin->in_image = YES;
    bool touches_edge;
    findborders4(grid->i_tree,&pseudocurve,touches_edge);
    
    while(eigmin >= 0 &&
          IF_routines::refine_edges(lens,grid,&pseudocurve,1,0.01*resolution,1,&newpoints)){
      
      newpoints.MoveToTop();
      do{
        current = newpoints.getCurrent();
        tmp = 1 - current->kappa() + sqrt( current->gamma1()*current->gamma1()
                                       + current->gamma2()*current->gamma2()) ;
        //tmp = 1-current->kappa() + sqrt( (1-current->kappa())*(1-current->kappa())
        //                              + current->invmag()) ;
        assert(tmp == tmp);
       if(eigmin > tmp ){
          eigmin = tmp;
          pmin->in_image = NO;
          pmin = current;
          pmin->in_image = YES;
          pseudocurve.imagekist->Empty();
          pseudocurve.imagekist->InsertAfterCurrent(pmin);
        }
        if(current->in_image < 0){
          negimage.imagekist->InsertAfterCurrent(current);
        }
        if(tmp < 0) paritypoints.InsertAfterCurrent(current);
        
      }while(newpoints.Down());
      
      findborders4(grid->i_tree,&pseudocurve,touches_edge);
    }
    
    pseudocurve.ShouldNotRefine = 0;
    if( eigmin < 0){
      assert(paritypoints.Nunits() > 0);
      // a radial caustic has been detected, repeat
      return find_pseudo(pseudocurve,negimage,pseudolimit,lens,grid,resolution,paritypoints);
    }else{
      // everything has failed
      assert(paritypoints.Nunits() == 0);
      pseudocurve.Empty();
      return CritType::ND;
    }
  }
  
  pseudocurve.ShouldNotRefine = 0;
  // pseudo-caustic was found
  return CritType::pseudo;
}


/*
 
 Uses max point if negative region is not found
 
 The refinement is done in find_crit2() is done while keeping the
 whole regions and then the borders are stripped off.  This is the opposite
 order from find_crit().
 
 Unlike find_crit() there is no pseuodcaustic option.
 *
 void ImageFinding::find_crit2(
 LensHndl lens             /// The lens model.
 ,GridHndl grid            /// The grid.  It must be initialized.
 ,std::vector<CriticalCurve> &crtcurve     /// Structure to hold critical curve.  Must be pre-allocated with maxNcrit elements. Stored in critcurve[i].imagekist.
 ,int *Ncrits              /// The number of critical curves found.
 ,PosType resolution        /// The target resolution that the critical curve is mapped on the image plane.
 ,bool *orderingsuccess    /// true if ordering was successful.
 ,bool ordercurve          /// Order the curve so that it can be drawn or used to find the winding number.
 ,bool dividecurves        /// Divide the critical curves into seporate curves by whether they are attached
 ,PosType invmag_min        /// finds regions with 1/magnification < invmag_min
 ,bool verbose
 ){
 
 
 std::cerr << "There are known bugs in ImageFinding::find_crit2() that we are trying to remove.  Use ImageFinding::find_crit()."
 << std::endl;
 throw std::runtime_error("Under construction");
 
 long i=0;
 long refinements;
 int Nregions=0;
 //short spur,closed;
 Kist<Point> newpoint_kist,neighborkist;
 
 std::vector<ImageInfo> critcurve(10);
 
 // find kist of points with 1/magnification less than invmag_min
 critcurve[0].imagekist->Empty();
 PointList::iterator i_tree_pointlist_it(grid->i_tree->pointlist->Top());
 Point *minpoint = *i_tree_pointlist_it;
 
 for(i=0;i<grid->i_tree->pointlist->size();++i){
 if((*i_tree_pointlist_it)->invmag() < invmag_min){
 critcurve[0].imagekist->InsertAfterCurrent(*i_tree_pointlist_it);
 critcurve[0].imagekist->Down();
 }
 
 // record point of maximum kappa
 if((*i_tree_pointlist_it)->kappa() > minpoint->kappa()) minpoint = *i_tree_pointlist_it;
 --i_tree_pointlist_it;
 }
 bool maxpoint = false;
 
 if(critcurve[0].imagekist->Nunits() == 0){ // no point with small enough invmag
 
 if(minpoint->gridsize <= resolution){  // no caustic found at this resolution
 *Ncrits=0;
 *orderingsuccess = false;
 return;
 }
 
 // if there is no negative magnification points use maximum mag point
 critcurve[0].imagekist->InsertAfterCurrent(minpoint);
 maxpoint =true;
 }
 
 // divide into regions that are widely seporated
 if(critcurve[0].imagekist->Nunits() >1 ) divide_images_kist(grid->i_tree,critcurve,&Nregions);
 for(int ii=0;ii<Nregions;++ii){
 critcurve[ii].imagekist->SetInImage(YES);
 findborders4(grid->i_tree,&critcurve[ii]);
 }
 
 // loop through seporated regions, this could be done in parrellel
 for(int ii=0;ii<Nregions;++ii){
 
 // refine borders until target resolution is found
 for(int k=0;;++k){
 
 refinements=IF_routines::refine_edges(lens,grid,&critcurve[ii],1,resolution/2,1,&newpoint_kist);
 //refinements=refine_edges(lens,grid,&critcurve[ii],1,1.0e-3,0,&newpoint_kist);
 //refinements=IF_routines::refine_grid_kist(lens,grid,&critcurve[ii],1,resolution,2,&newpoint_kist);
 
 if(!refinements) break;
 critcurve[ii].outerborder->SetInImage(MAYBE);
 
 // add new points to negative region
 newpoint_kist.MoveToTop();
 critcurve[ii].imagekist->MoveToBottom();
 do{
 if(newpoint_kist.getCurrent()->invmag() < invmag_min){
 newpoint_kist.getCurrent()->in_image = YES;
 critcurve[ii].imagekist->InsertAfterCurrent(newpoint_kist.getCurrent());
 
 // It is possible that gridrange[] will not be maintained
 if(critcurve[ii].gridrange[1] < newpoint_kist.getCurrent()->gridsize)
 critcurve[ii].gridrange[1] = newpoint_kist.getCurrent()->gridsize;
 
 if(critcurve[ii].gridrange[2] > newpoint_kist.getCurrent()->gridsize)
 critcurve[ii].gridrange[2] = newpoint_kist.getCurrent()->gridsize;
 
 }else{
 newpoint_kist.getCurrent()->in_image = NO;
 }
 }while(newpoint_kist.Down());
 
 if(maxpoint){
 if(critcurve[ii].imagekist->Nunits() > 1){
 // take out old max point
 critcurve[ii].imagekist->MoveToTop();
 do{
 if(critcurve[ii].imagekist->getCurrent()->invmag() > 0){
 critcurve[ii].imagekist->getCurrent()->in_image = NO;
 critcurve[ii].imagekist->TakeOutCurrent();
 break;
 }
 }while(critcurve[ii].imagekist->Down());
 maxpoint = false;
 }else{
 // update maximum kappa point if no negative magnification points have been found
 newpoint_kist.MoveToTop();
 do{
 if(newpoint_kist.getCurrent()->kappa()
 > critcurve[ii].imagekist->getCurrent()->kappa() ){
 critcurve[ii].imagekist->getCurrent()->in_image = NO;
 critcurve[ii].imagekist->TakeOutCurrent();
 newpoint_kist.getCurrent()->in_image = YES;
 critcurve[ii].imagekist->InsertAfterCurrent(newpoint_kist.getCurrent());
 }
 }while(newpoint_kist.Down());
 }
 }
 
 // check which points in inner border are still in the border
 bool ininner;
 unsigned long Ntmp = critcurve[0].innerborder->Nunits();
 critcurve[0].innerborder->MoveToTop();
 for(unsigned long j=0;j < Ntmp;++j){
 
 ininner=false;
 
 grid->i_tree->FindAllBoxNeighborsKist(critcurve[ii].innerborder->getCurrent(),&neighborkist);
 
 neighborkist.MoveToTop();
 do{
 
 if( neighborkist.getCurrent()->in_image != YES){  // point is a neighbor
 ininner=true;
 
 if(neighborkist.getCurrent()->in_image == NO){  // if point is not yet in outerborder
 // add point to outerborder
 neighborkist.getCurrent()->in_image = MAYBE;
 critcurve[ii].outerborder->InsertAfterCurrent(neighborkist.getCurrent());
 critcurve[ii].outerborder->Down();
 }
 }
 
 }while(neighborkist.Down());
 
 if(!ininner){
 bool tmp = critcurve[ii].innerborder->AtTop();
 critcurve[ii].innerborder->TakeOutCurrent();
 if(!tmp) critcurve[ii].innerborder->Down();
 }else{
 critcurve[ii].innerborder->Down();
 }
 }
 
 // Take out outer border points that are no longer in outer border
 critcurve[ii].gridrange[0] = 0.0;
 Ntmp = critcurve[ii].outerborder->Nunits();
 critcurve[ii].outerborder->MoveToTop();
 bool tmpbool;
 for(unsigned long j=0;j<Ntmp;++j){
 
 tmpbool = true;
 assert(critcurve[ii].outerborder->getCurrent()->in_image == MAYBE);
 grid->i_tree->FindAllBoxNeighborsKist(critcurve[ii].outerborder->getCurrent(),&neighborkist);
 neighborkist.MoveToTop();
 do{
 if(neighborkist.getCurrent()->in_image == YES){
 if(critcurve[ii].outerborder->getCurrent()->gridsize
 > critcurve[ii].gridrange[0])
 critcurve[ii].gridrange[0] = critcurve[ii].outerborder->getCurrent()->gridsize;
 tmpbool = false;
 break;
 }
 }while(neighborkist.Down());
 
 if(tmpbool){  // no neighbor in image was found
 bool tmp = critcurve[ii].outerborder->AtTop();
 critcurve[ii].outerborder->getCurrent()->in_image = NO;
 critcurve[ii].outerborder->TakeOutCurrent();
 if(!tmp) critcurve[ii].outerborder->Down();
 }else{
 critcurve[ii].outerborder->Down();
 }
 }
 
 // sort new points into inner and outer borders
 newpoint_kist.MoveToTop();
 do{
 
 if(newpoint_kist.getCurrent()->in_image != MAYBE){
 grid->i_tree->FindAllBoxNeighborsKist(newpoint_kist.getCurrent(),&neighborkist);
 
 tmpbool = true;
 neighborkist.MoveToTop();
 do{
 if( newpoint_kist.getCurrent()->in_image == YES){
 if(neighborkist.getCurrent()->in_image != YES){
 if(tmpbool){
 critcurve[ii].innerborder->InsertAfterCurrent(newpoint_kist.getCurrent());
 tmpbool = false;
 }
 if(neighborkist.getCurrent()->in_image == NO){
 neighborkist.getCurrent()->in_image = MAYBE;
 critcurve[ii].outerborder->InsertAfterCurrent(neighborkist.getCurrent());
 }
 }
 }else{
 if(neighborkist.getCurrent()->in_image == YES){
 newpoint_kist.getCurrent()->in_image = MAYBE;
 critcurve[ii].outerborder->InsertAfterCurrent(newpoint_kist.getCurrent());
 break;
 }
 }
 }while(neighborkist.Down());
 }
 }while(newpoint_kist.Down());
 
 critcurve[ii].outerborder->SetInImage(NO);
 }
 }
 
 //  borders are no refined and critcurve[ii].imagekist contains all of the region
 
 if(maxpoint){
 *Ncrits = 0;
 assert(critcurve[0].imagekist->Nunits() == 1);
 critcurve[0].imagekist->getCurrent()->in_image = NO;
 critcurve[0].imagekist->Empty();
 critcurve[0].outerborder->Empty();
 critcurve[0].innerborder->Empty();
 return;
 }
 
 
 // make inner border of all regions the image of region 0
 //  This is done so that regions that have grown together during refinement can be joined
 critcurve[0].imagekist->SetInImage(NO);
 critcurve[0].imagekist->Empty();
 critcurve[0].imagekist->copy(critcurve[0].innerborder);
 
 for(int ii=1;ii<Nregions;++ii){
 // make inner borders the image
 critcurve[ii].imagekist->SetInImage(NO);
 critcurve[ii].imagekist->Empty();
 critcurve[0].imagekist->add(critcurve[ii].innerborder);
 }
 
 // Now critcurve[0].imagekist constains all the inner borders
 
 //size_t Npoints = critcurve[0].imagekist->Nunits();
 if(dividecurves) divide_images_kist(grid->i_tree,critcurve,Ncrits);
 else *Ncrits = 1;
 
 for(i=0;i<*Ncrits;++i) critcurve[i].imagekist->SetInImage(NO);
 
 *orderingsuccess = true;
 
 if(critcurve[0].imagekist->Nunits() == 0) *Ncrits=0;
 
 for(i=0;i<*Ncrits;++i){
 if(critcurve[i].imagekist->Nunits() == 0){      // take out curves with no points
 critcurve[i].copy(critcurve[*Ncrits-1],true);
 *Ncrits -= 1;
 --i;
 }
 }
 
 // ****  Convert the imagekist into a CriticalCurve structure
 
 
 crtcurve.resize(*Ncrits);
 
 for(size_t ii=0;ii<*Ncrits;++ii){
 
 
 std::vector<Point *> hull = critcurve[ii].imagekist->copytovector();
 if(ordercurve) hull = Utilities::concave_hull(hull,10);
 
 crtcurve[ii].critical_curve.resize(hull.size());
 crtcurve[ii].caustic_curve_intersecting.resize(hull.size());
 crtcurve[ii].critical_center[0] = 0;
 crtcurve[ii].critical_center[1] = 0;
 
 for(size_t jj=0;jj<hull.size();++jj){
 crtcurve[ii].critical_curve[jj] = *hull[jj];
 crtcurve[ii].caustic_curve_intersecting[jj] = *(hull[jj]->image);
 crtcurve[ii].critical_center += *hull[jj];
 }
 
 crtcurve[ii].critical_center /= hull.size();
 
 Utilities::windings(crtcurve[ii].critical_center.x,hull.data(),hull.size(),&(crtcurve[ii].critical_area));
 
 critcurve[ii].imagekist->TranformPlanes();
 hull = critcurve[ii].imagekist->copytovector();
 if(ordercurve) hull = Utilities::concave_hull(hull,5);
 
 crtcurve[ii].caustic_curve_outline.resize(hull.size());
 crtcurve[ii].caustic_center[0] = 0;
 crtcurve[ii].caustic_center[1] = 0;
 
 for(size_t jj=0;jj<hull.size();++jj){
 crtcurve[ii].caustic_curve_outline[jj] = *hull[jj];
 crtcurve[ii].caustic_center += *hull[jj];
 }
 
 crtcurve[ii].caustic_center[0] /= hull.size();
 crtcurve[ii].caustic_center[1] /= hull.size();
 
 Utilities::windings(crtcurve[ii].caustic_center.x,hull.data(),hull.size(),&(crtcurve[ii].caustic_area));
 
 
 }
 
 
 return ;
 }
 */
/**
 *  This is a stripped down version of find_crit() for use in find_image_microlens() that
 *  refines the critical lines that are within the image.
 */
void ImageFinding::IF_routines::refine_crit_in_image(
                                                     LensHndl lens             /// The lens model.
                                                     ,GridHndl grid            /// The grid.  It must be initialized.
                                                     ,PosType r_source
                                                     ,PosType x_source[]
                                                     ,PosType resolution        /// The target resolution that the critical curve is mapped on the image plane.
){
  
  unsigned long i=0;
  short refinements;
  //short spur,closed;
  PosType maxgridsize,mingridsize,x[2];
  ImageInfo negimage,critcurve;
  Kist<Point> newpoint_kist;
  bool touches_edge;
  
  // find kist of points with negative magnification
  negimage.imagekist->Empty();
  PointList::iterator i_tree_pointlist_it;
  i_tree_pointlist_it.current = (grid->i_tree->pointlist.Top());
  for(i=0;i<grid->i_tree->pointlist.size();++i){
    x[0] = (*i_tree_pointlist_it)->image->x[0] - x_source[0];
    x[1] = (*i_tree_pointlist_it)->image->x[1] - x_source[1];
    
    if( (*i_tree_pointlist_it)->invmag() < 0 && r_source*r_source > (x[0]*x[0] + x[1]*x[1]) ){
      negimage.imagekist->InsertAfterCurrent(*i_tree_pointlist_it);
      negimage.imagekist->Down();
    }
    --i_tree_pointlist_it;
  }
  
  if(negimage.imagekist->Nunits() == 0) return;
  
  for(;;){
    
    negimage.imagekist->MoveToTop();
    do{negimage.imagekist ->getCurrent()->in_image = YES;} while(negimage.imagekist->Down());
    
    findborders4(grid->i_tree,&negimage,touches_edge);
    
    // unmark image points
    negimage.imagekist->MoveToTop();
    do{negimage.imagekist->getCurrent()->in_image = NO;} while(negimage.imagekist->Down());
    
    // make inner border of the image
    critcurve.imagekist->Empty();
    negimage.innerborder->MoveToTop();
    for(i=0,maxgridsize=0.0,mingridsize=1.0e99;i<negimage.innerborder->Nunits();++i){
      
      if(negimage.innerborder->getCurrent()->gridsize > maxgridsize) maxgridsize
        = negimage.innerborder->getCurrent()->gridsize;
      if(negimage.innerborder->getCurrent()->gridsize < mingridsize) mingridsize
        = negimage.innerborder->getCurrent()->gridsize;
      
      critcurve.imagekist->InsertAfterCurrent(negimage.innerborder->getCurrent());
      critcurve.imagekist->Down();
      critcurve.imagekist->getCurrent()->in_image = YES;
      
      negimage.innerborder->Down();
    }
    findborders4(grid->i_tree,&critcurve,touches_edge);
    
    refinements=ImageFinding::IF_routines::refine_grid_kist(lens,grid,&critcurve,1,resolution,2,&newpoint_kist);
    
    if(refinements==0) break;
    //}else free(critcurve->points);
    
    // add new negative points to negpoints
    newpoint_kist.MoveToTop();
    negimage.imagekist->MoveToBottom();
    do{
      x[0] = (*i_tree_pointlist_it)->image->x[0] - x_source[0];
      x[1] = (*i_tree_pointlist_it)->image->x[1] - x_source[1];
      
      if(newpoint_kist.getCurrent()->image->invmag() < 0 && r_source*r_source > (x[0]*x[0] + x[1]*x[1]) )
        negimage.imagekist->InsertAfterCurrent(newpoint_kist.getCurrent());
    }while(newpoint_kist.Down());
  }
  
  newpoint_kist.Empty();
  if(critcurve.imagekist->Nunits()){
    critcurve.imagekist->MoveToTop();
    do{critcurve.imagekist->getCurrent()->in_image = NO;}while(critcurve.imagekist->Down());
  }
  
  //std::cout << " number of points in critical curves: " << critcurve.imagekist->Nunits() << std::endl;
  return ;
}






/** Finding
 *
 * \brief Finds iso kappa contours.
 *
 *
 */
/* void ImageFinding::find_contour(
 LensHndl lens             /// The lens model.
 ,GridHndl grid            /// The grid.  It must be initialized.
 ,std::vector<CriticalCurve> &crtcurve     /// Structure to hold iso kappa contour.
 ,int *Ncrits              /// The number of critical curves found.
 ,PosType isokappa        /// finds regions with 1/magnification < invmag_min, set to zero for caustics
 ,bool verbose
 ){
 
 long i=0;
 short refinements;
 PosType maxgridsize,mingridsize;
 ImageInfo contour;
 Kist<Point> newpoint_kist;
 
 std::vector<ImageInfo> critcurve(10);     /// Structure to hold critical curve.  Must be pre-
 
 
 std::vector<ImageInfo> pseudocurve(critcurve.size());
 bool pseuodcaustic = false;
 PosType pseudolimit = -0.01;
 PosType kappalimit = 0.1;
 
 // find kist of points with negative magnification
 contour.imagekist->Empty();
 
 PointList::iterator i_tree_pointlist_it(grid->i_tree->pointlist->Top());
 Point *minpoint = *i_tree_pointlist_it;
 
 for(i=0;i<grid->i_tree->pointlist->size();++i){
 if ((*i_tree_pointlist_it)->kappa()>isokappa){
 std::cout << (*i_tree_pointlist_it)->kappa() << std::endl;
 contour.imagekist->InsertAfterCurrent(*i_tree_pointlist_it);
 contour.imagekist->Down();
 }
 
 // record point of maximum kappa
 if((*i_tree_pointlist_it)->kappa() > minpoint->kappa()) minpoint = *i_tree_pointlist_it;
 --i_tree_pointlist_it;
 }
 
 findborders4(grid->i_tree,&critcurve[ii])
 
 
 // ****  Convert the kinagekist into a CriticalCurve structure
 
 
 crtcurve.resize(*Ncrits);
 
 for(size_t ii=0;ii<*Ncrits;++ii){
 
 
 std::vector<Point *> hull = critcurve[ii].imagekist->copytovector();
 if(ordercurve) hull = Utilities::concave_hull(hull,10);
 
 crtcurve[ii].critical_curve.resize(hull.size());
 crtcurve[ii].critical_center[0] = 0;
 crtcurve[ii].critical_center[1] = 0;
 
 for(size_t jj=0;jj<hull.size();++jj){
 crtcurve[ii].critical_curve[jj] = *hull[jj];
 crtcurve[ii].critical_center += *hull[jj];
 }
 
 crtcurve[ii].critical_center /= hull.size();
 
 Utilities::windings(crtcurve[ii].critical_center.x,hull.data(),hull.size(),&(crtcurve[ii].critical_area));
 
 critcurve[ii].imagekist->TranformPlanes();
 hull = critcurve[ii].imagekist->copytovector();
 if(ordercurve) hull = Utilities::concave_hull(hull,5);
 
 crtcurve[ii].caustic_curve_outline.resize(hull.size());
 crtcurve[ii].caustic_center[0] = 0;
 crtcurve[ii].caustic_center[1] = 0;
 
 for(size_t jj=0;jj<hull.size();++jj){
 crtcurve[ii].caustic_curve_outline[jj] = *hull[jj];
 crtcurve[ii].caustic_center += *hull[jj];
 }
 
 crtcurve[ii].caustic_center[0] /= hull.size();
 crtcurve[ii].caustic_center[1] /= hull.size();
 
 Utilities::windings(crtcurve[ii].caustic_center.x,hull.data(),hull.size(),&(crtcurve[ii].caustic_area));
 
 
 }
 
 
 return ;
 }
 */

void ImageFinding::find_contour(
                                LensHndl lens             /// The lens model.
                                ,GridHndl grid            /// The grid.  It must be initialized.
                                ,std::vector<CriticalCurve> &crtcurve     /// Structure to hold critical curve.  Must be pre-allocated with maxNcrit elements. Stored in critcurve[i].imagekist.
                                ,int *Ncrits              /// The number of critical curves found.
                                ,PosType resolution        /// The target resolution that the critical curve is mapped on the image plane.
                                ,bool *orderingsuccess    /// true if ordering was successful.
                                ,bool ordercurve          /// Order the curve so that it can be drawn or used to find the winding number.
                                ,bool dividecurves        /// Divide the critical curves into seporate curves by whether they are attached
                                ,double contour_value    /// value at which the contour is wanted
                                ,LensingVariable contour_type  /// KAPPA, INVMAG or DELAYT
                                ,bool verbose
                                ){
  
  std::vector<ImageInfo> critcurve(10);
  
  long i=0;
  long refinements;
  int Nregions=0;
  //short spur,closed;
  Kist<Point> newpoint_kist,neighborkist;
  
  // find kist of points with negative magnification
  critcurve[0].imagekist->Empty();
  PointList::iterator i_tree_pointlist_it;
  i_tree_pointlist_it.current = (grid->i_tree->pointlist.Top());
  Point *minpoint = *i_tree_pointlist_it;
  
  KappaType value,maxval=0;
  
  for(i=0;i<grid->i_tree->pointlist.size();++i){
    
    switch (contour_type) {
      case LensingVariable::KAPPA:
        value = (*i_tree_pointlist_it)->kappa();
        maxval = minpoint->kappa();
        break;
      case LensingVariable::INVMAG:
        value = (*i_tree_pointlist_it)->invmag();
        maxval = minpoint->invmag();
        break;
      case LensingVariable::DELAYT:
        value = (*i_tree_pointlist_it)->dt;
        maxval = minpoint->dt;
        break;
      default:
        break;
    }
    
    if(value > contour_value){
      critcurve[0].imagekist->InsertAfterCurrent(*i_tree_pointlist_it);
      critcurve[0].imagekist->Down();
    }
    
    // record point of maximum kappa
    if(value > maxval) minpoint = *i_tree_pointlist_it;
    --i_tree_pointlist_it;
  }
  bool maxpoint = false;
  
  if(critcurve[0].imagekist->Nunits() == 0){
    if(minpoint->gridsize <= resolution){  // no caustic found at this resolution
      *Ncrits=0;
      *orderingsuccess = false;
      return;
    }
    
    // if there is no negative magnification points use maximum mag point
    critcurve[0].imagekist->InsertAfterCurrent(minpoint);
    maxpoint =true;
  }
  
  // divide into regions that are widely seporated
  if(critcurve[0].imagekist->Nunits() >1 ) divide_images_kist(grid->i_tree,critcurve,&Nregions);
  bool touches_edge;
  for(int ii=0;ii<Nregions;++ii){
    critcurve[ii].imagekist->SetInImage(YES);
    findborders4(grid->i_tree,&critcurve[ii],touches_edge);
  }
  
  // loop through seporated regions, this could be done in parrellel
  for(int ii=0;ii<Nregions;++ii){
    
    for(int k=0;;++k){
      
      refinements=IF_routines::refine_edges(lens,grid,&critcurve[ii],1,resolution/2,1,&newpoint_kist);
      //refinements=refine_edges(lens,grid,&critcurve[ii],1,1.0e-3,0,&newpoint_kist);
      //refinements=IF_routines::refine_grid_kist(lens,grid,&critcurve[ii],1,resolution,2,&newpoint_kist);
      
      if(!refinements) break;
      critcurve[ii].outerborder->SetInImage(MAYBE);
      
      // add new points to negative region
      newpoint_kist.MoveToTop();
      critcurve[ii].imagekist->MoveToBottom();
      do{
        switch (contour_type) {
          case LensingVariable::KAPPA:
            value = newpoint_kist.getCurrent()->kappa();
            break;
          case LensingVariable::INVMAG:
            value = newpoint_kist.getCurrent()->invmag();
            break;
          case LensingVariable::DELAYT:
            value = newpoint_kist.getCurrent()->dt;
            break;
          default:
            break;
        }
        
        if(value > contour_value){
          newpoint_kist.getCurrent()->in_image = YES;
          critcurve[ii].imagekist->InsertAfterCurrent(newpoint_kist.getCurrent());
          
          // It is possible that gridrange[] will not be maintained
          if(critcurve[ii].gridrange[1] < newpoint_kist.getCurrent()->gridsize)
            critcurve[ii].gridrange[1] = newpoint_kist.getCurrent()->gridsize;
          
          if(critcurve[ii].gridrange[2] > newpoint_kist.getCurrent()->gridsize)
            critcurve[ii].gridrange[2] = newpoint_kist.getCurrent()->gridsize;
          
        }else{
          newpoint_kist.getCurrent()->in_image = NO;
        }
      }while(newpoint_kist.Down());
      
      // check which points in inner border are still in the border
      bool ininner;
      unsigned long Ntmp = critcurve[0].innerborder->Nunits();
      critcurve[0].innerborder->MoveToTop();
      for(unsigned long j=0;j < Ntmp;++j){
        
        ininner=false;
        
        grid->i_tree->FindAllBoxNeighborsKist(critcurve[ii].innerborder->getCurrent(),&neighborkist);
        
        neighborkist.MoveToTop();
        do{
          
          if( neighborkist.getCurrent()->in_image != YES){  // point is a neighbor
            ininner=true;
            
            if(neighborkist.getCurrent()->in_image == NO){  // if point is not yet in outerborder
              // add point to outerborder
              neighborkist.getCurrent()->in_image = MAYBE;
              critcurve[ii].outerborder->InsertAfterCurrent(neighborkist.getCurrent());
              critcurve[ii].outerborder->Down();
            }
          }
          
        }while(neighborkist.Down());
        
        if(!ininner){
          bool tmp = critcurve[ii].innerborder->AtTop();
          critcurve[ii].innerborder->TakeOutCurrent();
          if(!tmp) critcurve[ii].innerborder->Down();
        }else{
          critcurve[ii].innerborder->Down();
        }
      }
      
      // Take out outer border points that are no longer in outer border
      critcurve[ii].gridrange[0] = 0.0;
      Ntmp = critcurve[ii].outerborder->Nunits();
      critcurve[ii].outerborder->MoveToTop();
      bool tmpbool;
      for(unsigned long j=0;j<Ntmp;++j){
        
        tmpbool = true;
        assert(critcurve[ii].outerborder->getCurrent()->in_image == MAYBE);
        grid->i_tree->FindAllBoxNeighborsKist(critcurve[ii].outerborder->getCurrent(),&neighborkist);
        neighborkist.MoveToTop();
        do{
          if(neighborkist.getCurrent()->in_image == YES){
            if(critcurve[ii].outerborder->getCurrent()->gridsize
               > critcurve[ii].gridrange[0])
              critcurve[ii].gridrange[0] = critcurve[ii].outerborder->getCurrent()->gridsize;
            tmpbool = false;
            break;
          }
        }while(neighborkist.Down());
        
        if(tmpbool){  // no neighbor in image was found
          bool tmp = critcurve[ii].outerborder->AtTop();
          critcurve[ii].outerborder->getCurrent()->in_image = NO;
          critcurve[ii].outerborder->TakeOutCurrent();
          if(!tmp) critcurve[ii].outerborder->Down();
        }else{
          critcurve[ii].outerborder->Down();
        }
      }
      
      // sort new points into inner and outer borders
      newpoint_kist.MoveToTop();
      do{
        
        if(newpoint_kist.getCurrent()->in_image != MAYBE){
          grid->i_tree->FindAllBoxNeighborsKist(newpoint_kist.getCurrent(),&neighborkist);
          
          tmpbool = true;
          neighborkist.MoveToTop();
          do{
            if( newpoint_kist.getCurrent()->in_image == YES){
              if(neighborkist.getCurrent()->in_image != YES){
                if(tmpbool){
                  critcurve[ii].innerborder->InsertAfterCurrent(newpoint_kist.getCurrent());
                  tmpbool = false;
                }
                if(neighborkist.getCurrent()->in_image == NO){
                  neighborkist.getCurrent()->in_image = MAYBE;
                  critcurve[ii].outerborder->InsertAfterCurrent(neighborkist.getCurrent());
                }
              }
            }else{
              if(neighborkist.getCurrent()->in_image == YES){
                newpoint_kist.getCurrent()->in_image = MAYBE;
                critcurve[ii].outerborder->InsertAfterCurrent(newpoint_kist.getCurrent());
                break;
              }
            }
          }while(neighborkist.Down());
        }
      }while(newpoint_kist.Down());
      
      critcurve[ii].outerborder->SetInImage(NO);
    }
  }
  
  // make inner border of all regions the image of region 0
  //  This is done so that regions that have grown together during refinement can be joined
  critcurve[0].imagekist->SetInImage(NO);
  critcurve[0].imagekist->Empty();
  critcurve[0].imagekist->copy(critcurve[0].innerborder);
  
  for(int ii=0;ii<Nregions;++ii){
    // make inner borders the image
    critcurve[ii].imagekist->SetInImage(NO);
    critcurve[ii].imagekist->Empty();
    critcurve[0].imagekist->add(critcurve[ii].innerborder);
    
  }
  
  //size_t Npoints = critcurve[0].imagekist->Nunits();
  if(dividecurves) divide_images_kist(grid->i_tree,critcurve,Ncrits);
  else *Ncrits = 1;
  
  for(i=0;i<*Ncrits;++i) critcurve[i].imagekist->SetInImage(NO);
  
  *orderingsuccess = true;
  
  if(critcurve[0].imagekist->Nunits() == 0) *Ncrits=0;
  
  for(i=0;i<*Ncrits;++i){
    if(critcurve[i].imagekist->Nunits() == 0){      // take out curves with no points
      critcurve[i].copy(critcurve[*Ncrits-1],true);
      *Ncrits -= 1;
      --i;
    }
  }
  
  // ****  Convert the kinagekist into a CriticalCurve structure
  
  
  crtcurve.resize(*Ncrits);
  
  
  for(size_t ii=0;ii<*Ncrits;++ii){
    std::vector<Point *> hull = critcurve[ii].imagekist->copytovector();
    if(ordercurve) hull = Utilities::concave_hull(hull,10);
    
    crtcurve[ii].critcurve.resize(hull.size());
    crtcurve[ii].critical_center[0] = 0;
    crtcurve[ii].critical_center[1] = 0;
    
    for(size_t jj=0;jj<hull.size();++jj){
      crtcurve[ii].critcurve[jj] = *hull[jj];
      crtcurve[ii].critical_center -= crtcurve[ii].critcurve[0].x - *hull[jj];
    }
    
    crtcurve[ii].critical_center /= hull.size();
    crtcurve[ii].critical_center += crtcurve[ii].critcurve[0].x;
    
    Utilities::contour_ellipse(crtcurve[ii].critcurve ,Utilities::contour_center(crtcurve[ii].critcurve, hull.size()) , hull.size(), crtcurve[ii].ellipse_curve ,&(crtcurve[ii].contour_ell), &(crtcurve[ii].ellipse_area));
    
    
    Utilities::windings(crtcurve[ii].critical_center.x,hull.data(),hull.size(),&(crtcurve[ii].critical_area));
    
    critcurve[ii].imagekist->TranformPlanes();
    hull = critcurve[ii].imagekist->copytovector();
    if(ordercurve) hull = Utilities::concave_hull(hull,10);
    
    crtcurve[ii].caustic_curve_outline.resize(hull.size());
    crtcurve[ii].caustic_center[0] = 0;
    crtcurve[ii].caustic_center[1] = 0;
    
    for(size_t jj=0;jj<hull.size();++jj){
      crtcurve[ii].caustic_curve_outline[jj] = *hull[jj];
      crtcurve[ii].caustic_center += *hull[jj];
    }
    
    crtcurve[ii].caustic_center[0] /= hull.size();
    crtcurve[ii].caustic_center[1] /= hull.size();
    
    Utilities::windings(crtcurve[ii].caustic_center.x,hull.data(),hull.size(),&(crtcurve[ii].caustic_area));
  }
  
  
  return ;
}

std::string to_string(CritType crit){
  std::string s;
  switch (crit) {
    case CritType::ND:
      s = "NotDefined";
      break;
    case CritType::radial:
      s = "radial";
      break;
    case CritType::tangential:
      s = "tangential";
      break;
    case CritType::pseudo:
      s = "pseudo";
      break;
    default:
      break;
  }
  
  return s;
}

<|MERGE_RESOLUTION|>--- conflicted
+++ resolved
@@ -665,22 +665,16 @@
       //***************** move to source plane ************/
       
       //crtcurve[ii].caustic_curve_outline = Utilities::Geometry::MagicHull(crtcurve[ii].caustic_curve_intersecting);
-<<<<<<< HEAD
-
-      try{
-        crtcurve[ii].caustic_curve_outline = Utilities::TighterHull( crtcurve[ii].caustic_curve_intersecting );
-      }catch(...){
-=======
+      
  //     try{
         crtcurve[ii].caustic_curve_outline = Utilities::TightestHull( crtcurve[ii].caustic_curve_intersecting );
  //     }
  //     catch(...){
->>>>>>> 3b00ca6e
  //       crtcurve[ii].caustic_curve_outline =  crtcurve[ii].caustic_curve_intersecting ;
  //       Utilities::RemoveIntersections(crtcurve[ii].caustic_curve_intersecting);
-        Utilities::convex_hull(crtcurve[ii].caustic_curve_intersecting
-                               ,crtcurve[ii].caustic_curve_outline);
-    }
+ //       Utilities::convex_hull(crtcurve[ii].caustic_curve_intersecting
+ //                              ,crtcurve[ii].caustic_curve_outline);
+ //   }
       
       std::vector<Point_2d> &short_cac = crtcurve[ii].caustic_curve_outline;
       /*
@@ -1087,21 +1081,12 @@
     
     //critcurves[i].caustic_curve_outline = Utilities::Geometry::MagicHull(critcurves[i].caustic_curve_intersecting);
 
-<<<<<<< HEAD
-    try{
-      critcurves[i].caustic_curve_outline = Utilities::TighterHull( critcurves[i].caustic_curve_intersecting );
-    }catch(...){
- //     critcurves[i].caustic_curve_outline =  critcurves[i].caustic_curve_intersecting ;
-      Utilities::RemoveIntersections(critcurves[i].caustic_curve_outline);
-    }
-=======
  //   try{
       critcurves[i].caustic_curve_outline = Utilities::TightestHull( critcurves[i].caustic_curve_intersecting );
  //   }catch(...){
  //     critcurves[i].caustic_curve_outline =  critcurves[i].caustic_curve_intersecting ;
  //     Utilities::RemoveIntersections(critcurves[i].caustic_curve_outline);
  //   }
->>>>>>> 3b00ca6e
     
     Utilities::windings(critcurves[i].caustic_center,critcurves[i].caustic_curve_outline,&(critcurves[i].caustic_area));
     critcurves[i].caustic_intersections = -1;
