--- conflicted
+++ resolved
@@ -49,16 +49,10 @@
 	assert(lens);
 	assert(grid->s_tree);
 	assert(grid->i_tree);
-<<<<<<< HEAD
-      if(imageinfo.size() < 2) imageinfo.resize(2);
-	assert(imageinfo[0].imagekist);
-      
-     
-=======
+
       
   if(imageinfo.size() < 10) imageinfo.resize(10);
   assert(imageinfo[0].imagekist);
->>>>>>> 18ac77d4
 
 	unsigned long Nimagepoints,Ntmp;
 	PosType tmp,area_tot,flux;
