/*
 * map_images.c
 *
 *  Created on: Oct 6, 2010
 *      Author: bmetcalf
 */


#include "slsimlib.h"
#include "isop.h"


namespace ImageFinding{
using namespace SLsimLib;

//const float mumin = 0.3;  // actually the sqrt of the minimum magnification
const PosType FracResTarget = 3.0e-5;
//const float FracResTarget = 1.0e-4;
const PosType target_all = 1.0e-3;
//const int MinPoints = 100;  // Minimum number of points per image
const float tol_UniformMag = 1.0e-3;
const bool verbose = false;

/** \ingroup ImageFinding
 *  \brief Find images and refine them based on their surface brightness distribution.
 *
 *  Uses find_images_kist() to initially find and refine images and then uses a surface brightness
 *  based criterion to refine the most important parts of the lens.
 *
 *  map_images is intended for mapping images of sources more complicated than simple circles.
 *
 */
void map_images(
	    /// model
		LensHndl lens
		,Source *source
		,GridHndl grid          /// Tree of grid points
		,int *Nimages           /// number of images found
		,ImageInfo *imageinfo   /// information on each image
		,int NimageMax          /// Size of imageinfo array on entry.  This could increase if more images are found
		,PosType xmax            /// Maximum size of source on image plane.  The entire source must be within this distance from
		                        ///  source->getX()[]
		,PosType xmin            /// The smallest scale of the source measured on the lens plane.  The more accurate these
			                    /// 2 parameters are the less likely it is that an image will be missed.
		,PosType initial_size    /// Initial size of source for telescoping, 0 to start from the initial grid size.
		                        /// If < 0 no telescoping is used and only the already existing points are used to
		                        /// to initiate the image finding.
		,ExitCriterion criterion  /// see data type
		,bool FindCenter        /// if the center of the source is not known this can be set to true and it will attempt to
		                        /// find the center, find the size of the source and determine if there is more than one source
			                    /// The entire source must be within xmax of source->getX() because this is the only
			                    /// region that will be scanned.
		,bool divide_images    /// if true will divide images and apply the exit criterion to them separately.
		){

	assert(lens);
	assert(grid->s_tree);
	assert(grid->i_tree);
	assert(imageinfo->imagekist);

	unsigned long Nimagepoints,Ntmp;
	PosType tmp,area_tot,flux;
	static PosType oldy[2],oldr=0;
	//short moved;
	long i,j;
	//Point *i_points,*s_points;
	//Point *point;
	//time_t to;
	//ListHndl tmp_border_pointer;
	static int oldNimages=0;
	bool go;
	PosType center[2],y[2],sb,xx[2],source_flux = 0;
	int Nsources;
  PosType maxflux;

	assert(xmin > 0);
	assert(xmax > 0);

	if(initial_size == 0) initial_size = 3*(grid->i_tree->top->boundary_p2[0] - grid->i_tree->top->boundary_p1[0])/grid->getInitNgrid();

	unsigned long tmp_count = 0;

	ImageInfo *sourceinfo = new ImageInfo[NimageMax];

	if(FindCenter){
		Point *newpoint;

		//*** find source and size by scanning source plane

		// Ntmp dictates the smallest source component that would be expected to be found
		Ntmp = 80*(unsigned long)(xmax/xmin + 1);
		xx[0] = xx[1] = 0.0;
		for(i=0;i<Ntmp*Ntmp;++i){
			Utilities::PositionFromIndex(i,y,Ntmp,2*xmax,xx);
			sb = source->SurfaceBrightness(y);
			//printf(" sb = %e  y = %e %e\n",sb,y[0],y[1]);
			if(sb > 0.0){

				newpoint = NewPointArray(1);
				newpoint->x[0] = y[0] + source->getX()[0];
				newpoint->x[1] = y[1] + source->getX()[1];
				newpoint->image = newpoint;
				newpoint->surface_brightness = sb;
				newpoint->gridsize = 2*xmax/(Ntmp-1);

				sourceinfo->imagekist->InsertAfterCurrent(newpoint);

				++tmp_count;
				source_flux += sb*pow(newpoint->gridsize,2);
			}
		}

		if(sourceinfo->imagekist->Nunits() == 0){
			Nsources = 0;
			*Nimages = 0;
			for(i=0; i < NimageMax ; ++i) imageinfo[i].area = 0.0;

			delete[] sourceinfo;
			return;
		}else{
			DirtyFoF(sourceinfo,&Nsources,0,NimageMax);
		}
		if(verbose) printf(" number of source points found %li in %i sources\n",sourceinfo->imagekist->Nunits(),Nsources);

		// brakes source into four if there is only one
		//if(Nsources == 1 && sourceinfo->imagekist->Nunits() > 100) DirtyDivider(sourceinfo,&Nsources,NimageMax,(sourceinfo->imagekist->Nunits()/4+1));

		if(verbose) printf(" number of source points found %li in %i sources divided\n",sourceinfo->imagekist->Nunits(),Nsources);

		// split source into groups

		// calculate centroids and sizes of sources
		PosType *rs = new PosType[Nsources+1];
		for(i=0;i<Nsources; ++i){
			sourceinfo[i].centroid[0] = sourceinfo[i].centroid[1] = 0;
			sourceinfo[i].imagekist->MoveToTop();
			do{
				sourceinfo[i].centroid[0] += sourceinfo[i].imagekist->getCurrent()->x[0];
				sourceinfo[i].centroid[1] += sourceinfo[i].imagekist->getCurrent()->x[1];
			}while(sourceinfo[i].imagekist->Down());
			sourceinfo[i].centroid[0] /= sourceinfo[i].imagekist->Nunits();
			sourceinfo[i].centroid[1] /= sourceinfo[i].imagekist->Nunits();

			rs[i] = 0;
			sourceinfo[i].area = 0;  // actually the source flux
			sourceinfo[i].imagekist->MoveToTop();
			do{
				rs[i] = MAX(rs[i],pow(sourceinfo[i].imagekist->getCurrent()->x[0] - sourceinfo[i].centroid[0],2)
						+ pow(sourceinfo[i].imagekist->getCurrent()->x[1] - sourceinfo[i].centroid[1],2) );
				//xx[0] = getCurrentKist(sourceinfo[i].imagekist)->x[0] - source->getX()[0];
				//xx[1] = getCurrentKist(sourceinfo[i].imagekist)->x[1] - source->getX()[1];
				sourceinfo[i].area += source->SurfaceBrightness(sourceinfo[i].imagekist->getCurrent()->x)*pow(2*xmax/(Ntmp-1),2);

			}while(sourceinfo[i].imagekist->Down());

			rs[i] = (rs[i] == 0) ? xmin : sqrt(rs[i]);

			// filling factor or holiness of source
			if(verbose) printf("holiness of source %e\n",sourceinfo[i].imagekist->Nunits()*pow(2*xmax/(Ntmp-1)/rs[i],2)/pi);
			if(verbose) printf("     dx = %e %e rs = %e Npoints = %li\n",(source->getX()[0]-sourceinfo[i].centroid[0])/xmin
			                                               ,(source->getX()[1]-sourceinfo[i].centroid[1])/xmin
			                                               ,rs[i],sourceinfo[i].imagekist->Nunits());

		}

		if(sourceinfo->imagekist->Nunits() == 0) rs[0] = xmin;

		// **** what if undetected or one point in image
		// refine both grids to each source
		if(sourceinfo[0].imagekist->Nunits() > 0){
			center[0] = sourceinfo[0].centroid[0];
			center[1] = sourceinfo[0].centroid[1];
		}else{
			center[0] = source->getX()[0];
			center[1] = source->getX()[1];
		}
        find_images_kist(lens,center,rs[0],grid,Nimages,imageinfo,NimageMax,&Nimagepoints,initial_size,true,0,false);
		for(i=1;i<Nsources;++i){
			if(sourceinfo[i].imagekist->Nunits() > 0){
				center[0] = sourceinfo[i].centroid[0];
				center[1] = sourceinfo[i].centroid[1];
			}else{
				center[0] = source->getX()[0];
				center[1] = source->getX()[1];
			}
			find_images_kist(lens,center,rs[i],grid,Nimages,imageinfo,NimageMax,&Nimagepoints,xmax,true,0,false);
		}

		// free array of sourceinfo's'
		delete[] rs;
	}else{
		if(verbose) std::cout << "number of grid points before find_images_kist: "<< grid->getNumberOfPoints() << std::endl;
		//find_images_kist(lens,source->getX(),xmin,grid,Nimages,imageinfo,NimageMax,&Nimagepoints
		//		,0,true,0,false,true);
		find_images_kist(lens,source->getX(),xmin,grid,Nimages,imageinfo,NimageMax,&Nimagepoints
				,0,false,0,verbose);
		if(verbose) std::cout << "number of grid points after find_images_kist: "<< grid->getNumberOfPoints() << std::endl;
		Nsources = 1;
		sourceinfo->centroid[0] = source->getX()[0];
		sourceinfo->centroid[1] = source->getX()[1];
		sourceinfo->area = source->getTotalFlux();
	}

  
/*
	if(FindCenter){
		Point *points;
		TreeHndl tree;
		PosType **centers,*rs;

		//set up grid for scanning for source
		Ntmp = 2*(unsigned long)(source->source_r_out/xmin + 1);
		Ntmp = (Ntmp > 10000) ? 10000 : Ntmp;
		Ntmp = 2*prevpower(Ntmp);
		points = NewPointArray(Ntmp*Ntmp);
		xx[0] = xx[1] = 0.0;
		xygridpoints(points,2*source->source_r_out,xx,Ntmp,0);
		tree = BuildTree(points,Ntmp*Ntmp);

		// find points that have some surface brightness
		EmptyKist(imageinfo->imagekist);
		for(i=0;i<Ntmp*Ntmp;++i){
			points[i].image = &points[i];
			if(source->SurfaceBrightness(points[i].x) > 0.0){
				InsertAfterCurrentKist(imageinfo->imagekist,&points[i]);
			}
		}

		if(imageinfo->imagekist->Nunits() == 0){
			FreePointArray(points);
			*Nimages = 0;

			return ;
		}

		if(imageinfo->imagekist->Nunits() > 1){
			divide_images_kist(tree,imageinfo,&Nsources,NimageMax);
		}else{
			Nsources = 1;
		}

		printf("Nsources = %i\n",Nsources);
		centers = dmatrix(0,Nsources-1,0,1);
		rs = (PosType *) malloc(Nsources*sizeof(PosType));

		for(i=0;i<Nsources;++i){
			centers[i][0] = centers[i][1] = 0.0;
			MoveToTopKist(imageinfo[i].imagekist);
			do{
				centers[i][0] += getCurrentKist(imageinfo[i].imagekist)->x[0];
				centers[i][1] += getCurrentKist(imageinfo[i].imagekist)->x[1];
				printf("      id = %li x = %e %e sb = %e\n",getCurrentKist(imageinfo->imagekist)->id,getCurrentKist(imageinfo[i].imagekist)->x[0]
				          ,getCurrentKist(imageinfo[i].imagekist)->x[1],source->SurfaceBrightness(getCurrentKist(imageinfo[i].imagekist)->x));

			}while(MoveDownKist(imageinfo[i].imagekist));
			centers[i][0] /= imageinfo[i].imagekist->Nunits();
			centers[i][1] /= imageinfo[i].imagekist->Nunits();

			rs[i] = 0.0;
			MoveToTopKist(imageinfo[i].imagekist);
			do{
				rs[i] = MAX(rs[i],sqrt( pow(centers[i][0] - getCurrentKist(imageinfo[i].imagekist)->x[0],2)
						              + pow(centers[i][1] - getCurrentKist(imageinfo[i].imagekist)->x[1],2) ) );
			}while(MoveDownKist(imageinfo[i].imagekist));

			printf(" sb = %e\n",source->SurfaceBrightness(centers[i]));
			centers[i][0] += source->getX()[0];
			centers[i][1] += source->getX()[1];

			if(rs[i] == 0.0) rs[i] = 2*source->source_r_out/Ntmp;
		}

		find_images_kist(centers[0],rs[0],grid,Nimages,imageinfo,NimageMax,&Nimagepoints,initial_size,true,0,false,true);
		for(i=1;i<Nsources;++i){
			find_images_kist(centers[i],rs[i],grid,Nimages,imageinfo,NimageMax,&Nimagepoints,source->source_r_out,true,0,false,true);
		}

		free_dmatrix(centers,0,Nsources-1,0,1);
		free(rs);
		freeTree(tree);
	}else{

		find_images_kist(source->getX(),xmin,grid,Nimages
			  ,imageinfo,NimageMax,&Nimagepoints,initial_size,true,0,false,true);
	}
*/

	//if(oldr==0) oldr=source->source_r_out;
	//if((oldy[0]==source->getX()[0])*(oldy[1]==source->getX()[1])*(oldr > source->source_r_out)) initial_size=oldr;


	if(source->getRadius() <= 0.0){ERROR_MESSAGE(); printf("ERROR: find_images, point source must have a resolution target\n"); exit(1);}

	// do an initial refinement to find all images and refine grid
	// the xmin is used as a characteristic small size for the source

	//if(FindCenter == false ){
/*
		// refine grid down to a small size
		Ntmp = NumberOfPoints(grid);
		if(initial_size >= 0) find_images_kist(center,r_source,grid,Nimages
			  ,imageinfo,NimageMax,&Nimagepoints,initial_size,true,0,false,true);
		Ntmp = NumberOfPoints(grid) - Ntmp;
		if(Ntmp > 0) tmp = RefreshSurfaceBrightnesses(grid,lens);  // Calculate surface brightnesses for points added.
*/
/*	}else{
	// Find center and size of source based on points already found and telescope/refine to that source

		printf("total number of points before telescope: %li\n",NumberOfPoints(grid));

		PosType xsMax[2],xsMin[2],center[2],sbmax,ssize,r_source,rtemp,y[2];
		bool detected = false;

		xsMax[0] = xsMax[1] = -1.0e100;
		xsMin[0] = xsMin[1] = 1.0e100;
		sbmax = 0;
		ssize = 0.0;
		center[0] = source->getX()[0];
		center[1] = source->getX()[1];
		r_source = xmin;

		grid->ClearAllMarks();
	    rtemp = r_source*pow(Ngrid_block,(int)(log(initial_size/sqrt(pi)/fabs(r_source*mumin))/log(Ngrid_block) ) + 1);

		for( ; rtemp >= r_source*Ngrid_block ;rtemp /= Ngrid_block ){

			do{
				image_finder_kist(center,rtemp,grid
						  ,Nimages,imageinfo,NimageMax,&Nimagepoints,-1,0);
				detected = false;

				MoveToTopKist(imageinfo->imagekist);
				do{

					point = getCurrentKist(imageinfo->imagekist);

					//find surface brightnesses
					y[0] = point->image->x[0] - source->getX()[0];
					y[1] = point->image->x[1] - source->getX()[1];
					point->surface_brightness = source->SurfaceBrightness(y);
					point->image->surface_brightness  = point->surface_brightness;

					// Find new center and source size
					if(point->surface_brightness > 0){
						if(!detected){
							center[0] = center[1] = 0.0;
							tmp = 0.0;
							detected = true;
						}

						if(point->surface_brightness > 0.0){
							sbmax = point->surface_brightness;
							center[0] += point->image->x[0]*point->surface_brightness;
							center[1] += point->image->x[1]*point->surface_brightness;
							tmp += point->surface_brightness;
						}

						xsMax[0] = MAX(xsMax[0],point->image->x[0]);
						xsMin[0] = MIN(xsMin[0],point->image->x[0]);
						xsMax[1] = MAX(xsMax[1],point->image->x[1]);
						xsMin[1] = MIN(xsMin[1],point->image->x[1]);
					}

				}while(MoveDownKist(imageinfo->imagekist));

				if(detected){
					center[0] /= tmp;
					center[1] /= tmp;

					ssize = MIN(xsMax[0]-xsMin[0],xsMax[1]-xsMin[1])/2;
					if(ssize > 0) r_source = ssize;

					printf("     ssize = %e rtemp = %e r_source = %e center = %e %e Nimages = %i\n",ssize,rtemp,r_source,center[0],center[1],*Nimages);
				}

			}while(refine_grid_kist(grid,imageinfo,*Nimages,rtemp*mumin/Ngrid_block,2,true,dummy_pnt));

			printf("      total number of points while telescoping: %li\n",NumberOfPoints(grid));

			while( (Ntmp = PrunePointsOutside(grid,rtemp*Ngrid_block,center,rtemp,rtemp*Ngrid_block)) )
				printf("Number of points pruned = %li\n",Ntmp);
		}

	}*/

	if(verbose) printf("total number of points after telescope: %li\n",grid->getNumberOfPoints());

	// Set all in_image flags to false.  This should not be necessary.  !!!!!!
	grid->ClearAllMarks();

	//freeKist(subkist);

	tmp = grid->RefreshSurfaceBrightnesses(source);

    assert(tmp > 0.0 || imageinfo->imagekist->Nunits() == 0);
<<<<<<< HEAD
=======

>>>>>>> 4a616b2e

	/*/********** test lines **********************
	PointsWithinKist_iter(grid->s_tree,source->getX(),0,source->source_r_out,imageinfo->imagekist);
	Ntmp = imageinfo->imagekist->Nunits();
	for(i=0,MoveToTopKist(imageinfo->imagekist); i < Ntmp ; ++i ){

		if(getCurrentKist(imageinfo->imagekist)->surface_brightness > 0){

			getCurrentKist(imageinfo->imagekist)->in_image = TRUE;
			MoveDownKist(imageinfo->imagekist);
		}else{
			getCurrentKist(imageinfo->imagekist)->in_image = FALSE;
			if(AtTopKist(imageinfo->imagekist)) go = false; else go = true;
			TakeOutCurrentKist(imageinfo->imagekist);
			if(go) MoveDownKist(imageinfo->imagekist);
		}
	}
	divide_images_kist(grid->s_tree,imageinfo,Nimages,NimageMax);
	printf("number of sources %i\n",*Nimages);
	/ *******************************************************/

	//PointsWithinKist(grid->s_tree,source->getX(),source->source_r_out,imageinfo->imagekist,0);
	grid->s_tree->PointsWithinKist_iter(source->getX(),0,source->getRadius(),imageinfo->imagekist);


	// move from source plane to image plane
	imageinfo->imagekist->TranformPlanes();

	// take out points with no flux
	if(verbose) printf("before taking out zero surface brightness points: %li\n",imageinfo->imagekist->Nunits());
	Ntmp = imageinfo->imagekist->Nunits();
	for(i=0,imageinfo->imagekist->MoveToTop(),area_tot=0,maxflux=0.0; i < Ntmp ; ++i ){

		flux = imageinfo->imagekist->getCurrent()->surface_brightness * pow(imageinfo->imagekist->getCurrent()->gridsize,2);
		maxflux = MAX(flux,maxflux);
		area_tot += flux;

		if(imageinfo->imagekist->getCurrent()->surface_brightness > 0){

			imageinfo->imagekist->getCurrent()->in_image = TRUE;
			imageinfo->imagekist->getCurrent()->image->in_image = TRUE;
			imageinfo->imagekist->Down();
		}else{
			imageinfo->imagekist->getCurrent()->in_image = FALSE;
			imageinfo->imagekist->getCurrent()->image->in_image = FALSE;
			if(imageinfo->imagekist->AtTop()) go = false; else go = true;
			imageinfo->imagekist->TakeOutCurrent();
			if(go) imageinfo->imagekist->Down();
		}

	}
	if(maxflux == 0 ) maxflux = 1.0;
	if(verbose) printf("after taking out zero surface brightness points: %li\n",imageinfo->imagekist->Nunits());

	if(imageinfo->imagekist->Nunits() == 0){
		*Nimages = 0;
		for(i=0; i < NimageMax ; ++i) imageinfo[i].area = 0.0;
		return;
	}

	// divide up images
	if(divide_images) divide_images_kist(grid->i_tree,imageinfo,Nimages,NimageMax);
	else *Nimages = 1;
	if(verbose) printf("number of images after first division is %i\n",*Nimages);

	/////////////////////////////////////////////
	// link image points lists for each image
	// and calculate surface brightness at each point
	/////////////////////////////////////////////

	// ****** calculate surface brightnesses and flux of each image   ******
	for(i=0,area_tot=0.0; i < *Nimages ; ++i){

		imageinfo[i].ShouldNotRefine = 0;
		imageinfo[i].uniform_mag = unchecked;

		findborders4(grid->i_tree,&(imageinfo[i]));

		//assert(imageinfo[i].outerborder->Nunits() > 0);
		/*/  ***** test lines ****
		if(criterion != EachImage){
			MoveToTopKist(imageinfo[i].outerborder);
			do{
				if(getCurrentKist(imageinfo[i].outerborder)->surface_brightness > 0) point = getCurrentKist(imageinfo[i].outerborder);
				assert(getCurrentKist(imageinfo[i].outerborder)->surface_brightness == 0);

				if(getCurrentKist(imageinfo[i].outerborder)->id == 754939){
					ERROR_MESSAGE();  printf(" particle in border of image = %i  sb=%e  in_image=%i\n",i
							,getCurrentKist(imageinfo[i].outerborder)->surface_brightness
							,getCurrentKist(imageinfo[i].outerborder)->in_image);
				}

			}while(MoveDownKist(imageinfo[i].outerborder));

			if(getCurrentKist(imageinfo[i].imagekist)->id == 754939){
				ERROR_MESSAGE();  printf(" particle in image = %i  sb=%e  in_image=%i\n",i
						,getCurrentKist(imageinfo[i].imagekist)->surface_brightness
						,getCurrentKist(imageinfo[i].imagekist)->in_image);
			}
		}*/

		imageinfo[i].imagekist->MoveToTop();
		imageinfo[i].area = 0.0;
		do{
			imageinfo[i].area += pow(imageinfo[i].imagekist->getCurrent()->gridsize,2)
                             *(imageinfo[i].imagekist->getCurrent()->surface_brightness/maxflux);

		}while(imageinfo[i].imagekist->Down());

		area_tot += imageinfo[i].area;
		//printf("   %i area = %e\n",i,imageinfo[i].area);
		assert(imageinfo[i].area >= 0);
	}

	/*** need to make sure
	1) all images uniform_mag == unchecked initially
	2) uniform_mag get reset after process
	3) magnification is calculated properly.  Will need flux from source.  Careful of the normalization!
	4) What if there are more than one sources?
	***/
	/********************************************************
	 ******* refine images based on flux in each pixel ******
	 *******************************************************/
	i=0;
	while( refine_grid_on_image(lens,source,grid,maxflux,imageinfo,Nimages,sourceinfo
            ,Nsources,NimageMax,FracResTarget,criterion,divide_images) > 0 ) ++i;

	//printf("i=%i Nold=%li\n",i,Nold);
	//printf("%li\n",imagelist->Npoints);

	oldy[0] = source->getX()[0];
	oldy[1] = source->getX()[1];
	oldr = source->getRadius();

	oldNimages=*Nimages;

	// find image centroid
	for(i=0;i<*Nimages;++i){
		// reset these flags
		imageinfo[i].ShouldNotRefine = 0;
		imageinfo[i].uniform_mag = unchecked;
/*
		// Find borders to images
		for(j = 0,MoveToTopKist(imageinfo[i].imagekist) ; j < imageinfo[i].imagekist->Nunits() ; ++j,MoveDownKist(imageinfo[i].imagekist) ){
			getCurrentKist(imageinfo[i].imagekist)->in_image = TRUE;  // re-set marks
			getCurrentKist(imageinfo[i].imagekist)->image->in_image = TRUE;  // re-set marks
		}
		findborders4(grid->i_tree,&(imageinfo[i]));
*/
		imageinfo[i].imagekist->MoveToTop();
		imageinfo[i].centroid[0] = 0.0;
		imageinfo[i].centroid[1] = 0.0;
        imageinfo[i].area = 0.0;
		for(j = 0 ; j < imageinfo[i].imagekist->Nunits() ; ++j,imageinfo[i].imagekist->Down() ){
			imageinfo[i].area += pow(imageinfo[i].imagekist->getCurrent()->gridsize,2)
               *imageinfo[i].imagekist->getCurrent()->surface_brightness;
			imageinfo[i].centroid[0] += imageinfo[i].imagekist->getCurrent()->x[0]
          *pow(imageinfo[i].imagekist->getCurrent()->gridsize,2)
					*imageinfo[i].imagekist->getCurrent()->surface_brightness;
			imageinfo[i].centroid[1] += imageinfo[i].imagekist->getCurrent()->x[1]
          *pow(imageinfo[i].imagekist->getCurrent()->gridsize,2)
					*imageinfo[i].imagekist->getCurrent()->surface_brightness;

			imageinfo[i].imagekist->getCurrent()->in_image = FALSE;  // re-set marks
			imageinfo[i].imagekist->getCurrent()->image->in_image = FALSE;  // re-set marks
		}
		if(imageinfo[i].getNimagePoints() > 0 ){
			imageinfo[i].centroid[0] /= imageinfo[i].area;
			imageinfo[i].centroid[1] /= imageinfo[i].area;
		}

		//printf("  %i  centroid = %e %e N = %li\n",i,imageinfo[i].centroid[0],imageinfo[i].centroid[1]
		//                                    ,imageinfo[i].Npoints);
	}

	delete[] sourceinfo;
	return ;
}

/** \ingroup ImageFinding
 *  \brief Find the images without any additional grid refinement or ray shooting.
 *
 *   The images and surface brighnesses are found.  This will be much faster than map_images(), 
 *   but will miss images that are not resolved on the current grid.
 *   
 *   The surface brightnesses on all of the grid are refreshed.
 *   The images centroids and gridranges are maintained.
 **/

void map_images_fixedgrid(
                Source *source
                ,GridHndl grid          /// Tree of grid points
                ,int *Nimages           /// number of images found
                ,ImageInfo *imageinfo   /// information on each image
                ,int NimageMax          /// Size of imageinfo array on entry.  This could increase if more images are found
                ,PosType xmax            /// Maximum size of source on image plane.  The entire source must be within this distance from
                                        ///  source->getX()[].  Decreasing it will make the code run faster.  Making xmax much bigger than
                                        /// the grid boundaries will check all points for surface brightness.
                ,bool divide_images     /// if true will divide images.
                ,bool find_borders      /// if true will find the inner and outer borders of each image
  ){
  
	assert(grid->s_tree);
	assert(grid->i_tree);
	assert(imageinfo->imagekist);
  
  imageinfo->area = 0.0;
  imageinfo->area_error = 0.0;

  imageinfo->innerborder->Empty();
  imageinfo->outerborder->Empty();
  
  grid->RefreshSurfaceBrightnesses(source);
  grid->ClearAllMarks();  // TODO: might be nice to elliminate the need for this

  PosType x[2];
  
  grid->s_tree->PointsWithinKist(source->getX(), xmax, imageinfo->imagekist, 0);
  
  bool move;
  // Assign surface brightnesses and remove points from image without flux
  for(imageinfo->imagekist->MoveToTop();!(imageinfo->imagekist->OffBottom());){
    
    x[0] = imageinfo->imagekist->getCurrent()->x[0] - source->getX()[0];
    x[1] = imageinfo->imagekist->getCurrent()->x[1] - source->getX()[1];
    
    imageinfo->imagekist->getCurrent()->surface_brightness
    = imageinfo->imagekist->getCurrent()->image->surface_brightness
      //= source->SurfaceBrightness( x );
    = source->SurfaceBrightness(imageinfo->imagekist->getCurrent()->x);
    
    imageinfo->area += imageinfo->imagekist->getCurrent()->surface_brightness;
    
    if(imageinfo->imagekist->getCurrent()->surface_brightness == 0.0){
      imageinfo->imagekist->getCurrent()->in_image = FALSE;  // re-set marks
			imageinfo->imagekist->getCurrent()->image->in_image = FALSE;  // re-set marks
      move = imageinfo->imagekist->AtTop();
      imageinfo->imagekist->TakeOutCurrent();
      if(!move) imageinfo->imagekist->Down();
    }else{
      imageinfo->imagekist->getCurrent()->in_image = TRUE;  // re-set marks
			imageinfo->imagekist->getCurrent()->image->in_image = TRUE;  // re-set marks
      imageinfo->imagekist->Down();
    }
    
  }
  
  if(imageinfo->imagekist->Nunits() == 0){
    *Nimages = 0;
    return;
  }
  
  *Nimages = 1;
  imageinfo->imagekist->TranformPlanes();
  
  int i;

  // divide up images
  if(divide_images) divide_images_kist(grid->i_tree,imageinfo,Nimages,NimageMax);
 
  // calculate grid range for images
  for(i=0;i<*Nimages;++i){
    
    imageinfo[i].gridrange[0] = imageinfo->gridrange[1] = 0.0;
    imageinfo[i].gridrange[2] = 1.0e99; // minimum grid size in image
    
    for(imageinfo[i].imagekist->MoveToTop();!(imageinfo[i].imagekist->OffBottom());imageinfo[i].imagekist->Down()){
      if(imageinfo[i].imagekist->getCurrent()->gridsize < imageinfo[i].gridrange[2])
        imageinfo[i].gridrange[2] = imageinfo[i].imagekist->getCurrent()->gridsize;
      if(imageinfo[i].imagekist->getCurrent()->gridsize > imageinfo[i].gridrange[0])
        imageinfo[i].gridrange[0] = imageinfo[i].imagekist->getCurrent()->gridsize;
    }
  }

  if(find_borders){
    for(i=0;i<*Nimages;++i) findborders4(grid->i_tree,&(imageinfo[i]));
  }

  // find image centroids
  for(i=0;i<*Nimages;++i){
		imageinfo[i].imagekist->MoveToTop();
		imageinfo[i].centroid[0] = 0.0;
		imageinfo[i].centroid[1] = 0.0;
    imageinfo[i].area = 0.0;
		for(long j = 0 ; j < imageinfo[i].imagekist->Nunits() ; ++j,imageinfo[i].imagekist->Down() ){
			imageinfo[i].area += pow(imageinfo[i].imagekist->getCurrent()->gridsize,2)
                   *imageinfo[i].imagekist->getCurrent()->surface_brightness;
			imageinfo[i].centroid[0] += imageinfo[i].imagekist->getCurrent()->x[0]
                       *pow(imageinfo[i].imagekist->getCurrent()->gridsize,2)
                       *imageinfo[i].imagekist->getCurrent()->surface_brightness;
			imageinfo[i].centroid[1] += imageinfo[i].imagekist->getCurrent()->x[1]
                       *pow(imageinfo[i].imagekist->getCurrent()->gridsize,2)
                       *imageinfo[i].imagekist->getCurrent()->surface_brightness;
      
			imageinfo[i].imagekist->getCurrent()->in_image = FALSE;  // re-set marks
			imageinfo[i].imagekist->getCurrent()->image->in_image = FALSE;  // re-set marks
		}
		if(imageinfo[i].getNimagePoints() > 0 ){
			imageinfo[i].centroid[0] /= imageinfo[i].area;
			imageinfo[i].centroid[1] /= imageinfo[i].area;
		}
	}
  
	return ;
}

/**
 * \brief refines grid according to criterion based on flux in each grid cell
 *
 *  points with in_image == 1 are tested for refinement
 *
 * criterion = TotalArea    stops refining when error in total area reaches res_target
 * 	         = EachImage    stops refining when each image reaches error limit or is smaller than res_target
 *           = Resolution   stops refining when grid resolution is smaller than res_target in all images
 *           = FillHoles    does the same as EachImage but also refines the neighbors to the cells that fulfill
 *                            the EachImage criterion
 *
 *     Warning:     set imageinfo[i].ShouldNotRefine = 0 and imageinfo[i].uniform_mag = unchecked;
 *
 */
int refine_grid_on_image(Lens *lens,Source *source,GridHndl grid,PosType maxflux,ImageInfo *imageinfo,int *Nimages
		,ImageInfo *sourceinfo,int Nsources,int NimageMax,const PosType res_target,ExitCriterion criterion
		,bool divide_images,bool batch){

	//printf("entering refine_grid\n");

  if((*Nimages) < 1) return 0;

  int k,number_of_refined; /* Ngrid_block must be odd */
  PosType total_area,r,rmin;
  Point *i_points;
  unsigned long Ncells,Nold,j,i;
  bool reborder=false,redivide=false;

  for(i=0,total_area=0;i<(*Nimages);++i) total_area += imageinfo[i].area;
  for(i=0,Nold=0;i<(*Nimages);++i) Nold += imageinfo[i].imagekist->Nunits();
  if(total_area == 0.0) return 0;

  Kist<Point> * nearest=new Kist<Point>;
  std::vector<Point *> points_to_refine;

  if(verbose) printf(" entering refine_on_image(), number of points %li\n",grid->getNumberOfPoints());

  number_of_refined=0;
  for(i=0,Ncells=0;i<(*Nimages);++i){

	  // Constant magnification cut
	  if(imageinfo[i].uniform_mag == unchecked){
		  UniformMagCheck(&imageinfo[i]);
		  if(imageinfo[i].uniform_mag == yes){
			  if(Nsources > 1){
				  // Find the closest source
				  for(j=0,rmin = 1.0e100;j<Nsources;++j){
					  r = pow(sourceinfo[j].centroid[0] - imageinfo[i].imagekist->getCurrent()->image->x[0],2)
						  + pow(sourceinfo[j].centroid[1] - imageinfo[i].imagekist->getCurrent()->image->x[1],2);
					  if(rmin > r){
						  rmin = r;
						  k = j;
					  }
				  }
			  }else{ k = 0; }

			  assert(sourceinfo[k].area > 0);
			  assert(fabs(imageinfo[i].imagekist->getCurrent()->invmag) > 0.0);
			  imageinfo[i].area = sourceinfo[k].area/fabs(imageinfo[i].imagekist->getCurrent()->invmag)/maxflux;
			  if(verbose) printf("magnification is uniform for image %lu\n",i);
		  }
	  }

	  assert(imageinfo[i].area >= 0.0);
	  if(imageinfo[i].ShouldNotRefine == 0 && imageinfo[i].uniform_mag == no){  // If image was not refined on the last round do not revisit unless the images are re-divided.
		  imageinfo[i].ShouldNotRefine = 1;

		  imageinfo[i].imagekist->MoveToTop();
		  for(j = 0 ; j < imageinfo[i].imagekist->Nunits() ; ++j,imageinfo[i].imagekist->Down() ){

			  if(
					  RefinePoint2(imageinfo[i].imagekist->getCurrent(),grid->i_tree
					  	,imageinfo[i].area,total_area,maxflux,criterion,res_target,nearest)
           //RefinePoint_sb(getCurrentKist(imageinfo[i].imagekist),grid->i_tree
           //		,imageinfo[i].area,total_area,2*source->getSBlimit(),nearest)
           //RefinePoint_smallsize(getCurrentKist(imageinfo[i].imagekist),grid->i_tree
           //		,imageinfo[i].area,total_area,source->,nearest)

			  ){

				  ++Ncells;

				  // adjust contribution to image flux from point that will be refined.
				  assert(imageinfo[i].area > 0.0);

				  // Determine if image point to be refined is a inner border point
				  if(reborder == false){
					  if(nearest->Nunits() == 0 ) grid->i_tree->FindAllBoxNeighborsKist(imageinfo[i].imagekist->getCurrent(),nearest);
					  nearest->MoveToTop();
					  do{
						  if(nearest->getCurrent()->in_image != TRUE){
							  reborder = true;
							  break;
						  }
					  }while(nearest->Down());
				  }

				  imageinfo[i].area -=  pow(imageinfo[i].imagekist->getCurrent()->gridsize,2)
						  *(imageinfo[i].imagekist->getCurrent()->surface_brightness/maxflux);

				  assert(imageinfo[i].area >= 0);

				  assert(imageinfo[i].imagekist->getCurrent()->leaf->child1 == NULL);
				  assert(imageinfo[i].imagekist->getCurrent()->leaf->child2 == NULL);

				  if(batch){
					  points_to_refine.push_back(imageinfo[i].imagekist->getCurrent());

					  imageinfo[i].area +=  pow(imageinfo[i].imagekist->getCurrent()->gridsize/grid->getNgrid_block(),2)
							  *(imageinfo[i].imagekist->getCurrent()->surface_brightness/maxflux);
				  }else{
					  i_points = grid->RefineLeaf(lens,imageinfo[i].imagekist->getCurrent());
					  check_sb_add(source,&imageinfo[i],i_points,maxflux,Nold,number_of_refined);

					  /*if(i_points != NULL){
						  // link new points into image kist and calculate surface brightnesses
						  for(k=0;k < i_points->head;++k){

							  // put point into image imageinfo[i].imagekist

							  //y[0] = i_points[k].image->x[0];// - source->getX()[0];
							  //y[1] = i_points[k].image->x[1];// - source->getX()[1];
							  i_points[k].surface_brightness = source->SurfaceBrightness(i_points[k].image->x);
							  i_points[k].image->surface_brightness  = i_points[k].surface_brightness;

							  // if new point has flux add to image
							  if(i_points[k].surface_brightness > 0.0){
								  InsertAfterCurrentKist(imageinfo[i].imagekist,&(i_points[k]));
								  MoveDownKist(imageinfo[i].imagekist);

								  i_points[k].in_image = TRUE;
								  i_points[k].image->in_image = TRUE;

								  imageinfo[i].area += pow(i_points[k].gridsize,2)*(i_points[k].surface_brightness/maxflux);

							  }else{
								  i_points[k].in_image =  i_points[k].image->in_image = FALSE;
							  }

							  ++number_of_refined;
						  }
						  Nold += i_points->head;
					  }*/

					  imageinfo[i].area +=  pow(imageinfo[i].imagekist->getCurrent()->gridsize,2)
							  *(imageinfo[i].imagekist->getCurrent()->surface_brightness/maxflux);
				  }

				  imageinfo[i].ShouldNotRefine = 0;   // mark to continue refinement on next round

			  }

		  }

		  if(batch){
			  i_points = grid->RefineLeaves(lens,points_to_refine);
			  check_sb_add(source,&imageinfo[i],i_points,maxflux,Nold,number_of_refined);
			  points_to_refine.clear();
		  }

		  // If inner border point was refined re-do the borders
		  if(reborder){
			  if(imageinfo[i].outerborder->MoveToTop()){
				  do{
					  imageinfo[i].outerborder->getCurrent()->in_image = FALSE;
					  //if(imageinfo[i].outerborder->getCurrent()->surface_brightness > 0)
						//  point = imageinfo[i].outerborder->getCurrent();
				  }while(imageinfo[i].outerborder->Down());
			  }
			  findborders4(grid->i_tree,&(imageinfo[i]));

			  reborder = false;
		  }

		  assert(imageinfo[i].area >= 0.0);
		  // Do the same for the outerborder.

		  imageinfo[i].outerborder->MoveToTop();
		  for(j = 0 ; j < imageinfo[i].outerborder->Nunits() ; ++j,imageinfo[i].outerborder->Down() ){

			  // TODO: This was taken out and i'm not sure if it was needed.
			  //assert(getCurrentKist(imageinfo[i].outerborder)->surface_brightness == 0);

			  if(
					  RefinePoint2(imageinfo[i].outerborder->getCurrent(),grid->i_tree
					      ,imageinfo[i].area,total_area,maxflux,criterion,res_target,nearest)
					  //RefinePoint_sb(getCurrentKist(imageinfo[i].outerborder),grid->i_tree
					  //    ,imageinfo[i].area,total_area,2*source->getSBlimit(),nearest)
			  ){

				  if(imageinfo[i].outerborder->getCurrent()->in_image != MAYBE){
					  imageinfo[i].outerborder->getCurrent()->in_image = MAYBE;

					  reborder = true;  // Since the border has been refined, re do the borders.
					  ++Ncells;

					  assert(imageinfo[i].outerborder->getCurrent()->leaf->child1 == NULL);
					  assert(imageinfo[i].outerborder->getCurrent()->leaf->child2 == NULL);
					  if(batch){
						  points_to_refine.push_back(imageinfo[i].outerborder->getCurrent());
					  }else{
						  i_points = grid->RefineLeaf(lens,imageinfo[i].outerborder->getCurrent());
						  check_sb_add(source,&imageinfo[i],i_points,maxflux,Nold,number_of_refined);
					  }
					  /*if(i_points != NULL){
						  // link new points into image kist and calculate surface brightnesses
						  for(k=0;k < i_points->head ;++k){

							  // put point into image imageinfo[i].outerborder
							  //y[0] = i_points[k].image->x[0] - source->getX()[0];
							  //y[1] = i_points[k].image->x[1] - source->getX()[1];
							  i_points[k].surface_brightness = source->SurfaceBrightness(i_points[k].image->x);
							  i_points[k].image->surface_brightness  = i_points[k].surface_brightness;

							  // if new point has flux add to image
							  if(i_points[k].surface_brightness > 0.0){
								  InsertAfterCurrentKist(imageinfo[i].imagekist,&(i_points[k]));
								  MoveDownKist(imageinfo[i].imagekist);

								  i_points[k].in_image = TRUE;
								  i_points[k].image->in_image = TRUE;
								  imageinfo[i].area += pow(i_points[k].gridsize,2)*(i_points[k].surface_brightness/maxflux);

							  }else{
								  i_points[k].in_image =  i_points[k].image->in_image = FALSE;
							  }

							  ++number_of_refined;
						  }
						  Nold += i_points->head;
					  }*/

					  imageinfo[i].ShouldNotRefine = 0;   // mark for another look next time

				  }else{
					/// there is an overlap in images so the images will need to be re-divided
					  redivide = true;
				  }

			  }
		  } // loop through outer border

		  assert(imageinfo[i].area >= 0.0);

		  if(batch){
			  i_points = grid->RefineLeaves(lens,points_to_refine);
			  check_sb_add(source,&imageinfo[i],i_points,maxflux,Nold,number_of_refined);
			  points_to_refine.clear();
		  }

		  // if the outerborder was refined, but no image overlap has been detected
		  //   recalculate the border
		  if(reborder){

			  if(imageinfo[i].outerborder->MoveToTop()){
				  do{
					  imageinfo[i].outerborder->getCurrent()->in_image = FALSE;
					  //if(imageinfo[i].outerborder->getCurrent()->surface_brightness > 0) point = imageinfo[i].outerborder->getCurrent();
				  }while(imageinfo[i].outerborder->Down());
			  }
			  findborders4(grid->i_tree,&(imageinfo[i]));
			  assert(imageinfo[i].outerborder->Nunits() > 0);

			  // re-set markers to MAYBE so overlaps can be detected
			  if(imageinfo[i].outerborder->MoveToTop()){
				  do{
					  imageinfo[i].outerborder->getCurrent()->in_image = MAYBE;
				  }while(imageinfo[i].outerborder->Down());
			  }

			  reborder = false;
		  }
	  } // if previously refined
  } // loop through images

  delete nearest;

  // reset the flag in outer borders
  for(i=0;i<(*Nimages);++i){

	  if(imageinfo[i].outerborder->MoveToTop()){
		  do{
			  imageinfo[i].outerborder->getCurrent()->in_image = FALSE;
		  }while(imageinfo[i].outerborder->Down());
	  }
  }

  if( number_of_refined == 0 || (divide_images && redivide) ){
		// Put all the images together.
		imageinfo->imagekist->MoveToBottom();
		for(i=1 ; i < *Nimages ; ++i){
			imageinfo[i].imagekist->MoveToTop();
			while(imageinfo[i].imagekist->Nunits() > 0)
					imageinfo->imagekist->InsertAfterCurrent(imageinfo[i].imagekist->TakeOutCurrent());
          imageinfo->imagekist->Down();
		}

		// divide up images
		divide_images_kist(grid->i_tree,imageinfo,Nimages,NimageMax);

		// find borders again and include them in the image
		for(i=0 ; i < (*Nimages) ; ++i){

			findborders4(grid->i_tree,&(imageinfo[i]));

			//assert(imageinfo[i].outerborder->Nunits() > 0);

			// recalculate flux that has been changed by divide_images_kist()
			imageinfo[i].ShouldNotRefine = 0;
			imageinfo[i].uniform_mag = unchecked;

			UniformMagCheck(&imageinfo[i]);
			if(imageinfo[i].uniform_mag == yes){
				if(Nsources > 1){
					// Find the closest source
					for(j=0,rmin = 1.0e200;j<Nsources;++j){
						r = pow(sourceinfo[j].centroid[0] - imageinfo[i].imagekist->getCurrent()->image->x[0],2)
									  + pow(sourceinfo[j].centroid[1] - imageinfo[i].imagekist->getCurrent()->image->x[1],2);
						if(rmin > r){
							rmin = r;
							k = j;
						}
					}
				}else{ k=0; }

				assert(sourceinfo[k].area > 0);
				assert(fabs(imageinfo[i].imagekist->getCurrent()->invmag) > 0);
				imageinfo[i].area = sourceinfo[k].area/fabs(imageinfo[i].imagekist->getCurrent()->invmag)/maxflux;

			}else{
				imageinfo[i].area = 0.0;
				imageinfo[i].imagekist->MoveToTop();
				do{
					imageinfo[i].area += pow(imageinfo[i].imagekist->getCurrent()->gridsize,2)
		    				 * (imageinfo[i].imagekist->getCurrent()->surface_brightness/maxflux);
				}while(imageinfo[i].imagekist->Down());
			}
		}
  }

  return number_of_refined;
}
// Assign surface brightness of new points and add the ones that are nonzero to the image
void check_sb_add(Source *source,ImageInfo *imageinfo,Point *i_points,PosType maxflux,unsigned long &Nold,int &number_of_refined){
	if(i_points != NULL){
		// link new points into image kist and calculate surface brightnesses
		for(unsigned long k=0;k < i_points->head;++k){

			// put point into image imageinfo[i].imagekist

			//y[0] = i_points[k].image->x[0];// - source->getX()[0];
			//y[1] = i_points[k].image->x[1];// - source->getX()[1];
			i_points[k].surface_brightness = source->SurfaceBrightness(i_points[k].image->x);
			i_points[k].image->surface_brightness  = i_points[k].surface_brightness;

			// if new point has flux add to image
			if(i_points[k].surface_brightness > 0.0){
				imageinfo->imagekist->InsertAfterCurrent(&(i_points[k]));
				imageinfo->imagekist->Down();

				i_points[k].in_image = TRUE;
				i_points[k].image->in_image = TRUE;

				imageinfo->area += pow(i_points[k].gridsize,2)*(i_points[k].surface_brightness/maxflux);

			}else{
				i_points[k].in_image =  i_points[k].image->in_image = FALSE;
			}

			++number_of_refined;
		}
		Nold += i_points->head;
	}
}

bool RefinePoint2(Point *point,TreeHndl i_tree,PosType image_area,PosType total_area
                  ,PosType maxflux,ExitCriterion criterion,PosType res_target
                  ,Kist<Point> * nearest){

	PosType borderSB = 0,error = 0,maxdiff_sb;

	nearest->Empty();
	// Prevent cell from getting so small that precision error prevents everything from working
	if(point->gridsize <= pow(10.,1 - DBL_DIG)) return false;  // this shouldn't be necessary every time

	if( image_area < target_all*res_target*total_area ) return false;

	if(criterion == FillHoles)
		if(pow(point->gridsize,2)*(point->surface_brightness/maxflux) > res_target*image_area) return true;

	// This stops the refinement when the cell is so small that the flux becomes zero because of underflow error.
	//if(point->surface_brightness > 0 && pow(point->gridsize,2)*point->surface_brightness == 0) return false;

	i_tree->FindAllBoxNeighborsKist(point,nearest);
	//assert(nearest->Nunits() < 300);

	maxdiff_sb = 0.0;
	nearest->MoveToTop();
	do{
		borderSB += nearest->getCurrent()->surface_brightness;
		maxdiff_sb = MAX(fabs(nearest->getCurrent()->surface_brightness - point->surface_brightness),maxdiff_sb);
	}while(nearest->Down());
	borderSB /= nearest->Nunits();

	error = pow(point->gridsize,2)*(fabs(borderSB - point->surface_brightness)/6/maxflux);
	//error = pow(point->gridsize,2)*maxdiff/6/maxflux;

	if( ( criterion == EachImage || criterion == FillHoles ) && error > res_target*image_area ) return true;
	if( criterion == TotalArea && error > res_target*total_area ) return true;

	return false;
}
// refinement criterion based on difference in surface brightness
bool RefinePoint_sb(Point *point,TreeHndl i_tree,PosType image_area,PosType total_area
                    ,PosType sb_limit,PosType maxflux,Kist<Point> * nearest){
  
  PosType smallsize = 1.0e-7;
	// Prevent cell from getting so small that precision error prevents everything from working
	if(point->gridsize <= pow(10.,1 - DBL_DIG)) return false;  // this shouldn't be necessary every time
  
	if( image_area < 1.0e-3*total_area ) return false;
	if( point->gridsize*point->gridsize*point->surface_brightness/maxflux > 1.0e-4*image_area)
		return false;
  
  if(point->gridsize*point->gridsize*point->invmag > smallsize*smallsize) return true;
  else return false;
  
  //*****************************************************************
	nearest->Empty();
  
	i_tree->FindAllBoxNeighborsKist(point,nearest);
	nearest->MoveToTop();
	do{
		if(sb_limit < fabs(nearest->getCurrent()->surface_brightness - point->surface_brightness) )
			return true;
	}while(nearest->Down());
  
	return false;
}
// refinement criterion based on difference in surface brightness
bool RefinePoint_smallsize(Point *point,TreeHndl i_tree,PosType image_area,PosType total_area
                           ,PosType smallsize,PosType maxflux,Kist<Point> * nearest){
    
	// Prevent cell from getting so small that precision error prevents everything from working
	if(point->gridsize <= pow(10.,1 - DBL_DIG)) return false;  // this shouldn't be necessary every time
    
	if( image_area < 1.0e-3*total_area ) return false;
	if( point->gridsize*point->gridsize*point->surface_brightness/maxflux > 1.0e-4*image_area)
		return false;
    
    if(point->gridsize*point->gridsize*point->invmag > smallsize*smallsize) return true;
    
    return false;
}

/** \brief Integrate the flux within a cell using the isoparametric expansion.
 *
 *   Will return false if a) the cell does not have 8 equally sized neighbor cells 
 *   or b) because it is found that the isop expansion is not valid within the 
 *   specified tolerance.
 *
 *   The result is returned in the point->surface_brightness in surface brightness 
 *   units.
 *
 *   The point must have already been linked and entered into a tree.
 */
bool IntegrateFluxInCell(
            Point *point      /// center point of cell to be integrated
            ,Source &source   /// source to be integrated
            ,float tolerance  /// tolerance to which isop expantion is checked
                         ){
    
    // Check that
    if(point->leaf->neighbors.size() != 8) return false;

    std::vector<Point *> neighbors;
    int i = 0;
    for(std::list<Branch *>::iterator it = point->leaf->neighbors.begin();
        it != point->leaf->neighbors.end() ; ++it,++i){
		if((*it)->npoints == 0) return false;
		neighbors[i] = (*it)->points;
	}

    // sort neighbors into counterclockwise order from bottom left
    int j=0,k=7;
    for(i=0;i<8;++i){
        if(neighbors[i]->x[1] < point->x[1]){
            std::swap(neighbors[i],neighbors[j]);
            ++j;
        }
        if(neighbors[i]->x[1] > point->x[1]){
            std::swap(neighbors[i],neighbors[k]);
            --k;
        }
    }
    assert(j == 2);
    assert(k == 5);
    j=0;
    k=2;
    for(i=0;i<3;++i){
        if(neighbors[i]->x[0] < point->x[0]){
            std::swap(neighbors[i],neighbors[j]);
            ++j;
        }
        if(neighbors[i]->x[0] > point->x[0]){
            std::swap(neighbors[i],neighbors[k]);
            --k;
        }
    }
    if(neighbors[3]->x[0] < neighbors[4]->x[0] ) std::swap(neighbors[4],neighbors[3]);
    std::swap(neighbors[4],neighbors[7]);
    j=4;
    k=6;
    for(i=4;i<7;++i){
        if(neighbors[i]->x[0] > point->x[0]){
            std::swap(neighbors[i],neighbors[j]);
            ++j;
        }
        if(neighbors[i]->x[0] < point->x[0]){
            std::swap(neighbors[i],neighbors[k]);
            --k;
        }
    }
    
    PosType x[8],y[8],flux=0.0;
    for(i=0;i<8;++i){
        x[i] = neighbors[i]->image->x[0];
        y[i] = neighbors[i]->image->x[1];
    }
    
    double scale = sqrt( (x[0]-x[4])*(x[0]-x[4]) + (y[0]-y[4])*(y[0]-y[4]) );
   // see if isop expansion is valid
    if( fabs(point->image->x[0]-isop(x,0,0)) > tolerance*scale) return false;
    if( fabs(point->image->x[1]-isop(y,0,0)) > tolerance*scale) return false;
    
    // goto each quadrant and integrate the function.
    {
        x[0] = neighbors[0]->image->x[0];
        y[0] = neighbors[0]->image->x[1];
        interpfrom2Points(neighbors[0],neighbors[1],&x[1],&y[1]);
        x[2] = neighbors[1]->image->x[0];
        y[2] = neighbors[1]->image->x[1];
        interpfrom2Points(neighbors[1],point,&x[3],&y[3]);
        x[4] = point->x[0];
        y[4] = point->x[1];
        interpfrom2Points(neighbors[7],point,&x[5],&y[5]);
        x[6] = neighbors[7]->image->x[0];
        y[6] = neighbors[7]->image->x[1];
        interpfrom2Points(neighbors[7],neighbors[0],&x[7],&y[7]);
        flux +=  isop_render(source,x,y,0,0,1,1);
    }
    {
        x[0] = neighbors[1]->image->x[0];
        y[0] = neighbors[1]->image->x[1];
        interpfrom2Points(neighbors[1],neighbors[2],&x[1],&y[1]);
        x[2] = neighbors[2]->image->x[0];
        y[2] = neighbors[2]->image->x[1];
        interpfrom2Points(neighbors[2],neighbors[3],&x[3],&y[3]);
        x[4] = neighbors[3]->image->x[0];
        y[4] = neighbors[3]->image->x[1];
        interpfrom2Points(neighbors[3],point,&x[5],&y[5]);
        x[6] = point->x[0];
        y[6] = point->x[1];
        interpfrom2Points(neighbors[1],point,&x[7],&y[7]);
        flux +=  isop_render(source,x,y,-1,0,0,1);
    }
    {
        x[0] = point->x[0];
        y[0] = point->x[1];
        interpfrom2Points(neighbors[3],point,&x[1],&y[1]);
        x[2] = neighbors[3]->image->x[0];
        y[2] = neighbors[3]->image->x[1];
        interpfrom2Points(neighbors[3],neighbors[4],&x[3],&y[3]);
        x[4] = neighbors[4]->image->x[0];
        y[4] = neighbors[4]->image->x[1];
        interpfrom2Points(neighbors[4],neighbors[5],&x[5],&y[5]);
        x[6] = neighbors[5]->image->x[0];
        y[6] = neighbors[5]->image->x[1];
        interpfrom2Points(neighbors[5],point,&x[7],&y[7]);
        flux +=  isop_render(source,x,y,-1,-1,0,0);
    }
    {
        x[0] = neighbors[7]->image->x[0];
        y[0] = neighbors[7]->image->x[1];
        interpfrom2Points(neighbors[7],point,&x[1],&y[1]);
        x[2] = point->x[0];
        y[2] = point->x[1];
        interpfrom2Points(neighbors[5],point,&x[3],&y[3]);
        x[4] = neighbors[5]->image->x[0];
        y[4] = neighbors[5]->image->x[1];
        interpfrom2Points(neighbors[5],neighbors[6],&x[5],&y[5]);
        x[6] = neighbors[6]->image->x[0];
        y[6] = neighbors[6]->image->x[1];
        interpfrom2Points(neighbors[6],neighbors[7],&x[7],&y[7]);
        flux +=  isop_render(source,x,y,0,-1,1,0);
    }
        
    point->surface_brightness = flux/point->gridsize/point->gridsize;
    return true;
}

/** \brief Finds the source position of a point that lies half way between points p1 and p2 on the image plane by third order interpolation.
*/
void interpfrom2Points(Point const * p1,Point const * p2,PosType *x,PosType *y){
    PosType dx = p1->x[0] - p2->x[0],dy = p1->x[1] - p2->x[1];
    PosType l = sqrt(dx*dx +dy*dy);
    dx /=l;
    dy /=l;
    
    // The sign convention agrees with GLAMER paper II here which should be correct.
    double A1p1 = (1 - p1->kappa - p1->gamma[0])*dx - (p1->gamma[1] - p1->gamma[2])*dy;
    double A2p1 = (1 - p1->kappa + p1->gamma[0])*dy - (p1->gamma[1] + p1->gamma[2])*dx;
    double A1p2 = (1 - p2->kappa - p2->gamma[0])*dx - (p2->gamma[1] - p2->gamma[2])*dy;
    double A2p2 = (1 - p2->kappa + p2->gamma[0])*dy - (p2->gamma[1] + p2->gamma[2])*dx;
    
    /*
    x = p1->image->x[0] + (p2->image->x[0] - p1->image->x[0])*s*s*(3-2*s)
        + l*A1p1*s*(1-s)*(1-s) + l*A1p2*s*s*(1-s);
    y = p1->image->x[1] + (p2->image->x[1] - p1->image->x[1])*s*s*(3-2*s)
        + l*A2p1*s*(1-s)*(1-s) + l*A2p2*s*s*(1-s);
 */
    
    *x = (p2->image->x[0] + p1->image->x[0])/2
      + l*( A1p1 + A1p2 )/8;
    *y = (p2->image->x[1] + p1->image->x[1])/2
      + l*( A2p1 + A2p2 )/8;

    return;
}

/*
 * Requires that all neighbors to point have a flux below a
 *
bool RefinePoint(Point *point,TreeHndl i_tree,PosType image_area,PosType total_area
		,ExitCriterion criterion,PosType res_target,Kist<Point> * nearest){

	PosType flux,tmp;

	flux = pow(point->gridsize,2)*point->surface_brightness;

	if(criterion == TotalArea && flux > res_target*total_area){
		return true;
	}

	if(criterion == EachImage && (flux > res_target*image_area
		&& flux > target_all*res_target*total_area) ){
		return true;
	}

	if(criterion == Resolution &&
			point->gridsize > res_target ){
		return true;
	}

	if(criterion == FillHoles ){

		if(res_target*total_area < image_area){
			if(flux > res_target*image_area
				&& flux > target_all*res_target*total_area
			){
				return true;
			}else{  // refine the borders by refining the current if any of its neighbors have enough flux

				FindAllBoxNeighborsKist(i_tree,point,nearest);

				MoveToTopKist(nearest);
				do{
					tmp = getCurrentKist(nearest)->surface_brightness*pow(getCurrentKist(nearest)->gridsize,2);


					if( tmp > res_target*image_area
							&& tmp > target_all*res_target*total_area){

						return true;
					}
				}while( MoveDownKist(nearest) );

			assert(nearest->Nunits() < 300);
			}
		}
	}
	return false;
}
*/
/** \ingroup mageFindingL2
 * \brief Checks to see if the image has a nearly uniform magnification across it and thus can be considered linearly
 * distorted.
 */
void UniformMagCheck(ImageInfo *imageinfo){

	// find minimum and maximum magnification on border
	if(imageinfo->imagekist->Nunits() > 10 && imageinfo->uniform_mag == unchecked){

		PosType magmin,magmax;

		imageinfo->imagekist->MoveToBottom();
		magmin = magmax = 1.0/imageinfo->imagekist->getCurrent()->invmag;
		imageinfo->imagekist->MoveToTop();
		do{
			magmin = MIN(magmin,1.0/imageinfo->imagekist->getCurrent()->invmag);
			magmax = MAX(magmax,1.0/imageinfo->imagekist->getCurrent()->invmag);
		}while( imageinfo->imagekist->Down() && (magmax-magmin) < tol_UniformMag*fabs(magmax) );

		if((magmax-magmin) < tol_UniformMag*fabs(magmax)){
			imageinfo->uniform_mag = yes;
		}else{
			imageinfo->uniform_mag = no;
		}
	}
}
}<|MERGE_RESOLUTION|>--- conflicted
+++ resolved
@@ -4,14 +4,7 @@
  *  Created on: Oct 6, 2010
  *      Author: bmetcalf
  */
-
-
 #include "slsimlib.h"
-#include "isop.h"
-
-
-namespace ImageFinding{
-using namespace SLsimLib;
 
 //const float mumin = 0.3;  // actually the sqrt of the minimum magnification
 const PosType FracResTarget = 3.0e-5;
@@ -46,6 +39,7 @@
 		                        /// If < 0 no telescoping is used and only the already existing points are used to
 		                        /// to initiate the image finding.
 		,ExitCriterion criterion  /// see data type
+		,bool kappa_off         /// turns off calculation of surface density, shear, magnification and time delay
 		,bool FindCenter        /// if the center of the source is not known this can be set to true and it will attempt to
 		                        /// find the center, find the size of the source and determine if there is more than one source
 			                    /// The entire source must be within xmax of source->getX() because this is the only
@@ -80,6 +74,7 @@
 
 	unsigned long tmp_count = 0;
 
+	kappa_off = false;
 	ImageInfo *sourceinfo = new ImageInfo[NimageMax];
 
 	if(FindCenter){
@@ -174,7 +169,7 @@
 			center[0] = source->getX()[0];
 			center[1] = source->getX()[1];
 		}
-        find_images_kist(lens,center,rs[0],grid,Nimages,imageinfo,NimageMax,&Nimagepoints,initial_size,true,0,false);
+		find_images_kist(lens,center,rs[0],grid,Nimages,imageinfo,NimageMax,&Nimagepoints,initial_size,true,0,false,true);
 		for(i=1;i<Nsources;++i){
 			if(sourceinfo[i].imagekist->Nunits() > 0){
 				center[0] = sourceinfo[i].centroid[0];
@@ -183,7 +178,7 @@
 				center[0] = source->getX()[0];
 				center[1] = source->getX()[1];
 			}
-			find_images_kist(lens,center,rs[i],grid,Nimages,imageinfo,NimageMax,&Nimagepoints,xmax,true,0,false);
+			find_images_kist(lens,center,rs[i],grid,Nimages,imageinfo,NimageMax,&Nimagepoints,xmax,true,0,false,true);
 		}
 
 		// free array of sourceinfo's'
@@ -193,7 +188,7 @@
 		//find_images_kist(lens,source->getX(),xmin,grid,Nimages,imageinfo,NimageMax,&Nimagepoints
 		//		,0,true,0,false,true);
 		find_images_kist(lens,source->getX(),xmin,grid,Nimages,imageinfo,NimageMax,&Nimagepoints
-				,0,false,0,verbose);
+				,0,false,0,verbose,kappa_off);
 		if(verbose) std::cout << "number of grid points after find_images_kist: "<< grid->getNumberOfPoints() << std::endl;
 		Nsources = 1;
 		sourceinfo->centroid[0] = source->getX()[0];
@@ -373,7 +368,7 @@
 					printf("     ssize = %e rtemp = %e r_source = %e center = %e %e Nimages = %i\n",ssize,rtemp,r_source,center[0],center[1],*Nimages);
 				}
 
-			}while(refine_grid_kist(grid,imageinfo,*Nimages,rtemp*mumin/Ngrid_block,2,true,dummy_pnt));
+			}while(refine_grid_kist(grid,imageinfo,*Nimages,rtemp*mumin/Ngrid_block,2,kappa_off,true,dummy_pnt));
 
 			printf("      total number of points while telescoping: %li\n",NumberOfPoints(grid));
 
@@ -393,10 +388,7 @@
 	tmp = grid->RefreshSurfaceBrightnesses(source);
 
     assert(tmp > 0.0 || imageinfo->imagekist->Nunits() == 0);
-<<<<<<< HEAD
-=======
-
->>>>>>> 4a616b2e
+
 
 	/*/********** test lines **********************
 	PointsWithinKist_iter(grid->s_tree,source->getX(),0,source->source_r_out,imageinfo->imagekist);
@@ -521,8 +513,8 @@
 	 ******* refine images based on flux in each pixel ******
 	 *******************************************************/
 	i=0;
-	while( refine_grid_on_image(lens,source,grid,maxflux,imageinfo,Nimages,sourceinfo
-            ,Nsources,NimageMax,FracResTarget,criterion,divide_images) > 0 ) ++i;
+	while( refine_grid_on_image(lens,source,grid,maxflux,imageinfo,Nimages,sourceinfo,Nsources,NimageMax
+			,FracResTarget,criterion,kappa_off,divide_images) > 0 ) ++i;
 
 	//printf("i=%i Nold=%li\n",i,Nold);
 	//printf("%li\n",imagelist->Npoints);
@@ -549,7 +541,7 @@
 		imageinfo[i].imagekist->MoveToTop();
 		imageinfo[i].centroid[0] = 0.0;
 		imageinfo[i].centroid[1] = 0.0;
-        imageinfo[i].area = 0.0;
+    imageinfo[i].area = 0.0;
 		for(j = 0 ; j < imageinfo[i].imagekist->Nunits() ; ++j,imageinfo[i].imagekist->Down() ){
 			imageinfo[i].area += pow(imageinfo[i].imagekist->getCurrent()->gridsize,2)
                *imageinfo[i].imagekist->getCurrent()->surface_brightness;
@@ -719,7 +711,7 @@
  */
 int refine_grid_on_image(Lens *lens,Source *source,GridHndl grid,PosType maxflux,ImageInfo *imageinfo,int *Nimages
 		,ImageInfo *sourceinfo,int Nsources,int NimageMax,const PosType res_target,ExitCriterion criterion
-		,bool divide_images,bool batch){
+		,bool kappa_off,bool divide_images,bool batch){
 
 	//printf("entering refine_grid\n");
 
@@ -735,6 +727,7 @@
   for(i=0,Nold=0;i<(*Nimages);++i) Nold += imageinfo[i].imagekist->Nunits();
   if(total_area == 0.0) return 0;
 
+  Point *point;
   Kist<Point> * nearest=new Kist<Point>;
   std::vector<Point *> points_to_refine;
 
@@ -814,7 +807,7 @@
 					  imageinfo[i].area +=  pow(imageinfo[i].imagekist->getCurrent()->gridsize/grid->getNgrid_block(),2)
 							  *(imageinfo[i].imagekist->getCurrent()->surface_brightness/maxflux);
 				  }else{
-					  i_points = grid->RefineLeaf(lens,imageinfo[i].imagekist->getCurrent());
+					  i_points = grid->RefineLeaf(lens,imageinfo[i].imagekist->getCurrent(),kappa_off);
 					  check_sb_add(source,&imageinfo[i],i_points,maxflux,Nold,number_of_refined);
 
 					  /*if(i_points != NULL){
@@ -858,7 +851,7 @@
 		  }
 
 		  if(batch){
-			  i_points = grid->RefineLeaves(lens,points_to_refine);
+			  i_points = grid->RefineLeaves(lens,points_to_refine,kappa_off);
 			  check_sb_add(source,&imageinfo[i],i_points,maxflux,Nold,number_of_refined);
 			  points_to_refine.clear();
 		  }
@@ -904,7 +897,7 @@
 					  if(batch){
 						  points_to_refine.push_back(imageinfo[i].outerborder->getCurrent());
 					  }else{
-						  i_points = grid->RefineLeaf(lens,imageinfo[i].outerborder->getCurrent());
+						  i_points = grid->RefineLeaf(lens,imageinfo[i].outerborder->getCurrent(),kappa_off);
 						  check_sb_add(source,&imageinfo[i],i_points,maxflux,Nold,number_of_refined);
 					  }
 					  /*if(i_points != NULL){
@@ -948,7 +941,7 @@
 		  assert(imageinfo[i].area >= 0.0);
 
 		  if(batch){
-			  i_points = grid->RefineLeaves(lens,points_to_refine);
+			  i_points = grid->RefineLeaves(lens,points_to_refine,kappa_off);
 			  check_sb_add(source,&imageinfo[i],i_points,maxflux,Nold,number_of_refined);
 			  points_to_refine.clear();
 		  }
@@ -1078,9 +1071,8 @@
 	}
 }
 
-bool RefinePoint2(Point *point,TreeHndl i_tree,PosType image_area,PosType total_area
-                  ,PosType maxflux,ExitCriterion criterion,PosType res_target
-                  ,Kist<Point> * nearest){
+bool RefinePoint2(Point *point,TreeHndl i_tree,PosType image_area,PosType total_area,PosType maxflux
+		,ExitCriterion criterion,PosType res_target,Kist<Point> * nearest){
 
 	PosType borderSB = 0,error = 0,maxdiff_sb;
 
@@ -1144,193 +1136,18 @@
 }
 // refinement criterion based on difference in surface brightness
 bool RefinePoint_smallsize(Point *point,TreeHndl i_tree,PosType image_area,PosType total_area
-                           ,PosType smallsize,PosType maxflux,Kist<Point> * nearest){
-    
+                    ,PosType smallsize,PosType maxflux,Kist<Point> * nearest){
+  
 	// Prevent cell from getting so small that precision error prevents everything from working
 	if(point->gridsize <= pow(10.,1 - DBL_DIG)) return false;  // this shouldn't be necessary every time
-    
+  
 	if( image_area < 1.0e-3*total_area ) return false;
 	if( point->gridsize*point->gridsize*point->surface_brightness/maxflux > 1.0e-4*image_area)
 		return false;
-    
-    if(point->gridsize*point->gridsize*point->invmag > smallsize*smallsize) return true;
-    
-    return false;
-}
-
-/** \brief Integrate the flux within a cell using the isoparametric expansion.
- *
- *   Will return false if a) the cell does not have 8 equally sized neighbor cells 
- *   or b) because it is found that the isop expansion is not valid within the 
- *   specified tolerance.
- *
- *   The result is returned in the point->surface_brightness in surface brightness 
- *   units.
- *
- *   The point must have already been linked and entered into a tree.
- */
-bool IntegrateFluxInCell(
-            Point *point      /// center point of cell to be integrated
-            ,Source &source   /// source to be integrated
-            ,float tolerance  /// tolerance to which isop expantion is checked
-                         ){
-    
-    // Check that
-    if(point->leaf->neighbors.size() != 8) return false;
-
-    std::vector<Point *> neighbors;
-    int i = 0;
-    for(std::list<Branch *>::iterator it = point->leaf->neighbors.begin();
-        it != point->leaf->neighbors.end() ; ++it,++i){
-		if((*it)->npoints == 0) return false;
-		neighbors[i] = (*it)->points;
-	}
-
-    // sort neighbors into counterclockwise order from bottom left
-    int j=0,k=7;
-    for(i=0;i<8;++i){
-        if(neighbors[i]->x[1] < point->x[1]){
-            std::swap(neighbors[i],neighbors[j]);
-            ++j;
-        }
-        if(neighbors[i]->x[1] > point->x[1]){
-            std::swap(neighbors[i],neighbors[k]);
-            --k;
-        }
-    }
-    assert(j == 2);
-    assert(k == 5);
-    j=0;
-    k=2;
-    for(i=0;i<3;++i){
-        if(neighbors[i]->x[0] < point->x[0]){
-            std::swap(neighbors[i],neighbors[j]);
-            ++j;
-        }
-        if(neighbors[i]->x[0] > point->x[0]){
-            std::swap(neighbors[i],neighbors[k]);
-            --k;
-        }
-    }
-    if(neighbors[3]->x[0] < neighbors[4]->x[0] ) std::swap(neighbors[4],neighbors[3]);
-    std::swap(neighbors[4],neighbors[7]);
-    j=4;
-    k=6;
-    for(i=4;i<7;++i){
-        if(neighbors[i]->x[0] > point->x[0]){
-            std::swap(neighbors[i],neighbors[j]);
-            ++j;
-        }
-        if(neighbors[i]->x[0] < point->x[0]){
-            std::swap(neighbors[i],neighbors[k]);
-            --k;
-        }
-    }
-    
-    PosType x[8],y[8],flux=0.0;
-    for(i=0;i<8;++i){
-        x[i] = neighbors[i]->image->x[0];
-        y[i] = neighbors[i]->image->x[1];
-    }
-    
-    double scale = sqrt( (x[0]-x[4])*(x[0]-x[4]) + (y[0]-y[4])*(y[0]-y[4]) );
-   // see if isop expansion is valid
-    if( fabs(point->image->x[0]-isop(x,0,0)) > tolerance*scale) return false;
-    if( fabs(point->image->x[1]-isop(y,0,0)) > tolerance*scale) return false;
-    
-    // goto each quadrant and integrate the function.
-    {
-        x[0] = neighbors[0]->image->x[0];
-        y[0] = neighbors[0]->image->x[1];
-        interpfrom2Points(neighbors[0],neighbors[1],&x[1],&y[1]);
-        x[2] = neighbors[1]->image->x[0];
-        y[2] = neighbors[1]->image->x[1];
-        interpfrom2Points(neighbors[1],point,&x[3],&y[3]);
-        x[4] = point->x[0];
-        y[4] = point->x[1];
-        interpfrom2Points(neighbors[7],point,&x[5],&y[5]);
-        x[6] = neighbors[7]->image->x[0];
-        y[6] = neighbors[7]->image->x[1];
-        interpfrom2Points(neighbors[7],neighbors[0],&x[7],&y[7]);
-        flux +=  isop_render(source,x,y,0,0,1,1);
-    }
-    {
-        x[0] = neighbors[1]->image->x[0];
-        y[0] = neighbors[1]->image->x[1];
-        interpfrom2Points(neighbors[1],neighbors[2],&x[1],&y[1]);
-        x[2] = neighbors[2]->image->x[0];
-        y[2] = neighbors[2]->image->x[1];
-        interpfrom2Points(neighbors[2],neighbors[3],&x[3],&y[3]);
-        x[4] = neighbors[3]->image->x[0];
-        y[4] = neighbors[3]->image->x[1];
-        interpfrom2Points(neighbors[3],point,&x[5],&y[5]);
-        x[6] = point->x[0];
-        y[6] = point->x[1];
-        interpfrom2Points(neighbors[1],point,&x[7],&y[7]);
-        flux +=  isop_render(source,x,y,-1,0,0,1);
-    }
-    {
-        x[0] = point->x[0];
-        y[0] = point->x[1];
-        interpfrom2Points(neighbors[3],point,&x[1],&y[1]);
-        x[2] = neighbors[3]->image->x[0];
-        y[2] = neighbors[3]->image->x[1];
-        interpfrom2Points(neighbors[3],neighbors[4],&x[3],&y[3]);
-        x[4] = neighbors[4]->image->x[0];
-        y[4] = neighbors[4]->image->x[1];
-        interpfrom2Points(neighbors[4],neighbors[5],&x[5],&y[5]);
-        x[6] = neighbors[5]->image->x[0];
-        y[6] = neighbors[5]->image->x[1];
-        interpfrom2Points(neighbors[5],point,&x[7],&y[7]);
-        flux +=  isop_render(source,x,y,-1,-1,0,0);
-    }
-    {
-        x[0] = neighbors[7]->image->x[0];
-        y[0] = neighbors[7]->image->x[1];
-        interpfrom2Points(neighbors[7],point,&x[1],&y[1]);
-        x[2] = point->x[0];
-        y[2] = point->x[1];
-        interpfrom2Points(neighbors[5],point,&x[3],&y[3]);
-        x[4] = neighbors[5]->image->x[0];
-        y[4] = neighbors[5]->image->x[1];
-        interpfrom2Points(neighbors[5],neighbors[6],&x[5],&y[5]);
-        x[6] = neighbors[6]->image->x[0];
-        y[6] = neighbors[6]->image->x[1];
-        interpfrom2Points(neighbors[6],neighbors[7],&x[7],&y[7]);
-        flux +=  isop_render(source,x,y,0,-1,1,0);
-    }
-        
-    point->surface_brightness = flux/point->gridsize/point->gridsize;
-    return true;
-}
-
-/** \brief Finds the source position of a point that lies half way between points p1 and p2 on the image plane by third order interpolation.
-*/
-void interpfrom2Points(Point const * p1,Point const * p2,PosType *x,PosType *y){
-    PosType dx = p1->x[0] - p2->x[0],dy = p1->x[1] - p2->x[1];
-    PosType l = sqrt(dx*dx +dy*dy);
-    dx /=l;
-    dy /=l;
-    
-    // The sign convention agrees with GLAMER paper II here which should be correct.
-    double A1p1 = (1 - p1->kappa - p1->gamma[0])*dx - (p1->gamma[1] - p1->gamma[2])*dy;
-    double A2p1 = (1 - p1->kappa + p1->gamma[0])*dy - (p1->gamma[1] + p1->gamma[2])*dx;
-    double A1p2 = (1 - p2->kappa - p2->gamma[0])*dx - (p2->gamma[1] - p2->gamma[2])*dy;
-    double A2p2 = (1 - p2->kappa + p2->gamma[0])*dy - (p2->gamma[1] + p2->gamma[2])*dx;
-    
-    /*
-    x = p1->image->x[0] + (p2->image->x[0] - p1->image->x[0])*s*s*(3-2*s)
-        + l*A1p1*s*(1-s)*(1-s) + l*A1p2*s*s*(1-s);
-    y = p1->image->x[1] + (p2->image->x[1] - p1->image->x[1])*s*s*(3-2*s)
-        + l*A2p1*s*(1-s)*(1-s) + l*A2p2*s*s*(1-s);
- */
-    
-    *x = (p2->image->x[0] + p1->image->x[0])/2
-      + l*( A1p1 + A1p2 )/8;
-    *y = (p2->image->x[1] + p1->image->x[1])/2
-      + l*( A2p1 + A2p2 )/8;
-
-    return;
+  
+  if(point->gridsize*point->gridsize*point->invmag > smallsize*smallsize) return true;
+  
+  return false;
 }
 
 /*
@@ -1412,5 +1229,4 @@
 			imageinfo->uniform_mag = no;
 		}
 	}
-}
 }