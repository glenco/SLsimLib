//
//  gridmap.cpp
//  GLAMER
//
//  Created by bmetcalf on 8/19/14.
//
//

#include "gridmap.h"
#include <mutex>
#include <thread>

std::mutex GridMap::grid_mutex;

/** \ingroup Constructor
 * \brief Constructor for initializing rectangular grid.
 *
 * Cells of grid will always be square with initial resolution rangeX/(Nx-1).
 * The Y range may not be exactly rangeY, but will be the nearest value that
 * is a whole number of cells.
 *
 * Note: Deflection solver must be specified before creating a GridMap.
 */
GridMap::GridMap(
                 LensHndl lens       /// lens model for initializing grid
                 ,unsigned long Nx   /// Initial number of grid points in X dimension.
                 ,const PosType my_center[2]  /// Center of grid.
                 ,PosType rangeX   /// Full width of grid in x direction in whatever units will be used.
                 ,PosType rangeY  /// Full width of grid in y direction in whatever units will be used.
): Ngrid_init(Nx),axisratio(rangeY/rangeX),x_range(rangeX){
  
  pointID = 0;
  
<<<<<<< HEAD
  center = my_center;
=======
  center[0] = my_center[0];
  center[1] = my_center[1];
>>>>>>> 483fd8e0

  assert(Nx > 0);
  assert(rangeX > 0 && rangeY >0);
  
  if(Nx <= 0){ERROR_MESSAGE();
    std::cout << "cannot make GridMap with no points" << std::endl;
    throw std::runtime_error("");
  }
  if(rangeX <= 0 || rangeY <= 0 ){ERROR_MESSAGE();
    throw std::runtime_error("");
    std::cout << "cannot make GridMap with no range" << std::endl;
  }
  
  //if(Ngrid_init % 2 == 1 ) ++Ngrid_init;
  
  Ngrid_init2 = (int)(Ngrid_init*axisratio);
  //if(Ngrid_init2 % 2 == 1) ++Ngrid_init2;
  
  i_points = NewPointArray(Ngrid_init*Ngrid_init2);
  
  int i;
  // set grid of positions
  for(int ii=0;ii<Ngrid_init;++ii){
    for(int jj=0;jj<Ngrid_init2;++jj){
      
      i = ii + jj*Ngrid_init;
      
      i_points[i].id=pointID;
      ++pointID;
      
      i_points[i].x[0] = center[0] + rangeX*ii/(Ngrid_init-1) - 0.5*rangeX;
      i_points[i].x[1] = center[1] + rangeX*jj/(Ngrid_init-1) - 0.5*rangeY;
      i_points[i].gridsize=rangeX/(Ngrid_init-1);
    }
  }
  
  assert(i == Ngrid_init*Ngrid_init2-1);
  
  s_points=LinkToSourcePoints(i_points,Ngrid_init*Ngrid_init2);
  {
    std::lock_guard<std::mutex> hold(grid_mutex);
    lens->rayshooterInternal(Ngrid_init*Ngrid_init2,i_points);
  }
}

/** \ingroup Constructor
 * \brief Constructor for initializing square grid.
 *
 * Note: Deflection solver must be specified before creating a GridMap.
 */
GridMap::GridMap(
                 LensHndl lens               /// lens model for initializing grid
                 ,unsigned long N1d          /// Initial number of grid points in each dimension.
                 ,const PosType my_center[2]    /// Center of grid.
                 ,PosType range              /// Full width of grid in whatever units will be used.
): Ngrid_init(N1d),Ngrid_init2(N1d),axisratio(1.0),x_range(range){
  
  pointID = 0;
  
  assert(N1d > 0);
  assert(range > 0);
  
<<<<<<< HEAD
  center = my_center;
=======

  center[0] = my_center[0];
  center[1] = my_center[1];

>>>>>>> 483fd8e0
  
  if(N1d <= 0){ERROR_MESSAGE(); std::cout << "cannot make GridMap with no points" << std::endl; exit(1);}
  if(range <= 0){ERROR_MESSAGE(); std::cout << "cannot make GridMap with no range" << std::endl; exit(1);}
  
  i_points = NewPointArray(Ngrid_init*Ngrid_init);
  xygridpoints(i_points,range,center.x,Ngrid_init,0);
  s_points=LinkToSourcePoints(i_points,Ngrid_init*Ngrid_init);
    
  {
    std::lock_guard<std::mutex> hold(grid_mutex);
    lens->rayshooterInternal(Ngrid_init*Ngrid_init,i_points);
  }
  
}

GridMap::~GridMap(){
  FreePointArray(i_points);
  FreePointArray(s_points);
}

void GridMap::ReInitializeGrid(LensHndl lens){
  
  {
    std::lock_guard<std::mutex> hold(grid_mutex);
    lens->rayshooterInternal(Ngrid_init*Ngrid_init,i_points);
  }
  ClearSurfaceBrightnesses();
}

PixelMap GridMap::getPixelMap(int resf){
  
  if(resf <=0){
    ERROR_MESSAGE();
    throw std::invalid_argument("resf must be > 0");
  }
  
  // The number of pixels on a side of the new map will be
  // N = (Ngrid_init-1)/resf + 1;
  // so that the resolution is resf x the GridMap resolution
  
  PixelMap map(center.x,(Ngrid_init-1)/resf + 1 ,(Ngrid_init2-1)/resf + 1,resf*x_range/(Ngrid_init-1));
  
  int factor = resf*resf;
  for(size_t i = 0 ; i < Ngrid_init ; ++i){
    for(size_t j = 0 ; j < Ngrid_init2 ; ++j){
      map.data()[i/resf + map.getNx() * (j / resf)] +=
      i_points[ i + Ngrid_init * j].surface_brightness/factor;
    }
  }
  
  map.Renormalize(map.getResolution()*map.getResolution());
  
  return map;
}

void GridMap::getPixelMap(PixelMap &map){
  
  int resf = (Ngrid_init-1)/(map.getNx()-1);
  
  if(resf*map.getNx() != Ngrid_init-1+resf) throw std::invalid_argument("PixelMap does not match GripMap!");
  if(resf*map.getNy() != Ngrid_init2-1+resf) throw std::invalid_argument("PixelMap does not match GripMap!");
  if(map.getResolution() != x_range*resf/(Ngrid_init-1)) throw std::invalid_argument("PixelMap does not match GripMap resolution!");
<<<<<<< HEAD
  
  size_t N = Ngrid_init*Ngrid_init2;

  if(map.getCenter()[0] != center[0]) throw std::invalid_argument("PixelMap does not match GripMap!");
  if(map.getCenter()[1] != center[1]) throw std::invalid_argument("PixelMap does not match GripMap!");
=======

  size_t N = Ngrid_init*Ngrid_init2;

  if(map.getCenter()[0] != (i_points[0].x[0] + i_points[N-1].x[0])/2) throw std::invalid_argument("PixelMap does not match GripMap!");
  if(map.getCenter()[1] != (i_points[0].x[1] + i_points[N-1].x[1])/2) throw std::invalid_argument("PixelMap does not match GripMap!");
>>>>>>> 483fd8e0
  
  if(resf <=0){
    ERROR_MESSAGE();
    throw std::invalid_argument("resf must be > 0");
  }

  map.Clean();
  
  int factor = resf*resf;
  for(size_t i = 0 ; i < Ngrid_init ; ++i){
    for(size_t j = 0 ; j < Ngrid_init2 ; ++j){
      map.data()[i/resf + map.getNx() * (j / resf)] +=
      i_points[ i + Ngrid_init * j].surface_brightness/factor;
    }
  }
  
  map.Renormalize(map.getResolution()*map.getResolution());
}


<<<<<<< HEAD
=======

>>>>>>> 483fd8e0
double GridMap::RefreshSurfaceBrightnesses(SourceHndl source){
  PosType total=0,tmp;
  
  for(size_t i=0;i <s_points[0].head;++i){
    tmp = source->SurfaceBrightness(s_points[i].x);
    s_points[i].surface_brightness = s_points[i].image->surface_brightness
    = tmp;
    total += tmp;
    s_points[i].in_image = s_points[i].image->in_image = NO;
  }
  
  return total;
}

void GridMap::ClearSurfaceBrightnesses(){
  
  for(size_t i=0;i <s_points[0].head;++i){
    s_points[i].surface_brightness = s_points[i].image->surface_brightness
    = 0.0;
    s_points[i].in_image = s_points[i].image->in_image = NO;
  }
  
}

/** \brief Make a Pixel map of the without distribution the pixels.
 *
 *  This will be faster than Grid::writePixelMap() and Grid::writeFits().
 *  But it puts each grid pixel in one pixelmap pixel and if there are two
 *  grid pixels in one pixelmap pixel it uses one at random.  This is meant
 *  for uniform maps to make equal sized PixelMaps.
 */
PixelMap GridMap::writePixelMapUniform(
                                       const PosType center[]  /// center of image
                                       ,size_t Nx       /// number of pixels in image in on dimension
                                       ,size_t Ny       /// number of pixels in image in on dimension
                                       ,LensingVariable lensvar  /// which quantity is to be displayed
){
  
  if(getNumberOfPoints() == 0 ) return PixelMap();
  PixelMap map(center, Nx, Ny,x_range/(Nx-1));
<<<<<<< HEAD
=======

>>>>>>> 483fd8e0
  map.Clean();
  
  writePixelMapUniform(map,lensvar);
  
  return map;
}
void GridMap::writePixelMapUniform(
                                   PixelMap &map
                                   ,LensingVariable lensvar  /// which quantity is to be displayed
){
  
  if(getNumberOfPoints() ==0 ) return;
  
  map.Clean();
  
  std::thread thr[20];
  int nthreads = N_THREADS;
  
  int chunk_size;
  do{
    chunk_size =  getNumberOfPoints()/nthreads;
    if(chunk_size == 0) nthreads /= 2;
  }while(chunk_size == 0);
  
  size_t size = chunk_size;
  for(int ii = 0; ii < nthreads ;++ii){
    if(ii == nthreads-1)
      size = getNumberOfPoints() - (nthreads-1)*chunk_size;
    thr[ii] = std::thread(&GridMap::writePixelMapUniform_,this,&(i_points[ii*chunk_size]),size,&map,lensvar);
  }
  for(int ii = 0; ii < nthreads ;++ii) thr[ii].join();
  
}

void GridMap::writePixelMapUniform_(Point* points,size_t size,PixelMap *map,LensingVariable val){
  double tmp;
  PosType tmp2[2];
  long index;
  
  for(size_t i = 0; i< size; ++i){
    switch (val) {
      case ALPHA:
        tmp2[0] = points[i].x[0] - points[i].image->x[0];
        tmp2[1] = points[i].x[1] - points[i].image->x[1];
        tmp = sqrt(tmp2[0]*tmp2[0] + tmp2[1]*tmp2[1]);
        break;
      case ALPHA1:
        tmp = (points[i].x[0] - points[i].image->x[0]);
        break;
      case ALPHA2:
        tmp = (points[i].x[1] - points[i].image->x[1]);
        break;
      case KAPPA:
        tmp = points[i].kappa;
        break;
      case GAMMA:
        tmp2[0] = points[i].gamma[0];
        tmp2[1] = points[i].gamma[1];
        tmp = sqrt(tmp2[0]*tmp2[0] + tmp2[1]*tmp2[1]);
        break;
      case GAMMA1:
        tmp = points[i].gamma[0];
        break;
      case GAMMA2:
        tmp = points[i].gamma[1];
        break;
      case GAMMA3:
        tmp = points[i].gamma[2];
        break;
      case INVMAG:
        tmp = points[i].invmag;
        break;
      case DT:
        tmp = points[i].dt;
        break;
      default:
        std::cerr << "PixelMap::AddGrid() does not work for the input LensingVariable" << std::endl;
        throw std::runtime_error("PixelMap::AddGrid() does not work for the input LensingVariable");
        break;
        // If this list is to be expanded to include ALPHA or GAMMA take care to add them as vectors
    }
    
    index = map->find_index(points[i].x);
    if(index != -1)(*map)[index] = tmp;
  }
}

void GridMap::writeFitsUniform(
                               const PosType center[]  /// center of image
                               ,size_t Nx       /// number of pixels in image in on dimension
                               ,size_t Ny       /// number of pixels in image in on dimension
                               ,LensingVariable lensvar  /// which quantity is to be displayed
                               ,std::string filename     /// file name for image -- .kappa.fits, .gamma1.fits, etc will be appended
){
  std::string tag;
  
  switch (lensvar) {
    case DT:
      tag = ".dt.fits";
      break;
    case ALPHA1:
      tag = ".alpha1.fits";
      break;
    case ALPHA2:
      tag = ".alpha2.fits";
      break;
    case ALPHA:
      tag = ".alpha.fits";
      break;
    case KAPPA:
      tag = ".kappa.fits";
      break;
    case GAMMA1:
      tag = ".gamma1.fits";
      break;
    case GAMMA2:
      tag = ".gamma2.fits";
      break;
    case GAMMA3:
      tag = ".gamma3.fits";
      break;
    case GAMMA:
      tag = ".gamma.fits";
      break;
    case INVMAG:
      tag = ".invmag.fits";
      break;
    default:
      break;
  }
  
  PixelMap map = this->writePixelMapUniform(center,Nx,Ny,lensvar);
  map.printFITS(filename + tag);
}

void GridMap::xygridpoints(Point *i_points,PosType range,const PosType *center,long Ngrid_1d,short remove_center){
  /* make a new rectolinear grid of points on the image plane **/
  /* and link them to points on the source plane **/
  /* remove_center = 0 include center point of grid */
  /*              != 1 leave out center point of grid if Ngrid_1d is odd, Ngrid_1d*Ngrid_1d-1 points outputted */
  /* warning: memory for i_points must be allocated before entering */
  long i,j;
  
  if(remove_center && (Ngrid_1d%2 == 1)){
    /*i_points=NewPointArray(Ngrid_1d*Ngrid_1d-1);*/
    for(i=0,j=0;i<Ngrid_1d*Ngrid_1d;++i){
      
      if( (2*(i/Ngrid_1d)/(Ngrid_1d-1) == 1) && (i%Ngrid_1d == Ngrid_1d/2+1) ) j=1;
      i_points[i-j].id=pointID;
      ++pointID;
      Utilities::PositionFromIndex(i,i_points[i-j].x,Ngrid_1d,range,center);
      i_points[i-j].gridsize=range/(Ngrid_1d-1);
    }
    
  }else{
    /*i_points=NewPointArray(Ngrid_1d*Ngrid_1d);*/
    for(i=0;i<Ngrid_1d*Ngrid_1d;++i){
      i_points[i].id=pointID;
      ++pointID;
      Utilities::PositionFromIndex(i,i_points[i].x,Ngrid_1d,range,center);
      i_points[i].gridsize=range/(Ngrid_1d-1);
    }
  }
  
  return;
}

PosType GridMap::EisnsteinArea() const{
  size_t count = 0;
  size_t N = Ngrid_init*Ngrid_init2;
  for(size_t i=0;i<N;++i){
    if(i_points[i].invmag < 0) ++count;
  }
  
  return count*x_range*x_range/Ngrid_init/Ngrid_init;
}
<|MERGE_RESOLUTION|>--- conflicted
+++ resolved
@@ -31,12 +31,7 @@
   
   pointID = 0;
   
-<<<<<<< HEAD
   center = my_center;
-=======
-  center[0] = my_center[0];
-  center[1] = my_center[1];
->>>>>>> 483fd8e0
 
   assert(Nx > 0);
   assert(rangeX > 0 && rangeY >0);
@@ -99,14 +94,7 @@
   assert(N1d > 0);
   assert(range > 0);
   
-<<<<<<< HEAD
   center = my_center;
-=======
-
-  center[0] = my_center[0];
-  center[1] = my_center[1];
-
->>>>>>> 483fd8e0
   
   if(N1d <= 0){ERROR_MESSAGE(); std::cout << "cannot make GridMap with no points" << std::endl; exit(1);}
   if(range <= 0){ERROR_MESSAGE(); std::cout << "cannot make GridMap with no range" << std::endl; exit(1);}
@@ -169,19 +157,11 @@
   if(resf*map.getNx() != Ngrid_init-1+resf) throw std::invalid_argument("PixelMap does not match GripMap!");
   if(resf*map.getNy() != Ngrid_init2-1+resf) throw std::invalid_argument("PixelMap does not match GripMap!");
   if(map.getResolution() != x_range*resf/(Ngrid_init-1)) throw std::invalid_argument("PixelMap does not match GripMap resolution!");
-<<<<<<< HEAD
   
   size_t N = Ngrid_init*Ngrid_init2;
 
   if(map.getCenter()[0] != center[0]) throw std::invalid_argument("PixelMap does not match GripMap!");
   if(map.getCenter()[1] != center[1]) throw std::invalid_argument("PixelMap does not match GripMap!");
-=======
-
-  size_t N = Ngrid_init*Ngrid_init2;
-
-  if(map.getCenter()[0] != (i_points[0].x[0] + i_points[N-1].x[0])/2) throw std::invalid_argument("PixelMap does not match GripMap!");
-  if(map.getCenter()[1] != (i_points[0].x[1] + i_points[N-1].x[1])/2) throw std::invalid_argument("PixelMap does not match GripMap!");
->>>>>>> 483fd8e0
   
   if(resf <=0){
     ERROR_MESSAGE();
@@ -201,11 +181,6 @@
   map.Renormalize(map.getResolution()*map.getResolution());
 }
 
-
-<<<<<<< HEAD
-=======
-
->>>>>>> 483fd8e0
 double GridMap::RefreshSurfaceBrightnesses(SourceHndl source){
   PosType total=0,tmp;
   
@@ -246,10 +221,7 @@
   
   if(getNumberOfPoints() == 0 ) return PixelMap();
   PixelMap map(center, Nx, Ny,x_range/(Nx-1));
-<<<<<<< HEAD
-=======
-
->>>>>>> 483fd8e0
+
   map.Clean();
   
   writePixelMapUniform(map,lensvar);
