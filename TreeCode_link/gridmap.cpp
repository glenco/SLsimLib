//
//  gridmap.cpp
//  GLAMER
//
//  Created by bmetcalf on 8/19/14.
//
//

#include <utility>
#include <mutex>
#include <thread>
#include "gridmap.h"
#include "Tree.h"

std::mutex GridMap::grid_mutex;

/** 
 * \brief Constructor for initializing rectangular grid.
 *
 * Cells of grid will always be square with initial resolution rangeX/(Nx-1).
 * The Y range may not be exactly rangeY, but will be the nearest value that
 * is a whole number of cells.
 *
 * Note: Deflection solver must be specified before creating a GridMap.
 */
GridMap::GridMap(
                 LensHndl lens       /// lens model for initializing grid
                 ,unsigned long Nx   /// Initial number of grid points in X dimension.
                 ,const PosType my_center[2]  /// Center of grid.
                 ,PosType rangeX   /// Full width of grid in x direction in whatever units will be used.
                 ,PosType rangeY  /// Full width of grid in y direction in whatever units will be used.
): Ngrid_init(Nx),axisratio(rangeY/rangeX),x_range(rangeX){
  
  pointID = 0;
  
  center[0] = my_center[0];
  center[1] = my_center[1];

  assert(Nx > 0);
  assert(rangeX > 0 && rangeY >0);
  
  if(Nx <= 0){ERROR_MESSAGE();
    std::cout << "cannot make GridMap with no points" << std::endl;
    throw std::runtime_error("");
  }
  if(rangeX <= 0 || rangeY <= 0 ){ERROR_MESSAGE();
    throw std::runtime_error("");
    std::cout << "cannot make GridMap with no range" << std::endl;
  }
  
  //if(Ngrid_init % 2 == 1 ) ++Ngrid_init;
  
  Ngrid_init2 = (int)(Ngrid_init*axisratio);
  //if(Ngrid_init2 % 2 == 1) ++Ngrid_init2;
  
  i_points = NewPointArray(Ngrid_init*Ngrid_init2);
 
  int i;
  // set grid of positions
  for(int ii=0;ii<Ngrid_init;++ii){
    for(int jj=0;jj<Ngrid_init2;++jj){
      
      i = ii + jj*Ngrid_init;
      
      i_points[i].id=pointID;
      ++pointID;
      
      i_points[i].x[0] = center[0] + rangeX*ii/(Ngrid_init-1) - 0.5*rangeX;
      i_points[i].x[1] = center[1] + rangeX*jj/(Ngrid_init-1) - 0.5*rangeY;
      i_points[i].gridsize=rangeX/(Ngrid_init-1);
    }
  }
  
  assert(i == Ngrid_init*Ngrid_init2-1);
  
  s_points = NewPointArray(Ngrid_init*Ngrid_init2);
  LinkToSourcePoints(i_points.data(),s_points.data(),Ngrid_init*Ngrid_init2);
  {
    std::lock_guard<std::mutex> hold(grid_mutex);
    lens->rayshooterInternal(Ngrid_init*Ngrid_init2,i_points.data());
  }
}

/** 
 * \brief Constructor for initializing square grid.
 *
 * Note: Deflection solver must be specified before creating a GridMap.
 */
GridMap::GridMap(
                 LensHndl lens               /// lens model for initializing grid
                 ,unsigned long N1d          /// Initial number of grid points in each dimension.
                 ,const PosType my_center[2]    /// Center of grid.
                 ,PosType range              /// Full width of grid in whatever units will be used.
): Ngrid_init(N1d),Ngrid_init2(N1d),axisratio(1.0),x_range(range){
  
  pointID = 0;
  
  if(N1d < 1) throw std::runtime_error("GridMap size is < 1!");
  if(range <= 0) throw std::runtime_error("GridMap range is <= 0!");
  
  center[0] = my_center[0];
  center[1] = my_center[1];
  
  if(N1d <= 0){ERROR_MESSAGE(); std::cout << "cannot make GridMap with no points" << std::endl; exit(1);}
  if(range <= 0){ERROR_MESSAGE(); std::cout << "cannot make GridMap with no range" << std::endl; exit(1);}
  
  i_points = NewPointArray(Ngrid_init*Ngrid_init);
  xygridpoints(i_points.data(),range,center.x,Ngrid_init,0);
  s_points = NewPointArray(Ngrid_init*Ngrid_init);
  LinkToSourcePoints(i_points.data(),s_points.data(),Ngrid_init*Ngrid_init);
    
  {
    std::lock_guard<std::mutex> hold(grid_mutex);
    lens->rayshooterInternal(Ngrid_init*Ngrid_init,i_points.data());
  }
}

GridMap::GridMap(
                 unsigned long N1d          /// Initial number of grid points in each dimension.
                 ,const PosType my_center[2]    /// Center of grid.
                 ,PosType range              /// Full width of grid in whatever units will be used.
): Ngrid_init(N1d),Ngrid_init2(N1d),axisratio(1.0),x_range(range){
  
  pointID = 0;
  
  if(N1d < 1) throw std::runtime_error("GridMap size is < 1!");
  if(range <= 0) throw std::runtime_error("GridMap range is <= 0!");
  
  center[0] = my_center[0];
  center[1] = my_center[1];
  
  if(N1d <= 0){ERROR_MESSAGE(); std::cout << "cannot make GridMap with no points" << std::endl; exit(1);}
  if(range <= 0){ERROR_MESSAGE(); std::cout << "cannot make GridMap with no range" << std::endl; exit(1);}
  
  i_points = NewPointArray(Ngrid_init*Ngrid_init);
  xygridpoints(i_points.data(),range,center.x,Ngrid_init,0);
  s_points = NewPointArray(Ngrid_init*Ngrid_init);
  xygridpoints(s_points.data(),range,center.x,Ngrid_init,0);
  LinkToSourcePoints(i_points.data(),s_points.data(),Ngrid_init*Ngrid_init);
}

GridMap::~GridMap(){}

GridMap GridMap::ReInitialize(LensHndl lens){
  
  GridMap newgrid(lens,Ngrid_init,center.x,x_range,getYRange());
  
  return newgrid;
  /*
  {
    std::lock_guard<std::mutex> hold(grid_mutex);
    lens->rayshooterInternal(Ngrid_init*Ngrid_init,i_points);
  }
  ClearSurfaceBrightnesses();
   */
}

void GridMap::deLens(){
  size_t n = Ngrid_init*Ngrid_init2;
  for(size_t i = 0 ; i < n ; ++i){
    i_points[i].A.setToI();
    s_points[i].A.setToI();
    i_points[i].dt = 0;
    s_points[i].dt = 0;
    s_points[i].x[0] = i_points[i].x[0];
    s_points[i].x[1] = i_points[i].x[1];
  }
}

double GridMap::RefreshSurfaceBrightnesses(Source* source){
  PosType total=0,tmp;
  
  double res2 = pow(getResolution(),2);
  for(size_t i=0;i <s_points[0].head;++i){
    tmp = source->SurfaceBrightness(s_points[i].x);
    s_points[i].surface_brightness = s_points[i].image->surface_brightness
    = tmp;
    total += tmp * res2;
    s_points[i].in_image = s_points[i].image->in_image = NO;
  }
  
  return total;
}

double GridMap::AdaptiveRefreshSurfaceBrightnesses(Lens &lens,Source &source){
  PosType f=1.0e-4;
  
  double resolution = getResolution();
  LinkedPoint point;

  double total_flux = RefreshSurfaceBrightnesses(&source)/resolution/resolution;
  double original_total_flux = total_flux; // ????
  if(total_flux == 0) return 0;
  
  for(long j=0 ; j < Ngrid_init2 ; ++j){
    size_t k = j*Ngrid_init;
    for(long i=0 ; i < Ngrid_init ; ++i,++k){

      if(to_refine(i,j,total_flux,f)){
 
        Point_2d ll = *(i_points[k].image);
        ll[0] -= resolution/2;
        ll[1] -= resolution/2;

        double new_flux = i_points[k].surface_brightness;
        double old_flux=0;
        int n = 1;

        total_flux -= new_flux;
        while ( fabs(old_flux-new_flux) > 1.0e-3*new_flux ){
          old_flux = new_flux;
          n *= 3;
          
          double res = resolution/n;
          new_flux = 0;

          for(int u=0 ; u<n ; ++u){
            point.x[0] = ll[0] + (0.5 + u)*res;
            for(int v=0 ; v<n ; ++v){
               point.x[1] = ll[1] + (0.5 + v)*res;

               lens.rayshooterInternal(1,&point);
               new_flux += source.SurfaceBrightness(point.image->x);
            }
          }
          
          new_flux /= n*n;
        }
        
        //std::cout << " change in pixel flux = " << (new_flux-original) / original << std::endl;
        i_points[k].surface_brightness = new_flux;
        total_flux += new_flux;
      }
      
    }
  }
  
  //std::cout << " change in total flux = " << (total_flux-original_total_flux) / original_total_flux << std::endl;

  assert( (total_flux-original_total_flux) <  0.1*original_total_flux);
  return total_flux * resolution * resolution;
}

bool GridMap::to_refine(long i,long j,double total,double f) const {
  double flux = i_points[i + j*Ngrid_init].surface_brightness;
  
  for(size_t ii=MAX<size_t>(i-1,0) ; ii < MIN<size_t>(i+2,Ngrid_init) ;++ii){
    for(size_t jj=MAX<size_t>(j-1,0) ; jj < MIN<size_t>(j+2,Ngrid_init2) ;++jj){
      size_t kk = ii + jj*Ngrid_init;
      if( fabs(flux - i_points[kk].surface_brightness ) / total > f ) return true;
    }
  }
  return false;
}

double GridMap::AddSurfaceBrightnesses(Source* source){
  PosType total=0,tmp;
  
  for(size_t i=0;i <s_points[0].head;++i){
    tmp = source->SurfaceBrightness(s_points[i].x);
    s_points[i].surface_brightness += tmp;
    s_points[i].image->surface_brightness += tmp;
    total += tmp;
    s_points[i].in_image = s_points[i].image->in_image = NO;
  }
  
  return total * pow(getResolution(),2);
}

void GridMap::ClearSurfaceBrightnesses(){
  
  for(size_t i=0;i <s_points[0].head;++i){
    s_points[i].surface_brightness = s_points[i].image->surface_brightness
    = 0.0;
    s_points[i].in_image = s_points[i].image->in_image = NO;
  }
}

void GridMap::assertNAN(){
  for(size_t i=0;i <s_points[0].head;++i){
    assert(!isnan(s_points[i].surface_brightness));
  }
  for(size_t i=0;i <i_points[0].head;++i){
     assert(!isnan(i_points[i].surface_brightness));
   }
}


void GridMap::xygridpoints(Point *i_points,PosType range,const PosType *center,long Ngrid_1d,short remove_center){
  /* make a new rectolinear grid of points on the image plane **/
  /* and link them to points on the source plane **/
  /* remove_center = 0 include center point of grid */
  /*              != 1 leave out center point of grid if Ngrid_1d is odd, Ngrid_1d*Ngrid_1d-1 points outputted */
  /* warning: memory for i_points must be allocated before entering */
  long i,j;
  
  if(remove_center && (Ngrid_1d%2 == 1)){
    for(i=0,j=0;i<Ngrid_1d*Ngrid_1d;++i){
      
      if( (2*(i/Ngrid_1d)/(Ngrid_1d-1) == 1) && (i%Ngrid_1d == Ngrid_1d/2+1) ) j=1;
      i_points[i-j].id=pointID;
      ++pointID;
      Utilities::PositionFromIndex(i,i_points[i-j].x,Ngrid_1d,range,center);
      i_points[i-j].gridsize=range/(Ngrid_1d-1);
    }
    
  }else{
    for(i=0;i<Ngrid_1d*Ngrid_1d;++i){
      i_points[i].id=pointID;
      ++pointID;
      Utilities::PositionFromIndex(i,i_points[i].x,Ngrid_1d,range,center);
      i_points[i].gridsize=range/(Ngrid_1d-1);
    }
  }
  
  return;
}

PosType GridMap::EinsteinArea() const{
  size_t count = 0;
  size_t N = Ngrid_init*Ngrid_init2;
  for(size_t i=0;i<N;++i){
    if(i_points[i].invmag() < 0) ++count;
  }
  
  return count*x_range*x_range/Ngrid_init/Ngrid_init;
}
// discontinued because it is unstable when there are very demagnified regiona
////PosType GridMap::magnification() const{
//
////  double mag = 0,flux = 0;
//  size_t N = Ngrid_init*Ngrid_init2;
//  for(size_t i=0;i<N;++i){
//    mag += i_points[i].surface_brightness*fabs(i_points[i].invmag());
//    flux += i_points[i].surface_brightness;
//  }
//  return flux/mag;
//}

PosType GridMap::magnificationFlux(Source &source) const{

  double magnified_flux = 0,unmagnified_flux = 0;
  size_t N = Ngrid_init*Ngrid_init2;
  for(size_t i=0;i<N;++i){
    magnified_flux += source.SurfaceBrightness(s_points[i].x);
    unmagnified_flux += source.SurfaceBrightness(i_points[i].x);
  }
  return magnified_flux / unmagnified_flux ;
}

double GridMap::magnificationTr() const {
  
  size_t k;
  size_t k1;
  size_t k2;
  size_t k3;
  
  double sb;
  double flux_source=0.0,flux_image=0.0;
  for(size_t i=0 ; i< Ngrid_init-1 ; i++){
    for(size_t j=0 ; j< Ngrid_init2-1 ; j++){
      
      k = i + j*Ngrid_init;
      assert( s_points[k].surface_brightness == i_points[k].surface_brightness);
      k1 = k + Ngrid_init + 1;

      Point_2d cross = s_points[k1] - s_points[k];

      k2 = k + 1;
      k3 = k + Ngrid_init;

      // 9 X surface brightness at centroid of lower triangle
      sb = ( 2*(s_points[k].surface_brightness + s_points[k1].surface_brightness)
            + 4*s_points[k2].surface_brightness  + s_points[k3].surface_brightness );

      
      if(sb !=0.0){
        flux_source += sb * fabs( cross^(s_points[k2] - s_points[k]) );
      }
      
      flux_image += sb;
      
      // 9 X surface brightness at centroid of upper triangle
       sb = ( 2*(s_points[k].surface_brightness + s_points[k1].surface_brightness)
            + 4*s_points[k3].surface_brightness  + s_points[k2].surface_brightness );
      
      if(sb !=0.0){
        flux_source += sb * fabs( cross^(s_points[k3] - s_points[k]) );
      }
      
      flux_image += sb;
      
    }
  }
  
  return flux_image / flux_source * getResolution() * getResolution();
}

double GridMap::magnificationTr(std::vector<size_t> &ps) const {
  
  size_t k1;
  size_t k2;
  size_t k3;
  
  long nx = Ngrid_init-1;
  long ny = Ngrid_init2-1;
 
  double sb;
  double flux_source=0.0,flux_image=0.0;
  for(size_t k : ps){
      
    if( k % Ngrid_init < nx && k / Ngrid_init < ny ){
      assert( s_points[k].surface_brightness == i_points[k].surface_brightness);
      k1 = k + Ngrid_init + 1;

      Point_2d cross = s_points[k1] - s_points[k];

      k2 = k + 1;
      k3 = k + Ngrid_init;

      // 9 X surface brightness at centroid of lower triangle
      sb = ( 2*(s_points[k].surface_brightness + s_points[k1].surface_brightness)
            + 4*s_points[k2].surface_brightness  + s_points[k3].surface_brightness );

      
      if(sb !=0.0){
        flux_source += sb * fabs( cross^(s_points[k2] - s_points[k]) );
      }
      
      flux_image += sb;
      
      // 9 X surface brightness at centroid of upper triangle
       sb = ( 2*(s_points[k].surface_brightness + s_points[k1].surface_brightness)
            + 4*s_points[k3].surface_brightness  + s_points[k2].surface_brightness );
      
      if(sb !=0.0){
        flux_source += sb * fabs( cross^(s_points[k3] - s_points[k]) );
      }
      
      flux_image += sb;
      
    }
  }
  
  return flux_image / flux_source * getResolution() * getResolution();
}

double GridMap::AreaCellOnSourcePlane(size_t k) const{
  
  assert(k % Ngrid_init != Ngrid_init-1);
  assert(k / Ngrid_init != Ngrid_init2-1);
  long k1 = k + Ngrid_init + 1;

  Point_2d cross = s_points[k1] - s_points[k];

  long k2 = k + 1;
  long k3 = k + Ngrid_init;
  
  return ( fabs( cross^(s_points[k2] - s_points[k]) )/2 + fabs( cross^(s_points[k3] - s_points[k]) )/2 );
}

double GridMap::AddPointSource(const Point_2d &y,double flux){
  std::vector<Point_2d> images;
  std::vector<Triangle> tri;

  find_images(y,images,tri);
  
  int n = images.size();
  
  double total_flux = 0;
  for(int i = 0 ; i<n ; ++i){
    
    int closest = 0;
    double d = (s_points[ tri[i][0] ] - y).length_sqr();
    double tmp = (s_points[ tri[i][1] ] - y).length_sqr();
    if(tmp < d){ d=tmp; closest = 1;}
    tmp = (s_points[ tri[i][2] ] - y).length_sqr();
    if(tmp < d){ d=tmp; closest = 2;}

    size_t ii = tri[i][closest];
    total_flux += flux / fabs(i_points[ii].invmag());
    d = flux / fabs(i_points[ii].invmag()) / getResolution() / getResolution() ;
    i_points[ii].surface_brightness += d;
    s_points[ii].surface_brightness += d;
  }
  
  return total_flux;
}

void GridMap::find_magnification_contour(
  std::vector<std::vector<Point_2d> > &curves
  ,std::vector<bool> &hits_boundary
  ,double invmag
  ){
  curves.resize(0);
  
  size_t N = Ngrid_init * Ngrid_init2;
  std::vector<bool> bitmap(N);
  size_t count = 0;
  // find tangential critical curves
  for(size_t k = 0 ; k < N ; ++k){
    if(i_points[k].invmag() < invmag){
      bitmap[k] = true;
      ++count;
    } else {
      bitmap[k] = false;
    }
  }
  std::vector<std::vector<long> > indexes;
  if(count>0){
    Utilities::find_boundaries<Point_2d>(bitmap,Ngrid_init,curves,hits_boundary,false);
  }
  // rescale from pixel units to those of grid
  double resolution = getResolution();
  for(int i=0; i<curves.size() ; ++i){
    for(Point_2d &p : curves[i]) p = p * resolution + i_points[0];
  }
}




void GridMap::find_crit(std::vector<std::vector<Point_2d> > &curves
               ,std::vector<bool> &hits_boundary
               ,std::vector<CritType> &crit_type                      
                        ){
  
  curves.resize(0);
  
  size_t N = Ngrid_init * Ngrid_init2;
  std::vector<bool> bitmap(N);
  size_t count = 0;
  double eigenv[2];
  
  // find tangential critical curves
  for(size_t k = 0 ; k < N ; ++k){
    i_points[k].A.eigenv(eigenv);
    if(eigenv[1] < 0){
      bitmap[k] = true;
      ++count;
    } else {
      bitmap[k] = false;
    }
  }
  //if(count>0) find_boundaries(bitmap,points,hits_boundary);
  std::vector<std::vector<long> > indexes;
  if(count>0){
    Utilities::find_boundaries<Point_2d>(bitmap,Ngrid_init,curves,hits_boundary,false);
    
    Utilities::find_islands(bitmap,Ngrid_init,indexes,hits_boundary);
  }
  
  crit_type.resize(curves.size());
  for(CritType &b : crit_type) b = CritType::tangential;
  long ntange = curves.size();  // number of tangential curves
  
  // find radial critical curves
  count=0;
  for(size_t k = 0 ; k < N ; ++k){
    i_points[k].A.eigenv(eigenv);
    if(eigenv[0] < 0 && eigenv[1] < 0){
      bitmap[k] = true;
      ++count;
    }else{
      bitmap[k] = false;
    }
  }
  
  if(count>0){
    Utilities::find_boundaries<Point_2d>(bitmap,Ngrid_init,curves,hits_boundary,true);
  }
  
  long m=curves.size();
  crit_type.resize(m);
  for(long i=ntange ; i<m ; ++i) crit_type[i] = CritType::radial;
  
  // reorder them so that radial curves follow the tangential curves they are within
  for(long j=ntange ; j<m ; ++j){
    // pixel in radial critical curve
<<<<<<< HEAD
    long q = long(curves[j][0][0]) + Ngrid_init*long(curves[j][0][1]);
    
=======
    //long q = long(curves[j][0][0]) + Ngrid_init*long(curves[j][0][1]);

>>>>>>> 0b6bab1b
    for(int i=0 ; i<j ;++i){
      if(crit_type[i] == CritType::tangential 
        && Utilities::inCurve(curves[j][0] ,curves[i] )
         ){
        for(long k=j ; k>i+1 ; --k){
          std::swap(curves[k],curves[k-1]);
          std::swap(crit_type[k],crit_type[k-1]);
          {
            bool tmp = hits_boundary[k];
            hits_boundary[k] = hits_boundary[k-1];
            hits_boundary[k-1] = tmp;
          }
          //std::swap(hits_boundary[k],hits_boundary[k-1]);
        }
        
        break;
      }
    }
  }
  
  // rescale from pixel units to those of grid
  double resolution = getResolution();
  for(int i=0; i<curves.size() ; ++i){
    for(Point_2d &p : curves[i]) p = p * resolution + i_points[0];
  }
  
  // if radial caustic has not been found, estimate a pseudo caustic as the convex hull of negative magnification images
  int ii_tan=0;
  for(int j=0 ; j<curves.size() ; ++j){
    if(crit_type[j] == CritType::tangential){
      if(j==curves.size()-1 || crit_type[j+1] == CritType::tangential ){ // has no radial critical curve
        
        std::vector<Point_2d> psudo(indexes[ii_tan].size());
        
        for(size_t i=0 ; i<indexes[ii_tan].size() ; ++i) psudo[i] = s_points[ indexes[ii_tan][i] ];
        
        std::vector<size_t> hull_index;
        Utilities::convex_hull(psudo,hull_index);
        
        std::vector<Point_2d> v(hull_index.size());
        curves.push_back(v);
        
        for(long i=0 ; i< hull_index.size() ; ++i) curves.back()[i] = i_points[ indexes[ii_tan][ hull_index[i] ]  ];
        
        //write_csv("test_pseud.csv", curves.back());
        
        crit_type.push_back(CritType::pseudo);
        hits_boundary.push_back(false);
        
        for(int k=curves.size()-1 ; k>j+1 ; --k){
          std::swap(curves[k],curves[k-1]);
          std::swap(crit_type[k],crit_type[k-1]);
          {
            bool tmp = hits_boundary[k];
            hits_boundary[k] = hits_boundary[k-1];
            hits_boundary[k-1] = tmp;
          }
        }
      } // radial missing
      ++ii_tan;
    } // is a tangent
  } // loop through all
  assert(2*ntange <= curves.size());
}

//PosType GridMap::magnification2() const{
//  double mag = 0,flux = 0;
//  size_t N = Ngrid_init*Ngrid_init2;
//  for(size_t i=0;i<N;++i){
//    mag += i_points[i].surface_brightness;
//    flux += i_points[i].surface_brightness/fabs(i_points[i].invmag());
//  }
//  return flux/mag;
//}

//void GridMap::find_boundaries(std::vector<bool> &bitmap  // = true inside
//                     ,std::vector<std::vector<Point_2d> > &points
//                     ,std::vector<bool> &hits_edge
//                     ,bool add_to_vector
//                     ){
//
//  size_t nx = Ngrid_init;
//  size_t ny = Ngrid_init2;
//  size_t n = nx*ny;
//
//  std::vector<bool> not_used(bitmap.size(),true);
//
//  assert(bitmap.size()==n);
//
//  // pad edge of field with bitmap=false
//  for(size_t i=0 ; i<nx ; ++i) bitmap[i]=false;
//  size_t j = nx*(ny-1);
//  for(size_t i=0 ; i<nx ; ++i) bitmap[i + j]=false;
//  for(size_t i=0 ; i<ny ; ++i) bitmap[i*nx]=false;
//  j = nx-1;
//  for(size_t i=0 ; i<ny ; ++i) bitmap[j + i*nx]=false;
//
//  std::list<std::list<Point_2d>> contours;
//  if(!add_to_vector){
//    hits_edge.resize(0);
//  }
//
//  bool done = false;
//  long kfirst_in_bound = -1;
//  while(!done){
//    // find first cell in edge
//    size_t k=0;
//    int type;
//    for( k = kfirst_in_bound + 1 ; k < n - nx ; ++k){
//      if(k % nx != nx-1){ // one less cells than points
//        type = 0;
//        if(bitmap[k] ) type +=1;
//        if(bitmap[k+1]) type += 10;
//        if(bitmap[k + nx]) type += 100;
//        if(bitmap[k + nx + 1]) type += 1000;
//
//        if(type > 0
//           && type != 1111
//           && not_used[k]
//           ) break;
//      }
//    }
//
//    kfirst_in_bound = k;
//
//    if(k == n-nx){
//      done=true;
//    }else{ // found an edge
//
//      contours.resize(contours.size() + 1);
//      std::list<Point_2d> &contour = contours.back();
//      hits_edge.push_back(false);
//
//      int type;
//      int face_in=0;
//      size_t n_edge = 0;
//
//      // follow edge until we return to the first point
//      while(k != kfirst_in_bound || n_edge==0){
//
//        if(n_edge >= n){  // infinite loop, output debugging data
//          std::cerr << "Too many points in GridMap::find_boundaries()." << std::endl;
//          std::cerr << "kfirst_in_bound " << kfirst_in_bound << std::endl;
//          std::cerr << "  countour is output to boundary_error_file.csv and bitmap_error_file.csv" << std::endl;
//          {
//            std::ofstream file("bitmap_error_file.csv");
//            file << "in,x,y" << std::endl;
//            for(size_t i=0 ; i<n ; ++i){
//              file << bitmap[i] << "," << i_points[i][0] << "," << i_points[i][1] << std::endl;
//            }
//          }
//
//          {
//            std::ofstream file("boundary_error_file.csv");
//            file << "contour,x,y" << std::endl;
//            int i = 0;
//            for(auto &v : contours){
//              for(Point_2d &p : v){
//                file << i << "," << p[0] << "," << p[1] << std::endl;
//              }
//              ++i;
//            }
//          }
//          throw std::runtime_error("caught in loop.");
//        }
//
//        if(k%nx == 0 || k%nx == nx-2) hits_edge.back() = true;
//        if(k/nx == 0 || k/nx == ny-2) hits_edge.back() = true;
//
//        not_used[k] = false;
//
//        ++n_edge;
//        type = 0;
//        // find type of cell
//        if(bitmap[k] ) type +=1;
//        if(bitmap[k+1]) type += 10;
//        if(bitmap[k + nx]) type += 100;
//        if(bitmap[k + nx + 1]) type += 1000;
//
//        if(type == 0 || type == 1111){  // all in or all out
//          throw std::runtime_error("off edge!!");
//        }else if(type == 1 || type == 1110){ // lower left only
//
//          if(face_in==0){
//            contour.push_back( (i_points[k] + i_points[k+1]) / 2 );
//            face_in=1;
//            k -= nx;
//          }else{
//            contour.push_back( (i_points[k] + i_points[k+nx]) / 2 );
//            face_in=2;
//            k -= 1;
//          }
//
//        }else if(type == 10 || type == 1101){ // lower right only
//
//          if(face_in==2){
//            contour.push_back( (i_points[k] + i_points[k+1]) / 2 );
//            face_in=1;
//            k -= nx;
//          }else{
//            contour.push_back( (i_points[k+nx+1] + i_points[k+1]) / 2 );
//            face_in=0;
//            k += 1;
//          }
//
//        }else if(type == 100 || type == 1011){ // upper left only
//
//          if(face_in==0){
//            contour.push_back( (i_points[k+nx] + i_points[k+nx+1]) / 2 );
//            face_in=3;
//            k += nx;
//          }else{
//            contour.push_back( (i_points[k] + i_points[k+nx]) / 2 );
//            face_in=2;
//            k -= 1;
//          }
//
//        }else if(type == 1000 || type == 111){ // upper right only
//
//          if(face_in==1){
//            contour.push_back( (i_points[k+1] + i_points[k+nx+1]) / 2 );
//            face_in=0;
//            k += 1;
//          }else{
//            contour.push_back( (i_points[k+nx] + i_points[k+nx+1]) / 2 );
//            face_in=3;
//            k += nx;
//          }
//
//        }else if(type == 11 || type == 1100){ // lower two
//
//          if(face_in==0){
//            contour.push_back( (i_points[k+1] + i_points[k+nx+1]) / 2 );
//            k += 1;
//          }else{
//            contour.push_back( (i_points[k] + i_points[k+nx]) / 2 );
//            face_in = 2;
//            k -= 1;
//          }
//
//        }else if(type == 1010 || type == 101){ // right two
//
//          if(face_in==1){
//            contour.push_back( (i_points[k] + i_points[k+1]) / 2 );
//            k -= nx;
//          }else{
//            contour.push_back( (i_points[k+nx] + i_points[k+nx+1]) / 2 );
//            face_in = 3;
//            k += nx;
//          }
//
//        }else if(type == 1001){ // lower left upper right
//
//          if(face_in==0){
//            contour.push_back( (i_points[k+nx] + i_points[k+nx+1]) / 2 );
//            face_in=3;
//            k += nx;
//          }else if(face_in==1){
//            contour.push_back( (i_points[k] + i_points[k+nx]) / 2 );
//            face_in=2;
//            k -= 1;
//          }else if(face_in==2){
//            contour.push_back( (i_points[k] + i_points[k+1]) / 2 );
//            face_in=1;
//            k -= nx;
//          }else{
//            contour.push_back( (i_points[k+nx+1] + i_points[k+1]) / 2 );
//            face_in=0;
//            k += 1;
//          }
//
//        }else if(type == 110){ // upper left lower right
//
//          if(face_in==0){
//            contour.push_back( (i_points[k] + i_points[k+1]) / 2 );
//            face_in=1;
//            k -= nx;
//          }else if(face_in==1){
//            contour.push_back( (i_points[k+1] + i_points[k+nx+1]) / 2 );
//            face_in=0;
//            k += 1;
//          }else if(face_in==2){
//            contour.push_back( (i_points[k + nx] + i_points[k+nx+1]) / 2 );
//            face_in=3;
//            k += nx;
//          }else{
//            contour.push_back( (i_points[k] + i_points[k+nx]) / 2 );
//            face_in=2;
//            k -= 1;
//          }
//        }
//      }
//
//      // the diamand with a hole
//      //if(n_edge == 12 && bitmap[k + nx + 1] ){
//      //  n_edge=0;
//      //  face_in = 2;
//      //}
//
//    }
//  }
//
//  int offset = 0;
//  if(!add_to_vector){
//    points.resize(contours.size());
//  }else{
//    offset = points.size();
//    points.resize(points.size() + contours.size());
//  }
//
//  // copy lists of points into vectors
//  int i=0;
//  for(auto &c: contours){
//    points[offset+i].resize(c.size());
//    size_t j=0;
//    for(auto &p: c){
//      points[offset+i][j] = p;
//      ++j;
//    }
//    ++i;
//  }
//}


//void GridMap::find_crit_boundary(std::vector<std::vector<Point_2d> > &points
//               ,std::vector<bool> &hits_boundary
//               ) const{
//  
//}


Point_2d GridMap::centroid() const{
  double flux = 0;
  Point_2d centroid(0,0);
  
  size_t N = Ngrid_init*Ngrid_init2;
  for(size_t i=0;i<N;++i){
    centroid += i_points[i]*i_points[i].surface_brightness;
    flux += i_points[i].surface_brightness;
  }
  return centroid/flux;
}

std::list<RAY> GridMap::find_images(std::vector<Point_2d> &ys
                                    ,std::vector<int> &multiplicity
                                    ) const{
  int nthreads = Utilities::GetNThreads();

  long N =  ys.size();
  long n = (int)(N/nthreads + 1);
  
  multiplicity.resize(N);
  std::vector<std::list<RAY>> v_of_lists(nthreads);
  
  std::vector<std::thread> thr;
  long m = 0;
  for(int i=0 ; i<nthreads ; ++i ){

    if(m > N-n ) n = N-m;
    thr.push_back(std::thread(
                              &GridMap::_find_images_
                              ,this
                              ,ys.data() + m
                              ,multiplicity.data() + m
                              ,n
                              ,std::ref(v_of_lists[i])
                              )
                  );
    
    m += n;
  }

  for(auto &t : thr) t.join();

  //join ray lists
  for(int i = 1 ; i<nthreads ; ++i)
    v_of_lists[0].splice(v_of_lists[0].end(),v_of_lists[i]);
  
  return v_of_lists[0];
}

void GridMap::find_images(Point_2d y
                 ,std::vector<Point_2d> &image_points  /// positions of the images limited by resolution of the gridmap
                 ,std::vector<Triangle> &triangles     /// index's of the points that form the triangles that the images are in
                 ) const {
  
  image_points.clear();
  triangles.clear();
  
  size_t k;
  size_t k1;
  size_t k2;
  size_t k3;
  
  int sig1,sig2,sig3,sig_sum;

  for(size_t i=0 ; i< Ngrid_init-1 ; i++){
    for(size_t j=0 ; j< Ngrid_init2-1 ; j++){
      k = i + j*Ngrid_init;
      k1 = k + Ngrid_init + 1;
      
      k2 = k + 1;
      k3 = k + Ngrid_init;

      sig1 = sign( (y-s_points[k])^(s_points[k1]-s_points[k]) );
      sig2 = sign( (y-s_points[k1])^(s_points[k2]-s_points[k1]) );
      sig3 = sign( (y-s_points[k2])^(s_points[k]-s_points[k2]) );
      
      sig_sum = sig1 + sig2 + sig3;
      if(abs(sig_sum) == 3){ // inside
        image_points.push_back( ( i_points[k] + i_points[k1] + i_points[k2] )/3  );
        triangles.push_back(Triangle(k,k1,k2));
      }else if(abs(sig_sum) == 2){ // on edge
        if(sig_sum > 0){
          if(sig1 == 0){
            image_points.push_back( ( i_points[k] + i_points[k1])/2  );
          }else if(sig2 == 0){
            image_points.push_back( ( i_points[k1] + i_points[k2])/2  );
          }else{
            image_points.push_back( ( i_points[k2] + i_points[k])/2  );
          }
          triangles.push_back(Triangle(k,k1,k2));
        }
      }else if (sig1 == 0 && sig3 == 0){ // a vertex
        image_points.push_back( i_points[k] );
        triangles.push_back(Triangle(k,k1,k2));
      }
     
      //sig1 = sign( (y-s_points[k])^(s_points[k1]-s_points[k]) );
      sig2 = sign( (y-s_points[k1])^(s_points[k3]-s_points[k1]) );
      sig3 = sign( (y-s_points[k3])^(s_points[k]-s_points[k3]) );
      
      sig_sum = sig1 + sig2 + sig3;
      if(abs(sig_sum) == 3){ // inside
        image_points.push_back( ( i_points[k] + i_points[k1] + i_points[k3] )/3  );
        triangles.push_back(Triangle(k,k1,k3));
      }else if(abs(sig_sum) == 2){ // on edge
        if(sig_sum > 0){
          if(sig1 == 0){
            image_points.push_back( ( i_points[k] + i_points[k1] )/2  );
          }else if(sig2 == 0){
            image_points.push_back( ( i_points[k1] + i_points[k3] )/2  );
          }else{
            image_points.push_back( ( i_points[k3] + i_points[k] )/2  );
          }
          triangles.push_back(Triangle(k,k1,k3));
        }
      }
    }
  }
  
  return;
}

void GridMap::limited_image_search(Point_2d &y
                 ,std::vector<size_t> &cell_numbers  /// positions of the images limited by resolution of the gridmap
                 ,std::vector<Triangle> &triangles     /// index's of the points that form the triangles that the images are in
) const {
  
  triangles.clear();
  
  size_t k1;
  size_t k2;
  size_t k3;
  
  int sig1,sig2,sig3,sig_sum;
  
  for(size_t k : cell_numbers){
    k1 = k + Ngrid_init + 1;
    
    k2 = k + 1;
    k3 = k + Ngrid_init;
    
    sig1 = sign( (y-s_points[k])^(s_points[k1]-s_points[k]) );
    sig2 = sign( (y-s_points[k1])^(s_points[k2]-s_points[k1]) );
    sig3 = sign( (y-s_points[k2])^(s_points[k]-s_points[k2]) );
    
    sig_sum = sig1 + sig2 + sig3;
    if(abs(sig_sum) == 3){ // inside
      triangles.push_back(Triangle(k,k1,k2));
    }else if(abs(sig_sum) == 2){ // on edge
      if(sig_sum > 0){
        triangles.push_back(Triangle(k,k1,k2));
      }
    }else if (sig1 == 0 && sig3 == 0){ // a vertex
      triangles.push_back(Triangle(k,k1,k2));
    }
    
    //sig1 = sign( (y-s_points[k])^(s_points[k1]-s_points[k]) );
    sig2 = sign( (y-s_points[k1])^(s_points[k3]-s_points[k1]) );
    sig3 = sign( (y-s_points[k3])^(s_points[k]-s_points[k3]) );
    
    sig_sum = sig1 + sig2 + sig3;
    if(abs(sig_sum) == 3){ // inside
      triangles.push_back(Triangle(k,k1,k3));
    }else if(abs(sig_sum) == 2){ // on edge
      if(sig_sum > 0){
        triangles.push_back(Triangle(k,k1,k3));
      }
    }
  }
  
  return;
}

void GridMap::_find_images_(Point_2d *ys,int *multiplicity,long Nys,std::list<RAY> &rays) const{
  
  std::vector<Point_2d> x;
  std::vector<Triangle> triangles;
  rays.resize(0);
  //auto itr = rays.begin();
  for(long k=0 ; k<Nys ; ++k){
    find_images(ys[k],x,triangles);
    multiplicity[k] = x.size();
    for(int i=0 ; i < x.size() ; ++i){
      rays.emplace_back();
      rays.back().x = x[i];
      rays.back().y = ys[k];
      rays.back().A *= 0;
      for(int j=0 ; j<3 ; ++j){
        rays.back().A = rays.back().A  + i_points[triangles[i][j]].A;
      }
      rays.back().A /= 3;
    }
  }
  
  return;
}

bool  GridMap::incurve(long k,std::vector<Point_2d> &curve) const{
  int n=0;
  long i = k % Ngrid_init , j = k / Ngrid_init;
  for(Point_2d &p : curve){
     if( long(p[0]+0.5) > i && (j - long(p[1]+0.5) ) == 0 ) ++n;
  }
  
  return n%2 == 1;
}
<|MERGE_RESOLUTION|>--- conflicted
+++ resolved
@@ -577,13 +577,6 @@
   // reorder them so that radial curves follow the tangential curves they are within
   for(long j=ntange ; j<m ; ++j){
     // pixel in radial critical curve
-<<<<<<< HEAD
-    long q = long(curves[j][0][0]) + Ngrid_init*long(curves[j][0][1]);
-    
-=======
-    //long q = long(curves[j][0][0]) + Ngrid_init*long(curves[j][0][1]);
-
->>>>>>> 0b6bab1b
     for(int i=0 ; i<j ;++i){
       if(crit_type[i] == CritType::tangential 
         && Utilities::inCurve(curves[j][0] ,curves[i] )
