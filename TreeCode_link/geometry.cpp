--- conflicted
+++ resolved
@@ -185,11 +185,7 @@
   return number == 0 ? 0 : 1;
 }
 
-<<<<<<< HEAD
-std::ostream &operator<<(std::ostream &os,const Utilities::Geometry::SphericalPoint &p) {
-  return os << " r: " << p.r << " theta: " << p.theta << " phi : " << p.phi;
-=======
-std::ostream &operator<<(std::ostream &os, Utilities::Geometry::SphericalPoint const &p){
+std::ostream &operator<<(std::ostream &os, Utilities::Geometry::SphericalPoint &p){
   return os << "r: " << p.r << " theta: " << p.theta << " phi: " << p.phi;
->>>>>>> 5932aa07
+
 }
