--- conflicted
+++ resolved
@@ -16,15 +16,10 @@
   x[1] = r*cos(theta)*sin(phi);
   x[2] = r*sin(theta);
 }
-<<<<<<< HEAD
+
 /// output cartisian coordinates of the point
 Point_3d Utilities::Geometry::SphericalPoint::TOcartisian() const{
   return Point_3d(r*cos(theta)*cos(phi),r*cos(theta)*sin(phi),r*sin(theta) );
-=======
-  /// output cartisian coordinates of the point
-Point_3d Utilities::Geometry::SphericalPoint::TOcartisian() const{
-  return Point_3d(r*cos(theta)*cos(phi),r*cos(theta)*sin(phi),r*sin(theta));
->>>>>>> 96dbd828
 }
 
 /// set the spherical coordinates of the point from the cartisian coordinates
@@ -33,14 +28,12 @@
   theta = asin(x[2]/r);
   phi = atan2(x[1],x[0]);
 }
-<<<<<<< HEAD
+
 void Utilities::Geometry::SphericalPoint::TOspherical(Point_3d &x){
   r = sqrt( x[0]*x[0] + x[1]*x[1] +x[2]*x[2]);
   theta = asin(x[2]/r);
   phi = atan2(x[1],x[0]);
 }
-=======
->>>>>>> 96dbd828
 
       /** \brief Calculates the stereographic projection of the point onto a plane.
        *
