--- conflicted
+++ resolved
@@ -3228,15 +3228,6 @@
         Point_2d dj = v[ jp ] - v[jj];
         double pji = dj^dio;
         
-<<<<<<< HEAD
-=======
-//        double theta = atan2( dj^dio,dj*dio)*180/PI;
-//        double theta2 = atan2( ( v[jj]-env.back() )^dio,( v[jj]-env.back() )*dio)*180/PI;
-//        if(theta==0 && theta2 == 0){
-//          std::cout << "this should go" << std::endl;
-//        }
-        
->>>>>>> 6132dc55
         if(pji == 0  // parallel
            && ( ( v[jj]-env.back() )^dio ) == 0   // colinear
            ){ // colinear
