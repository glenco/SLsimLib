/*
 * grid_maintenance.c
 *
 *  Created on: Oct 12, 2011
 *      Author: bmetcalf
 */

#include <slsimlib.h>

/** \ingroup Constructor
 * \brief Constructor for initializing grid.
 *
 * Note: Deflection solver must be specified before creating a Grid.
 */
Grid::Grid(
		LensHndl lens      /// lens model for initializing grid
		,int N1d           /// Initial number of grid points in each dimension.
		,double center[2]  /// Center of grid.
		,double range      /// Full width of grid in whatever units will be used.
		 ){

	Point *i_points,*s_points;

	Ngrid = N1d;
	Ngrid_block = 3;  // never been tested with anything other than 3
	

	i_points = NewPointArray(Ngrid*Ngrid,true);
	xygridpoints(i_points,range,center,Ngrid,0);
	s_points=LinkToSourcePoints(i_points,Ngrid*Ngrid);
	lens->rayshooterInternal(Ngrid*Ngrid,i_points,false);
	// Build trees
	i_tree = BuildTree(i_points,Ngrid*Ngrid);
	s_tree = BuildTree(s_points,Ngrid*Ngrid);  // make tree on source plane a area splitting tree

	trashkist = new Kist;
}
<<<<<<< HEAD


=======
/*
GridHndl NewGrid(LensHndl lens, int Ngrid,double center[2],double range){
	GridHndl grid = (Grid *)malloc(sizeof(Grid));
	Point *i_points,*s_points;

	grid->Ngrid = Ngrid;

	i_points = NewPointArray(Ngrid*Ngrid,true);
	xygridpoints(i_points,range,center,Ngrid,0);
	s_points=LinkToSourcePoints(i_points,Ngrid*Ngrid);
	lens->rayshooterInternal(Ngrid*Ngrid,i_points,false);
	// Build trees
	grid->i_tree = BuildTree(i_points,Ngrid*Ngrid);
	grid->s_tree = BuildTree(s_points,Ngrid*Ngrid);

	return grid;
}
*/
>>>>>>> 72ee6de6
/** \ingroup Constructor
 * \brief Destructor for a Grid.  Frees all memory.
 */
Grid::~Grid(){
	freeTree(i_tree);
	freeTree(s_tree);
	
	delete trashkist;
	
	return;
}

/** \ingroup ImageFinding
 *  \brief Reinitializes the grid so that it is back to the original coarse grid, but if
 *  the lens has changed the source positions will be updated.
 */
void Grid::ReInitializeGrid(LensHndl lens){

	Point *i_points,*s_points;
	double range,center[2];
	unsigned long i;

	range = i_tree->top->boundary_p2[0] - i_tree->top->boundary_p1[0];
	center[0] = (i_tree->top->boundary_p2[0] + i_tree->top->boundary_p1[0])/2;
	center[1] = (i_tree->top->boundary_p2[1] + i_tree->top->boundary_p1[1])/2;

	//////////////////////////////
	  // redo grid with stars in it
	  // free old tree to speed up image finding
	emptyTree(i_tree);
	emptyTree(s_tree);


	// build new initial grid
	i_points = NewPointArray(Ngrid*Ngrid,true);
	xygridpoints(i_points,range,center,Ngrid,0);
	s_points=LinkToSourcePoints(i_points,Ngrid*Ngrid);
	lens->rayshooterInternal(Ngrid*Ngrid,i_points,false);

	// need to resize root of source tree.  It can change in size
	s_tree->top->boundary_p1[0]=s_points[0].x[0]; s_tree->top->boundary_p1[1]=s_points[0].x[1];
	s_tree->top->boundary_p2[0]=s_points[0].x[0]; s_tree->top->boundary_p2[1]=s_points[0].x[1];

	for(i=0;i<Ngrid*Ngrid;++i){

	    /* find X boundary */
		if(s_points[i].x[0] < s_tree->top->boundary_p1[0] ) s_tree->top->boundary_p1[0]=s_points[i].x[0];
	    if(s_points[i].x[0] > s_tree->top->boundary_p2[0] ) s_tree->top->boundary_p2[0]=s_points[i].x[0];

	    /* find Y boundary */
	    if(s_points[i].x[1] < s_tree->top->boundary_p1[1] ) s_tree->top->boundary_p1[1]=s_points[i].x[1];
	    if(s_points[i].x[1] > s_tree->top->boundary_p2[1] ) s_tree->top->boundary_p2[1]=s_points[i].x[1];
	  }

	  // a little extra room for future points
	  s_tree->top->boundary_p1[0] -=  range/Ngrid;
	  s_tree->top->boundary_p1[1] -=  range/Ngrid;
	  s_tree->top->boundary_p2[0] +=  range/Ngrid;
	  s_tree->top->boundary_p2[1] +=  range/Ngrid;

	  s_tree->top->center[0] = (s_tree->top->boundary_p1[0]+s_tree->top->boundary_p2[0])/2;
	  s_tree->top->center[1] = (s_tree->top->boundary_p1[1]+s_tree->top->boundary_p2[1])/2;

	// fill trees
	FillTree(i_tree,i_points,Ngrid*Ngrid);
	FillTree(s_tree,s_points,Ngrid*Ngrid);

	return;
}

/** \ingroup ImageFinding
 *
 * \brief DOES NOT WORK YET !!!!
 */

/** \ingroup ImageFinding
 * \brief Recalculate surface brightness at every point without changing the positions of the grid or any lens properties.
 *
 *  Recalculate the surface brightness at all points on the grid.
 * This is useful when changing the source model while preserving
 * changes in the grid.
 * Both i_tree and s_tree are both changed although only s_tree shows up here.
 *
 * returns the sum of the surface brightnesses
 */
double Grid::RefreshSurfaceBrightnesses(SourceHndl source){
	double y[2],total=0,tmp;

	MoveToTopList(s_tree->pointlist);
	do{
		y[0] = s_tree->pointlist->current->x[0] - source->source_x[0];
		y[1] = s_tree->pointlist->current->x[1] - source->source_x[1];
		tmp = source->source_sb_func(y);
		s_tree->pointlist->current->surface_brightness = s_tree->pointlist->current->image->surface_brightness
				= tmp;
		total += tmp;
		assert(s_tree->pointlist->current->surface_brightness >= 0.0);
		s_tree->pointlist->current->in_image = s_tree->pointlist->current->image->in_image
				= FALSE;
	}while( MoveDownList(s_tree->pointlist) );

	return total;
}

/** \ingroup ImageFinding
 * \brief Returns number of points on image plane.
 */
unsigned long Grid::NumberOfPoints(){
	assert(i_tree->top->npoints == s_tree->top->npoints);
	assert(i_tree->top->npoints == i_tree->pointlist->Npoints);
	assert(s_tree->top->npoints == s_tree->pointlist->Npoints);

	return i_tree->top->npoints;
}<|MERGE_RESOLUTION|>--- conflicted
+++ resolved
@@ -35,16 +35,14 @@
 
 	trashkist = new Kist;
 }
-<<<<<<< HEAD
 
-
-=======
 /*
 GridHndl NewGrid(LensHndl lens, int Ngrid,double center[2],double range){
 	GridHndl grid = (Grid *)malloc(sizeof(Grid));
 	Point *i_points,*s_points;
 
 	grid->Ngrid = Ngrid;
+
 
 	i_points = NewPointArray(Ngrid*Ngrid,true);
 	xygridpoints(i_points,range,center,Ngrid,0);
@@ -57,7 +55,7 @@
 	return grid;
 }
 */
->>>>>>> 72ee6de6
+
 /** \ingroup Constructor
  * \brief Destructor for a Grid.  Frees all memory.
  */
