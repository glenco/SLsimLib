--- conflicted
+++ resolved
@@ -393,30 +393,6 @@
 }
 
 
-<<<<<<< HEAD
-PosType Grid::magnification() const{
-  double mag = 0,flux = 0;
-  
-  PointList::iterator it;
-  it = (i_tree->pointlist->Top());
-  size_t N = i_tree->pointlist->size();
-  for(unsigned long i=0 ; i < N ; ++i,--it){
-    double f = (*it)->surface_brightness * (*it)->gridsize * (*it)->gridsize;
-    assert(f >= 0);
-    if(f > 0){
-      if((*it)->invmag <= 1.0){
-        mag += f*fabs((*it)->invmag);
-        flux += f;
-      }else{
-        mag += f;
-        flux += f/fabs((*it)->invmag);
-      }
-    }
-  }
-  
-  return flux/mag;
-}
-=======
 //PosType Grid::magnification() const{
 //  double mag = 0,flux = 0;
 //
@@ -434,7 +410,6 @@
 //
 //  return flux/mag;
 //}
->>>>>>> fc26cc51
 
 Point_2d Grid::centroid() const{
   double flux = 0;
