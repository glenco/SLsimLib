/*#include <math.h>
#include <time.h>
#include <stdlib.h>
#include <stdio.h>
#include <assert.h>
#include <nrutil.h>
#include <Tree.h>
#include <KistDriver.h>
#include <divide_images.h>
<<<<<<< HEAD
#include <tree_maintenance.h>*/

#include <slsimlib.h>
=======
#include <cosmo.h>
>>>>>>> a428133e

static const int NpointsRequired = 50;  // number of points required to be within an image
static const int Ngrid_block = 3;       // each cell is divided into Ngrid_block^2 subcells

//static const float mumin = 0.5;  // actually the sqrt of the minimum magnification
static const float mumin = 0.45;  // actually the sqrt of the minimum magnification
//static const float mumin = 0.5;
static const float FracResTarget = 4.0e-4;
//static const float FracResTarget = 1.0e-4;

extern const double initialgridsize;

/** \ingroup ImageFinding
 *
 * \brief  Finds images given a source position and size.
 *
 * find_image_kist returns finite refined images in images[0...*Nimages-1].imagekist
 *  It starts with a large source and reduces down to the right size refining at each step.
 *  It should not miss any image larger than ~ munin*r_source linear size, but seems to do
 *  much better than that.  It does nothing with the surface brightnesses.
 *
 * The routine can follow three different strategies for refining each image controlled by edge_refinement.
 * edge_refinement
 *   - 0 does not do edge refinement, Every pixel in every image is refined until the criterion is met.
 *  The image(s) are found again after each refinement which can make it slower.
 *   - 1 uses refine_edge().  After an initial refinement of all the pixels in the image(s) the code switches
 *	 to refining only the edges of the images.  The images are found after each refinement.
 *   - 2 uses refine_edge2() Same as 1, but the images are not found after each refinement.  This can make the
 *	 routine run much faster, but has the disadvantage that the number of images will not change during the final
 *	 stage of refinement.  This is the setting generally recommended.
 *
 *  kappa_off - This is used to turn off the calculation of surface density, shear, magnification and time delay.
 *  When finding a finite sized source these quantities are generally not required and slow down the routine.
 *
 *
 */

void find_images_kist(
		double *y_source //// position of source center
		,double r_source //// radius of source
		,GridHndl grid  /// grid provided to routine
		,int *Nimages    /// number of images found
		,ImageInfo *imageinfo  /// information on each image
		,const int NimageMax   /// maximum number of images allowed
		,unsigned long *Nimagepoints  /// number of points in final images
		,double initial_size  /// Initial size of source for telescoping, 0 to start from the initial grid size.
		,bool splitimages  /// TRUE each image is refined to target accuracy, otherwise all images are treated as one
		,short edge_refinement  /// see comment
		,bool verbose  /// verbose
		,bool kappa_off /// turns off calculation of surface density, shear, magnification and time delay
		){


	long Nsizes;
	double rtemp,tmp;
	static double oldy[2],oldr=0;
	short moved,flag;
	int i,j,k;
	//Point *i_points,*s_points,*point;
	time_t to,t1,t2,t3,now;
	//KistHndl tmp_border_kist;
	bool image_overlap;
	static int oldNimages=0;
	static unsigned long Npoints_old = 0;
	Point **dummy_pnt = NULL;
	//unsigned long Ntmp;
	//Point *point,*closestpoint;

	if(r_source==0.0){ERROR_MESSAGE(); printf("ERROR: find_images, point source must have a resolution target\n"); exit(1);}

	if(verbose) printf("initialgridsize=%e\n",initialgridsize);
	if(initial_size==0) initial_size=initialgridsize;

	if(oldr==0){ oldr=r_source; Npoints_old = grid->i_tree->pointlist->Npoints;}
	if((Npoints_old <= grid->i_tree->pointlist->Npoints )* // if grid has not been refreshed
			(oldy[0]==y_source[0])*(oldy[1]==y_source[1])* // and source not moved
			(oldr > r_source)  // and source size has gotten smaller
	){
		Nsizes=(int)( log(oldr/r_source)/log(Ngrid_block) ); // round up
	    rtemp = r_source*pow(Ngrid_block,Nsizes);
	}else{
		Nsizes=(int)(log(initial_size/sqrt(pi)/fabs(r_source*mumin))/log(Ngrid_block) ) + 1 ; // round up
	    rtemp = r_source*pow(Ngrid_block,Nsizes);
	}

	Npoints_old = grid->i_tree->pointlist->Npoints;


	// starting with a larger source size make sure all the grid sizes are small enough to find it
	KistHndl subkist = NewKist();//,pointkist = NewKist();

	if(verbose) printf("entering find_image\n");
	time(&to);


    if(verbose) printf("Ntemp=%li\n",Nsizes);

    ClearAllMarks(grid->i_tree);

    //////////////////////////////////////////
    // telescope source size down to target
    //////////////////////////////////////////
	//if(!( (oldy[0]==y_source[0])*(oldy[1]==y_source[1])*(oldr < r_source) )){

		for(
				//for(rtemp = fabs(r_source/mumin)*pow(Ngrid_block,Nsizes),Nold=0
		//		;rtemp >= 0.99*Ngrid_block*fabs(r_source)
				;rtemp >= r_source
				;rtemp /= Ngrid_block ){

			time(&t1);
			time(&t3);
			if(verbose)
			printf("\n   new source size = %e    telescoping rsource = %e\n",rtemp,r_source);

			do{
				time(&t1);
				if(verbose) printf("      time in refine grid %f sec\n",difftime(t1,t2));

				moved = image_finder_kist(y_source,rtemp,grid->s_tree,grid->i_tree
						  ,Nimages,imageinfo,NimageMax,Nimagepoints,-1,0);

				time(&t2);
				if(verbose)	printf("      time in image_finder %f sec\n        Nimagepoints=%li\n"
						,difftime(t2,t1),*Nimagepoints);

			}while(refine_grid_kist(grid->i_tree,grid->s_tree,imageinfo,*Nimages,rtemp*mumin/Ngrid_block,2,kappa_off,true,dummy_pnt));


			time(&t1);
			if(verbose)	printf("      time in refine grid %f sec\n",difftime(t1,t2));

			time(&now);
			if(verbose) printf("    time for one source size %f sec\n",difftime(now,t3));
		}

	time(&now);
	if(verbose) printf(" time for source size reduction %f sec\n",difftime(now,to));
	time(&to);


	////////////////////////////////////////////////////////////////////////////////*/
	//////////////////////////////////////////////////////////////////////////////////
	// target source size has been reached, do full image decomposition and refinement
	/////////////////////////////////////////////////////////////////////////////////

	ClearAllMarks(grid->i_tree);

	i=0;

	if(splitimages) flag = 1; else flag = 0;

	flag = 1; // Changed so that each image always has at least 100 points.

	time(&now);

	// do an initial uniform refinement to make sure there are enough point in
	//  the images
	do{
		time(&t3);
		if(verbose)
			printf("     time in image refinement %f min\n           points in grid=%li\n"
					,fabs(difftime(t3,now)/60.),grid->i_tree->pointlist->Npoints);

		// mark image points in tree
		PointsWithinKist(grid->s_tree,y_source,r_source,subkist,1);

		moved=image_finder_kist(y_source,fabs(r_source),grid->s_tree,grid->i_tree
				,Nimages,imageinfo,NimageMax,Nimagepoints,0,1);

		if(*Nimages < 1) printf("  Nimages=%i i=%i\n",*Nimages,i);

		time(&now);
		if(verbose){
			printf("\n    i=%i\n     time in finding images %f min\n          Nimages=%i   Nimagepoints=%li\n"
					,i,difftime(now,t3)/60.,*Nimages,*Nimagepoints);
			printf("     image   # of points    error in area\n");
			for(j=0;j<*Nimages;++j) printf("       %i        %li         %e\n",j,imageinfo[j].imagekist->Nunits,imageinfo[j].area_error);
		}
		++i;
	}while( refine_grid_kist(grid->i_tree,grid->s_tree,imageinfo,*Nimages,1.0e-1,flag,kappa_off,true,dummy_pnt)
			|| moved );

	// remove images with no points in them
	for(j=0;j<*Nimages;++j){
		if(imageinfo[j].imagekist->Nunits < 1){
			ERROR_MESSAGE();
			for(k=j+1;k<*Nimages;++k) SwapImages(&imageinfo[k-1],&imageinfo[k]);
			//printf("image %i has no points\n",j);
			--*Nimages;
			--j;
		}
	}
	/////////////////////////////////////////////
	// refine just image edges to high resolution
	/////////////////////////////////////////////
	time(&now);

	if(splitimages) flag = 0; else flag = 2;

	k=i;
	if(edge_refinement==0){
		do{
			// mark image points in tree
			PointsWithinKist(grid->s_tree,y_source,r_source,subkist,1);

			moved=image_finder_kist(y_source,fabs(r_source),grid->s_tree,grid->i_tree
					,Nimages,imageinfo,NimageMax,Nimagepoints,0,1);
			++i;
		}while( refine_grid_kist(grid->i_tree,grid->s_tree,imageinfo,*Nimages,FracResTarget,0,kappa_off,true,dummy_pnt)
				|| moved );

	}else if(edge_refinement==1){
		do{
			// mark image points in tree
			PointsWithinKist(grid->s_tree,y_source,r_source,subkist,1);

			moved=image_finder_kist(y_source,fabs(r_source),grid->s_tree,grid->i_tree
					,Nimages,imageinfo,NimageMax,Nimagepoints,0,1);

			//for(i = 0; i < *Nimages; ++i) PrintImageInfo(&(imageinfo[i]));
			//printf("\n");

			++i;
		}while( refine_edges(grid->i_tree,grid->s_tree,imageinfo,*Nimages,FracResTarget,flag,kappa_off)
				|| moved );

	}else if(edge_refinement==2){
		++i;
		while(refine_edges2(y_source,r_source,grid->i_tree,grid->s_tree
				,imageinfo,&image_overlap,*Nimages,FracResTarget,flag,kappa_off)){
			// if an overlap is detected find the images again

			if(image_overlap) moved=image_finder_kist(y_source,fabs(r_source),grid->s_tree,grid->i_tree
					,Nimages,imageinfo,NimageMax,Nimagepoints,0,1);
			++i;
		}
	}
	// unmark image points so new source can be used
	PointsWithinKist(grid->s_tree,y_source,r_source,subkist,-1);

	if(verbose) printf("finished edge refinement i=%i\n",i);


	time(&t3);
	if(verbose) printf("     time in image refinement %f min\n",difftime(t3,now)/60.);

	// if point source take only closest image point
	if(r_source <= 0){
		ERROR_MESSAGE();
		exit(1);
	}

	time(&now);
	if(verbose) printf("time in find_images %f min\n",difftime(now,to)/60.);

	oldy[0]=y_source[0];
	oldy[1]=y_source[1];
	oldr=r_source;

	freeKist(subkist);
	for(i=*Nimages;i<oldNimages;i++){  // save some space
		EmptyKist(imageinfo[i].innerborder);
		EmptyKist(imageinfo[i].outerborder);		EmptyKist(imageinfo[i].imagekist);
	}
	oldNimages=*Nimages;

	// remove images without points
	for(j=0;j<*Nimages;++j){
		if(imageinfo[j].imagekist->Nunits < 1){
			assert(imageinfo[j].area == 0);
			assert(*Nimages < NimageMax);
			ERROR_MESSAGE();
			for(k=j+1;k<*Nimages;++k) SwapImages(&imageinfo[k-1],&imageinfo[k]);
			//printf("image %i has no points\n",j);
			--*Nimages;
			--j;
		}
	}

	// calculate the centroid of the images assuming uniform surface brightness
#pragma omp parallel for schedule(dynamic) private(i, tmp)
	for(i=0;i<*Nimages;++i){
		tmp=0.0;
		imageinfo[i].centroid[0] = 0.0;
		imageinfo[i].centroid[1] = 0.0;
		MoveToTopKist(imageinfo[i].imagekist);
		do{
			tmp += pow(getCurrentKist(imageinfo[i].imagekist)->gridsize,2);
			imageinfo[i].centroid[0] += getCurrentKist(imageinfo[i].imagekist)->x[0]
			                                         *pow(getCurrentKist(imageinfo[i].imagekist)->gridsize,2);
			imageinfo[i].centroid[1] += getCurrentKist(imageinfo[i].imagekist)->x[1]
			                                         *pow(getCurrentKist(imageinfo[i].imagekist)->gridsize,2);

		}while(MoveDownKist(imageinfo[i].imagekist));
		if(imageinfo[i].imagekist->Nunits > 0 ){
			imageinfo[i].centroid[0] /= tmp;
			imageinfo[i].centroid[1] /= tmp;
		}

		// redefine error so that it is based on the smallest grid cell on the border of the image
		if(imageinfo[i].outerborder->Nunits > 0 ) imageinfo[i].area_error = imageinfo[i].gridrange[2]/imageinfo[i].area;
	}

	ClearAllMarks(grid->i_tree);

	//freeKist(pointkist);
	//for(i = 0; i < *Nimages; ++i) PrintImageInfo(&(imageinfo[i]));

	return;
}


/** \ingroup MidLevel
 *
 * \brief finds images for a given source position and size
 *
 * image points are put into imageinfo[].imagekist
 *      imageinfo[].points and imageinfo[].Npoints are not changed
 * imagemarker array must be large enough to include all images *
 * splitparities=  0 don't split attached negative and positive parity images
 *              =  1 do split parities  NOTE: this is now obsolete
 *              = -1 doesn't slit into images at all
 *	                 , also does not find borders or change in_image markers
 * true_images = 1 gives just the points that are in the image
 *             = 0 if there are not enough points in images this will include close points to be refined
 */
short image_finder_kist(double *y_source,double r_source,TreeHndl s_tree,TreeHndl i_tree
		,int *Nimages,ImageInfo *imageinfo,const int NimageMax,unsigned long *Nimagepoints
		,short splitparities,short true_images){
   unsigned long i,Nsource_points=0;
  static long count=0,Nold_images;
  static double oldy[2];
  short moved;
  double r;

  //if(count==0) oldy[0]=oldy[1]=0;

  if(splitparities==1){ ERROR_MESSAGE(); printf("ERROR: image_finger, option splitparaties==1 is obsolete\n"); exit(1); }
  if(r_source <= 0.0){
	  ERROR_MESSAGE();
	  printf("ERROR: cannot do point source right now \n");
	  exit(1);
  }
//  printf("in image_finder\n");
  if( (oldy[0] != y_source[0]) ||  (oldy[1] != y_source[1]) ){
    oldy[0] = y_source[0];
    oldy[1] = y_source[1];
    moved=1;
  }else moved=0;

  ++count;

  ClearAllMarks(i_tree);
  assert(imageinfo->imagekist);

  //ListHndl list = NewList();

  // if source has moved make sure low res grids are included in first source list
  if( moved && (initialgridsize > mumin*r_source) && !true_images){
	  // if new source position use larger image to make sure new images are found on the coarser grid
	  PointsWithinKist(s_tree,y_source,initialgridsize/mumin,imageinfo->imagekist,0);

	  MoveToTopKist(imageinfo->imagekist);
	  for(i=0;i<imageinfo->imagekist->Nunits;++i){
		  r=sqrt( pow(getCurrentKist(imageinfo->imagekist)->x[0]-y_source[0],2)
				  + pow(getCurrentKist(imageinfo->imagekist)->x[1]-y_source[1],2) );
		  if(r > r_source && getCurrentKist(imageinfo->imagekist)->image->gridsize < r_source*mumin){
			  TakeOutCurrentKist(imageinfo->imagekist);
			  --i;
		  }else{
			  MoveDownKist(imageinfo->imagekist);
		  }
	  }
  }else{
	  // if source hasn't moved just take points within image
	  PointsWithinKist(s_tree,y_source,r_source,imageinfo->imagekist,0);

	  //	do something about non-circular sources
	  // the points outside of non-circular are removed from sourcelist
	  // in_source(y_source,sourcelist);

	  if(imageinfo->imagekist->Nunits < 1  && true_images ){  // no points in the source
		  //EmptyKist(imageinfo->imagekist);
		  imageinfo->Npoints=0;
		  *Nimages=0;
		  Nimagepoints=0;
		  return moved;
	  }
  }

  Nsource_points = imageinfo->imagekist->Nunits;

  // if there are not enough points in source find nearest ones
  if(!true_images && imageinfo->imagekist->Nunits < NpointsRequired)
	  NearestNeighborKist(s_tree,y_source,NpointsRequired,imageinfo->imagekist);


  // mark all image points
  if(imageinfo->imagekist->Nunits > 0){
	  MoveToTopKist(imageinfo->imagekist);
	  do{
		  getCurrentKist(imageinfo->imagekist)->in_image = true;
		  getCurrentKist(imageinfo->imagekist)->image->in_image = true;
	  }while(MoveDownKist(imageinfo->imagekist));
  }

  *Nimagepoints = imageinfo->imagekist->Nunits;

  // transform from source plane to image points
  TranformPlanesKist(imageinfo->imagekist);

  // At this point all the image points are in imageinfo->imagekist and not divided up into separate images

  // split images
  if( splitparities == 0 && imageinfo->imagekist->Nunits < i_tree->pointlist->Npoints){
	  divide_images_kist(i_tree,imageinfo,Nimages,NimageMax);
  }else{
	  *Nimages = 1;
	  imageinfo->Npoints = 0;
	  imageinfo->area = 0.0;
	  MoveToTopKist(imageinfo->imagekist);
	  do{
		  imageinfo->area += pow(getCurrentKist(imageinfo->imagekist)->gridsize,2);
	  }while(MoveDownKist(imageinfo->imagekist));
  }

  // don't copy information into array
#pragma omp parallel for private(i)
  for(i=0;i<*Nimages;++i)
	 imageinfo[i].Npoints = 0;  // to make sure points array is not read beyond length

  // find borders
  if( splitparities == 0 ) for(i=0;i<*Nimages;++i) findborders4(i_tree,&imageinfo[i]);

  //assert(*Nimages < NimageMax-1);

  for(i=0;i<*Nimages;++i){

	  if(splitparities == -1){
		  // avoid finding image borders, but need to set grid range for each image
		  EmptyKist(imageinfo[i].innerborder);
		  EmptyKist(imageinfo[i].outerborder);

		  imageinfo[i].gridrange[2] = 1.0e99; // minimum grid size in image
		  imageinfo[i].gridrange[0] = 0.0;    // maximum grid size in outerborder
		  imageinfo[i].gridrange[1] = 0.0;    // maximum grid size in image

		  //for(j=0;j<imageinfo[i].imagekist->Nunits;++j){

		  MoveToTopKist(imageinfo[i].imagekist);
		  do{
		    if(imageinfo[i].gridrange[1] < getCurrentKist(imageinfo[i].imagekist)->gridsize)
		      imageinfo[i].gridrange[1] = getCurrentKist(imageinfo[i].imagekist)->gridsize;
		    if(imageinfo[i].gridrange[2] > getCurrentKist(imageinfo[i].imagekist)->gridsize)
		      imageinfo[i].gridrange[2] = getCurrentKist(imageinfo[i].imagekist)->gridsize;
		  }while(MoveDownKist(imageinfo[i].imagekist));

		  imageinfo[i].gridrange[0] = imageinfo[i].gridrange[1];
	  }

	  // find area of images
	  //findarea(&imageinfo[i]);  // ****this is now done in divide_images

	  assert(imageinfo[i].area >= 0.0);
	  if(Nsource_points < NpointsRequired || moved) imageinfo[i].area_error=1.0;
 }

  // Empty the border lists of old images to save mem
  for(i=*Nimages;i<Nold_images;++i){
	  EmptyKist(imageinfo[i].innerborder);
	  EmptyKist(imageinfo[i].outerborder);
  }

	//for(i=0;i<*Nimages;++i) printf("  image %i  Npoints = %li Ninner = %li Noutter = %li  area = %e\n",i
  //,imageinfo[i].Npoints,imageinfo[i].innerborder->Nunits,imageinfo[i].outerborder->Nunits,imageinfo[i].area);

   return moved;
}


/** \ingroup MidLevel
 *
 * Same as refine_grid with additions
 *     - uses imageinfo->imagekist instead of imageinfo->points[]
 *     - can export rayshooting
 *         when shootrays == false no rayshooting is done and *i_points is the array
 *             of point that are being added, if there are more than one image this
 *             will be a pointer only to the new points in the first image.  Source
 *             points are NOT added to s_tree.
 *
 *     - Does not affect imageinfo->points in any way
 *     - Allows for refinements to be done on the borders of the initial grid region
 *          The initial grid region is never expanded.
 *
 * criterion = 0 stops refining when error in total area reaches res_target
 * 	         = 1 stops refining when each image reaches error limit or is smaller than res_target
 *           = 2 stops refining when grid resolution is smaller than res_target in all images
 */
int refine_grid_kist(TreeHndl i_tree,TreeHndl s_tree,ImageInfo *imageinfo,unsigned long Nimages,double res_target
		,short criterion,bool kappa_off,bool shootrays,Point **point_pnt){


	//printf("entering refine_grid\n");

  if(Nimages < 1) return 0;

  int i,j,number_of_refined,count,kk;
  double rmax,total_area;
  Point *s_points,*point;
  short pass=0;
  long Ncells=0,Ncells_o=0;
  Point *i_points;
  unsigned long Nmarker = 0,Nout = 0;

  total_area=0;
#pragma omp parallel reduction(+:total_area)
  for(i=0;i<Nimages;++i)
    total_area += imageinfo[i].area;
  
  number_of_refined = Ncells = 0;
#pragma omp parallel for schedule(dynamic) private(i, count, rmax, pass) reduction(+:Ncells)
  for(i=0;i<Nimages;++i){
	count=0;

    if(criterion == 0) pass = imageinfo[i].area*imageinfo[i].area_error/total_area > res_target;
    if(criterion == 1) pass = (imageinfo[i].area_error > res_target)*(imageinfo[i].area > 1.0e-5*total_area);
    if(criterion == 2) pass = imageinfo[i].gridrange[1] > res_target;

    // make sure no border point has a lower res than any image point

    if( pass || imageinfo[i].gridrange[0]>1.01*imageinfo[i].gridrange[1]){

    	/* largest gridsize in image */
    	rmax=MAX(imageinfo[i].gridrange[1],imageinfo[i].gridrange[0]);

      // count number of grid cells to be refined
      // cells in image
    	MoveToTopKist(imageinfo[i].imagekist);
    	do{
    		if( getCurrentKist(imageinfo[i].imagekist)->gridsize > 1.01*rmax/Ngrid_block) ++Ncells;
    	}while( MoveDownKist(imageinfo[i].imagekist) );

    	//printf("   initial image point refinements count = %li\n",Ncells);
       	// cells on border
    	if(imageinfo[i].outerborder->Nunits > 0){
    		MoveToTopKist(imageinfo[i].outerborder);
    		do{
    			if( getCurrentKist(imageinfo[i].outerborder)->gridsize > 1.01*rmax/Ngrid_block){
    				// border point is marked to prevent refining more than once
    				//   it will be unmarked by the end of refine grid
    				getCurrentKist(imageinfo[i].outerborder)->in_image = true;
    				++Ncells;
    			}
    		}while( MoveDownKist(imageinfo[i].outerborder) );
    		//printf("   initial outer border refinements count = %li\n",Ncells);
    	}
    }
  }

  Ncells_o = Ncells;

  i_points = NewPointArray((Ngrid_block*Ngrid_block-1)*Ncells,true);
  Nmarker = 0;
<<<<<<< HEAD
  Ncells = 0;

  for(i=0,Ncells=0;i<Nimages;++i){
	  count=0;

	  if(criterion == 0) pass = imageinfo[i].area*imageinfo[i].area_error/total_area > res_target;
	  if(criterion == 1) pass = (imageinfo[i].area_error > res_target)*(imageinfo[i].area > 1.0e-2*res_target*total_area);
	  if(criterion == 2) pass = imageinfo[i].gridrange[1] > res_target;

	  // make sure no border point has a lower res than any image point

	  //printf("imageinfo[%i].area_error=%e N=%i\n",i,imageinfo[i].area_error,imageinfo[i].Npoints);
	  if( pass || imageinfo[i].gridrange[0]>1.01*imageinfo[i].gridrange[1]){

		  rmax=MAX(imageinfo[i].gridrange[1],imageinfo[i].gridrange[0]);

       // loop through points in ith image
		//for(j=0,Ncells=0;j<imageinfo[i].Npoints;++j){
		  MoveToTopKist(imageinfo[i].imagekist);
		  for(j=0 ; j<imageinfo[i].imagekist->Nunits ; ++j,MoveDownKist(imageinfo[i].imagekist) ){

			//if( imageinfo[i].points[j].gridsize > 1.01*rmax/Ngrid_block){  /* only refine largest grid size in image*/
			  if( getCurrentKist(imageinfo[i].imagekist)->gridsize > 1.01*rmax/Ngrid_block){  /* only refine largest grid size in image*/

				  // get real point in tree
				  //point = imageinfo[i].points[j].image->image;
				  point = getCurrentKist(imageinfo[i].imagekist);
				  assert(point->gridsize > 0);

				  //imageinfo[i].points[j].gridsize /= Ngrid_block;
				  ++count;

				  xygridpoints(&i_points[Nmarker],point->gridsize*(Ngrid_block-1)/Ngrid_block,point->x,Ngrid_block,1);


				  // check if new points are outside of initial grid region
				  Nout = 0;
				  if( (point->x[0] == i_tree->top->boundary_p1[0]) || (point->x[0] == i_tree->top->boundary_p2[0])
			       || (point->x[1] == i_tree->top->boundary_p1[1]) || (point->x[1] == i_tree->top->boundary_p2[1]) ){

					  // remove the points that are outside initial grid
					  for(kk=0,Nout=0;kk < (Ngrid_block*Ngrid_block-1);++kk){
						  if(!inbox(i_points[Nmarker + kk - Nout].x,i_tree->top->boundary_p1,i_tree->top->boundary_p2)){

							  SwapPointsInArray(&i_points[Nmarker + kk - Nout],&i_points[Nmarker + Ngrid_block*Ngrid_block - 2 - Nout]);
							  ++Nout;

							  //printf("  point taken out\n");
							  //ERROR_MESSAGE();
						  }
					  }
					  assert(Nout > 0);
				  }

				  assert(Nout >= 0);
				  Nmarker += (Ngrid_block*Ngrid_block-1) - Nout;
				  ++Ncells;

				  point->gridsize /= Ngrid_block;
				  point->image->gridsize /= Ngrid_block;

			  }
		  }

		  //printf("   actual image point refinements count = %li\n",Ncells);
		  // * loop through outer border of ith image *

		  MoveToTopKist(imageinfo[i].outerborder);
		  for(j=0;j<imageinfo[i].outerborder->Nunits;++j,MoveDownKist(imageinfo[i].outerborder)){
			  if( getCurrentKist(imageinfo[i].outerborder)->gridsize > 1.01*rmax/Ngrid_block){ // only refine largest grid size in image

				  point = getCurrentKist(imageinfo[i].outerborder);
				  assert(point->gridsize > 0);

				  if(point->in_image){ // point has not been refined yet as border of another image
					  ++count;

					  xygridpoints(&i_points[Nmarker],point->gridsize*(Ngrid_block-1)/Ngrid_block,point->x,Ngrid_block,1);

					  // check if new points are outside of initial grid region
					  Nout = 0;
					  if( (point->x[0] == i_tree->top->boundary_p1[0]) || (point->x[0] == i_tree->top->boundary_p2[0])
				       || (point->x[1] == i_tree->top->boundary_p1[1]) || (point->x[1] == i_tree->top->boundary_p2[1]) ){

						  // remove the points that are outside initial grid
						  for(kk=0,Nout=0;kk<(Ngrid_block*Ngrid_block-1);++kk){
							  if( !inbox(i_points[Nmarker + kk - Nout].x,i_tree->top->boundary_p1,i_tree->top->boundary_p2) ){

								  SwapPointsInArray(&i_points[Nmarker + kk - Nout],&i_points[Nmarker + Ngrid_block*Ngrid_block - 2 - Nout]);
								  ++Nout;

								  //printf("  point taken out\n");
								  //ERROR_MESSAGE();
							  }
						  }
						  assert(Nout > 0);

					  }

					  assert(Nout >= 0);
					  Nmarker += (Ngrid_block*Ngrid_block-1) - Nout;

					  ++Ncells;
					  point->gridsize /= Ngrid_block;
					  point->image->gridsize /= Ngrid_block;
					  point->in_image = false;  // unmak so that it wouldn't double refine
				  }
			  }
=======

  for(i=0, Ncells = 0;i<Nimages;++i)
    {
      count=0;
      
      if(criterion == 0) pass = imageinfo[i].area*imageinfo[i].area_error/total_area > res_target;
      if(criterion == 1) pass = (imageinfo[i].area_error > res_target)*(imageinfo[i].area > 1.0e-5*total_area);
      if(criterion == 2) pass = imageinfo[i].gridrange[1] > res_target;
      
      // make sure no border point has a lower res than any image point
      
      //printf("imageinfo[%i].area_error=%e N=%i\n",i,imageinfo[i].area_error,imageinfo[i].Npoints);
      if( pass || imageinfo[i].gridrange[0]>1.01*imageinfo[i].gridrange[1])
	{
	  
	  rmax=MAX(imageinfo[i].gridrange[1],imageinfo[i].gridrange[0]);
	  
	  // loop through points in ith image
	  //for(j=0,Ncells=0;j<imageinfo[i].Npoints;++j){
	  MoveToTopKist(imageinfo[i].imagekist);
	  for(j=0 ; j<imageinfo[i].imagekist->Nunits ; ++j,MoveDownKist(imageinfo[i].imagekist) ){
	    
	    //if( imageinfo[i].points[j].gridsize > 1.01*rmax/Ngrid_block){  /* only refine largest grid size in image*/
	    if( getCurrentKist(imageinfo[i].imagekist)->gridsize > 1.01*rmax/Ngrid_block){  /* only refine largest grid size in image*/
	      
	      // get real point in tree
	      //point = imageinfo[i].points[j].image->image;
	      point = getCurrentKist(imageinfo[i].imagekist);
	      assert(point->gridsize > 0);
	      
	      //imageinfo[i].points[j].gridsize /= Ngrid_block;
	      ++count;
	      
	      xygridpoints(&i_points[Nmarker],point->gridsize*(Ngrid_block-1)/Ngrid_block,point->x,Ngrid_block,1);
	      
	      
	      // check if new points are outside of initial grid region
	      Nout = 0;
	      if( (point->x[0] == i_tree->top->boundery_p1[0]) || (point->x[0] == i_tree->top->boundery_p2[0])
		  || (point->x[1] == i_tree->top->boundery_p1[1]) || (point->x[1] == i_tree->top->boundery_p2[1]) ){
		
		// remove the points that are outside initial grid
		for(kk=0,Nout=0;kk < (Ngrid_block*Ngrid_block-1);++kk){
		  if(!inbox(i_points[Nmarker + kk - Nout].x,i_tree->top->boundery_p1,i_tree->top->boundery_p2)){
		    
		    SwapPointsInArray(&i_points[Nmarker + kk - Nout],&i_points[Nmarker + Ngrid_block*Ngrid_block - 2 - Nout]);
		    ++Nout;
		    
		    //printf("  point taken out\n");
		    //ERROR_MESSAGE();
		  }
		}
		assert(Nout > 0);
	      }
	      
	      assert(Nout >= 0);
	      Nmarker += (Ngrid_block*Ngrid_block-1) - Nout;
	      ++Ncells;
	      
	      point->gridsize /= Ngrid_block;
	      point->image->gridsize /= Ngrid_block;
	      
	    }
	  }
	  
	  //printf("   actual image point refinements count = %li\n",Ncells);
	  // * loop through outer border of ith image *
	  
	  MoveToTopKist(imageinfo[i].outerborder);
	  for(j=0;j<imageinfo[i].outerborder->Nunits;++j,MoveDownKist(imageinfo[i].outerborder)){
	    if( getCurrentKist(imageinfo[i].outerborder)->gridsize > 1.01*rmax/Ngrid_block){ // only refine largest grid size in image
	      
	      point = getCurrentKist(imageinfo[i].outerborder);
	      assert(point->gridsize > 0);
	      
	      if(point->in_image){ // point has not been refined yet as border of another image
		++count;
		
		xygridpoints(&i_points[Nmarker],point->gridsize*(Ngrid_block-1)/Ngrid_block,point->x,Ngrid_block,1);
		
		// check if new points are outside of initial grid region
		Nout = 0;
		if( (point->x[0] == i_tree->top->boundery_p1[0]) || (point->x[0] == i_tree->top->boundery_p2[0])
		    || (point->x[1] == i_tree->top->boundery_p1[1]) || (point->x[1] == i_tree->top->boundery_p2[1]) ){
		  
		  // remove the points that are outside initial grid
		  for(kk=0,Nout=0;kk<(Ngrid_block*Ngrid_block-1);++kk){
		    if( !inbox(i_points[Nmarker + kk - Nout].x,i_tree->top->boundery_p1,i_tree->top->boundery_p2) ){
		      
		      SwapPointsInArray(&i_points[Nmarker + kk - Nout],&i_points[Nmarker + Ngrid_block*Ngrid_block - 2 - Nout]);
		      ++Nout;
		      
		      //printf("  point taken out\n");
		      //ERROR_MESSAGE();
		    }
>>>>>>> a428133e
		  }
		  assert(Nout > 0);
		  
		}
		
		assert(Nout >= 0);
		Nmarker += (Ngrid_block*Ngrid_block-1) - Nout;
		
		++Ncells;
		point->gridsize /= Ngrid_block;
		point->image->gridsize /= Ngrid_block;
		point->in_image = False;  // unmak so that it wouldn't double refine
	      }
	    }
	  }
	  
	  
	  //printf("should be Ncells=%i Ngrid_block=%i   %i\n",Ncells,Ngrid_block,
	  //		(Ngrid_block*Ngrid_block-1)*Ncells);
	  
	}
      
      if(count > 0) ++number_of_refined;
    } // end of image loop
  
  assert( Nmarker <= (Ngrid_block*Ngrid_block-1)*Ncells_o );
  if( Nmarker != (Ngrid_block*Ngrid_block-1)*Ncells_o ) i_points = AddPointToArray(i_points,Nmarker,(Ngrid_block*Ngrid_block-1)*Ncells_o);
  
  s_points=LinkToSourcePoints(i_points,Nmarker);
  
  if(shootrays){
    rayshooterInternal(Nmarker,i_points,kappa_off);
  }else{
    assert(Nimages == 1);
    // The new points could be put into a kist if there where more than one image
    // for(j=0;j<(Ngrid_block*Ngrid_block-1)*Ncells;++j){
    //	  i_points[i].image->x[0] = i_points[i].x[0];
    //	  i_points[i].image->x[1] = i_points[i].x[1];
    //InsertAfterCurrentKist(newkist,i_points[j]);
    //  }
  }
  
  // add points to trees
  AddPointsToTree(i_tree,i_points,Nmarker);
  if(shootrays) AddPointsToTree(s_tree,s_points,Nmarker);
  
  if(!shootrays) *point_pnt = i_points;

  return number_of_refined;
}


/** \ingroup MidLevel
 *
 * \brief Finds inner and outer borders of an image using bordering box method.
 *
 *   uses the in_image markers
 *   uses imaginfo->imagekist instead of imageinfo->points
 *
 *   In the case of the entire grid being within the image, the innerborders
 *   is the border points of the grid and the outerborder contains no points.
 *
 *   Note:  Markers in_image must be preset to true for all image points and
 *   false for non-image points.
 */
void findborders4(TreeHndl i_tree,ImageInfo *imageinfo){
	int i;
	unsigned long m,j;
	bool addinner;
	bool allin = false;


	if(i_tree->pointlist->Npoints == imageinfo->imagekist->Nunits) allin = true;    // all points on the grid are in the image

	//printf("beginning findborders2\n");
	//checkTree(i_tree);

	//point=(Point *)malloc(sizeof(Point));
	EmptyKist(imageinfo->innerborder);
	EmptyKist(imageinfo->outerborder);

	imageinfo->gridrange[2] = 1.0e99; /* minimum grid size in image */
	imageinfo->gridrange[0] = 0.0; /* maximum grid size in outerborder */
	imageinfo->gridrange[1] = 0.0;      /* maximum grid size in image */

	if(imageinfo->imagekist->Nunits < 1) return;

	KistHndl neighborkist = NewKist(),imagekist;

	imagekist = imageinfo->imagekist; assert(imageinfo->imagekist);

	MoveToTopKist(imagekist);
	for(j=0;j<imagekist->Nunits;++j,MoveDownKist(imagekist)){

		if(imageinfo->gridrange[1] < getCurrentKist(imagekist)->gridsize)
			imageinfo->gridrange[1] = getCurrentKist(imagekist)->gridsize;
		if(imageinfo->gridrange[2] > getCurrentKist(imagekist)->gridsize)
			imageinfo->gridrange[2] = getCurrentKist(imagekist)->gridsize;

		addinner=false;

		FindAllBoxNeighborsKist(i_tree,getCurrentKist(imagekist),neighborkist);

		if( allin && neighborkist->Nunits < 4){
			InsertAfterCurrentKist(imageinfo->innerborder,getCurrentKist(imagekist));
		}else{

			MoveToTopKist(neighborkist);
			for(i=0;i<neighborkist->Nunits;++i){

				if( getCurrentKist(neighborkist)->in_image == false){  // point is a neighbor
					addinner=true;
					// check if point is already in list
					MoveToTopKist(imageinfo->outerborder);
					for(m=0;m<imageinfo->outerborder->Nunits;++m){
						if( getCurrentKist(imageinfo->outerborder) == getCurrentKist(neighborkist) ) break;
						MoveDownKist(imageinfo->outerborder);
					}
					if(m == imageinfo->outerborder->Nunits){
						// add point to outerborder
						InsertAfterCurrentKist(imageinfo->outerborder,getCurrentKist(neighborkist));
						MoveDownKist(imageinfo->outerborder);
					}
				}
				MoveDownKist(neighborkist);
			}

			if(addinner){
				// add point to innerborderkist
				InsertAfterCurrentKist(imageinfo->innerborder,getCurrentKist(imagekist));
				MoveDownKist(imageinfo->innerborder);
			}
		}

	}

	if(!allin  && imageinfo->outerborder->Nunits > 0){
		MoveToTopKist(imageinfo->outerborder);
		do{
			if(imageinfo->gridrange[0] < getCurrentKist(imageinfo->outerborder)->gridsize)
				imageinfo->gridrange[0] = getCurrentKist(imageinfo->outerborder)->gridsize;
		}while(MoveDownKist(imageinfo->outerborder));
	}

	freeKist(neighborkist);

	return;
}
<|MERGE_RESOLUTION|>--- conflicted
+++ resolved
@@ -1,19 +1,6 @@
-/*#include <math.h>
-#include <time.h>
-#include <stdlib.h>
-#include <stdio.h>
-#include <assert.h>
-#include <nrutil.h>
-#include <Tree.h>
-#include <KistDriver.h>
-#include <divide_images.h>
-<<<<<<< HEAD
-#include <tree_maintenance.h>*/
 
 #include <slsimlib.h>
-=======
 #include <cosmo.h>
->>>>>>> a428133e
 
 static const int NpointsRequired = 50;  // number of points required to be within an image
 static const int Ngrid_block = 3;       // each cell is divided into Ngrid_block^2 subcells
@@ -578,8 +565,6 @@
 
   i_points = NewPointArray((Ngrid_block*Ngrid_block-1)*Ncells,true);
   Nmarker = 0;
-<<<<<<< HEAD
-  Ncells = 0;
 
   for(i=0,Ncells=0;i<Nimages;++i){
 	  count=0;
@@ -687,103 +672,6 @@
 					  point->in_image = false;  // unmak so that it wouldn't double refine
 				  }
 			  }
-=======
-
-  for(i=0, Ncells = 0;i<Nimages;++i)
-    {
-      count=0;
-      
-      if(criterion == 0) pass = imageinfo[i].area*imageinfo[i].area_error/total_area > res_target;
-      if(criterion == 1) pass = (imageinfo[i].area_error > res_target)*(imageinfo[i].area > 1.0e-5*total_area);
-      if(criterion == 2) pass = imageinfo[i].gridrange[1] > res_target;
-      
-      // make sure no border point has a lower res than any image point
-      
-      //printf("imageinfo[%i].area_error=%e N=%i\n",i,imageinfo[i].area_error,imageinfo[i].Npoints);
-      if( pass || imageinfo[i].gridrange[0]>1.01*imageinfo[i].gridrange[1])
-	{
-	  
-	  rmax=MAX(imageinfo[i].gridrange[1],imageinfo[i].gridrange[0]);
-	  
-	  // loop through points in ith image
-	  //for(j=0,Ncells=0;j<imageinfo[i].Npoints;++j){
-	  MoveToTopKist(imageinfo[i].imagekist);
-	  for(j=0 ; j<imageinfo[i].imagekist->Nunits ; ++j,MoveDownKist(imageinfo[i].imagekist) ){
-	    
-	    //if( imageinfo[i].points[j].gridsize > 1.01*rmax/Ngrid_block){  /* only refine largest grid size in image*/
-	    if( getCurrentKist(imageinfo[i].imagekist)->gridsize > 1.01*rmax/Ngrid_block){  /* only refine largest grid size in image*/
-	      
-	      // get real point in tree
-	      //point = imageinfo[i].points[j].image->image;
-	      point = getCurrentKist(imageinfo[i].imagekist);
-	      assert(point->gridsize > 0);
-	      
-	      //imageinfo[i].points[j].gridsize /= Ngrid_block;
-	      ++count;
-	      
-	      xygridpoints(&i_points[Nmarker],point->gridsize*(Ngrid_block-1)/Ngrid_block,point->x,Ngrid_block,1);
-	      
-	      
-	      // check if new points are outside of initial grid region
-	      Nout = 0;
-	      if( (point->x[0] == i_tree->top->boundery_p1[0]) || (point->x[0] == i_tree->top->boundery_p2[0])
-		  || (point->x[1] == i_tree->top->boundery_p1[1]) || (point->x[1] == i_tree->top->boundery_p2[1]) ){
-		
-		// remove the points that are outside initial grid
-		for(kk=0,Nout=0;kk < (Ngrid_block*Ngrid_block-1);++kk){
-		  if(!inbox(i_points[Nmarker + kk - Nout].x,i_tree->top->boundery_p1,i_tree->top->boundery_p2)){
-		    
-		    SwapPointsInArray(&i_points[Nmarker + kk - Nout],&i_points[Nmarker + Ngrid_block*Ngrid_block - 2 - Nout]);
-		    ++Nout;
-		    
-		    //printf("  point taken out\n");
-		    //ERROR_MESSAGE();
-		  }
-		}
-		assert(Nout > 0);
-	      }
-	      
-	      assert(Nout >= 0);
-	      Nmarker += (Ngrid_block*Ngrid_block-1) - Nout;
-	      ++Ncells;
-	      
-	      point->gridsize /= Ngrid_block;
-	      point->image->gridsize /= Ngrid_block;
-	      
-	    }
-	  }
-	  
-	  //printf("   actual image point refinements count = %li\n",Ncells);
-	  // * loop through outer border of ith image *
-	  
-	  MoveToTopKist(imageinfo[i].outerborder);
-	  for(j=0;j<imageinfo[i].outerborder->Nunits;++j,MoveDownKist(imageinfo[i].outerborder)){
-	    if( getCurrentKist(imageinfo[i].outerborder)->gridsize > 1.01*rmax/Ngrid_block){ // only refine largest grid size in image
-	      
-	      point = getCurrentKist(imageinfo[i].outerborder);
-	      assert(point->gridsize > 0);
-	      
-	      if(point->in_image){ // point has not been refined yet as border of another image
-		++count;
-		
-		xygridpoints(&i_points[Nmarker],point->gridsize*(Ngrid_block-1)/Ngrid_block,point->x,Ngrid_block,1);
-		
-		// check if new points are outside of initial grid region
-		Nout = 0;
-		if( (point->x[0] == i_tree->top->boundery_p1[0]) || (point->x[0] == i_tree->top->boundery_p2[0])
-		    || (point->x[1] == i_tree->top->boundery_p1[1]) || (point->x[1] == i_tree->top->boundery_p2[1]) ){
-		  
-		  // remove the points that are outside initial grid
-		  for(kk=0,Nout=0;kk<(Ngrid_block*Ngrid_block-1);++kk){
-		    if( !inbox(i_points[Nmarker + kk - Nout].x,i_tree->top->boundery_p1,i_tree->top->boundery_p2) ){
-		      
-		      SwapPointsInArray(&i_points[Nmarker + kk - Nout],&i_points[Nmarker + Ngrid_block*Ngrid_block - 2 - Nout]);
-		      ++Nout;
-		      
-		      //printf("  point taken out\n");
-		      //ERROR_MESSAGE();
-		    }
->>>>>>> a428133e
 		  }
 		  assert(Nout > 0);
 		  
