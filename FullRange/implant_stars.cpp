/*
 * implant_stars.c
 *
 *  Created on: Jun 5, 2010
 *      Author: R.B. Metcalf
 */

#include "slsimlib.h"
#include <iostream.h> // remove
#include <sstream> // remove
using namespace std;
/** \ingroup ChangeLens
 * \brief  Implants stars into the lens around the images.
 *
 * lens->Nstars and lens->stars_fstars must be set before calling
 * allocates all memory for stars
 */

void BaseAnaLens::implant_stars(Point *centers,unsigned long Nregions,long *seed){
	PosType r,theta,NstarsPerImage;
	unsigned long i,j,m,k;

	if(stars_N < 1.0  || star_fstars <= 0) return;
	if(star_fstars > 1.0){ std::printf("fstars > 1.0\n"); exit(0); }
	if(!(stars_implanted) ){

		star_masses = new float[stars_N];
		stars = new unsigned long[stars_N];
		stars_xp = PosTypeMatrix(stars_N,3);
		star_theta_force = 1.0e-1;

		assert(Nregions > 0);
		star_Nregions = Nregions;
		star_region = new double[Nregions];
		star_kappa = new double[Nregions];
		star_xdisk = PosTypeMatrix(Nregions,2);

	}else{
		// free star_tree
		delete star_tree;
	}

	if(stars_N < 1  || star_fstars <= 0){
		stars_implanted = true;
		stars_N = 0;
		star_fstars = 0.0;

		for(j=0,m=0;j<Nregions;++j){
			star_region[j] = 0.0;
			star_kappa[j] = 0.0;
			star_xdisk[j][0] = centers[j].x[0];
			star_xdisk[j][1] = centers[j].x[1];

		}
		return;
	}

	for(j=0,m=0;j<Nregions;++j){

		assert( centers[j].kappa > 0.0);

		NstarsPerImage = stars_N/star_Nregions;
		cout << "NstarsPerImage: " << NstarsPerImage << endl; // remove

		star_region[j] = 1.0/sqrt(pi*star_fstars*centers[j].kappa*Sigma_crit
				/star_massscale/(float)NstarsPerImage);
<<<<<<< HEAD
		cout << star_region[j] << " " << star_fstars <<  " " << centers[j].kappa << " " << Sigma_crit << " " << star_massscale << " " << NstarsPerImage << endl;
		cout << "Sigma_star= " << (float)NstarsPerImage*star_massscale/(pi*pow(star_region[j],2)) << endl;
=======
		//cout << star_region[j] << " " << star_fstars <<  " " << centers[j].kappa << " " << Sigma_crit << " " << star_massscale << " " << NstarsPerImage << endl;
		cout << "kappa_star= " << (float)NstarsPerImage*star_massscale/(pi*pow(star_region[j],2)) << endl;
>>>>>>> bb971ed9
		// cutoff based on comparison of star deflection to smooth component
		//rcut = 4*sqrt(star_massscale/pi/Sigma_crit
		//		/( centers[j].kappa+sqrt(pow(centers[j].gamma[0],2)+pow(centers[j].gamma[1],2)) ) );

		star_kappa[j] = star_fstars*centers[j].kappa;
		cout << star_kappa[j]*Sigma_crit << endl;
		star_xdisk[j][0] = centers[j].x[0];
		star_xdisk[j][1] = centers[j].x[1];

		//printf("kappa = %e  star_region = %e\n",star_kappa[j],star_region[j]);
		char *fname = "stars0.dat";
		if(j==0){fname = "stars0.dat";}
		if(j==1){fname = "stars1.dat";}
		if(j==2){fname = "stars2.dat";}
		if(j==3){fname = "stars3.dat";}
		ofstream fstars(fname);

		for(i=0;i<NstarsPerImage;++i,++m){
			//m=j*NstarsPerImage+i;
			r = star_region[j]*sqrt(ran2(seed));
			theta=2*pi*ran2(seed);
			stars_xp[m][0] = centers[j].x[0] + r*cos(theta);
			stars_xp[m][1] = centers[j].x[1] + r*sin(theta);
			stars_xp[m][2] = 0.0;
			star_masses[m] = 1.0;

			// check to make see if star is in another centers region
			//   and remove it
			for(k=0;k<j;++k){
				if(  star_region[k] > sqrt(pow(centers[k].x[0]-stars_xp[m][0],2)
						+ pow(centers[k].x[1]-stars_xp[m][1],2)) ){
					//--NstarsPerImage;
					//--i;
					--m;
					break;
				}
			}
			fstars << scientific << stars_xp[m][0] << " " << stars_xp[m][1] << endl;
			//printf("%e %e\n",stars_xp[m][0],stars_xp[m][1]);
		}
		fstars.close();
	}


	assert(m <= stars_N);
	stars_N = m;
	cout << stars_N;
	//std::printf("last star x = %e %e\n",stars_xp[stars_N-1][0],stars_xp[stars_N-1][1]);

	float dummy=0;
	//star_tree = new ForceTree(stars_xp,stars_N,star_masses,&dummy
	//		,false,false,5,2,false,star_theta_force);

	star_tree = new QuadTree(stars_xp,star_masses,&dummy,stars_N
			,false,false,0,4,star_theta_force);

	std::cout<<"projected with 2D tree"<<std::endl;

	// visit every branch to find center of mass and cutoff scale */
	stars_implanted = true;

	return ;
}

// This allows the stars to be turned off after they have been implanted.
/*void AnaLens::toggleStars(bool implanted){
	stars_implanted = implanted;
}
*/
/// subtracts the mass in stars from the smooth model to compensate
/// for the mass of the stars the lensing quantities are all updated not replaced
void BaseAnaLens::substract_stars_disks(double *ray,double *alpha
		,KappaType *kappa,KappaType *gamma){

	if(!(stars_implanted)) return;

	double xcm,ycm,r;
	float tmp;
	double mass;
	int i;

	for(i=0;i<star_Nregions;++i){
		xcm = star_xdisk[i][0] - ray[0];
		ycm = star_xdisk[i][1] - ray[1];
		r=sqrt(xcm*xcm + ycm*ycm);

		if(r < star_region[i]){
			alpha[0] += star_kappa[i]*xcm;
			alpha[1] += star_kappa[i]*ycm;
			*kappa -= star_kappa[i];
		}else{

			mass = star_kappa[i]*pow(star_region[i],2)/r/r;
			alpha[0] += mass*xcm;
			alpha[1] += mass*ycm;

			tmp = 2*mass/r/r;
			gamma[0] += 0.5*(xcm*xcm-ycm*ycm)*tmp;
			gamma[1] += xcm*ycm*tmp;
		}
	}

	return;
}<|MERGE_RESOLUTION|>--- conflicted
+++ resolved
@@ -64,13 +64,9 @@
 
 		star_region[j] = 1.0/sqrt(pi*star_fstars*centers[j].kappa*Sigma_crit
 				/star_massscale/(float)NstarsPerImage);
-<<<<<<< HEAD
+
 		cout << star_region[j] << " " << star_fstars <<  " " << centers[j].kappa << " " << Sigma_crit << " " << star_massscale << " " << NstarsPerImage << endl;
 		cout << "Sigma_star= " << (float)NstarsPerImage*star_massscale/(pi*pow(star_region[j],2)) << endl;
-=======
-		//cout << star_region[j] << " " << star_fstars <<  " " << centers[j].kappa << " " << Sigma_crit << " " << star_massscale << " " << NstarsPerImage << endl;
-		cout << "kappa_star= " << (float)NstarsPerImage*star_massscale/(pi*pow(star_region[j],2)) << endl;
->>>>>>> bb971ed9
 		// cutoff based on comparison of star deflection to smooth component
 		//rcut = 4*sqrt(star_massscale/pi/Sigma_crit
 		//		/( centers[j].kappa+sqrt(pow(centers[j].gamma[0],2)+pow(centers[j].gamma[1],2)) ) );
