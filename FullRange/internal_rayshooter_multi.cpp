/*
 * internal_rayshooter_multi.cpp
 *
 *  Created on: Jan 19, 2012
 *      Author: mpetkova, bmetcalf
 */

#include "slsimlib.h"
#include <powell.h>

/** 
 *
 * \brief This is the function that does the deflection calculation with multiple lens planes.
 *
 *
 * Needs to be calculated before calling:
 *
 *
 * Dl[j = 0...Nplanes-1] - The angular size distance between the observer and the jth plane not counting the observer plane.
 * 	                    Dl[0] is the first plane with mass on it and Dl[Nplane-1] is the distance to the source plane.
 *
 * dDl[j = 0...Nplanes-1] - The angular size distance between the (j-1)th and jth planes counting the observer plane as j = -1.
 *                      dDl[0] = Dl[0], dDl[Nplane-1] is between the last plane with mass and the source plane.
 *
 * charge = 4*pi*G*mass_scale/c^2 in units of Mpc // we should remove this ?
 * charge = 4*pi*G in units of physical Mpc
 *
 * i_points[].x[] is in angular units.
 *
 * Warning: Is not valid for a non-flat universe.
 */

#ifndef N_THREADS
#define N_THREADS 1
#endif


<<<<<<< HEAD
/**
 * \brief A data structure for temporarily distribute the data amongst threads.
 */
struct TmpParams{
  Point *i_points;
  int tid;
  int start;
  int size;
  int NPlanes;
  bool flag_switch_deflection_off;
  bool flag_switch_lensing_off;
  PosType charge;
  LensPlane** lensing_planes;
  PosType* plane_redshifts;
  PosType* Dl;
  PosType* dDl;
  PosType* dTl;
  bool verbose;
};

/**
 * \brief A data structure for temporarily distribute the data amongst threads.
 */
struct TmpParamsR{
  RAY *rays;
  int tid;
  int start;
  int size;
  int NPlanes;
  bool flag_switch_deflection_off;
  bool flag_switch_lensing_off;
  PosType charge;
  LensPlane** lensing_planes;
  PosType* plane_redshifts;
  PosType* Dl;
  PosType* dDl;
  PosType* dTl;
  bool verbose;
};

void *compute_rays_parallel(void *_p);
void compute_rays_parallelR(TmpParamsR *p,const COSMOLOGY *cosmo);

=======
>>>>>>> 42ec3c98
/** \brief This function calculates the deflection, shear, convergence, rotation
 and time-delay of rays in parallel.  The source redshift must be set for the ray.
 */
void Lens::rayshooter(RAY &ray){
<<<<<<< HEAD
  std::vector<RAY> rays(1);
  rays[0] = ray;
  rayshooter(rays);
  ray = rays[0];
};

void Lens::rayshooter(std::vector<RAY> &rays
                              , bool RSIVerbose         /// verbose option
){
  rayshooter(rays.data(),rays.data() + rays.size(),RSIVerbose);
}

void Lens::rayshooter(RAY *begin,RAY *end
                              ,bool RSIVerbose         /// verbose option
){
  
  ResetSourcePlane(2000);
  
  size_t Nrays = end - begin;
  // To force the computation of convergence, shear... -----
  // -------------------------------------------------------
  
  // If there are no points to shoot, then we quit.
  if(Nrays == 0) return;

  
  if(plane_redshifts.size() == 1){  // case of no lens plane
    for(RAY *ray = begin ; ray != end ; ++ray){
      ray->gamma[0] = ray->gamma[1] = ray->gamma[2] = 0;
      ray->kappa = ray->dt = 0;
      ray->y[0] = ray->x[0];
      ray->y[1] = ray->x[1];
    }
    return;
  }
  
  int NLastPlane = lensing_planes.size();
  
  // For refining the grid and shoot new rays.
  int nthreads = Utilities::GetNThreads();
  
  int chunk_size;
  do{
    chunk_size = (int)Nrays/nthreads;
    if(chunk_size == 0) nthreads /= 2;
  }while(chunk_size == 0);
  
  std::vector<std::thread> threads;
  TmpParamsR *thread_params = new TmpParamsR[nthreads];
  
  // This is for multi-threading :
  for(int i=0; i<nthreads;i++)
  {
    thread_params[i].rays = begin;
    thread_params[i].size = chunk_size;
    if(i == nthreads-1)
      thread_params[i].size = (int)Nrays - (nthreads-1)*chunk_size;
    thread_params[i].start = i*chunk_size;
    thread_params[i].tid = i;
    thread_params[i].flag_switch_deflection_off = flag_switch_deflection_off;
    thread_params[i].flag_switch_lensing_off = flag_switch_lensing_off;
    thread_params[i].charge = charge;
    thread_params[i].lensing_planes = &lensing_planes[0];
    thread_params[i].plane_redshifts = &plane_redshifts[0];
    thread_params[i].Dl = &Dl[0];
    thread_params[i].dDl = &dDl[0];
    thread_params[i].dTl = &dTl[0];
    thread_params[i].NPlanes = NLastPlane;
    thread_params[i].verbose = RSIVerbose;
    
    threads.push_back(
                      std::thread(compute_rays_parallelR,&thread_params[i],&cosmo));
  }
  
  for(int i = 0; i < nthreads; i++) threads[i].join();
  
  delete[] thread_params;
  
  //ResetSourcePlane(zs_temp);
}



=======
  
  LinkedPoint point;
  point.x[0] = ray.x[0];
  point.x[1] = ray.x[1];
  
  rayshooterInternal(1,&point);
  ray = point;
};

>>>>>>> 42ec3c98
void Lens::rayshooterInternal(
                                unsigned long Npoints
                              , Point *i_points
                              , bool verbose
){
  
  // To force the computation of convergence, shear... -----
  // -------------------------------------------------------
  
  
  assert(plane_redshifts.size() > 0);
  if(plane_redshifts.size() == 1){  // case of no lens plane
    
    for(int ii = 0; ii < Npoints; ++ii){
    
      i_points[ii].image->x[0] = i_points[ii].x[0];
      i_points[ii].image->x[1] = i_points[ii].x[1];
      i_points[ii].dt = 0;
      i_points[ii].image->dt = i_points[ii].dt;
      
      i_points[ii].A.setToI();
      i_points[ii].image->A.setToI();
    }
    
    return;
  }
  
  // If there are no points to shoot, then we quit.
  if(Npoints == 0) return;
  
  double source_z;
  
  // If a lower redshift source (compared to the farthest lens plane) is being used
  if(toggle_source_plane)
  {
    source_z = zs_implant;
  }
  else{ source_z = plane_redshifts.back(); }
  
  
  // For refining the grid and shoot new rays.
  int nthreads, rc;
  nthreads = Utilities::GetNThreads();
  
  int chunk_size;
  do{
    chunk_size = (int)Npoints/nthreads;
    if(chunk_size == 0) nthreads /= 2;
  }while(chunk_size == 0);
  
  std::thread thr[nthreads];
  
  // This is for multi-threading :
  for(int i=0; i<nthreads;i++)
  {
    
    int size = chunk_size;
    if(i == nthreads-1)
      size = (int)Npoints - (nthreads-1)*chunk_size;
    int start = i*chunk_size;
    
    thr[i] = std::thread(&Lens::compute_rays_parallel<Point>,this,start,size,i_points,&source_z,false,false);
  }
 
  for(int i = 0; i < nthreads; i++) thr[i].join();
}

void Lens::rayshooterInternal(
                                unsigned long Npoints
                              , LinkedPoint *i_points
                              , std::vector<double> &source_zs
                              , bool verbose
){
  
  // To force the computation of convergence, shear... -----
  // -------------------------------------------------------
  
  if(source_zs.size() != Npoints){
    std::cerr << " Lens::rayshooterInternal() - number of source redshifts must be the same as the number of rays." << std::endl;
    throw std::invalid_argument("missing redshifts");
  }
  
  assert(plane_redshifts.size() > 0);
  if(plane_redshifts.size() == 1){  // case of no lens plane
    
    for(int ii = 0; ii < Npoints; ++ii){
    
      i_points[ii].image->x[0] = i_points[ii].x[0];
      i_points[ii].image->x[1] = i_points[ii].x[1];
      i_points[ii].dt = 0;
      i_points[ii].image->dt = i_points[ii].dt;
      
      i_points[ii].A.setToI();
      i_points[ii].image->A.setToI();
    }
    
    return;
  }
  
  // If there are no points to shoot, then we quit.
  if(Npoints == 0) return;
  
  // For refining the grid and shoot new rays.
  int nthreads, rc;
  nthreads = Utilities::GetNThreads();
  
  int chunk_size;
  do{
    chunk_size = (int)Npoints/nthreads;
    if(chunk_size == 0) nthreads /= 2;
  }while(chunk_size == 0);
  
  std::thread thr[nthreads];
  
  // This is for multi-threading :
  for(int i=0; i<nthreads;i++)
  {
    
    int size = chunk_size;
    if(i == nthreads-1)
      size = (int)Npoints - (nthreads-1)*chunk_size;
    int start = i*chunk_size;
    
    thr[i] = std::thread(&Lens::compute_rays_parallel<LinkedPoint>,this,start,size,i_points
                         ,source_zs.data(),true,false);
  }
 
  for(int i = 0; i < nthreads; i++) thr[i].join();
}

// NEW VERSION OF RAYSHOOTER USING ONLY PLANE i TO COMPUTE THE RAY POSITIONS AND LENSING QUANTITIES ON PLANE i+1.

void compute_rays_parallelR(TmpParamsR *p,const COSMOLOGY *cosmo)
{
  int chunk_size = p->size;
  int start      = p->start;
  int end        = start + chunk_size;
  
  int i, j;
  
  bool verbose = p->verbose ;
  
  PosType xx[2],fac;
  PosType aa,bb,cc;
  PosType alpha[2];
  
  KappaType kappa,gamma[3];
  KappaType phi;
  
  PosType xminus[2],xplus[2];
  PosType kappa_plus,gamma_plus[3];

  PosType Theta[2];
  PosType SumPrevAlphas[2];
  PosType SumPrevAGs[4];
  
  // Main loop : loop over the points
  for(i = start; i < end; i++)
  {
    double zs = p->rays[i].zs;
    // distance to new source plane
    PosType Ds = cosmo->coorDist(zs);

    long jmax = 0;
    while (jmax < p->NPlanes && p->Dl[jmax] < Ds) ++jmax;
    
    // case of no lensing
    if(jmax==0 || p->flag_switch_lensing_off ){
       p->rays[i].y[0] = p->rays[i].x[0];
       p->rays[i].y[1] = p->rays[i].x[1];
      
       p->rays[i].kappa = 0.0;
       p->rays[i].gamma[0] = 0;
       p->rays[i].gamma[1] = 0;
       p->rays[i].gamma[2] = 0;
       p->rays[i].dt = 0;
         
       continue;
    }
    
    PosType dDs = cosmo->coorDist(p->plane_redshifts[jmax-1],zs);
    PosType dTs = cosmo->radDist(p->plane_redshifts[jmax-1],zs);
   
    // find position on first lens plane in comoving units
    p->rays[i].y[0] = p->rays[i].x[0] * p->Dl[0]; // x^1 = Theta * D_1
    p->rays[i].y[1] = p->rays[i].x[1] * p->Dl[0];
    
    xminus[0] = 0;
    xminus[1] = 0;
    
    // Initializing the observed Theta :
    Theta[0] = p->rays[i].x[0] ;
    Theta[1] = p->rays[i].x[1] ;
    
    // Initializing SumPrevAlphas :
    SumPrevAlphas[0] = SumPrevAlphas[1] = 0. ;

    // Initializing SumPrevAGs :
    SumPrevAGs[0] = SumPrevAGs[1] = SumPrevAGs[2] = SumPrevAGs[3] = 0. ;
    
    // Setting phi on the first plane.
    phi = 0.0;
    
    // Default values :
    p->rays[i].kappa = 1;  // This is actually 1-kappa until after the loop through the planes.
    p->rays[i].gamma[0] = 0;
    p->rays[i].gamma[1] = 0;
    p->rays[i].gamma[2] = 0;
    
    // Time delay at first plane : position on the observer plane is (0,0) => no need to take difference of positions.
    p->rays[i].dt = 0;
    
    // TEST : showing initial quantities
    // =================================
    if(verbose) std::cout << "RSI initial : X X | X | " << p->rays[i].y[0] << " " << p->rays[i].y[1] << " | " << p->rays[i].kappa << " " << p->rays[i].gamma[0] << " " << p->rays[i].gamma[1] << " " << p->rays[i].gamma[2] << " X | " << p->rays[i].dt << std::endl ;
    
    // Begining of the loop through the planes :
    // Each iteration leaves i_point[i].image on plane (j+1)
    
 
    for(j = 0; j < jmax ; ++j)
    {
      PosType dD,Dl,dT;
      if(j == jmax-1){
        dD = dDs;
        Dl = Ds;
        dT = dTs;
      }else{
        dD = p->dDl[j+1];
        Dl = p->Dl[j+1];
        dT = p->dTl[j+1];
      }
      // convert to physical coordinates on the plane j, just for force calculation
      xx[0] = p->rays[i].y[0]/(1+p->plane_redshifts[j]);
      xx[1] = p->rays[i].y[1]/(1+p->plane_redshifts[j]);
      // PhysMpc = ComMpc / (1+z)
      
      assert(xx[0] == xx[0] && xx[1] == xx[1]);
      
      ////////////////////////////////////////////////////////
      
      p->lensing_planes[j]->force(alpha,&kappa,gamma,&phi,xx);
      // Computed in physical coordinates, xx is in PhysMpc.
      
      ////////////////////////////////////////////////////////
      
      assert(alpha[0] == alpha[0] && alpha[1] == alpha[1]);
      assert(gamma[0] == gamma[0] && gamma[1] == gamma[1]);
      assert(kappa == kappa);
      if(std::isinf(kappa)) { std::cout << "xx = " << xx[0] << " " << xx[1] << std::endl ;}
      assert(!std::isinf(kappa));
      
      fac = 1/(1+p->plane_redshifts[j]);
      /* multiply by fac to obtain 1/comoving_distance/physical_distance
       * such that a multiplication with the charge (in units of physical distance)
       * will result in a 1/comoving_distance quantity */ // 1 / comoving_distance squared ?
      kappa *= fac;
      gamma[0] *= fac;
      gamma[1] *= fac;
      gamma[2] *= fac;
      
      assert(gamma[0] == gamma[0] && gamma[1] == gamma[1]);
      assert(kappa == kappa);
      assert(phi == phi);
      
      if(p->flag_switch_deflection_off){ alpha[0] = alpha[1] = 0.0; }
      
      // This computes \vec{x}^{j+1} in terms of \vec{x}^{j}
      // according to the corrected Eq. (18) of paper GLAMER II ---------------------------------
      
      // Adding the j-plane alpha contribution to the sum \Sum_{k=1}^{j} \vec{alpha_j} :
      SumPrevAlphas[0] += p->charge * alpha[0] ;
      SumPrevAlphas[1] += p->charge * alpha[1] ;
      
      xplus[0] = p->rays[i].y[0] + dD * (Theta[0] - SumPrevAlphas[0]);
      xplus[1] = p->rays[i].y[1] + dD * (Theta[1] - SumPrevAlphas[1]);
      // x is in ComMpc, dD in ComMpc, SumPrevAlphas in (PhysMpc/mass)*(mass/PhysMpc) ~ radians.
      
      // saving x^j for the computation of dt :
      xminus[0] = p->rays[i].y[0] ;
      xminus[1] = p->rays[i].y[1] ;
      
      // x^{j+1} becomes x^j
      p->rays[i].y[0] = xplus[0];
      p->rays[i].y[1] = xplus[1];
      
      // ----------------------------------------------------------------------------------------
      
      // This computes (\kappa^{j+1}, \gamma_1^{j+1}, \gamma_2^{j+1}, \gamma_3^{j+1})
      // in terms of the j-plane quantities and according to Eq. (22) of GLAMER II ----------------
      // Here the coefficients aa, bb and cc are used for a completely different calculation,
      // they are not the same as they were defined above.
      
      aa = p->Dl[j] /Dl;
      bb = dD /Dl;
      cc = p->charge * p->Dl[j];
      
      // Sum_{k=1}^{j} Dl[k] A^k.G^k
      SumPrevAGs[0] += cc*(kappa*p->rays[i].kappa + gamma[0]*p->rays[i].gamma[0] + gamma[1]*p->rays[i].gamma[1]) ;
      SumPrevAGs[1] += cc*(gamma[0]*p->rays[i].kappa + kappa*p->rays[i].gamma[0] - gamma[1]*p->rays[i].gamma[2]) ;
      SumPrevAGs[2] += cc*(gamma[1]*p->rays[i].kappa + kappa*p->rays[i].gamma[1] + gamma[0]*p->rays[i].gamma[2]) ;
      SumPrevAGs[3] += cc*(kappa*p->rays[i].gamma[2] - gamma[1]*p->rays[i].gamma[0] + gamma[0]*p->rays[i].gamma[1]) ;
      
      // Computation of the "plus quantities", i.e. the  next plane quantities :
      kappa_plus = aa*p->rays[i].kappa + bb*(1-SumPrevAGs[0]) ;
      gamma_plus[0] = aa*p->rays[i].gamma[0] - bb*SumPrevAGs[1] ;
      gamma_plus[1] = aa*p->rays[i].gamma[1] - bb*SumPrevAGs[2] ;
      gamma_plus[2] = aa*p->rays[i].gamma[2] - bb*SumPrevAGs[3] ;
      
      // ------------------------------------------------------------------------------------------
      
      
      // std::cout << kappa_plus << " " << gamma_plus[0] << " " << gamma_plus[1] << " " << gamma_plus[2] << std::endl;
      assert(kappa_plus==kappa_plus && gamma_plus[0]==gamma_plus[0] && gamma_plus[1]==gamma_plus[1] && gamma_plus[2]==gamma_plus[2]);
      
      
      // A^{j+1} becomes A^j
      p->rays[i].kappa = kappa_plus;
      p->rays[i].gamma[0] = gamma_plus[0];
      p->rays[i].gamma[1] = gamma_plus[1];
      p->rays[i].gamma[2] = gamma_plus[2];
      // ----------------------------------------------

      // Geometric time delay with added potential
      p->rays[i].dt += 0.5*( (xplus[0] - xminus[0])*(xplus[0] - xminus[0]) + (xplus[1] - xminus[1])*(xplus[1] - xminus[1]) ) * dT /dD /dD - phi * p->charge ; /// in Mpc  ???
      
      // Check that the 1+z factor must indeed be there (because the x positions have been rescaled, so it may be different compared to the draft).
      // Remark : Here the true lensing potential is not "phi" but "phi * p->charge = phi * 4 pi G".
      
    } // End of the loop going through the planes
    
    // Subtracting off a term that makes the unperturbed ray to have zero time delay
    //p->i_points[i].dt -= 0.5*( p->i_points[i].image->x[0]*p->i_points[i].image->x[0] + p->i_points[i].image->x[1]*p->i_points[i].image->x[1] ) / p->Dl[p->NPlanes];
     
    // Convert units back to angles.
    p->rays[i].y[0] /= Ds;
    p->rays[i].y[1] /= Ds;
    
    // We go from kappa denoting 1-kappa to kappa denoting kappa
    p->rays[i].kappa = 1 - p->rays[i].kappa;
    
    // Conversion of dt from Mpc (physical Mpc) to Years -----------------
    
    p->rays[i].dt *= MpcToSeconds * SecondToYears ;
    
    // TEST : showing final quantities
    // ===============================
    if(verbose) std::cout << "RSI final : X X | " << Ds << " | " << p->rays[i].kappa << " " << p->rays[i].gamma[0] << " " << p->rays[i].gamma[1] << " " << p->rays[i].gamma[2] << " " << p->rays[i].invmag() << " | " << p->rays[i].dt << std::endl ;
    
  } // End of the main loop.
}

// FORMER VERSION OF RAYSHOOTER USING PLANES i AND i-1 TO COMPUTE THE RAY POSITIONS AND LENSING QUANTITIES ON PLANE i+1.
/*
void *compute_rays_parallel(void *_p)
{
  TmpParams *p = (TmpParams *) _p;
  int chunk_size = p->size;
  int start      = p->start;
  int end        = start + chunk_size;
  
  int i, j;
  
  PosType xx[2],fac;
  PosType aa,bb,cc;
  PosType alpha[2];
  
  KappaType kappa,gamma[3];
  KappaType phi;
  
  PosType xminus[2],xplus[2];
  PosType kappa_minus,gamma_minus[3],kappa_plus,gamma_plus[3];

  
  // Main loop : loop over the points of the image
  for(i = start; i < end; i++)
  {
    
    // In case e.g. a temporary point is outside of the grid.
    if(p->i_points[i].in_image == MAYBE) continue;
    
    // find position on first lens plane in comoving units
    p->i_points[i].image->x[0] = p->i_points[i].x[0] * p->Dl[0]; // x^1 = \theta * D_1
    p->i_points[i].image->x[1] = p->i_points[i].x[1] * p->Dl[0];
    
    xminus[0] = 0; // x^0 = 0
    xminus[1] = 0;
    
    // Set magnification matrix on first plane.
    kappa_minus = 0;
    gamma_minus[0] = 0;
    gamma_minus[1] = 0;
    gamma_minus[2] = 0;
    
    // Setting phi on the first plane.
    phi = 0.0;
    
    // Default values :
    p->i_points[i].kappa = 1;  // This is actually 1-kappa until after the loop through the planes.
    p->i_points[i].gamma[0] = 0;
    p->i_points[i].gamma[1] = 0;
    p->i_points[i].gamma[2] = 0;
    p->i_points[i].dt = 0;
    
    // In case we don't want to compute the values :
    if(p->flag_switch_lensing_off)
    {
      p->i_points[i].image->x[0] /= p->Dl[0];
      p->i_points[i].image->x[1] /= p->Dl[0];
      p->i_points[i].kappa = p->i_points[i].image->kappa = 0.0;
      p->i_points[i].invmag = 1.0;
      p->i_points[i].dt = 0.0;
      
      continue;
    }
    
    
    // Time delay at first plane : position on the observer plane is (0,0) => no need to take difference of positions.
    p->i_points[i].dt = 0.5*( p->i_points[i].image->x[0]*p->i_points[i].image->x[0] + p->i_points[i].image->x[1]*p->i_points[i].image->x[1] )/ p->dDl[0] ;


    // TEST : showing initial quantities
    // ---------------------------------
    std::cout << "RSI initial : X X | X | " << p->i_points[i].image->x[0] << " " << p->i_points[i].image->x[1] << " | " << p->i_points[i].kappa << " " << p->i_points[i].gamma[0] << " " << p->i_points[i].gamma[1] << " " << p->i_points[i].gamma[2] << " X | " << p->i_points[i].dt << std::endl ;
    
    // Begining of the loop through the planes :
    // Each iteration leaves i_point[i].image on plane (j+1)
    for(j = 0; j < p->NPlanes ; ++j)
    {

      // For Test :
      // std::cout << "> p->plane_redshifts = " << p->plane_redshifts[j] << std::endl ;
      
      // convert to physical coordinates on the plane j, just for force calculation
      xx[0] = p->i_points[i].image->x[0]/(1+p->plane_redshifts[j]);
      xx[1] = p->i_points[i].image->x[1]/(1+p->plane_redshifts[j]);
      // PhysMpc = ComMpc / (1+z)
      
      assert(xx[0] == xx[0] && xx[1] == xx[1]);
      
      // std::cout << "p->i_points[i].image->x[0] = " << p->i_points[i].image->x[0] << " , p->i_points[i].image->x[1] = " << p->i_points[i].image->x[1] << std::endl ;
      // std::cout << "dDl[" << j << "] = " << p->dDl[j] << " , dDl[" << j+1 << "] = " << p->dDl[j+1] << std::endl;
      

      ////////////////////////////////////////////////////////
      
      p->lensing_planes[j]->force(alpha,&kappa,gamma,&phi,xx);
      // Computed in physical coordinates, xx is in PhysMpc.
      
      ////////////////////////////////////////////////////////
      
      
      assert(alpha[0] == alpha[0] && alpha[1] == alpha[1]);
      assert(gamma[0] == gamma[0] && gamma[1] == gamma[1]);
      assert(kappa == kappa);
      if(std::isinf(kappa)) { std::cout << "xx = " << xx[0] << " " << xx[1] << std::endl ;}
      assert(!std::isinf(kappa));
      
      fac = 1/(1+p->plane_redshifts[j]);
      // multiply by fac to obtain 1/comoving_distance/physical_distance
      // such that a multiplication with the charge (in units of physical distance)
      // will result in a 1/comoving_distance quantity
      // 1 / comoving_distance squared ?
      kappa *= fac;
      gamma[0] *= fac;
      gamma[1] *= fac;
      gamma[2] *= fac;
      
      assert(gamma[0] == gamma[0] && gamma[1] == gamma[1]);
      assert(kappa == kappa);
      assert(phi == phi);
      
      if(p->flag_switch_deflection_off){ alpha[0] = alpha[1] = 0.0; }
      
      
      // This computes \vec{x}^{j+1} in terms of \vec{x}^{j} , \vec{x}^{j-1} and \vec{\alpha}^{j}
      // according to Eq. (19) of paper GLAMER II -----------------------------------------------
      
      aa = (p->dDl[j+1] + p->dDl[j])/p->dDl[j]; // (Dls*(1+zs) + Dl*(1+zl)) / Dl*(1+zl) = 1 + (Dls/Dl)*((1+zs)/(1+zl)) ;
      bb = p->dDl[j+1]/p->dDl[j];               // (Dls/Dl)*((1+zs)/(1+zl)) ;
      cc = p->charge * p->dDl[j+1];             // 4 pi G * Dls * (1+zs) ;
           
      assert(aa == aa);
      assert(bb == bb);
      assert(cc == cc);
      // std::cout << "RayshooterInternal : aa = " << aa << " , bb = " << bb << " , cc = " << cc << std::endl ;
      
      xplus[0] = aa*p->i_points[i].image->x[0] - bb*xminus[0] - cc*alpha[0];
      xplus[1] = aa*p->i_points[i].image->x[1] - bb*xminus[1] - cc*alpha[1];
      // x is in ComMpc, cc*alpha in [(PhysMpc/mass)*ComMpc]*(mass/PhysMpc) = ComMpc.
        
      // For the test with a source at the position (0,0) centered on the lens :
      // std::cout << "alpha we have at the end of force_halo : " << alpha[0] << " " << alpha[1] << std::endl ;
      // std::cout << "alpha we should have at the end of force_halo : " << aa*p->i_points[i].image->x[0] / cc << " " << aa*p->i_points[i].image->x[1] / cc << std::endl << std::endl ;

      // x^j becomes x^{j-1}
      xminus[0] = p->i_points[i].image->x[0];
      xminus[1] = p->i_points[i].image->x[1];
      
      // x^{j+1} becomes x^j
      p->i_points[i].image->x[0] = xplus[0];
      p->i_points[i].image->x[1] = xplus[1];
      
      // std::cout << "In rayshooter : !!! " << p->i_points[i].image->x[0] / p->Dl[p->NPlanes] << " " << p->i_points[i].image->x[1] / p->Dl[p->NPlanes] << " !!!" << std::endl ; // This step is done after !
      // ----------------------------------------------------------------------------------------
      
      
      // This computes (\kappa^{j+1}, \gamma_1^{j+1}, \gamma_2^{j+1}, \gamma_3^{j+1})
      // in terms of the j-plane quantities and according to Eq. (22) of GLAMER II ----------------
      
      // Here the coefficients aa, bb and cc are used for a completely different calculation,
      // they are not the same as they were defined above.
      
      aa = (p->dDl[j+1] + p->dDl[j]) * p->Dl[j] / p->dDl[j] / p->Dl[j+1];
      if(j>0)
      {
        bb = p->dDl[j+1] * p->Dl[j-1] / p->dDl[j] / p->Dl[j+1];
      }
      else bb = 0;
      cc = p->charge * p->dDl[j+1] * p->Dl[j] / p->Dl[j+1];
      

      // Computation of the "plus quantities", i.e. the  next plane quantities :
      kappa_plus = aa*p->i_points[i].kappa - bb*kappa_minus
      - cc*(kappa*p->i_points[i].kappa + gamma[0]*p->i_points[i].gamma[0] + gamma[1]*p->i_points[i].gamma[1]);
      
      gamma_plus[0] = aa*p->i_points[i].gamma[0] - bb*gamma_minus[0]
      - cc*(gamma[0]*p->i_points[i].kappa + kappa*p->i_points[i].gamma[0] - gamma[1]*p->i_points[i].gamma[2]);
      
      gamma_plus[1] = aa*p->i_points[i].gamma[1] - bb*gamma_minus[1]
      - cc*(gamma[1]*p->i_points[i].kappa + kappa*p->i_points[i].gamma[1] + gamma[0]*p->i_points[i].gamma[2]);
      
      gamma_plus[2] = aa*p->i_points[i].gamma[2] - bb*gamma_minus[2]
      - cc*(kappa*p->i_points[i].gamma[2] - gamma[1]*p->i_points[i].gamma[0] + gamma[0]*p->i_points[i].gamma[1]);
      
      // ------------------------------------------------------------------------------------------

      // std::cout << std::endl ;
      // std::cout << "RayshooterInternal : kappa_minus = " << kappa_minus << " , kappa = " << kappa << " , gamma[0] = " << gamma[0] << " , gamma[1] = " << gamma[1] << std::endl ;
      // std::cout << "RayshooterInternal : aa = " << aa << " , bb = " << bb << " , cc = " << cc << std::endl ;
      // std::cout << "RayshooterInternal : p->points[i] : kappa = " << p->i_points[i].kappa << " , gamma[0] = " << p->i_points[i].gamma[0] << " , gamma[1] = " << p->i_points[i].gamma[1] << std::endl ;

      // std::cout << "RayshooterInternal : plane " << j << " , z = " << p->plane_redshifts[j] << " , 1-kappa_plus = " << 1-kappa_plus << std::endl ;
        
      // Assigning them to the "minus quantities" for next plane occurence of the loop ------------
      kappa_minus = p->i_points[i].kappa;
      gamma_minus[0] = p->i_points[i].gamma[0];
      gamma_minus[1] = p->i_points[i].gamma[1];
      gamma_minus[2] = p->i_points[i].gamma[2];
      // ------------------------------------------------------------------------------------------
      
      
      if(!(kappa_plus==kappa_plus && gamma_minus[0]==gamma_minus[0] && gamma_minus[1]==gamma_minus[1] && gamma_minus[2]==gamma_minus[2])){
        std::cout << "p->dDl[j-1]" << "\t" << "p->dDl[j]" << "\t" << "p->dDl[j+1]" << std::endl;
        std::cout << p->dDl[j-1] << "\t" << p->dDl[j] << "\t" << p->dDl[j+1] << std::endl;
        std::cout << "aa" << "\t" << "bb" << "\t" << "cc" << std::endl;
        std::cout << aa << "\t" << bb << "\t" << cc << std::endl;
        
        
        std::cout << "kappa" << "\t" << "gamma[0]" << "\t" << "gamma[1]" << "\t" << "gamma[2]" << std::endl ;
        std::cout << kappa << "\t" << gamma[0] << "\t" << gamma[1] << "\t" << gamma[2] << std::endl ;
        
        
        std::cout << "p->i_points[i].kappa" << "\t" << "p->i_points[i].gamma[0]" << "\t" << "p->i_points[i].gamma[1]" << "\t" << "p->i_points[i].gamma[2]" << std::endl ;
        std::cout << p->i_points[i].kappa << "\t" << p->i_points[i].gamma[0] << "\t" << p->i_points[i].gamma[1] << "\t" << p->i_points[i].gamma[2] << std::endl ;
        
        std::cout << "x" << "\t" << "y" << std::endl;
        std::cout << p->i_points[i].image->x[0] << "\t" << p->i_points[i].image->x[1] << std::endl;
        std::cout << "kappa_minus" << "\t" << "gamma_minus[0]" << "\t" << "gamma_minus[1]" << "\t" << "gamma_minus[2]" << "\t" << std::endl ;
        std::cout << kappa_minus << "\t" << gamma_minus[0] << "\t" << gamma_minus[1] << "\t" << gamma_minus[2] << "\t" << std::endl ;
        std::cout << "kappa_plus" << "\t" << "gamma_plus[0]" << "\t" << "gamma_plus[1]" << "\t" << "gamma_plus[2]" << "\t" << std::endl ;
        std::cout << kappa_plus << "\t" << gamma_plus[0] << "\t" << gamma_plus[1] << "\t" << gamma_plus[2] << "\t" << std::endl ;
      }
      
      assert(kappa_plus==kappa_plus && gamma_minus[0]==gamma_minus[0] && gamma_minus[1]==gamma_minus[1] && gamma_minus[2]==gamma_minus[2]);
      
      
      // Updating the point quantities ----------------
      p->i_points[i].kappa = kappa_plus;
      p->i_points[i].gamma[0] = gamma_plus[0];
      p->i_points[i].gamma[1] = gamma_plus[1];
      p->i_points[i].gamma[2] = gamma_plus[2];
      // ----------------------------------------------
      
      
      // Geometric time delay with added potential
      p->i_points[i].dt += 0.5*( (xplus[0] - xminus[0])*(xplus[0] - xminus[0]) + (xplus[1] - xminus[1])*(xplus[1] - xminus[1]) )/p->dDl[j+1] - (1 + p->plane_redshifts[j]) * phi * p->charge ; /// in Mpc

      
      // Check that the 1+z factor must indeed be there (because the x positions have been rescaled, so it may be different compared to the draft).
      // Remark : Here the true lensing potential is not "phi" but "phi * p->charge = phi * 4 pi G".
      
      
      // TEST : showing plus quantities
      // ------------------------------
      std::cout << "RSI plane " << j << " : " << p->i_points[i].image->x[0] << " " << p->i_points[i].image->x[1] << " | " << p->Dl[j] << " | " << p->i_points[i].kappa << " " << p->i_points[i].gamma[0] << " " << p->i_points[i].gamma[1] << " " << p->i_points[i].gamma[2] << " X | " << p->i_points[i].dt << std::endl ;
      
      
    } // End of the loop going through the planes
    
    
    // Subtracting off a term that makes the unperturbed ray to have zero time delay
    p->i_points[i].dt -= 0.5*( p->i_points[i].image->x[0]*p->i_points[i].image->x[0] + p->i_points[i].image->x[1]*p->i_points[i].image->x[1] ) / p->Dl[p->NPlanes];
    
    
    // Convert units back to angles.
    p->i_points[i].image->x[0] /= p->Dl[p->NPlanes];
    p->i_points[i].image->x[1] /= p->Dl[p->NPlanes];
    
    // std::cout << "   Ds = " << p->Dl[p->NPlanes] << std::endl;
    // std::cout << "   dx = " << p->i_points[i].image->x[0]-p->i_points[i].x[0] << "  " << p->i_points[i].image->x[1]-p->i_points[i].x[1] << std::endl;
    
    // We go from kappa denoting 1-kappa to kappa denoting kappa
    p->i_points[i].kappa = 1 - p->i_points[i].kappa;
    
    // std::cout << "RayshooterInternal : kappa final = " << p->i_points[i].kappa << std::endl ;
    // std::cout << std::endl ;
      
    // Computation of the inverse magnitude --------------------------------------------------------
    p->i_points[i].invmag = (1-p->i_points[i].kappa)*(1-p->i_points[i].kappa)
    - p->i_points[i].gamma[0]*p->i_points[i].gamma[0]
    - p->i_points[i].gamma[1]*p->i_points[i].gamma[1]
    + p->i_points[i].gamma[2]*p->i_points[i].gamma[2];
    // ---------------------------------------------------------------------------------------------
    
    
    // Conversion of dt from Mpc (physical Mpc) to Years (also possible into days) -----------------
    
    p->i_points[i].dt *= MpcToSeconds * SecondToYears ;
    
    // ---------------------------------------------------------------------------------------------
    
    
    
    // Putting the final values of the quantities in the real image point -----
    p->i_points[i].image->invmag = p->i_points[i].invmag;
    p->i_points[i].image->kappa = p->i_points[i].kappa;
    p->i_points[i].image->gamma[0] = p->i_points[i].gamma[0];
    p->i_points[i].image->gamma[1] = p->i_points[i].gamma[1];
    p->i_points[i].image->gamma[2] = p->i_points[i].gamma[2];
    p->i_points[i].image->dt = p->i_points[i].dt;
    // ------------------------------------------------------------------------
    
    
    // TEST : showing final quantities
    // ------------------------------=
    std::cout << "RSI final : X X | " << p->Dl[p->NPlanes] << " | " << p->i_points[i].kappa << " " << p->i_points[i].gamma[0] << " " << p->i_points[i].gamma[1] << " " << p->i_points[i].gamma[2] << " " << p->i_points[i].invmag << " | " << p->i_points[i].dt << std::endl ;
    
 
     // TODO: check
     // if(p->i_points[i].image->x[0] != p->i_points[i].image->x[0] ||
     // p->i_points[i].image->x[1] != p->i_points[i].image->x[1] ||
     // p->i_points[i].invmag != p->i_points[i].invmag)
     // {
     // ERROR_MESSAGE();
     // std::cout << p->i_points[i].image->x[0] << "  " << p->i_points[i].image->x[1] << "  " << p->i_points[i].invmag << std::endl;
     // std::cout << p->i_points[i].gamma[0] << "  " << p->i_points[i].gamma[1] << "  " << p->i_points[i].gamma[2] << "  " <<
     // p->i_points[i].kappa << std::endl;
     //	assert(0);
     // exit(1);
     // }
    
  } // End of the main loop.
  
  return 0;
}
*/





/** \brief Collects information about the halos and kappa contributions along the light path
 
 Information on the nearest halos is collected where nearest is defined by rmax and mode.
 When mode == 2 the unlensed angular coordinates are used to evaluate proximity not the lensed ones.
 
 */
void Lens::info_rayshooter(
                           Point *i_point     /// point to be shot, must have image point linked
                           ,std::vector<Point_2d> & ang_positions  /// angular positions on each plane
                           ,std::vector<KappaType> & kappa_on_planes          /// convergence on each plane
                           ,std::vector<std::vector<LensHalo*>> & halo_neighbors  /// neighboring halos within rmax of ray on each plane
                           ,LensHalo **halo_max
                           ,KappaType &kappa_max
                           ,KappaType gamma_max[]
                           ,PosType rmax  /// distance from ray on each plane, units depend on mode parameter
                           ,short mode  /// 0:physical distance (Mpc), 1: comoving distance (Mpc), 2: angular distance (rad)
                           ,bool verbose
)
{
  
  // !!! would like to find the maximum contributing halo so that its contribution can be subtracted from the total
  
  std::cout << " Warning : Lens::info_rayshooter() has not been fully tested. " << std::endl;
  
  double source_z;
  
  // If a lower redshift source (compared to the farthest lens plane) is being used
  if(toggle_source_plane)
  {
    source_z = zs_implant;
  }
  else{ source_z = plane_redshifts.back(); }

  long jmax = lensing_planes.size();
  double Dls_Ds; // this is the ratio between of the distance between the last lens plane and the source to the distance to the source
  double D_Ds; // this is the ratio between of the distance to the last lens plane and the source to the distance to the source

  if(source_z == plane_redshifts.back() ){
    Dls_Ds = dDl.back() / Dl.back();
    D_Ds = Dl[Dl.size() - 2] / Dl.back();
  }else{
    PosType Dls,Ds;
    FindSourcePlane(source_z,jmax,Dls,Ds);
    Dls_Ds = Dls / Ds;
    if(jmax > 0) D_Ds = Dl[jmax-1] / Ds;
  }

  
  // If there are no points to shoot, then we quit.
  
  ang_positions.resize(jmax);
  halo_neighbors.resize(jmax);
  kappa_on_planes.resize(jmax);
  
  int j;
  
  PosType tmp_r,x_tmp[2];
  KappaType phi_tmp,kappa_tmp,gamma_tmp[3];
  
  PosType xx[2];
  PosType aa,bb;
  PosType alpha[2],alpha_tmp[2];
  
  KappaType kappa,gamma[3];
  KappaType phi;
  
  Matrix2x2<PosType> G;

  PosType SumPrevAlphas[2];
  Matrix2x2<PosType> SumPrevAG;
  
  PosType *theta;
 
  kappa_max = -1.0;
  
  // find angular position on first lens plane
  i_point->image->x[0] = i_point->x[0] ;
  i_point->image->x[1] = i_point->x[1] ;
  
  theta = i_point->image->x;
  theta[0] = i_point->x[0];
  theta[1] = i_point->x[1];

  // Initializing SumPrevAlphas :
  SumPrevAlphas[0] = theta[0];
  SumPrevAlphas[1] = theta[1];

  // Initializing SumPrevAG :
  SumPrevAG.setToI();
  
  // Setting phi on the first plane.
  phi = 0.0;
  
  // Default values :
  i_point->A.setToI();
  i_point->dt = 0;
  
  // Begining of the loop through the planes :
  // Each iteration leaves i_point[i].image on plane (j+1)
  
  for(j = 0; j < jmax ; ++j)
  {
    
    // convert to physical coordinates on the plane j
    double Dphysical = Dl[j]/(1 + plane_redshifts[j]);
    // convert to physical coordinates on the plane j, just for force calculation
    xx[0] = theta[0] *  Dphysical;
    xx[1] = theta[1] *  Dphysical;
    
    lensing_planes[j]->force(alpha,&kappa_on_planes[j],gamma,&phi,xx); // Computed in physical coordinates.
    if(flag_switch_deflection_off){ alpha[0] = alpha[1] = 0.0; }
    
    G[0] = kappa_on_planes[j] + gamma[0];    G[1] = gamma[1];
    G[2] = gamma[1]; G[3] = kappa_on_planes[j] - gamma[0];
    
    G *= charge * Dl[j] / (1 + plane_redshifts[j]);
 
    PosType SigmaCrit = cosmo.SigmaCrit(plane_redshifts[j]
                                        ,source_z);
    
    //kappa_on_planes[j] *= 1/(1+plane_redshifts[j]);
    kappa_on_planes[j] *= charge / SigmaCrit;
    
    tmp_r = rmax;
    if(mode == 1) tmp_r /= (1+plane_redshifts[j]);
    if(mode == 2) tmp_r *= Dl[j];
    
    lensing_planes[j]->getNeighborHalos(xx,tmp_r,halo_neighbors[j]);
    
    ang_positions[j][0] = i_point->image->x[0];
    ang_positions[j][1] = i_point->image->x[1];
 
   
    // Find the halo with the largest kappa
    for(int ii=0;ii<halo_neighbors[j].size();++ii){
      alpha_tmp[0] = alpha_tmp[1] = 0.0;
      kappa_tmp = 0.0;
      gamma_tmp[0] = gamma_tmp[1] = gamma_tmp[2] = 0.0;
      phi_tmp = 0.0;
      
      // Getting the halo position (in physical Mpc) :
      halo_neighbors[j][ii]->getX(x_tmp);
      
      // Taking the shift into account :
      x_tmp[0] = xx[0] - x_tmp[0];
      x_tmp[1] = xx[1] - x_tmp[1];
      
      halo_neighbors[j][ii]->force_halo(alpha_tmp,&kappa_tmp,gamma_tmp,&phi_tmp,x_tmp,false);
      kappa_tmp /= SigmaCrit;
      if(kappa_tmp > kappa_max){
        kappa_max = kappa_tmp;
        *halo_max = halo_neighbors[j][ii];
        gamma_max[0] = gamma_tmp[0]/SigmaCrit;
        gamma_max[1] = gamma_tmp[1]/SigmaCrit;
      }
    }
  
    SumPrevAlphas[0] -= charge * alpha[0] ;
    SumPrevAlphas[1] -= charge * alpha[1] ;
    
    if(j < jmax-1 ){
      aa = dDl[j+1] / Dl[j+1];
      bb = Dl[j] / Dl[j+1];
    }else{
      aa = Dls_Ds;
      bb = D_Ds;
    }
    
    theta[0] = bb * theta[0] + aa * SumPrevAlphas[0];
    theta[1] = bb * theta[1] + aa * SumPrevAlphas[1];

    // Sum_{k=1}^{j} Dl[k] A^k.G^k
    SumPrevAG -= (G * (i_point->A)) ;
    
    // Computation of the "plus quantities", i.e. the  next plane quantities :
    i_point->A = i_point->A * bb + SumPrevAG * aa;
    
  } // End of the loop going through the planes
  
  return;
  
}

/**  \brief Find an image position for a source position.
 
 This routine finds the image position by minimizing the seporation on the source plane with Powell's method of minimization.  This will not find all images.  For that you must use another routine.  In the weak lensing regiam this should be sufficient.
 */
/*
RAY Lens::find_image(
          Point_2d y_source     /// input position of source (radians)
          ,Point_2d &x_image    /// initialized with guess for image postion (radians)
          ,PosType z_source     /// redshift of source
          ,PosType ytol2        /// target tolerance in source position squared
          ,PosType &dy2        /// final value of Delta y ^2
          ,int sign             /// sign of magnification
){
  
  PosType tmp_zs = getSourceZ();
  if(tmp_zs != zsource) ResetSourcePlane(z_source,false);
  
  LinkedPoint p;
  if(sign==0){
    // get sign of magnification at inital point
    p[0]=x_image[0];
    p[1]=x_image[1];
    rayshooterInternal(1,&p);
    sign = sgn(p.invmag());
  }
  
  MINyFunction minfunc(*this,y_source,sign);
  int iter;
  
  powell_tp(x_image.x,2,ytol2,&iter,&dy2,minfunc);
  
  p[0]=x_image[0];
  p[1]=x_image[1];
  rayshooterInternal(1,&p);
  
  ResetSourcePlane(tmp_zs,false);
  
  return RAY(p);
}
*/


RAY Lens::find_image(
          Point &p       /// p[] is
          ,PosType ytol2        /// target tolerance in source position squared
          ,PosType &dy2        /// final value of Delta y ^2
          ,bool use_image_guess
){

  if(p.image == nullptr){
    std::cerr << " point in Lens::find_image() must have an attached image point" << std::endl;
  }

  int MaxSteps = 10;
  
  Point_2d yo = *(p.image),dx;

  std::cout << " yo = " << yo << std::endl;
  if(!use_image_guess) p = yo;   // in this case the input image position is not used
  
  rayshooterInternal(1,&p);
  
  double invmago = p.invmag();
  
  Point_2d dy = *(p.image) - yo,dy_tmp;

  if(!use_image_guess){
    // in this case the input image position is not used
    
    p.x[0] = p.x[0] + dy[0];
    p.x[1] = p.x[1] + dy[1];
  
    rayshooterInternal(1,&p);

    dy = *(p.image) - yo;
  }
  std::cout << " dy = " << dy / arcsecTOradians << std::endl;
  
  dy2 = dy.length_sqr();

  int steps = 0;
  double f = 1 , dy2_tmp;
  while(dy2 > ytol2 && steps < MaxSteps){
    
    dx = p.A.inverse() * dy * f;

    p.x[0] = p.x[0] - dx[0];
    p.x[1] = p.x[1] - dx[1];

    rayshooterInternal(1,&p);
    
    if(use_image_guess && p.invmag()*invmago < 0){ // prevents image from changin pairity
      f /= 2;
    }else{

      dy_tmp = *(p.image) - yo;
      std::cout << " dy = " << dy / arcsecTOradians << std::endl;
      
      dy2_tmp = dy.length_sqr();
      
      if(dy2_tmp > dy2){
        f /= 2;
      }else{
        f = 1;
        dy2= dy2_tmp;
        dy = dy_tmp;
      }
      
    }
  }
  
  return RAY(p);
}

RAY Lens::find_image(
          RAY &ray       /// p[] is
          ,PosType ytol2        /// target tolerance in source position squared
          ,PosType &dy2        /// final value of Delta y ^2
          ,bool use_image_guess
                     ){
  LinkedPoint pp;
  pp[0] = ray.x[0];
  pp[1] = ray.x[1];
  pp.image->x[0] = ray.y[0];
  pp.image->x[1] = ray.y[1];
 
  return find_image(pp,ytol2,dy2,use_image_guess);
}<|MERGE_RESOLUTION|>--- conflicted
+++ resolved
@@ -34,142 +34,10 @@
 #define N_THREADS 1
 #endif
 
-
-<<<<<<< HEAD
-/**
- * \brief A data structure for temporarily distribute the data amongst threads.
- */
-struct TmpParams{
-  Point *i_points;
-  int tid;
-  int start;
-  int size;
-  int NPlanes;
-  bool flag_switch_deflection_off;
-  bool flag_switch_lensing_off;
-  PosType charge;
-  LensPlane** lensing_planes;
-  PosType* plane_redshifts;
-  PosType* Dl;
-  PosType* dDl;
-  PosType* dTl;
-  bool verbose;
-};
-
-/**
- * \brief A data structure for temporarily distribute the data amongst threads.
- */
-struct TmpParamsR{
-  RAY *rays;
-  int tid;
-  int start;
-  int size;
-  int NPlanes;
-  bool flag_switch_deflection_off;
-  bool flag_switch_lensing_off;
-  PosType charge;
-  LensPlane** lensing_planes;
-  PosType* plane_redshifts;
-  PosType* Dl;
-  PosType* dDl;
-  PosType* dTl;
-  bool verbose;
-};
-
-void *compute_rays_parallel(void *_p);
-void compute_rays_parallelR(TmpParamsR *p,const COSMOLOGY *cosmo);
-
-=======
->>>>>>> 42ec3c98
 /** \brief This function calculates the deflection, shear, convergence, rotation
  and time-delay of rays in parallel.  The source redshift must be set for the ray.
  */
 void Lens::rayshooter(RAY &ray){
-<<<<<<< HEAD
-  std::vector<RAY> rays(1);
-  rays[0] = ray;
-  rayshooter(rays);
-  ray = rays[0];
-};
-
-void Lens::rayshooter(std::vector<RAY> &rays
-                              , bool RSIVerbose         /// verbose option
-){
-  rayshooter(rays.data(),rays.data() + rays.size(),RSIVerbose);
-}
-
-void Lens::rayshooter(RAY *begin,RAY *end
-                              ,bool RSIVerbose         /// verbose option
-){
-  
-  ResetSourcePlane(2000);
-  
-  size_t Nrays = end - begin;
-  // To force the computation of convergence, shear... -----
-  // -------------------------------------------------------
-  
-  // If there are no points to shoot, then we quit.
-  if(Nrays == 0) return;
-
-  
-  if(plane_redshifts.size() == 1){  // case of no lens plane
-    for(RAY *ray = begin ; ray != end ; ++ray){
-      ray->gamma[0] = ray->gamma[1] = ray->gamma[2] = 0;
-      ray->kappa = ray->dt = 0;
-      ray->y[0] = ray->x[0];
-      ray->y[1] = ray->x[1];
-    }
-    return;
-  }
-  
-  int NLastPlane = lensing_planes.size();
-  
-  // For refining the grid and shoot new rays.
-  int nthreads = Utilities::GetNThreads();
-  
-  int chunk_size;
-  do{
-    chunk_size = (int)Nrays/nthreads;
-    if(chunk_size == 0) nthreads /= 2;
-  }while(chunk_size == 0);
-  
-  std::vector<std::thread> threads;
-  TmpParamsR *thread_params = new TmpParamsR[nthreads];
-  
-  // This is for multi-threading :
-  for(int i=0; i<nthreads;i++)
-  {
-    thread_params[i].rays = begin;
-    thread_params[i].size = chunk_size;
-    if(i == nthreads-1)
-      thread_params[i].size = (int)Nrays - (nthreads-1)*chunk_size;
-    thread_params[i].start = i*chunk_size;
-    thread_params[i].tid = i;
-    thread_params[i].flag_switch_deflection_off = flag_switch_deflection_off;
-    thread_params[i].flag_switch_lensing_off = flag_switch_lensing_off;
-    thread_params[i].charge = charge;
-    thread_params[i].lensing_planes = &lensing_planes[0];
-    thread_params[i].plane_redshifts = &plane_redshifts[0];
-    thread_params[i].Dl = &Dl[0];
-    thread_params[i].dDl = &dDl[0];
-    thread_params[i].dTl = &dTl[0];
-    thread_params[i].NPlanes = NLastPlane;
-    thread_params[i].verbose = RSIVerbose;
-    
-    threads.push_back(
-                      std::thread(compute_rays_parallelR,&thread_params[i],&cosmo));
-  }
-  
-  for(int i = 0; i < nthreads; i++) threads[i].join();
-  
-  delete[] thread_params;
-  
-  //ResetSourcePlane(zs_temp);
-}
-
-
-
-=======
   
   LinkedPoint point;
   point.x[0] = ray.x[0];
@@ -177,9 +45,9 @@
   
   rayshooterInternal(1,&point);
   ray = point;
+
 };
 
->>>>>>> 42ec3c98
 void Lens::rayshooterInternal(
                                 unsigned long Npoints
                               , Point *i_points
@@ -309,548 +177,6 @@
  
   for(int i = 0; i < nthreads; i++) thr[i].join();
 }
-
-// NEW VERSION OF RAYSHOOTER USING ONLY PLANE i TO COMPUTE THE RAY POSITIONS AND LENSING QUANTITIES ON PLANE i+1.
-
-void compute_rays_parallelR(TmpParamsR *p,const COSMOLOGY *cosmo)
-{
-  int chunk_size = p->size;
-  int start      = p->start;
-  int end        = start + chunk_size;
-  
-  int i, j;
-  
-  bool verbose = p->verbose ;
-  
-  PosType xx[2],fac;
-  PosType aa,bb,cc;
-  PosType alpha[2];
-  
-  KappaType kappa,gamma[3];
-  KappaType phi;
-  
-  PosType xminus[2],xplus[2];
-  PosType kappa_plus,gamma_plus[3];
-
-  PosType Theta[2];
-  PosType SumPrevAlphas[2];
-  PosType SumPrevAGs[4];
-  
-  // Main loop : loop over the points
-  for(i = start; i < end; i++)
-  {
-    double zs = p->rays[i].zs;
-    // distance to new source plane
-    PosType Ds = cosmo->coorDist(zs);
-
-    long jmax = 0;
-    while (jmax < p->NPlanes && p->Dl[jmax] < Ds) ++jmax;
-    
-    // case of no lensing
-    if(jmax==0 || p->flag_switch_lensing_off ){
-       p->rays[i].y[0] = p->rays[i].x[0];
-       p->rays[i].y[1] = p->rays[i].x[1];
-      
-       p->rays[i].kappa = 0.0;
-       p->rays[i].gamma[0] = 0;
-       p->rays[i].gamma[1] = 0;
-       p->rays[i].gamma[2] = 0;
-       p->rays[i].dt = 0;
-         
-       continue;
-    }
-    
-    PosType dDs = cosmo->coorDist(p->plane_redshifts[jmax-1],zs);
-    PosType dTs = cosmo->radDist(p->plane_redshifts[jmax-1],zs);
-   
-    // find position on first lens plane in comoving units
-    p->rays[i].y[0] = p->rays[i].x[0] * p->Dl[0]; // x^1 = Theta * D_1
-    p->rays[i].y[1] = p->rays[i].x[1] * p->Dl[0];
-    
-    xminus[0] = 0;
-    xminus[1] = 0;
-    
-    // Initializing the observed Theta :
-    Theta[0] = p->rays[i].x[0] ;
-    Theta[1] = p->rays[i].x[1] ;
-    
-    // Initializing SumPrevAlphas :
-    SumPrevAlphas[0] = SumPrevAlphas[1] = 0. ;
-
-    // Initializing SumPrevAGs :
-    SumPrevAGs[0] = SumPrevAGs[1] = SumPrevAGs[2] = SumPrevAGs[3] = 0. ;
-    
-    // Setting phi on the first plane.
-    phi = 0.0;
-    
-    // Default values :
-    p->rays[i].kappa = 1;  // This is actually 1-kappa until after the loop through the planes.
-    p->rays[i].gamma[0] = 0;
-    p->rays[i].gamma[1] = 0;
-    p->rays[i].gamma[2] = 0;
-    
-    // Time delay at first plane : position on the observer plane is (0,0) => no need to take difference of positions.
-    p->rays[i].dt = 0;
-    
-    // TEST : showing initial quantities
-    // =================================
-    if(verbose) std::cout << "RSI initial : X X | X | " << p->rays[i].y[0] << " " << p->rays[i].y[1] << " | " << p->rays[i].kappa << " " << p->rays[i].gamma[0] << " " << p->rays[i].gamma[1] << " " << p->rays[i].gamma[2] << " X | " << p->rays[i].dt << std::endl ;
-    
-    // Begining of the loop through the planes :
-    // Each iteration leaves i_point[i].image on plane (j+1)
-    
- 
-    for(j = 0; j < jmax ; ++j)
-    {
-      PosType dD,Dl,dT;
-      if(j == jmax-1){
-        dD = dDs;
-        Dl = Ds;
-        dT = dTs;
-      }else{
-        dD = p->dDl[j+1];
-        Dl = p->Dl[j+1];
-        dT = p->dTl[j+1];
-      }
-      // convert to physical coordinates on the plane j, just for force calculation
-      xx[0] = p->rays[i].y[0]/(1+p->plane_redshifts[j]);
-      xx[1] = p->rays[i].y[1]/(1+p->plane_redshifts[j]);
-      // PhysMpc = ComMpc / (1+z)
-      
-      assert(xx[0] == xx[0] && xx[1] == xx[1]);
-      
-      ////////////////////////////////////////////////////////
-      
-      p->lensing_planes[j]->force(alpha,&kappa,gamma,&phi,xx);
-      // Computed in physical coordinates, xx is in PhysMpc.
-      
-      ////////////////////////////////////////////////////////
-      
-      assert(alpha[0] == alpha[0] && alpha[1] == alpha[1]);
-      assert(gamma[0] == gamma[0] && gamma[1] == gamma[1]);
-      assert(kappa == kappa);
-      if(std::isinf(kappa)) { std::cout << "xx = " << xx[0] << " " << xx[1] << std::endl ;}
-      assert(!std::isinf(kappa));
-      
-      fac = 1/(1+p->plane_redshifts[j]);
-      /* multiply by fac to obtain 1/comoving_distance/physical_distance
-       * such that a multiplication with the charge (in units of physical distance)
-       * will result in a 1/comoving_distance quantity */ // 1 / comoving_distance squared ?
-      kappa *= fac;
-      gamma[0] *= fac;
-      gamma[1] *= fac;
-      gamma[2] *= fac;
-      
-      assert(gamma[0] == gamma[0] && gamma[1] == gamma[1]);
-      assert(kappa == kappa);
-      assert(phi == phi);
-      
-      if(p->flag_switch_deflection_off){ alpha[0] = alpha[1] = 0.0; }
-      
-      // This computes \vec{x}^{j+1} in terms of \vec{x}^{j}
-      // according to the corrected Eq. (18) of paper GLAMER II ---------------------------------
-      
-      // Adding the j-plane alpha contribution to the sum \Sum_{k=1}^{j} \vec{alpha_j} :
-      SumPrevAlphas[0] += p->charge * alpha[0] ;
-      SumPrevAlphas[1] += p->charge * alpha[1] ;
-      
-      xplus[0] = p->rays[i].y[0] + dD * (Theta[0] - SumPrevAlphas[0]);
-      xplus[1] = p->rays[i].y[1] + dD * (Theta[1] - SumPrevAlphas[1]);
-      // x is in ComMpc, dD in ComMpc, SumPrevAlphas in (PhysMpc/mass)*(mass/PhysMpc) ~ radians.
-      
-      // saving x^j for the computation of dt :
-      xminus[0] = p->rays[i].y[0] ;
-      xminus[1] = p->rays[i].y[1] ;
-      
-      // x^{j+1} becomes x^j
-      p->rays[i].y[0] = xplus[0];
-      p->rays[i].y[1] = xplus[1];
-      
-      // ----------------------------------------------------------------------------------------
-      
-      // This computes (\kappa^{j+1}, \gamma_1^{j+1}, \gamma_2^{j+1}, \gamma_3^{j+1})
-      // in terms of the j-plane quantities and according to Eq. (22) of GLAMER II ----------------
-      // Here the coefficients aa, bb and cc are used for a completely different calculation,
-      // they are not the same as they were defined above.
-      
-      aa = p->Dl[j] /Dl;
-      bb = dD /Dl;
-      cc = p->charge * p->Dl[j];
-      
-      // Sum_{k=1}^{j} Dl[k] A^k.G^k
-      SumPrevAGs[0] += cc*(kappa*p->rays[i].kappa + gamma[0]*p->rays[i].gamma[0] + gamma[1]*p->rays[i].gamma[1]) ;
-      SumPrevAGs[1] += cc*(gamma[0]*p->rays[i].kappa + kappa*p->rays[i].gamma[0] - gamma[1]*p->rays[i].gamma[2]) ;
-      SumPrevAGs[2] += cc*(gamma[1]*p->rays[i].kappa + kappa*p->rays[i].gamma[1] + gamma[0]*p->rays[i].gamma[2]) ;
-      SumPrevAGs[3] += cc*(kappa*p->rays[i].gamma[2] - gamma[1]*p->rays[i].gamma[0] + gamma[0]*p->rays[i].gamma[1]) ;
-      
-      // Computation of the "plus quantities", i.e. the  next plane quantities :
-      kappa_plus = aa*p->rays[i].kappa + bb*(1-SumPrevAGs[0]) ;
-      gamma_plus[0] = aa*p->rays[i].gamma[0] - bb*SumPrevAGs[1] ;
-      gamma_plus[1] = aa*p->rays[i].gamma[1] - bb*SumPrevAGs[2] ;
-      gamma_plus[2] = aa*p->rays[i].gamma[2] - bb*SumPrevAGs[3] ;
-      
-      // ------------------------------------------------------------------------------------------
-      
-      
-      // std::cout << kappa_plus << " " << gamma_plus[0] << " " << gamma_plus[1] << " " << gamma_plus[2] << std::endl;
-      assert(kappa_plus==kappa_plus && gamma_plus[0]==gamma_plus[0] && gamma_plus[1]==gamma_plus[1] && gamma_plus[2]==gamma_plus[2]);
-      
-      
-      // A^{j+1} becomes A^j
-      p->rays[i].kappa = kappa_plus;
-      p->rays[i].gamma[0] = gamma_plus[0];
-      p->rays[i].gamma[1] = gamma_plus[1];
-      p->rays[i].gamma[2] = gamma_plus[2];
-      // ----------------------------------------------
-
-      // Geometric time delay with added potential
-      p->rays[i].dt += 0.5*( (xplus[0] - xminus[0])*(xplus[0] - xminus[0]) + (xplus[1] - xminus[1])*(xplus[1] - xminus[1]) ) * dT /dD /dD - phi * p->charge ; /// in Mpc  ???
-      
-      // Check that the 1+z factor must indeed be there (because the x positions have been rescaled, so it may be different compared to the draft).
-      // Remark : Here the true lensing potential is not "phi" but "phi * p->charge = phi * 4 pi G".
-      
-    } // End of the loop going through the planes
-    
-    // Subtracting off a term that makes the unperturbed ray to have zero time delay
-    //p->i_points[i].dt -= 0.5*( p->i_points[i].image->x[0]*p->i_points[i].image->x[0] + p->i_points[i].image->x[1]*p->i_points[i].image->x[1] ) / p->Dl[p->NPlanes];
-     
-    // Convert units back to angles.
-    p->rays[i].y[0] /= Ds;
-    p->rays[i].y[1] /= Ds;
-    
-    // We go from kappa denoting 1-kappa to kappa denoting kappa
-    p->rays[i].kappa = 1 - p->rays[i].kappa;
-    
-    // Conversion of dt from Mpc (physical Mpc) to Years -----------------
-    
-    p->rays[i].dt *= MpcToSeconds * SecondToYears ;
-    
-    // TEST : showing final quantities
-    // ===============================
-    if(verbose) std::cout << "RSI final : X X | " << Ds << " | " << p->rays[i].kappa << " " << p->rays[i].gamma[0] << " " << p->rays[i].gamma[1] << " " << p->rays[i].gamma[2] << " " << p->rays[i].invmag() << " | " << p->rays[i].dt << std::endl ;
-    
-  } // End of the main loop.
-}
-
-// FORMER VERSION OF RAYSHOOTER USING PLANES i AND i-1 TO COMPUTE THE RAY POSITIONS AND LENSING QUANTITIES ON PLANE i+1.
-/*
-void *compute_rays_parallel(void *_p)
-{
-  TmpParams *p = (TmpParams *) _p;
-  int chunk_size = p->size;
-  int start      = p->start;
-  int end        = start + chunk_size;
-  
-  int i, j;
-  
-  PosType xx[2],fac;
-  PosType aa,bb,cc;
-  PosType alpha[2];
-  
-  KappaType kappa,gamma[3];
-  KappaType phi;
-  
-  PosType xminus[2],xplus[2];
-  PosType kappa_minus,gamma_minus[3],kappa_plus,gamma_plus[3];
-
-  
-  // Main loop : loop over the points of the image
-  for(i = start; i < end; i++)
-  {
-    
-    // In case e.g. a temporary point is outside of the grid.
-    if(p->i_points[i].in_image == MAYBE) continue;
-    
-    // find position on first lens plane in comoving units
-    p->i_points[i].image->x[0] = p->i_points[i].x[0] * p->Dl[0]; // x^1 = \theta * D_1
-    p->i_points[i].image->x[1] = p->i_points[i].x[1] * p->Dl[0];
-    
-    xminus[0] = 0; // x^0 = 0
-    xminus[1] = 0;
-    
-    // Set magnification matrix on first plane.
-    kappa_minus = 0;
-    gamma_minus[0] = 0;
-    gamma_minus[1] = 0;
-    gamma_minus[2] = 0;
-    
-    // Setting phi on the first plane.
-    phi = 0.0;
-    
-    // Default values :
-    p->i_points[i].kappa = 1;  // This is actually 1-kappa until after the loop through the planes.
-    p->i_points[i].gamma[0] = 0;
-    p->i_points[i].gamma[1] = 0;
-    p->i_points[i].gamma[2] = 0;
-    p->i_points[i].dt = 0;
-    
-    // In case we don't want to compute the values :
-    if(p->flag_switch_lensing_off)
-    {
-      p->i_points[i].image->x[0] /= p->Dl[0];
-      p->i_points[i].image->x[1] /= p->Dl[0];
-      p->i_points[i].kappa = p->i_points[i].image->kappa = 0.0;
-      p->i_points[i].invmag = 1.0;
-      p->i_points[i].dt = 0.0;
-      
-      continue;
-    }
-    
-    
-    // Time delay at first plane : position on the observer plane is (0,0) => no need to take difference of positions.
-    p->i_points[i].dt = 0.5*( p->i_points[i].image->x[0]*p->i_points[i].image->x[0] + p->i_points[i].image->x[1]*p->i_points[i].image->x[1] )/ p->dDl[0] ;
-
-
-    // TEST : showing initial quantities
-    // ---------------------------------
-    std::cout << "RSI initial : X X | X | " << p->i_points[i].image->x[0] << " " << p->i_points[i].image->x[1] << " | " << p->i_points[i].kappa << " " << p->i_points[i].gamma[0] << " " << p->i_points[i].gamma[1] << " " << p->i_points[i].gamma[2] << " X | " << p->i_points[i].dt << std::endl ;
-    
-    // Begining of the loop through the planes :
-    // Each iteration leaves i_point[i].image on plane (j+1)
-    for(j = 0; j < p->NPlanes ; ++j)
-    {
-
-      // For Test :
-      // std::cout << "> p->plane_redshifts = " << p->plane_redshifts[j] << std::endl ;
-      
-      // convert to physical coordinates on the plane j, just for force calculation
-      xx[0] = p->i_points[i].image->x[0]/(1+p->plane_redshifts[j]);
-      xx[1] = p->i_points[i].image->x[1]/(1+p->plane_redshifts[j]);
-      // PhysMpc = ComMpc / (1+z)
-      
-      assert(xx[0] == xx[0] && xx[1] == xx[1]);
-      
-      // std::cout << "p->i_points[i].image->x[0] = " << p->i_points[i].image->x[0] << " , p->i_points[i].image->x[1] = " << p->i_points[i].image->x[1] << std::endl ;
-      // std::cout << "dDl[" << j << "] = " << p->dDl[j] << " , dDl[" << j+1 << "] = " << p->dDl[j+1] << std::endl;
-      
-
-      ////////////////////////////////////////////////////////
-      
-      p->lensing_planes[j]->force(alpha,&kappa,gamma,&phi,xx);
-      // Computed in physical coordinates, xx is in PhysMpc.
-      
-      ////////////////////////////////////////////////////////
-      
-      
-      assert(alpha[0] == alpha[0] && alpha[1] == alpha[1]);
-      assert(gamma[0] == gamma[0] && gamma[1] == gamma[1]);
-      assert(kappa == kappa);
-      if(std::isinf(kappa)) { std::cout << "xx = " << xx[0] << " " << xx[1] << std::endl ;}
-      assert(!std::isinf(kappa));
-      
-      fac = 1/(1+p->plane_redshifts[j]);
-      // multiply by fac to obtain 1/comoving_distance/physical_distance
-      // such that a multiplication with the charge (in units of physical distance)
-      // will result in a 1/comoving_distance quantity
-      // 1 / comoving_distance squared ?
-      kappa *= fac;
-      gamma[0] *= fac;
-      gamma[1] *= fac;
-      gamma[2] *= fac;
-      
-      assert(gamma[0] == gamma[0] && gamma[1] == gamma[1]);
-      assert(kappa == kappa);
-      assert(phi == phi);
-      
-      if(p->flag_switch_deflection_off){ alpha[0] = alpha[1] = 0.0; }
-      
-      
-      // This computes \vec{x}^{j+1} in terms of \vec{x}^{j} , \vec{x}^{j-1} and \vec{\alpha}^{j}
-      // according to Eq. (19) of paper GLAMER II -----------------------------------------------
-      
-      aa = (p->dDl[j+1] + p->dDl[j])/p->dDl[j]; // (Dls*(1+zs) + Dl*(1+zl)) / Dl*(1+zl) = 1 + (Dls/Dl)*((1+zs)/(1+zl)) ;
-      bb = p->dDl[j+1]/p->dDl[j];               // (Dls/Dl)*((1+zs)/(1+zl)) ;
-      cc = p->charge * p->dDl[j+1];             // 4 pi G * Dls * (1+zs) ;
-           
-      assert(aa == aa);
-      assert(bb == bb);
-      assert(cc == cc);
-      // std::cout << "RayshooterInternal : aa = " << aa << " , bb = " << bb << " , cc = " << cc << std::endl ;
-      
-      xplus[0] = aa*p->i_points[i].image->x[0] - bb*xminus[0] - cc*alpha[0];
-      xplus[1] = aa*p->i_points[i].image->x[1] - bb*xminus[1] - cc*alpha[1];
-      // x is in ComMpc, cc*alpha in [(PhysMpc/mass)*ComMpc]*(mass/PhysMpc) = ComMpc.
-        
-      // For the test with a source at the position (0,0) centered on the lens :
-      // std::cout << "alpha we have at the end of force_halo : " << alpha[0] << " " << alpha[1] << std::endl ;
-      // std::cout << "alpha we should have at the end of force_halo : " << aa*p->i_points[i].image->x[0] / cc << " " << aa*p->i_points[i].image->x[1] / cc << std::endl << std::endl ;
-
-      // x^j becomes x^{j-1}
-      xminus[0] = p->i_points[i].image->x[0];
-      xminus[1] = p->i_points[i].image->x[1];
-      
-      // x^{j+1} becomes x^j
-      p->i_points[i].image->x[0] = xplus[0];
-      p->i_points[i].image->x[1] = xplus[1];
-      
-      // std::cout << "In rayshooter : !!! " << p->i_points[i].image->x[0] / p->Dl[p->NPlanes] << " " << p->i_points[i].image->x[1] / p->Dl[p->NPlanes] << " !!!" << std::endl ; // This step is done after !
-      // ----------------------------------------------------------------------------------------
-      
-      
-      // This computes (\kappa^{j+1}, \gamma_1^{j+1}, \gamma_2^{j+1}, \gamma_3^{j+1})
-      // in terms of the j-plane quantities and according to Eq. (22) of GLAMER II ----------------
-      
-      // Here the coefficients aa, bb and cc are used for a completely different calculation,
-      // they are not the same as they were defined above.
-      
-      aa = (p->dDl[j+1] + p->dDl[j]) * p->Dl[j] / p->dDl[j] / p->Dl[j+1];
-      if(j>0)
-      {
-        bb = p->dDl[j+1] * p->Dl[j-1] / p->dDl[j] / p->Dl[j+1];
-      }
-      else bb = 0;
-      cc = p->charge * p->dDl[j+1] * p->Dl[j] / p->Dl[j+1];
-      
-
-      // Computation of the "plus quantities", i.e. the  next plane quantities :
-      kappa_plus = aa*p->i_points[i].kappa - bb*kappa_minus
-      - cc*(kappa*p->i_points[i].kappa + gamma[0]*p->i_points[i].gamma[0] + gamma[1]*p->i_points[i].gamma[1]);
-      
-      gamma_plus[0] = aa*p->i_points[i].gamma[0] - bb*gamma_minus[0]
-      - cc*(gamma[0]*p->i_points[i].kappa + kappa*p->i_points[i].gamma[0] - gamma[1]*p->i_points[i].gamma[2]);
-      
-      gamma_plus[1] = aa*p->i_points[i].gamma[1] - bb*gamma_minus[1]
-      - cc*(gamma[1]*p->i_points[i].kappa + kappa*p->i_points[i].gamma[1] + gamma[0]*p->i_points[i].gamma[2]);
-      
-      gamma_plus[2] = aa*p->i_points[i].gamma[2] - bb*gamma_minus[2]
-      - cc*(kappa*p->i_points[i].gamma[2] - gamma[1]*p->i_points[i].gamma[0] + gamma[0]*p->i_points[i].gamma[1]);
-      
-      // ------------------------------------------------------------------------------------------
-
-      // std::cout << std::endl ;
-      // std::cout << "RayshooterInternal : kappa_minus = " << kappa_minus << " , kappa = " << kappa << " , gamma[0] = " << gamma[0] << " , gamma[1] = " << gamma[1] << std::endl ;
-      // std::cout << "RayshooterInternal : aa = " << aa << " , bb = " << bb << " , cc = " << cc << std::endl ;
-      // std::cout << "RayshooterInternal : p->points[i] : kappa = " << p->i_points[i].kappa << " , gamma[0] = " << p->i_points[i].gamma[0] << " , gamma[1] = " << p->i_points[i].gamma[1] << std::endl ;
-
-      // std::cout << "RayshooterInternal : plane " << j << " , z = " << p->plane_redshifts[j] << " , 1-kappa_plus = " << 1-kappa_plus << std::endl ;
-        
-      // Assigning them to the "minus quantities" for next plane occurence of the loop ------------
-      kappa_minus = p->i_points[i].kappa;
-      gamma_minus[0] = p->i_points[i].gamma[0];
-      gamma_minus[1] = p->i_points[i].gamma[1];
-      gamma_minus[2] = p->i_points[i].gamma[2];
-      // ------------------------------------------------------------------------------------------
-      
-      
-      if(!(kappa_plus==kappa_plus && gamma_minus[0]==gamma_minus[0] && gamma_minus[1]==gamma_minus[1] && gamma_minus[2]==gamma_minus[2])){
-        std::cout << "p->dDl[j-1]" << "\t" << "p->dDl[j]" << "\t" << "p->dDl[j+1]" << std::endl;
-        std::cout << p->dDl[j-1] << "\t" << p->dDl[j] << "\t" << p->dDl[j+1] << std::endl;
-        std::cout << "aa" << "\t" << "bb" << "\t" << "cc" << std::endl;
-        std::cout << aa << "\t" << bb << "\t" << cc << std::endl;
-        
-        
-        std::cout << "kappa" << "\t" << "gamma[0]" << "\t" << "gamma[1]" << "\t" << "gamma[2]" << std::endl ;
-        std::cout << kappa << "\t" << gamma[0] << "\t" << gamma[1] << "\t" << gamma[2] << std::endl ;
-        
-        
-        std::cout << "p->i_points[i].kappa" << "\t" << "p->i_points[i].gamma[0]" << "\t" << "p->i_points[i].gamma[1]" << "\t" << "p->i_points[i].gamma[2]" << std::endl ;
-        std::cout << p->i_points[i].kappa << "\t" << p->i_points[i].gamma[0] << "\t" << p->i_points[i].gamma[1] << "\t" << p->i_points[i].gamma[2] << std::endl ;
-        
-        std::cout << "x" << "\t" << "y" << std::endl;
-        std::cout << p->i_points[i].image->x[0] << "\t" << p->i_points[i].image->x[1] << std::endl;
-        std::cout << "kappa_minus" << "\t" << "gamma_minus[0]" << "\t" << "gamma_minus[1]" << "\t" << "gamma_minus[2]" << "\t" << std::endl ;
-        std::cout << kappa_minus << "\t" << gamma_minus[0] << "\t" << gamma_minus[1] << "\t" << gamma_minus[2] << "\t" << std::endl ;
-        std::cout << "kappa_plus" << "\t" << "gamma_plus[0]" << "\t" << "gamma_plus[1]" << "\t" << "gamma_plus[2]" << "\t" << std::endl ;
-        std::cout << kappa_plus << "\t" << gamma_plus[0] << "\t" << gamma_plus[1] << "\t" << gamma_plus[2] << "\t" << std::endl ;
-      }
-      
-      assert(kappa_plus==kappa_plus && gamma_minus[0]==gamma_minus[0] && gamma_minus[1]==gamma_minus[1] && gamma_minus[2]==gamma_minus[2]);
-      
-      
-      // Updating the point quantities ----------------
-      p->i_points[i].kappa = kappa_plus;
-      p->i_points[i].gamma[0] = gamma_plus[0];
-      p->i_points[i].gamma[1] = gamma_plus[1];
-      p->i_points[i].gamma[2] = gamma_plus[2];
-      // ----------------------------------------------
-      
-      
-      // Geometric time delay with added potential
-      p->i_points[i].dt += 0.5*( (xplus[0] - xminus[0])*(xplus[0] - xminus[0]) + (xplus[1] - xminus[1])*(xplus[1] - xminus[1]) )/p->dDl[j+1] - (1 + p->plane_redshifts[j]) * phi * p->charge ; /// in Mpc
-
-      
-      // Check that the 1+z factor must indeed be there (because the x positions have been rescaled, so it may be different compared to the draft).
-      // Remark : Here the true lensing potential is not "phi" but "phi * p->charge = phi * 4 pi G".
-      
-      
-      // TEST : showing plus quantities
-      // ------------------------------
-      std::cout << "RSI plane " << j << " : " << p->i_points[i].image->x[0] << " " << p->i_points[i].image->x[1] << " | " << p->Dl[j] << " | " << p->i_points[i].kappa << " " << p->i_points[i].gamma[0] << " " << p->i_points[i].gamma[1] << " " << p->i_points[i].gamma[2] << " X | " << p->i_points[i].dt << std::endl ;
-      
-      
-    } // End of the loop going through the planes
-    
-    
-    // Subtracting off a term that makes the unperturbed ray to have zero time delay
-    p->i_points[i].dt -= 0.5*( p->i_points[i].image->x[0]*p->i_points[i].image->x[0] + p->i_points[i].image->x[1]*p->i_points[i].image->x[1] ) / p->Dl[p->NPlanes];
-    
-    
-    // Convert units back to angles.
-    p->i_points[i].image->x[0] /= p->Dl[p->NPlanes];
-    p->i_points[i].image->x[1] /= p->Dl[p->NPlanes];
-    
-    // std::cout << "   Ds = " << p->Dl[p->NPlanes] << std::endl;
-    // std::cout << "   dx = " << p->i_points[i].image->x[0]-p->i_points[i].x[0] << "  " << p->i_points[i].image->x[1]-p->i_points[i].x[1] << std::endl;
-    
-    // We go from kappa denoting 1-kappa to kappa denoting kappa
-    p->i_points[i].kappa = 1 - p->i_points[i].kappa;
-    
-    // std::cout << "RayshooterInternal : kappa final = " << p->i_points[i].kappa << std::endl ;
-    // std::cout << std::endl ;
-      
-    // Computation of the inverse magnitude --------------------------------------------------------
-    p->i_points[i].invmag = (1-p->i_points[i].kappa)*(1-p->i_points[i].kappa)
-    - p->i_points[i].gamma[0]*p->i_points[i].gamma[0]
-    - p->i_points[i].gamma[1]*p->i_points[i].gamma[1]
-    + p->i_points[i].gamma[2]*p->i_points[i].gamma[2];
-    // ---------------------------------------------------------------------------------------------
-    
-    
-    // Conversion of dt from Mpc (physical Mpc) to Years (also possible into days) -----------------
-    
-    p->i_points[i].dt *= MpcToSeconds * SecondToYears ;
-    
-    // ---------------------------------------------------------------------------------------------
-    
-    
-    
-    // Putting the final values of the quantities in the real image point -----
-    p->i_points[i].image->invmag = p->i_points[i].invmag;
-    p->i_points[i].image->kappa = p->i_points[i].kappa;
-    p->i_points[i].image->gamma[0] = p->i_points[i].gamma[0];
-    p->i_points[i].image->gamma[1] = p->i_points[i].gamma[1];
-    p->i_points[i].image->gamma[2] = p->i_points[i].gamma[2];
-    p->i_points[i].image->dt = p->i_points[i].dt;
-    // ------------------------------------------------------------------------
-    
-    
-    // TEST : showing final quantities
-    // ------------------------------=
-    std::cout << "RSI final : X X | " << p->Dl[p->NPlanes] << " | " << p->i_points[i].kappa << " " << p->i_points[i].gamma[0] << " " << p->i_points[i].gamma[1] << " " << p->i_points[i].gamma[2] << " " << p->i_points[i].invmag << " | " << p->i_points[i].dt << std::endl ;
-    
- 
-     // TODO: check
-     // if(p->i_points[i].image->x[0] != p->i_points[i].image->x[0] ||
-     // p->i_points[i].image->x[1] != p->i_points[i].image->x[1] ||
-     // p->i_points[i].invmag != p->i_points[i].invmag)
-     // {
-     // ERROR_MESSAGE();
-     // std::cout << p->i_points[i].image->x[0] << "  " << p->i_points[i].image->x[1] << "  " << p->i_points[i].invmag << std::endl;
-     // std::cout << p->i_points[i].gamma[0] << "  " << p->i_points[i].gamma[1] << "  " << p->i_points[i].gamma[2] << "  " <<
-     // p->i_points[i].kappa << std::endl;
-     //	assert(0);
-     // exit(1);
-     // }
-    
-  } // End of the main loop.
-  
-  return 0;
-}
-*/
-
-
-
-
 
 /** \brief Collects information about the halos and kappa contributions along the light path
  
