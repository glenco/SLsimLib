/*
 * internal_rayshooter_multi.cpp
 *
 *  Created on: Jan 19, 2012
 *      Author: mpetkova, bmetcalf
 */

#include "slsimlib.h"

/** \ingroup DeflectionL2
 *
 * \brief This is the function that does the deflection calculation with multiple lens planes.
 *
 * The convergence, shear and rotation will be calculated if kappa_off == false
 *
 * Needs to be calculated before calling:
 *
 *
 * Dl[j = 0...Nplanes-1] - The angular size distance between the observer and the jth plane not counting the observer plane.
 * 	                    Dl[0] is the first plane with mass on it and Dl[Nplane-1] is the distance to the source plane.
 *
 * dDl[j = 0...Nplanes-1] - The angular size distance between the (j-1)th and jth planes counting the observer plane as j = -1.
 *                      dDl[0] = Dl[0], dDl[Nplane-1] is between the last plane with mass and the source plane.
 *
 * charge = 4*pi*G*mass_scale/c^2 in units of Mpc
 *
 * i_points[].x[] is in angular units.
 *
 * Warning: Is not valid for a non-flat universe.
 */

#ifndef N_THREADS
#define N_THREADS 1
#endif

void *compute_rays_parallel(void *_p);

/**
 * \brief A data structure for temporarily distribute the data amongst threads.
 */
struct TmpParams{
  Point *i_points;
  bool kappa_off;
  int tid;
  int start;
  int size;
  int NPlanes;
  bool flag_switch_deflection_off;
  bool flag_switch_lensing_off;
  PosType charge;
  LensPlane** lensing_planes;
  PosType* plane_redshifts;
  PosType* Dl;
  PosType* dDl;
};

/** \brief This function calculates the deflection, shear, convergence, rotation
 and time-delay of rays in parallel.
*/
void Lens::rayshooterInternal(
		unsigned long Npoints   /// number of points to be shot
		,Point *i_points        /// point on the image plane
		,bool kappa_off         /// turns calculation of convergence and shear off to save time.
		){
    
  // To force the computation of convergence, shear... -----
  // kappa_off = false;
  // -------------------------------------------------------
            
  int NLastPlane;
  PosType tmpDs,tmpdDs,tmpZs;

  // If there are no points to shoot, then we quit.
  if(Npoints == 0) return;

  // If a lower redshift source (compared to the farthest lens plane) is being used
  if(toggle_source_plane)
  {
    NLastPlane = index_of_new_sourceplane;

    assert(NLastPlane <= lensing_planes.size());
    tmpDs = Dl[index_of_new_sourceplane];
    tmpdDs = dDl[index_of_new_sourceplane];
    tmpZs = plane_redshifts[index_of_new_sourceplane];

    Dl[index_of_new_sourceplane] = Ds_implant;
    dDl[index_of_new_sourceplane] = dDs_implant;
    plane_redshifts[index_of_new_sourceplane] = zs_implant;
  }
  else{ NLastPlane = lensing_planes.size(); }


  // For refining the grid and shoot new rays.
  int nthreads, rc;
  nthreads = N_THREADS;

  int chunk_size;
  do{
    chunk_size = (int)Npoints/nthreads;
    if(chunk_size == 0) nthreads /= 2;
  }while(chunk_size == 0);

  pthread_t threads[nthreads];
  TmpParams *thread_params = new TmpParams[nthreads];
            
  // This is for multi-threading :
  for(int i=0; i<nthreads;i++)
  {
    thread_params[i].i_points = i_points;
    thread_params[i].kappa_off = kappa_off;
    thread_params[i].size = chunk_size;
    if(i == nthreads-1)
      thread_params[i].size = (int)Npoints - (nthreads-1)*chunk_size;
    thread_params[i].start = i*chunk_size;
    thread_params[i].tid = i;
    thread_params[i].flag_switch_deflection_off = flag_switch_deflection_off;
    thread_params[i].flag_switch_lensing_off = flag_switch_lensing_off;
    thread_params[i].charge = charge;
    thread_params[i].lensing_planes = &lensing_planes[0];
    thread_params[i].plane_redshifts = &plane_redshifts[0];
    thread_params[i].Dl = &Dl[0];
    thread_params[i].dDl = &dDl[0];
    thread_params[i].NPlanes = NLastPlane;
    rc = pthread_create(&threads[i], NULL, compute_rays_parallel, (void*) &thread_params[i]);
    assert(rc==0);
  }
    
  for(int i = 0; i < nthreads; i++)
  {
    rc = pthread_join(threads[i], NULL);
    assert(rc==0);
  }

  delete[] thread_params;

  if(toggle_source_plane)
  {
    // The initial values for the plane are reset here
    Dl[index_of_new_sourceplane] = tmpDs;
    dDl[index_of_new_sourceplane] = tmpdDs;
    plane_redshifts[index_of_new_sourceplane] = tmpZs;
  }

}



void *compute_rays_parallel(void *_p)
{
  TmpParams *p = (TmpParams *) _p;
  bool kappa_off = p->kappa_off;
  int chunk_size = p->size;
  int start      = p->start;
  int end        = start + chunk_size;
    
  int i, j;
  
  PosType xx[2],fac;
  PosType aa,bb,cc;
  PosType alpha[2];
    
  KappaType kappa,gamma[3];
    
  PosType xminus[2],xplus[2];
  PosType kappa_minus,gamma_minus[3],kappa_plus,gamma_plus[3];
    
  KappaType phi;
    
// Main loop : loop over the points of the image
for(i = start; i < end; i++)
  {
    
    // In case e.g. a temporary point is outside of the grid.
    if(p->i_points[i].in_image == MAYBE) continue;
      
    // find position on first lens plane in comoving units
    p->i_points[i].image->x[0] = p->i_points[i].x[0] * p->Dl[0];
    p->i_points[i].image->x[1] = p->i_points[i].x[1] * p->Dl[0];

    xminus[0] = 0;
    xminus[1] = 0;
    
    // Set magnification matrix on first plane.
    // Also the default if kappa_off == false.
    kappa_minus = 0;
    gamma_minus[0] = 0;
    gamma_minus[1] = 0;
    gamma_minus[2] = 0;
      
    // Setting phi on the first plane.
    phi = 0.0;
      
    // Default values :
    p->i_points[i].kappa = 1;  // This is actually 1-kappa until after the loop through the planes.
    p->i_points[i].gamma[0] = 0;
    p->i_points[i].gamma[1] = 0;
    p->i_points[i].gamma[2] = 0;
    p->i_points[i].dt = 0;
    // Fabien : should I add this : p->i_points[i].dt = 0; // ???
    
    // In case we don't want to compute the values :
    if(p->flag_switch_lensing_off)
    {
      p->i_points[i].image->x[0] /= p->Dl[0];
      p->i_points[i].image->x[1] /= p->Dl[0];
      p->i_points[i].kappa = p->i_points[i].image->kappa = 0.0;
      p->i_points[i].invmag = 1.0;
      p->i_points[i].dt = 0.0;
      
      continue; // We finish this occurence of the main loop if kappa_off = false
                // i.e. we go on the next point !
    }
      
      
    /* ************************************************************************************
    In case where kappa_off = true : we compute deflection, shear, convergence, rotation
    and time-delay of rays in parallel.
    ************************************************************************************ */
      
    // Time delay at first plane
    p->i_points[i].dt = 0.5*( p->i_points[i].image->x[0]*p->i_points[i].image->x[0] + p->i_points[i].image->x[1]*p->i_points[i].image->x[1] )/ p->dDl[0];
    
      
    /* TEST FABIEN
     std::cout << "Contribution 1 = " << 0.5*( p->i_points[i].image->x[0]*p->i_points[i].image->x[0] + p->i_points[i].image->x[1]*p->i_points[i].image->x[1] )/ p->dDl[0] << std::endl ;
  
    double GeometricalTerm ;
    GeometricalTerm = p->i_points[i].dt;
     */
      
      
    // Begining of the loop through the planes :
    // Each iteration leaves i_point[i].image on plane (j+1)
    for(j = 0; j < p->NPlanes ; ++j)
    {

      // convert to physical coordinates on the plane j
      xx[0] = p->i_points[i].image->x[0]/(1+p->plane_redshifts[j]);
      xx[1] = p->i_points[i].image->x[1]/(1+p->plane_redshifts[j]);
      
      assert(xx[0] == xx[0] && xx[1] == xx[1]);

      p->lensing_planes[j]->force(alpha,&kappa,gamma,&phi,xx,kappa_off);
<<<<<<< HEAD
        
      assert(alpha[0] == alpha[0] && alpha[1] == alpha[1]);
=======

      cc = p->charge * p->dDl[j+1];

        assert(alpha[0] == alpha[0] && alpha[1] == alpha[1]);
        assert(gamma[0] == gamma[0] && gamma[1] == gamma[1]);
        assert(kappa == kappa );
        assert(!isinf(kappa) );
>>>>>>> 63b0b3ad

      if(!kappa_off)
      {
    	  fac = 1/(1+p->plane_redshifts[j]);
    	  /* multiply by fac to obtain 1/comoving_distance/physical_distance
    	   * such that a multiplication with the charge (in units of physical distance)
    	   * will result in a 1/comoving_distance quantity */
    	  kappa *= fac;
    	  gamma[0] *= fac;
    	  gamma[1] *= fac;
    	  gamma[2] *= fac;
	
    	  assert(gamma[0] == gamma[0] && gamma[1] == gamma[1]);
    	  assert(kappa == kappa);
          assert(phi == phi);
      } // End of if(!kappa_off)

        
      if(p->flag_switch_deflection_off){ alpha[0] = alpha[1] = 0.0; }
      
        
      // This computes \vec{x}^{j+1} in terms of \vec{x}^{j} , \vec{x}^{j-1} and \vec{\alpha}^{j}
      // according to Eq. (19) of paper GLAMER II -----------------------------------------------

      aa = (p->dDl[j+1] + p->dDl[j])/p->dDl[j];
      bb = p->dDl[j+1]/p->dDl[j];
      cc = p->charge * p->dDl[j+1];
        
      xplus[0] = aa*p->i_points[i].image->x[0] - bb*xminus[0] - cc*alpha[0];
      xplus[1] = aa*p->i_points[i].image->x[1] - bb*xminus[1] - cc*alpha[1];
      
      xminus[0] = p->i_points[i].image->x[0];
      xminus[1] = p->i_points[i].image->x[1];
      
      p->i_points[i].image->x[0] = xplus[0];
      p->i_points[i].image->x[1] = xplus[1];
        
      // ----------------------------------------------------------------------------------------

        
        // This computes (\kappa^{j+1}, \gamma_1^{j+1}, \gamma_2^{j+1}, \gamma_3^{j+1})
        // in terms of the j-plane quantities and according to Eq. (22) of GLAMER II.
        
        if(!kappa_off)
        {
            // Here the coefficients aa, bb and cc are used for a completely different calculation,
            // they are not the same as they were defined above. ----------------------------------
            aa = (p->dDl[j+1] + p->dDl[j]) * p->Dl[j] / p->dDl[j] / p->Dl[j+1];
            if(j>0)
            {
                bb = p->dDl[j+1] * p->Dl[j-1] / p->dDl[j] / p->Dl[j+1];
            }
            else bb = 0;
            cc = p->charge * p->dDl[j+1] * p->Dl[j] / p->Dl[j+1];
            // ------------------------------------------------------------------------------------
            
            
        // Computation of the "plus quantities", i.e. the  next plane quantities --------------------
        kappa_plus = aa*p->i_points[i].kappa - bb*kappa_minus
    			  - cc*(kappa*p->i_points[i].kappa + gamma[0]*p->i_points[i].gamma[0] + gamma[1]*p->i_points[i].gamma[1]);
            
        gamma_plus[0] = aa*p->i_points[i].gamma[0] - bb*gamma_minus[0]
    	          - cc*(gamma[0]*p->i_points[i].kappa + kappa*p->i_points[i].gamma[0] - gamma[1]*p->i_points[i].gamma[2]);
	
        gamma_plus[1] = aa*p->i_points[i].gamma[1] - bb*gamma_minus[1]
    	          - cc*(gamma[1]*p->i_points[i].kappa + kappa*p->i_points[i].gamma[1] + gamma[0]*p->i_points[i].gamma[2]);
	
        gamma_plus[2] = aa*p->i_points[i].gamma[2] - bb*gamma_minus[2]
    	          - cc*(kappa*p->i_points[i].gamma[2] - gamma[1]*p->i_points[i].gamma[0] + gamma[0]*p->i_points[i].gamma[1]);
        // ------------------------------------------------------------------------------------------
            
            
        // Assigning them to the "minus quantities" for next plane occurence of the loop ------------
        kappa_minus = p->i_points[i].kappa;
        gamma_minus[0] = p->i_points[i].gamma[0];
        gamma_minus[1] = p->i_points[i].gamma[1];
        gamma_minus[2] = p->i_points[i].gamma[2];
        // ------------------------------------------------------------------------------------------
            
        assert(kappa_plus==kappa_plus && gamma_minus[0]==gamma_minus[0] && gamma_minus[1]==gamma_minus[1] && gamma_minus[2]==gamma_minus[2]);

            
        // Updating the point quantities ----------------
        p->i_points[i].kappa = kappa_plus;
        p->i_points[i].gamma[0] = gamma_plus[0];
        p->i_points[i].gamma[1] = gamma_plus[1];
        p->i_points[i].gamma[2] = gamma_plus[2];
        // ----------------------------------------------

            
        
        // Geometric time delay with added potential
        p->i_points[i].dt += 0.5*( (xplus[0] - xminus[0])*(xplus[0] - xminus[0]) + (xplus[1] - xminus[1])*(xplus[1] - xminus[1]) )/p->dDl[j+1] - (1 + p->plane_redshifts[j]) * phi * p->charge ;
        
        /* TEST FABIEN
        GeometricalTerm +=  0.5*( (xplus[0] - xminus[0])*(xplus[0] - xminus[0]) + (xplus[1] - xminus[1])*(xplus[1] - xminus[1]) )/p->dDl[j+1] ;
            
        std::cout << "phi = " << phi << std::endl ;
            
        std::cout << "Contribution 2 = " << 0.5*( (xplus[0] - xminus[0])*(xplus[0] - xminus[0]) + (xplus[1] - xminus[1])*(xplus[1] - xminus[1]) )/p->dDl[j+1] << "  ;  " << (- (1 + p->plane_redshifts[j]) * phi * p->charge) << std::endl ;
            
        // std::cout << "(xplus[0] - xminus[0]) = " << (xplus[0] - xminus[0]) << " ; (xplus[1] - xminus[1]) = " << (xplus[1] - xminus[1]) << std::endl;
         */
            
            
        // Check that the 1+z factor must indeed be there (because the x positions have been rescaled, so it may be different compared to the draft).
            
        } // End of if(!kappa_off)
    } // End of the loop going through the planes

      
      
    // Subtracting off a term that makes the unperturbed ray to have zero time delay
    p->i_points[i].dt -= 0.5*( p->i_points[i].image->x[0]*p->i_points[i].image->x[0] + p->i_points[i].image->x[1]*p->i_points[i].image->x[1] ) / p->Dl[p->NPlanes];
    
    /* TEST FABIEN
    GeometricalTerm -= 0.5*( p->i_points[i].image->x[0]*p->i_points[i].image->x[0] + p->i_points[i].image->x[1]*p->i_points[i].image->x[1] ) / p->Dl[p->NPlanes];
      
    std::cout << "Contribution 3 = " << 0.5*( p->i_points[i].image->x[0]*p->i_points[i].image->x[0] + p->i_points[i].image->x[1]*p->i_points[i].image->x[1] ) / p->Dl[p->NPlanes] << std::endl ;

    // std::cout << "p->i_points[i].image->x[0] = " << p->i_points[i].image->x[0] << " ; p->i_points[i].image->x[1] = " << p->i_points[i].image->x[1] << std::endl;
     
    std::cout << "p->i_points[i].dt = " << p->i_points[i].dt << std::endl ;
    std::cout << "GeometricalTerm = " << GeometricalTerm << std::endl ;
     */
     
     
    // Convert units back to angles.
    p->i_points[i].image->x[0] /= p->Dl[p->NPlanes];
    p->i_points[i].image->x[1] /= p->Dl[p->NPlanes];
    
    // We go from kappa denoting 1-kappa to kappa denoting kappa
    p->i_points[i].kappa = 1 - p->i_points[i].kappa;

    /* TEST FABIEN
    std::cout << "p->i_points[i].kappa = " << p->i_points[i].kappa << std::endl ;
     */
      
    // Computation of the inverse magnitude --------------------------------------------------------
    if(!kappa_off) p->i_points[i].invmag = (1-p->i_points[i].kappa)*(1-p->i_points[i].kappa)
                                            - p->i_points[i].gamma[0]*p->i_points[i].gamma[0]
                                            - p->i_points[i].gamma[1]*p->i_points[i].gamma[1]
                                            + p->i_points[i].gamma[2]*p->i_points[i].gamma[2];
    else p->i_points[i].invmag = 1.0;
    // ---------------------------------------------------------------------------------------------
      
    
    // Putting the final values of the quantities in the real image point -----
    p->i_points[i].image->invmag = p->i_points[i].invmag;
    p->i_points[i].image->kappa = p->i_points[i].kappa;
    p->i_points[i].image->gamma[0] = p->i_points[i].gamma[0];
    p->i_points[i].image->gamma[1] = p->i_points[i].gamma[1];
    p->i_points[i].image->gamma[2] = p->i_points[i].gamma[2];
    p->i_points[i].image->dt = p->i_points[i].dt;
    // ------------------------------------------------------------------------
      
      

      
/*
/TODO: check
    if(p->i_points[i].image->x[0] != p->i_points[i].image->x[0] ||
       p->i_points[i].image->x[1] != p->i_points[i].image->x[1] ||
       p->i_points[i].invmag != p->i_points[i].invmag)
    {
      ERROR_MESSAGE();
      std::cout << p->i_points[i].image->x[0] << "  " << p->i_points[i].image->x[1] << "  " << p->i_points[i].invmag << std::endl;
      std::cout << p->i_points[i].gamma[0] << "  " << p->i_points[i].gamma[1] << "  " << p->i_points[i].gamma[2] << "  " <<
    		  p->i_points[i].kappa << "  "  << kappa_off << std::endl;
      //	assert(0);
      exit(1);
    }
*/

      
} // End of the main loop.
  
  return 0;
  
}<|MERGE_RESOLUTION|>--- conflicted
+++ resolved
@@ -241,10 +241,12 @@
       assert(xx[0] == xx[0] && xx[1] == xx[1]);
 
       p->lensing_planes[j]->force(alpha,&kappa,gamma,&phi,xx,kappa_off);
-<<<<<<< HEAD
-        
-      assert(alpha[0] == alpha[0] && alpha[1] == alpha[1]);
-=======
+        
+      // Calling force : most important part of the calculation !
+      // p->lensing_planes[j]->force(alpha,&kappa,gamma,xx,kappa_off);
+        
+      // PHI BY Fabien : instead, we would like to have :
+      p->lensing_planes[j]->force(alpha,&kappa,gamma,&phi,xx,kappa_off);
 
       cc = p->charge * p->dDl[j+1];
 
@@ -252,7 +254,6 @@
         assert(gamma[0] == gamma[0] && gamma[1] == gamma[1]);
         assert(kappa == kappa );
         assert(!isinf(kappa) );
->>>>>>> 63b0b3ad
 
       if(!kappa_off)
       {
