--- conflicted
+++ resolved
@@ -147,27 +147,14 @@
 		p->i_points[i].gamma[1] = 0;
 		p->i_points[i].gamma[2] = 0;
 
-<<<<<<< HEAD
-			/*
-			if(zsource == plane_redshifts[j])
-				break;
-			 */
+		for(j = 0; j < p->NLastPlane-1 ; j++){  // each iteration leaves i_point[i].image on plane (j+1)
 
 			// convert to physical coordinates on the plane j
-			xx[0] = i_points[i].image->x[0]/(1+plane_redshifts[j]);
-			xx[1] = i_points[i].image->x[1]/(1+plane_redshifts[j]);
-
-			if(flag_input_lens && j == (flag_input_lens % Nplanes)){
-				input_lens->rayshooterInternal(xx,alpha,gamma,&kappa,kappa_off);
-				cc = dDl[j+1];
-			}else{
-=======
-		for(j = 0; j < p->NLastPlane-1 ; j++){  // each iteration leaves i_point[i].image on plane (j+1)
-
-			// convert to physical coordinates on the plane j
+
 			xx[0] = p->i_points[i].image->x[0]/(1+lens->plane_redshifts[j]);
 			xx[1] = p->i_points[i].image->x[1]/(1+lens->plane_redshifts[j]);
->>>>>>> a720aaa2
+
+
 
 			if(lens->flag_input_lens && j == (lens->flag_input_lens % lens->Nplanes)){
 				lens->input_lens->rayshooterInternal(xx,alpha,gamma,&kappa,kappa_off);
@@ -176,11 +163,7 @@
 				lens->halo_tree[j]->force2D_recur(xx,alpha,&kappa,gamma,kappa_off);
 				//halo_tree[j]->force2D(xx,alpha,&kappa,gamma,kappa_off);
 
-<<<<<<< HEAD
-				cc = charge*dDl[j+1];
-=======
 				cc = lens->charge*lens->dDl[j+1];
->>>>>>> a720aaa2
 
 				/* multiply by the scale factor to obtain 1/comoving_distance/physical_distance
 				 * such that a multiplication with the charge (in units of physical distance)
