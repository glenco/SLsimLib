/*
 * internal_rayshooter_multi.cpp
 *
 *  Created on: Jan 19, 2012
 *      Author: mpetkova, bmetcalf
 */

#include "slsimlib.h"

/** \ingroup DeflectionL2
 *
 * \brief This is the function that does the deflection calculation with multiple lens planes.
 *
 * The convergence, shear and rotation will be calculated if kappa_off == false
 *
 * Needs to be calculated before calling:
 *
 *
 * Dl[j = 0...Nplanes-1] - The angular size distance between the observer and the jth plane not counting the observer plane.
 * 	                    Dl[0] is the first plane with mass on it and Dl[Nplane-1] is the distance to the source plane.
 *
 * dDl[j = 0...Nplanes-1] - The angular size distance between the (j-1)th and jth planes counting the observer plane as j = -1.
 *                      dDl[0] = Dl[0], dDl[Nplane-1] is between the last plane with mass and the source plane.
 *
 * charge = 4*G*mass_scale/c^2 in units of Mpc
 *
 * i_points[].x[] is in angular units.
 *
 * Warning: Is not valid for a non-flat universe.
 */

#ifndef N_THREADS
#define N_THREADS 1
#endif

void *compute_rays_parallel(void *_p);

/**
 * \brief A data structure for temporarily distribute the data amongst threads.
 */
struct TmpParams{
  Point *i_points;
  bool kappa_off;
  int tid;
  int start;
  int size;
  int NPlanes;
  bool flag_switch_deflection_off;
  bool flag_switch_lensing_off;
  PosType charge;
  LensPlane** lensing_planes;
  PosType* plane_redshifts;
  PosType* Dl;
  PosType* dDl;
};

/** \brief This function calculates the deflection, shear, convergence, rotation
 and time-delay of rays in parallel.
*/
void Lens::rayshooterInternal(
		unsigned long Npoints   /// number of points to be shot
		,Point *i_points        /// point on the image plane
		,bool kappa_off         /// turns calculation of convergence and shear off to save time.
		){
    
    //kappa_off =false;
    
  int NLastPlane;
  PosType tmpDs,tmpdDs,tmpZs;

  if(Npoints == 0) return;

// If a lower redshift source is being used
  if(toggle_source_plane){
    NLastPlane = index_of_new_sourceplane;

    assert(NLastPlane <= lensing_planes.size());
    tmpDs = Dl[index_of_new_sourceplane];
    tmpdDs = dDl[index_of_new_sourceplane];
    tmpZs = plane_redshifts[index_of_new_sourceplane];

    Dl[index_of_new_sourceplane] = Ds_implant;
    dDl[index_of_new_sourceplane] = dDs_implant;
    plane_redshifts[index_of_new_sourceplane] = zs_implant;
  }else{
    NLastPlane = lensing_planes.size();
  }

  int nthreads, rc;

  nthreads = N_THREADS;

  int chunk_size;
  do{
    chunk_size = (int)Npoints/nthreads;
    if(chunk_size == 0) nthreads /= 2;
  }while(chunk_size == 0);

  pthread_t threads[nthreads];
  TmpParams *thread_params = new TmpParams[nthreads];
              
  for(int i=0; i<nthreads;i++){
    thread_params[i].i_points = i_points;
    thread_params[i].kappa_off = kappa_off;
    thread_params[i].size = chunk_size;
    if(i == nthreads-1)
      thread_params[i].size = (int)Npoints - (nthreads-1)*chunk_size;
    thread_params[i].start = i*chunk_size;
    thread_params[i].tid = i;
    thread_params[i].flag_switch_deflection_off = flag_switch_deflection_off;
    thread_params[i].flag_switch_lensing_off = flag_switch_lensing_off;
    thread_params[i].charge = charge;
    thread_params[i].lensing_planes = &lensing_planes[0];
    thread_params[i].plane_redshifts = &plane_redshifts[0];
    thread_params[i].Dl = &Dl[0];
    thread_params[i].dDl = &dDl[0];
    thread_params[i].NPlanes = NLastPlane;
    rc = pthread_create(&threads[i], NULL, compute_rays_parallel, (void*) &thread_params[i]);
    assert(rc==0);
  }
    
  for(int i = 0; i < nthreads; i++){
    rc = pthread_join(threads[i], NULL);
    assert(rc==0);
  }

  delete[] thread_params;

  if(toggle_source_plane){
    // The initial values for the plane are reset here
    Dl[index_of_new_sourceplane] = tmpDs;
    dDl[index_of_new_sourceplane] = tmpdDs;
    plane_redshifts[index_of_new_sourceplane] = tmpZs;
  }

}

void *compute_rays_parallel(void *_p)
{
  TmpParams *p = (TmpParams *) _p;
  bool kappa_off = p->kappa_off;
  int chunk_size = p->size;
  int start      = p->start;
  int end        = start + chunk_size;
    
  int i, j;
  
  PosType xx[2],fac;
  PosType aa,bb,cc;
  PosType alpha[2];
  KappaType kappa,gamma[3];
<<<<<<< HEAD
  double xminus[2],xplus[2];
  double kappa_minus,gamma_minus[3],kappa_plus,gamma_plus[3];


=======
  PosType xminus[2],xplus[2];
  PosType kappa_minus,gamma_minus[3],kappa_plus,gamma_plus[3];
  
>>>>>>> 14f6e3ed
  for(i = start; i< end; i++){
    
	  if(p->i_points[i].in_image == MAYBE)
			 continue;

    // find position on first lens plane in comoving units
    p->i_points[i].image->x[0] = p->i_points[i].x[0]*p->Dl[0];
    p->i_points[i].image->x[1] = p->i_points[i].x[1]*p->Dl[0];
    
    xminus[0] = 0;
    xminus[1] = 0;
    
    // Set magnification matrix on first plane.  Also the default if kappa_off == false
    kappa_minus = 0;
    gamma_minus[0] = 0;
    gamma_minus[1] = 0;
    gamma_minus[2] = 0;
    
    p->i_points[i].kappa = 1;  // This is actually 1-kappa until after the loop through the planes.
    p->i_points[i].gamma[0] = 0;
    p->i_points[i].gamma[1] = 0;
    p->i_points[i].gamma[2] = 0;
    
    //*
    if(p->flag_switch_lensing_off){
      p->i_points[i].image->x[0] /= p->Dl[0];
      p->i_points[i].image->x[1] /= p->Dl[0];
      p->i_points[i].kappa = p->i_points[i].image->kappa = 0.0;
      p->i_points[i].invmag = 1.0;
      p->i_points[i].dt = 0.0;
      
      continue;
    }
      
     /**/
    
    // time delay at first plane     //TODO Fabien : check
    p->i_points[i].dt = 0.5*( p->i_points[i].image->x[0]*p->i_points[i].image->x[0]
                            +  p->i_points[i].image->x[1]*p->i_points[i].image->x[1] )/p->dDl[0];

    for(j = 0; j < p->NPlanes ; ++j){  // each iteration leaves i_point[i].image on plane (j+1)

      // convert to physical coordinates on the plane j
      
      xx[0] = p->i_points[i].image->x[0]/(1+p->plane_redshifts[j]);
      xx[1] = p->i_points[i].image->x[1]/(1+p->plane_redshifts[j]);
      
      assert(xx[0] == xx[0] && xx[1] == xx[1]);

      p->lensing_planes[j]->force(alpha,&kappa,gamma,xx,kappa_off);

      cc = p->charge*p->dDl[j+1];

      assert(alpha[0] == alpha[0] && alpha[1] == alpha[1]);

      if(!kappa_off){
    	  fac = 1/(1+p->plane_redshifts[j]);
    	  /* multiply by fac to obtain 1/comoving_distance/physical_distance
    	   * such that a multiplication with the charge (in units of physical distance)
    	   * will result in a 1/comoving_distance quantity */
    	  kappa*=fac;
    	  gamma[0]*=fac;
    	  gamma[1]*=fac;
    	  gamma[2]*=fac;
	
    	  assert(gamma[0] == gamma[0] && gamma[1] == gamma[1]);
    	  assert(kappa == kappa);
      }
      
      if(p->flag_switch_deflection_off){
        alpha[0] = alpha[1] = 0.0;
      }
      
      aa = (p->dDl[j+1]+p->dDl[j])/p->dDl[j];
      bb = p->dDl[j+1]/p->dDl[j];
      
      xplus[0] = aa*p->i_points[i].image->x[0] - bb*xminus[0] - cc*alpha[0];
      xplus[1] = aa*p->i_points[i].image->x[1] - bb*xminus[1] - cc*alpha[1];
      
      xminus[0] = p->i_points[i].image->x[0];
      xminus[1] = p->i_points[i].image->x[1];
      
      p->i_points[i].image->x[0] = xplus[0];
      p->i_points[i].image->x[1] = xplus[1];
      
      if(!kappa_off){
	
        aa = (p->dDl[j+1]+p->dDl[j])*p->Dl[j]/p->dDl[j]/p->Dl[j+1];
	
        if(j>0){
          bb = p->dDl[j+1]*p->Dl[j-1]/p->dDl[j]/p->Dl[j+1];
        }
        else
          bb = 0;
	
        cc = p->charge*p->dDl[j+1]*p->Dl[j]/p->Dl[j+1];
	
        kappa_plus = aa*p->i_points[i].kappa - bb*kappa_minus
    			  - cc*(kappa*p->i_points[i].kappa + gamma[0]*p->i_points[i].gamma[0] + gamma[1]*p->i_points[i].gamma[1]);
	
        gamma_plus[0] = aa*p->i_points[i].gamma[0] - bb*gamma_minus[0]
    	          - cc*(gamma[0]*p->i_points[i].kappa + kappa*p->i_points[i].gamma[0] - gamma[1]*p->i_points[i].gamma[2]);
	
        gamma_plus[1] = aa*p->i_points[i].gamma[1] - bb*gamma_minus[1]
    	          - cc*(gamma[1]*p->i_points[i].kappa + kappa*p->i_points[i].gamma[1] + gamma[0]*p->i_points[i].gamma[2]);
	
        gamma_plus[2] = aa*p->i_points[i].gamma[2] - bb*gamma_minus[2]
    	          - cc*(kappa*p->i_points[i].gamma[2] - gamma[1]*p->i_points[i].gamma[0] + gamma[0]*p->i_points[i].gamma[1]);
	
        kappa_minus = p->i_points[i].kappa;
        gamma_minus[0] = p->i_points[i].gamma[0];
        gamma_minus[1] = p->i_points[i].gamma[1];
        gamma_minus[2] = p->i_points[i].gamma[2];
	
        assert(kappa_plus==kappa_plus && gamma_minus[0]==gamma_minus[0] && gamma_minus[1]==gamma_minus[1] && gamma_minus[2]==gamma_minus[2]);
	
        p->i_points[i].kappa = kappa_plus;
        p->i_points[i].gamma[0] = gamma_plus[0];
        p->i_points[i].gamma[1] = gamma_plus[1];
        p->i_points[i].gamma[2] = gamma_plus[2];
        
          //TODO: Geometric time delay, potential needs to be added and and this needs to be checked 
        p->i_points[i].dt += 0.5*( (xplus[0] - xminus[0])*(xplus[0] - xminus[0])
                                 + (xplus[1] - xminus[1])*(xplus[1] - xminus[1]) )/p->dDl[j+1]; // + phi;
	
      }
    }
    
    // Convert units back to angles.
    p->i_points[i].image->x[0] /= p->Dl[p->NPlanes];
    p->i_points[i].image->x[1] /= p->Dl[p->NPlanes];
    
    p->i_points[i].kappa = 1 - p->i_points[i].kappa;

    if(!kappa_off) p->i_points[i].invmag = (1-p->i_points[i].kappa)*(1-p->i_points[i].kappa)
		     - p->i_points[i].gamma[0]*p->i_points[i].gamma[0]
		     - p->i_points[i].gamma[1]*p->i_points[i].gamma[1]
		     + p->i_points[i].gamma[2]*p->i_points[i].gamma[2];
    else p->i_points[i].invmag = 1.0;

    p->i_points[i].image->invmag=p->i_points[i].invmag;
    p->i_points[i].image->kappa=p->i_points[i].kappa;
    p->i_points[i].image->gamma[0]=p->i_points[i].gamma[0];
    p->i_points[i].image->gamma[1]=p->i_points[i].gamma[1];
    p->i_points[i].image->gamma[2]=p->i_points[i].gamma[2];
    
    p->i_points[i].dt -=  0.5*p->Dl[p->NPlanes]*( p->i_points[i].image->x[0]*p->i_points[i].image->x[0]
                            + p->i_points[i].image->x[1]*p->i_points[i].image->x[1] );

/*/TODO: check      
    if(p->i_points[i].image->x[0] != p->i_points[i].image->x[0] ||
       p->i_points[i].image->x[1] != p->i_points[i].image->x[1] ||
       p->i_points[i].invmag != p->i_points[i].invmag){
      ERROR_MESSAGE();
      std::cout << p->i_points[i].image->x[0] << "  " << p->i_points[i].image->x[1] << "  " << p->i_points[i].invmag << std::endl;
      std::cout << p->i_points[i].gamma[0] << "  " << p->i_points[i].gamma[1] << "  " << p->i_points[i].gamma[2] << "  " <<
    		  p->i_points[i].kappa << "  "  << kappa_off << std::endl;
      //	assert(0);
      exit(1);
    }*/
    
  }
  
  return 0;
  
}<|MERGE_RESOLUTION|>--- conflicted
+++ resolved
@@ -149,16 +149,10 @@
   PosType aa,bb,cc;
   PosType alpha[2];
   KappaType kappa,gamma[3];
-<<<<<<< HEAD
-  double xminus[2],xplus[2];
-  double kappa_minus,gamma_minus[3],kappa_plus,gamma_plus[3];
-
-
-=======
+
   PosType xminus[2],xplus[2];
   PosType kappa_minus,gamma_minus[3],kappa_plus,gamma_plus[3];
   
->>>>>>> 14f6e3ed
   for(i = start; i< end; i++){
     
 	  if(p->i_points[i].in_image == MAYBE)
