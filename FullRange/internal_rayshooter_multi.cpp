/*
 * internal_rayshooter_multi.cpp
 *
 *  Created on: Jan 19, 2012
 *      Author: mpetkova, bmetcalf
 */

#include "slsimlib.h"

/** \ingroup DeflectionL2
 *
 * \brief This is the function that does the deflection calculation with multiple lens planes.
 *
 *
 * Needs to be calculated before calling:
 *
 *
 * Dl[j = 0...Nplanes-1] - The angular size distance between the observer and the jth plane not counting the observer plane.
 * 	                    Dl[0] is the first plane with mass on it and Dl[Nplane-1] is the distance to the source plane.
 *
 * dDl[j = 0...Nplanes-1] - The angular size distance between the (j-1)th and jth planes counting the observer plane as j = -1.
 *                      dDl[0] = Dl[0], dDl[Nplane-1] is between the last plane with mass and the source plane.
 *
 * charge = 4*pi*G*mass_scale/c^2 in units of Mpc // Fabien : we should remove this ?
 * charge = 4*pi*G in units of physical Mpc
 *
 * i_points[].x[] is in angular units.
 *
 * Warning: Is not valid for a non-flat universe.
 */

#ifndef N_THREADS
#define N_THREADS 1
#endif

void *compute_rays_parallel(void *_p);

/**
 * \brief A data structure for temporarily distribute the data amongst threads.
 */
struct TmpParams{
  Point *i_points;
  int tid;
  int start;
  int size;
  int NPlanes;
  bool flag_switch_deflection_off;
  bool flag_switch_lensing_off;
  PosType charge;
  LensPlane** lensing_planes;
  PosType* plane_redshifts;
  PosType* Dl;
  PosType* dDl;
};

/** \brief This function calculates the deflection, shear, convergence, rotation
 and time-delay of rays in parallel.
 */
void Lens::rayshooterInternal(
                              unsigned long Npoints   /// number of points to be shot
                              ,Point *i_points        /// point on the image plane
                              ){
  
  // To force the computation of convergence, shear... -----
  // -------------------------------------------------------
  
  int NLastPlane;
  PosType tmpDs,tmpdDs,tmpZs;
  
  // If there are no points to shoot, then we quit.
  if(Npoints == 0) return;
  
  // If a lower redshift source (compared to the farthest lens plane) is being used
  if(toggle_source_plane)
  {
    NLastPlane = index_of_new_sourceplane;
    
    assert(NLastPlane <= lensing_planes.size());
    tmpDs = Dl[index_of_new_sourceplane];
    tmpdDs = dDl[index_of_new_sourceplane];
    tmpZs = plane_redshifts[index_of_new_sourceplane];
    
    Dl[index_of_new_sourceplane] = Ds_implant;
    dDl[index_of_new_sourceplane] = dDs_implant;
    plane_redshifts[index_of_new_sourceplane] = zs_implant;
  }
  else{ NLastPlane = lensing_planes.size(); }
  
  
  // For refining the grid and shoot new rays.
  int nthreads, rc;
  nthreads = N_THREADS;
  
  int chunk_size;
  do{
    chunk_size = (int)Npoints/nthreads;
    if(chunk_size == 0) nthreads /= 2;
  }while(chunk_size == 0);
  
  pthread_t threads[nthreads];
  TmpParams *thread_params = new TmpParams[nthreads];
  
  // This is for multi-threading :
  for(int i=0; i<nthreads;i++)
  {
    thread_params[i].i_points = i_points;
    thread_params[i].size = chunk_size;
    if(i == nthreads-1)
      thread_params[i].size = (int)Npoints - (nthreads-1)*chunk_size;
    thread_params[i].start = i*chunk_size;
    thread_params[i].tid = i;
    thread_params[i].flag_switch_deflection_off = flag_switch_deflection_off;
    thread_params[i].flag_switch_lensing_off = flag_switch_lensing_off;
    thread_params[i].charge = charge;
    thread_params[i].lensing_planes = &lensing_planes[0];
    thread_params[i].plane_redshifts = &plane_redshifts[0];
    thread_params[i].Dl = &Dl[0];
    thread_params[i].dDl = &dDl[0];
    thread_params[i].NPlanes = NLastPlane;
    rc = pthread_create(&threads[i], NULL, compute_rays_parallel, (void*) &thread_params[i]);
    assert(rc==0);
  }
  
  for(int i = 0; i < nthreads; i++)
  {
    rc = pthread_join(threads[i], NULL);
    assert(rc==0);
  }
  
  delete[] thread_params;
  
  if(toggle_source_plane)
  {
    // The initial values for the plane are reset here
    Dl[index_of_new_sourceplane] = tmpDs;
    dDl[index_of_new_sourceplane] = tmpdDs;
    plane_redshifts[index_of_new_sourceplane] = tmpZs;
  }
  
}



void *compute_rays_parallel(void *_p)
{
  TmpParams *p = (TmpParams *) _p;
  int chunk_size = p->size;
  int start      = p->start;
  int end        = start + chunk_size;
  
  int i, j;
  
  PosType xx[2],fac;
  PosType aa,bb,cc;
  PosType alpha[2];
  
  KappaType kappa,gamma[3];
  
  PosType xminus[2],xplus[2];
  PosType kappa_minus,gamma_minus[3],kappa_plus,gamma_plus[3];
  
  KappaType phi;
  
  // Main loop : loop over the points of the image
  for(i = start; i < end; i++)
  {
    
    // In case e.g. a temporary point is outside of the grid.
    if(p->i_points[i].in_image == MAYBE) continue;
    
    // find position on first lens plane in comoving units
    p->i_points[i].image->x[0] = p->i_points[i].x[0] * p->Dl[0];
    p->i_points[i].image->x[1] = p->i_points[i].x[1] * p->Dl[0];
    
    xminus[0] = 0;
    xminus[1] = 0;
    
    // Set magnification matrix on first plane.
    kappa_minus = 0;
    gamma_minus[0] = 0;
    gamma_minus[1] = 0;
    gamma_minus[2] = 0;
    
    // Setting phi on the first plane.
    phi = 0.0;
    
    // Default values :
    p->i_points[i].kappa = 1;  // This is actually 1-kappa until after the loop through the planes.
    p->i_points[i].gamma[0] = 0;
    p->i_points[i].gamma[1] = 0;
    p->i_points[i].gamma[2] = 0;
    p->i_points[i].dt = 0;
    
    // In case we don't want to compute the values :
    if(p->flag_switch_lensing_off)
    {
      p->i_points[i].image->x[0] /= p->Dl[0];
      p->i_points[i].image->x[1] /= p->Dl[0];
      p->i_points[i].kappa = p->i_points[i].image->kappa = 0.0;
      p->i_points[i].invmag = 1.0;
      p->i_points[i].dt = 0.0;
      
      continue;
    }
    
    
    /* ************************************************************************************
     We compute deflection, shear, convergence, rotation
     and time-delay of rays in parallel.
     ************************************************************************************ */
    
    // Time delay at first plane : position on the observer plane is (0,0) => no need to take difference of positions.
    p->i_points[i].dt = 0.5*( p->i_points[i].image->x[0]*p->i_points[i].image->x[0] + p->i_points[i].image->x[1]*p->i_points[i].image->x[1] )/ p->dDl[0] ;
    
    
    //  std::cout << "x1 = " << p->i_points[i].image->x[0] << "  ;  x2 = " << p->i_points[i].image->x[1] << std::endl ;
    //  std::cout << "d_A(lense) = " << p->Dl[0] << std::endl ;
    
    // Begining of the loop through the planes :
    // Each iteration leaves i_point[i].image on plane (j+1)
    for(j = 0; j < p->NPlanes ; ++j)
    {
      
      // convert to physical coordinates on the plane j
      xx[0] = p->i_points[i].image->x[0]/(1+p->plane_redshifts[j]);
      xx[1] = p->i_points[i].image->x[1]/(1+p->plane_redshifts[j]);
      
      assert(xx[0] == xx[0] && xx[1] == xx[1]);
      
<<<<<<< HEAD
      ////////////////////////////////////////////////////////////////
      
      p->lensing_planes[j]->force(alpha,&kappa,gamma,&phi,xx); // Computed in physical coordinates.

      ////////////////////////////////////////////////////////////////

        assert(alpha[0] == alpha[0] && alpha[1] == alpha[1]);
        assert(gamma[0] == gamma[0] && gamma[1] == gamma[1]);
        assert(kappa == kappa);
        if(isinf(kappa)) { std::cout << "xx = " << xx[0] << " " << xx[1] << std::endl ;}
        assert(!isinf(kappa));

        fac = 1/(1+p->plane_redshifts[j]);
    	  /* multiply by fac to obtain 1/comoving_distance/physical_distance
    	   * such that a multiplication with the charge (in units of physical distance)
    	   * will result in a 1/comoving_distance quantity */ // 1 / comoving_distance squared ?
    	  kappa *= fac;
    	  gamma[0] *= fac;
    	  gamma[1] *= fac;
    	  gamma[2] *= fac;
	
        assert(gamma[0] == gamma[0] && gamma[1] == gamma[1]);
        assert(kappa == kappa);
        assert(phi == phi);

      if(p->flag_switch_deflection_off){ alpha[0] = alpha[1] = 0.0; }
      
=======
      p->lensing_planes[j]->force(alpha,&kappa,gamma,&phi,xx); // Computed in physical coordinates.
      
      assert(alpha[0] == alpha[0] && alpha[1] == alpha[1]);
      assert(gamma[0] == gamma[0] && gamma[1] == gamma[1]);
      assert(kappa == kappa);
      assert(!isinf(kappa));
      
      fac = 1/(1+p->plane_redshifts[j]);
      /* multiply by fac to obtain 1/comoving_distance/physical_distance
       * such that a multiplication with the charge (in units of physical distance)
       * will result in a 1/comoving_distance quantity */ // 1 / comoving_distance squared ?
      kappa *= fac;
      gamma[0] *= fac;
      gamma[1] *= fac;
      gamma[2] *= fac;
      
      assert(gamma[0] == gamma[0] && gamma[1] == gamma[1]);
      assert(kappa == kappa);
      assert(phi == phi);
      
      if(p->flag_switch_deflection_off){ alpha[0] = alpha[1] = 0.0; }
      
      
>>>>>>> cc617321
      // This computes \vec{x}^{j+1} in terms of \vec{x}^{j} , \vec{x}^{j-1} and \vec{\alpha}^{j}
      // according to Eq. (19) of paper GLAMER II -----------------------------------------------
      
      aa = (p->dDl[j+1] + p->dDl[j])/p->dDl[j];
      bb = p->dDl[j+1]/p->dDl[j];
      cc = p->charge * p->dDl[j+1];
      
      xplus[0] = aa*p->i_points[i].image->x[0] - bb*xminus[0] - cc*alpha[0];
      xplus[1] = aa*p->i_points[i].image->x[1] - bb*xminus[1] - cc*alpha[1];
      
      xminus[0] = p->i_points[i].image->x[0];
      xminus[1] = p->i_points[i].image->x[1];
      
      
      // Change in the value of the position.
      p->i_points[i].image->x[0] = xplus[0];
      p->i_points[i].image->x[1] = xplus[1];
<<<<<<< HEAD

      // ----------------------------------------------------------------------------------------

=======
      
      
      // ----------------------------------------------------------------------------------------
      
      /*
       std::cout << "p->dDl[j-1]" << "\t" << "p->dDl[j]" << "\t" << "p->dDl[j+1]" << std::endl;
       std::cout << p->dDl[j-1] << "\t" << p->dDl[j] << "\t" << p->dDl[j+1] << std::endl;
       std::cout << "aa" << "\t" << "bb" << "\t" << "cc" << std::endl;
       std::cout << aa << "\t" << bb << "\t" << cc << std::endl;
       */
      
>>>>>>> cc617321
      
      // This computes (\kappa^{j+1}, \gamma_1^{j+1}, \gamma_2^{j+1}, \gamma_3^{j+1})
      // in terms of the j-plane quantities and according to Eq. (22) of GLAMER II.
      
<<<<<<< HEAD
        // Computation of the "plus quantities", i.e. the  next plane quantities --------------------
        kappa_plus = aa*p->i_points[i].kappa - bb*kappa_minus
    			  - cc*(kappa*p->i_points[i].kappa + gamma[0]*p->i_points[i].gamma[0] + gamma[1]*p->i_points[i].gamma[1]);
            
        gamma_plus[0] = aa*p->i_points[i].gamma[0] - bb*gamma_minus[0]
    	          - cc*(gamma[0]*p->i_points[i].kappa + kappa*p->i_points[i].gamma[0] - gamma[1]*p->i_points[i].gamma[2]);
	
        gamma_plus[1] = aa*p->i_points[i].gamma[1] - bb*gamma_minus[1]
    	          - cc*(gamma[1]*p->i_points[i].kappa + kappa*p->i_points[i].gamma[1] + gamma[0]*p->i_points[i].gamma[2]);
	
        gamma_plus[2] = aa*p->i_points[i].gamma[2] - bb*gamma_minus[2]
    	          - cc*(kappa*p->i_points[i].gamma[2] - gamma[1]*p->i_points[i].gamma[0] + gamma[0]*p->i_points[i].gamma[1]);
        // ------------------------------------------------------------------------------------------
            
            
        // Assigning them to the "minus quantities" for next plane occurence of the loop ------------
        kappa_minus = p->i_points[i].kappa;
        gamma_minus[0] = p->i_points[i].gamma[0];
        gamma_minus[1] = p->i_points[i].gamma[1];
        gamma_minus[2] = p->i_points[i].gamma[2];
        // ------------------------------------------------------------------------------------------
      
      
      if(!(kappa_plus==kappa_plus && gamma_minus[0]==gamma_minus[0] && gamma_minus[1]==gamma_minus[1] && gamma_minus[2]==gamma_minus[2])){
        std::cout << "p->dDl[j-1]" << "\t" << "p->dDl[j]" << "\t" << "p->dDl[j+1]" << std::endl;
        std::cout << p->dDl[j-1] << "\t" << p->dDl[j] << "\t" << p->dDl[j+1] << std::endl;
        std::cout << "aa" << "\t" << "bb" << "\t" << "cc" << std::endl;
        std::cout << aa << "\t" << bb << "\t" << cc << std::endl;
        
        
        std::cout << "kappa" << "\t" << "gamma[0]" << "\t" << "gamma[1]" << "\t" << "gamma[2]" << std::endl ;
        std::cout << kappa << "\t" << gamma[0] << "\t" << gamma[1] << "\t" << gamma[2] << std::endl ;
        
        
        std::cout << "p->i_points[i].kappa" << "\t" << "p->i_points[i].gamma[0]" << "\t" << "p->i_points[i].gamma[1]" << "\t" << "p->i_points[i].gamma[2]" << std::endl ;
        std::cout << p->i_points[i].kappa << "\t" << p->i_points[i].gamma[0] << "\t" << p->i_points[i].gamma[1] << "\t" << p->i_points[i].gamma[2] << std::endl ;
        
        std::cout << "x" << "\t" << "y" << std::endl;
        std::cout << p->i_points[i].image->x[0] << "\t" << p->i_points[i].image->x[1] << std::endl;
        std::cout << "kappa_minus" << "\t" << "gamma_minus[0]" << "\t" << "gamma_minus[1]" << "\t" << "gamma_minus[2]" << "\t" << std::endl ;
        std::cout << kappa_minus << "\t" << gamma_minus[0] << "\t" << gamma_minus[1] << "\t" << gamma_minus[2] << "\t" << std::endl ;
        std::cout << "kappa_plus" << "\t" << "gamma_plus[0]" << "\t" << "gamma_plus[1]" << "\t" << "gamma_plus[2]" << "\t" << std::endl ;
        std::cout << kappa_plus << "\t" << gamma_plus[0] << "\t" << gamma_plus[1] << "\t" << gamma_plus[2] << "\t" << std::endl ;
      }
      
      
      assert(kappa_plus==kappa_plus && gamma_minus[0]==gamma_minus[0] && gamma_minus[1]==gamma_minus[1] && gamma_minus[2]==gamma_minus[2]);
      
      
      // Updating the point quantities ----------------
      p->i_points[i].kappa = kappa_plus;
      p->i_points[i].gamma[0] = gamma_plus[0];
      p->i_points[i].gamma[1] = gamma_plus[1];
      p->i_points[i].gamma[2] = gamma_plus[2];
      // ----------------------------------------------
      
      
      
      // Geometric time delay with added potential
      p->i_points[i].dt += 0.5*( (xplus[0] - xminus[0])*(xplus[0] - xminus[0]) + (xplus[1] - xminus[1])*(xplus[1] - xminus[1]) )/p->dDl[j+1] - (1 + p->plane_redshifts[j]) * phi * p->charge ; /// in Mpc

        // Check that the 1+z factor must indeed be there (because the x positions have been rescaled, so it may be different compared to the draft).
        // Remark : Here the true lensing potential is not "phi" but "phi * p->charge = phi * 4 pi G".
=======
      // Here the coefficients aa, bb and cc are used for a completely different calculation,
      // they are not the same as they were defined above. ----------------------------------
      aa = (p->dDl[j+1] + p->dDl[j]) * p->Dl[j] / p->dDl[j] / p->Dl[j+1];
      if(j>0)
      {
        bb = p->dDl[j+1] * p->Dl[j-1] / p->dDl[j] / p->Dl[j+1];
      }
      else bb = 0;
      cc = p->charge * p->dDl[j+1] * p->Dl[j] / p->Dl[j+1];
      // ------------------------------------------------------------------------------------
      
>>>>>>> cc617321
      
      // Computation of the "plus quantities", i.e. the  next plane quantities --------------------
      kappa_plus = aa*p->i_points[i].kappa - bb*kappa_minus
      - cc*(kappa*p->i_points[i].kappa + gamma[0]*p->i_points[i].gamma[0] + gamma[1]*p->i_points[i].gamma[1]);
      
      gamma_plus[0] = aa*p->i_points[i].gamma[0] - bb*gamma_minus[0]
      - cc*(gamma[0]*p->i_points[i].kappa + kappa*p->i_points[i].gamma[0] - gamma[1]*p->i_points[i].gamma[2]);
      
      gamma_plus[1] = aa*p->i_points[i].gamma[1] - bb*gamma_minus[1]
      - cc*(gamma[1]*p->i_points[i].kappa + kappa*p->i_points[i].gamma[1] + gamma[0]*p->i_points[i].gamma[2]);
      
      gamma_plus[2] = aa*p->i_points[i].gamma[2] - bb*gamma_minus[2]
      - cc*(kappa*p->i_points[i].gamma[2] - gamma[1]*p->i_points[i].gamma[0] + gamma[0]*p->i_points[i].gamma[1]);
      // ------------------------------------------------------------------------------------------
      
      
      // Assigning them to the "minus quantities" for next plane occurence of the loop ------------
      kappa_minus = p->i_points[i].kappa;
      gamma_minus[0] = p->i_points[i].gamma[0];
      gamma_minus[1] = p->i_points[i].gamma[1];
      gamma_minus[2] = p->i_points[i].gamma[2];
      // ------------------------------------------------------------------------------------------
      
      /*
       std::cout << "p->i_points[i].kappa" << "\t" << "p->i_points[i].gamma[0]" << "\t" << "p->i_points[i].gamma[1]" << "\t" << "p->i_points[i].gamma[2]" << std::endl ;
       std::cout << p->i_points[i].kappa << "\t" << p->i_points[i].gamma[0] << "\t" << p->i_points[i].gamma[1] << "\t" << p->i_points[i].gamma[2] << std::endl ;
       
       std::cout << "x" << "\t" << "y" << std::endl;
       std::cout << p->i_points[i].image->x[0] << "\t" << p->i_points[i].image->x[0] << std::endl;
       std::cout << "kappa_minus" << "\t" << "gamma_minus[0]" << "\t" << "gamma_minus[1]" << "\t" << "gamma_minus[2]" << "\t" << std::endl ;
       std::cout << kappa_minus << "\t" << gamma_minus[0] << "\t" << gamma_minus[1] << "\t" << gamma_minus[2] << "\t" << std::endl ;
       std::cout << "kappa_plus" << "\t" << "gamma_plus[0]" << "\t" << "gamma_plus[1]" << "\t" << "gamma_plus[2]" << "\t" << std::endl ;
       std::cout << kappa_plus << "\t" << gamma_plus[0] << "\t" << gamma_plus[1] << "\t" << gamma_plus[2] << "\t" << std::endl ;
       */
      
      assert(kappa_plus==kappa_plus && gamma_minus[0]==gamma_minus[0] && gamma_minus[1]==gamma_minus[1] && gamma_minus[2]==gamma_minus[2]);
      
      
      // Updating the point quantities ----------------
      p->i_points[i].kappa = kappa_plus;
      p->i_points[i].gamma[0] = gamma_plus[0];
      p->i_points[i].gamma[1] = gamma_plus[1];
      p->i_points[i].gamma[2] = gamma_plus[2];
      // ----------------------------------------------
      
      
      
      // Geometric time delay with added potential
      p->i_points[i].dt += 0.5*( (xplus[0] - xminus[0])*(xplus[0] - xminus[0]) + (xplus[1] - xminus[1])*(xplus[1] - xminus[1]) )/p->dDl[j+1] - (1 + p->plane_redshifts[j]) * phi * p->charge ; /// in Mpc
      
      // Check that the 1+z factor must indeed be there (because the x positions have been rescaled, so it may be different compared to the draft).
      // Remark : Here the true lensing potential is not "phi" but "phi * p->charge = phi * 4 pi G".
      
    } // End of the loop going through the planes
    
    
    // Subtracting off a term that makes the unperturbed ray to have zero time delay
    p->i_points[i].dt -= 0.5*( p->i_points[i].image->x[0]*p->i_points[i].image->x[0] + p->i_points[i].image->x[1]*p->i_points[i].image->x[1] ) / p->Dl[p->NPlanes];
    
    
    // Convert units back to angles.
    // Be careful ! These angles are not the same as those computed after the comment 'find position on first lens plane in comoving units' above, namely the angles we start with in this function. Values are close but still different. The change occurs after the comment 'Change in the value of the position.' above and by the fact that below we divide by Dl[p->NPlanes] and not Dl[0].
    p->i_points[i].image->x[0] /= p->Dl[p->NPlanes];
    p->i_points[i].image->x[1] /= p->Dl[p->NPlanes];
    
    
    // We go from kappa denoting 1-kappa to kappa denoting kappa
    p->i_points[i].kappa = 1 - p->i_points[i].kappa;
    
    
    // Computation of the inverse magnitude --------------------------------------------------------
    p->i_points[i].invmag = (1-p->i_points[i].kappa)*(1-p->i_points[i].kappa)
    - p->i_points[i].gamma[0]*p->i_points[i].gamma[0]
    - p->i_points[i].gamma[1]*p->i_points[i].gamma[1]
    + p->i_points[i].gamma[2]*p->i_points[i].gamma[2];
    // ---------------------------------------------------------------------------------------------
    
    
    // Conversion of dt from Mpc (physical Mpc) to Years (also possible into days) -----------------
    
    p->i_points[i].dt *= MpcToSeconds * SecondToYears ;
    
    // ---------------------------------------------------------------------------------------------
    
    
    
    // Putting the final values of the quantities in the real image point -----
    p->i_points[i].image->invmag = p->i_points[i].invmag;
    p->i_points[i].image->kappa = p->i_points[i].kappa;
    p->i_points[i].image->gamma[0] = p->i_points[i].gamma[0];
    p->i_points[i].image->gamma[1] = p->i_points[i].gamma[1];
    p->i_points[i].image->gamma[2] = p->i_points[i].gamma[2];
    p->i_points[i].image->dt = p->i_points[i].dt;
    // ------------------------------------------------------------------------
    
    
    
    
    /*
     // TODO: check
     if(p->i_points[i].image->x[0] != p->i_points[i].image->x[0] ||
     p->i_points[i].image->x[1] != p->i_points[i].image->x[1] ||
     p->i_points[i].invmag != p->i_points[i].invmag)
     {
     ERROR_MESSAGE();
     std::cout << p->i_points[i].image->x[0] << "  " << p->i_points[i].image->x[1] << "  " << p->i_points[i].invmag << std::endl;
     std::cout << p->i_points[i].gamma[0] << "  " << p->i_points[i].gamma[1] << "  " << p->i_points[i].gamma[2] << "  " <<
     p->i_points[i].kappa << std::endl;
     //	assert(0);
     exit(1);
     }
     */
    
  } // End of the main loop.
  
  return 0;
  
}
/** \brief Collects information about the halos and kappa contributions along the light path
 
 Information on the nearest halos is collected where nearest is defined by rmax and mode.
 When mode == 2 the unlensed angular coordinates are used to evaluate proximity not the lensed ones.
 
 */
void Lens::info_rayshooter(
        Point *i_point     /// point to be shot, must have image point linked
        ,std::vector<std::vector<double>> ang_positions  /// angular positions on each plane
        ,std::vector<KappaType> kappa_on_planes          /// convergence on each plane
        ,std::vector<std::vector<LensHalo*>> halo_neighbors  /// neighboring halos within rmax of ray on each plane
        ,LensHalo *halo_max
        ,KappaType &kappa_max
        ,KappaType gamma_max[]
        ,PosType rmax  /// distance from ray on each plane, units depend on mode parameter
        ,short mode  /// 0:physical distance (Mpc), 1: comoving distance (Mpc), 2: angular distance (rad)
                           )
{
  
 
  // !!! would like to find the maximum contributing halo so that its contribution can be subtracted from the total
  

  int NLastPlane;
  PosType tmpDs,tmpdDs,tmpZs;
  
  // If there are no points to shoot, then we quit.
  
  // If a lower redshift source (compared to the farthest lens plane) is being used
  if(toggle_source_plane)
  {
    NLastPlane = index_of_new_sourceplane;
    
    assert(NLastPlane <= lensing_planes.size());
    tmpDs = Dl[index_of_new_sourceplane];
    tmpdDs = dDl[index_of_new_sourceplane];
    tmpZs = plane_redshifts[index_of_new_sourceplane];
    
    Dl[index_of_new_sourceplane] = Ds_implant;
    dDl[index_of_new_sourceplane] = dDs_implant;
    plane_redshifts[index_of_new_sourceplane] = zs_implant;
  }
  else{ NLastPlane = lensing_planes.size(); }

  
  ang_positions.resize(NLastPlane);
  for(int ii=0;ii<NLastPlane;++ii) ang_positions[ii].resize(2);
  halo_neighbors.resize(NLastPlane);
  kappa_on_planes.resize(NLastPlane);

  int j;
  
  PosType xx[2];
  PosType aa,bb,cc;
  PosType alpha[2];
  
  PosType xminus[2],xplus[2],tmp_r,x_tmp[2];
  KappaType gamma[3],phi,kappa_tmp;
  kappa_max = -1.0;
      
    // find position on first lens plane in comoving units
    i_point->image->x[0] = i_point->x[0] * Dl[0];
    i_point->image->x[1] = i_point->x[1] * Dl[0];
    
    xminus[0] = 0;
    xminus[1] = 0;
     
    // Begining of the loop through the planes :
    // Each iteration leaves i_point[i].image on plane (j+1)
    
    for(j = 0; j < NLastPlane ; ++j)
    {
      
      // convert to physical coordinates on the plane j
      xx[0] = i_point->image->x[0]/(1+plane_redshifts[j]);
      xx[1] = i_point->image->x[1]/(1+plane_redshifts[j]);
      
      assert(xx[0] == xx[0] && xx[1] == xx[1]);
      
      lensing_planes[j]->force(alpha,&kappa_on_planes[j],gamma,&phi,xx); // Computed in physical coordinates.
      if(flag_switch_deflection_off){ alpha[0] = alpha[1] = 0.0; }
      
      tmp_r = rmax;
      if(mode == 1) tmp_r /= (1+plane_redshifts[j]);
      if(mode == 2) tmp_r *= Dl[j];
      lensing_planes[j]->getNeighborHalos(xx,tmp_r,halo_neighbors[j]);
      
      ang_positions[j][0] = i_point->image->x[0]/Dl[j];
      ang_positions[j][1] = i_point->image->x[1]/Dl[j];
      
      PosType SigmaCrit = cosmo.SigmaCrit(plane_redshifts[j],tmpZs);
      
      // Find the halo with the largest kappa
      for(int ii=0;ii<halo_neighbors[j].size();++ii){
        alpha[0] = alpha[1] = 0.0;
        kappa_tmp = 0.0;
        gamma[0] = gamma[1] = gamma[2] = 0.0;
        phi = 0.0;
        
        // Getting the halo position (in physical Mpc) :
        halo_neighbors[j][ii]->getX(x_tmp);
        
        // Taking the shift into account :
        x_tmp[0] = xx[0] - x_tmp[0];
        x_tmp[1] = xx[1] - x_tmp[1];
        
        halo_neighbors[j][ii]->force_halo(alpha,&kappa_tmp,gamma,&phi,x_tmp,false);
        kappa_tmp /=SigmaCrit;
        if(kappa_tmp > kappa_max){
          kappa_max = kappa_tmp;
          halo_max = halo_neighbors[j][ii];
          gamma_max[0] = gamma[0]/SigmaCrit;
          gamma_max[1] = gamma[1]/SigmaCrit;
        }
      }

      //kappa_on_planes[j] *= 1/(1+plane_redshifts[j]);
      kappa_on_planes[j] /= SigmaCrit;
      
      aa = (dDl[j+1] + dDl[j])/dDl[j];
      bb = dDl[j+1]/dDl[j];
      cc = charge * dDl[j+1];
      
      xplus[0] = aa*i_point->image->x[0] - bb*xminus[0] - cc*alpha[0];
      xplus[1] = aa*i_point->image->x[1] - bb*xminus[1] - cc*alpha[1];
      
      xminus[0] = i_point->image->x[0];
      xminus[1] = i_point->image->x[1];
      
      
      // Change in the value of the position.
      i_point->image->x[0] = xplus[0];
      i_point->image->x[1] = xplus[1];
      
      
    } // End of the loop going through the planes
    
    // Convert units back to angles.
    i_point->image->x[0] /= Dl[NLastPlane];
    i_point->image->x[1] /= Dl[NLastPlane];
  
  return;
  
}<|MERGE_RESOLUTION|>--- conflicted
+++ resolved
@@ -226,8 +226,8 @@
       xx[1] = p->i_points[i].image->x[1]/(1+p->plane_redshifts[j]);
       
       assert(xx[0] == xx[0] && xx[1] == xx[1]);
-      
-<<<<<<< HEAD
+
+      
       ////////////////////////////////////////////////////////////////
       
       p->lensing_planes[j]->force(alpha,&kappa,gamma,&phi,xx); // Computed in physical coordinates.
@@ -255,31 +255,6 @@
 
       if(p->flag_switch_deflection_off){ alpha[0] = alpha[1] = 0.0; }
       
-=======
-      p->lensing_planes[j]->force(alpha,&kappa,gamma,&phi,xx); // Computed in physical coordinates.
-      
-      assert(alpha[0] == alpha[0] && alpha[1] == alpha[1]);
-      assert(gamma[0] == gamma[0] && gamma[1] == gamma[1]);
-      assert(kappa == kappa);
-      assert(!isinf(kappa));
-      
-      fac = 1/(1+p->plane_redshifts[j]);
-      /* multiply by fac to obtain 1/comoving_distance/physical_distance
-       * such that a multiplication with the charge (in units of physical distance)
-       * will result in a 1/comoving_distance quantity */ // 1 / comoving_distance squared ?
-      kappa *= fac;
-      gamma[0] *= fac;
-      gamma[1] *= fac;
-      gamma[2] *= fac;
-      
-      assert(gamma[0] == gamma[0] && gamma[1] == gamma[1]);
-      assert(kappa == kappa);
-      assert(phi == phi);
-      
-      if(p->flag_switch_deflection_off){ alpha[0] = alpha[1] = 0.0; }
-      
-      
->>>>>>> cc617321
       // This computes \vec{x}^{j+1} in terms of \vec{x}^{j} , \vec{x}^{j-1} and \vec{\alpha}^{j}
       // according to Eq. (19) of paper GLAMER II -----------------------------------------------
       
@@ -297,28 +272,25 @@
       // Change in the value of the position.
       p->i_points[i].image->x[0] = xplus[0];
       p->i_points[i].image->x[1] = xplus[1];
-<<<<<<< HEAD
 
       // ----------------------------------------------------------------------------------------
 
-=======
-      
-      
-      // ----------------------------------------------------------------------------------------
-      
-      /*
-       std::cout << "p->dDl[j-1]" << "\t" << "p->dDl[j]" << "\t" << "p->dDl[j+1]" << std::endl;
-       std::cout << p->dDl[j-1] << "\t" << p->dDl[j] << "\t" << p->dDl[j+1] << std::endl;
-       std::cout << "aa" << "\t" << "bb" << "\t" << "cc" << std::endl;
-       std::cout << aa << "\t" << bb << "\t" << cc << std::endl;
-       */
-      
->>>>>>> cc617321
-      
-      // This computes (\kappa^{j+1}, \gamma_1^{j+1}, \gamma_2^{j+1}, \gamma_3^{j+1})
-      // in terms of the j-plane quantities and according to Eq. (22) of GLAMER II.
-      
-<<<<<<< HEAD
+      
+        // This computes (\kappa^{j+1}, \gamma_1^{j+1}, \gamma_2^{j+1}, \gamma_3^{j+1})
+        // in terms of the j-plane quantities and according to Eq. (22) of GLAMER II.
+        
+            // Here the coefficients aa, bb and cc are used for a completely different calculation,
+            // they are not the same as they were defined above. ----------------------------------
+            aa = (p->dDl[j+1] + p->dDl[j]) * p->Dl[j] / p->dDl[j] / p->Dl[j+1];
+            if(j>0)
+            {
+                bb = p->dDl[j+1] * p->Dl[j-1] / p->dDl[j] / p->Dl[j+1];
+            }
+            else bb = 0;
+            cc = p->charge * p->dDl[j+1] * p->Dl[j] / p->Dl[j+1];
+            // ------------------------------------------------------------------------------------
+
+      
         // Computation of the "plus quantities", i.e. the  next plane quantities --------------------
         kappa_plus = aa*p->i_points[i].kappa - bb*kappa_minus
     			  - cc*(kappa*p->i_points[i].kappa + gamma[0]*p->i_points[i].gamma[0] + gamma[1]*p->i_points[i].gamma[1]);
@@ -382,71 +354,6 @@
 
         // Check that the 1+z factor must indeed be there (because the x positions have been rescaled, so it may be different compared to the draft).
         // Remark : Here the true lensing potential is not "phi" but "phi * p->charge = phi * 4 pi G".
-=======
-      // Here the coefficients aa, bb and cc are used for a completely different calculation,
-      // they are not the same as they were defined above. ----------------------------------
-      aa = (p->dDl[j+1] + p->dDl[j]) * p->Dl[j] / p->dDl[j] / p->Dl[j+1];
-      if(j>0)
-      {
-        bb = p->dDl[j+1] * p->Dl[j-1] / p->dDl[j] / p->Dl[j+1];
-      }
-      else bb = 0;
-      cc = p->charge * p->dDl[j+1] * p->Dl[j] / p->Dl[j+1];
-      // ------------------------------------------------------------------------------------
-      
->>>>>>> cc617321
-      
-      // Computation of the "plus quantities", i.e. the  next plane quantities --------------------
-      kappa_plus = aa*p->i_points[i].kappa - bb*kappa_minus
-      - cc*(kappa*p->i_points[i].kappa + gamma[0]*p->i_points[i].gamma[0] + gamma[1]*p->i_points[i].gamma[1]);
-      
-      gamma_plus[0] = aa*p->i_points[i].gamma[0] - bb*gamma_minus[0]
-      - cc*(gamma[0]*p->i_points[i].kappa + kappa*p->i_points[i].gamma[0] - gamma[1]*p->i_points[i].gamma[2]);
-      
-      gamma_plus[1] = aa*p->i_points[i].gamma[1] - bb*gamma_minus[1]
-      - cc*(gamma[1]*p->i_points[i].kappa + kappa*p->i_points[i].gamma[1] + gamma[0]*p->i_points[i].gamma[2]);
-      
-      gamma_plus[2] = aa*p->i_points[i].gamma[2] - bb*gamma_minus[2]
-      - cc*(kappa*p->i_points[i].gamma[2] - gamma[1]*p->i_points[i].gamma[0] + gamma[0]*p->i_points[i].gamma[1]);
-      // ------------------------------------------------------------------------------------------
-      
-      
-      // Assigning them to the "minus quantities" for next plane occurence of the loop ------------
-      kappa_minus = p->i_points[i].kappa;
-      gamma_minus[0] = p->i_points[i].gamma[0];
-      gamma_minus[1] = p->i_points[i].gamma[1];
-      gamma_minus[2] = p->i_points[i].gamma[2];
-      // ------------------------------------------------------------------------------------------
-      
-      /*
-       std::cout << "p->i_points[i].kappa" << "\t" << "p->i_points[i].gamma[0]" << "\t" << "p->i_points[i].gamma[1]" << "\t" << "p->i_points[i].gamma[2]" << std::endl ;
-       std::cout << p->i_points[i].kappa << "\t" << p->i_points[i].gamma[0] << "\t" << p->i_points[i].gamma[1] << "\t" << p->i_points[i].gamma[2] << std::endl ;
-       
-       std::cout << "x" << "\t" << "y" << std::endl;
-       std::cout << p->i_points[i].image->x[0] << "\t" << p->i_points[i].image->x[0] << std::endl;
-       std::cout << "kappa_minus" << "\t" << "gamma_minus[0]" << "\t" << "gamma_minus[1]" << "\t" << "gamma_minus[2]" << "\t" << std::endl ;
-       std::cout << kappa_minus << "\t" << gamma_minus[0] << "\t" << gamma_minus[1] << "\t" << gamma_minus[2] << "\t" << std::endl ;
-       std::cout << "kappa_plus" << "\t" << "gamma_plus[0]" << "\t" << "gamma_plus[1]" << "\t" << "gamma_plus[2]" << "\t" << std::endl ;
-       std::cout << kappa_plus << "\t" << gamma_plus[0] << "\t" << gamma_plus[1] << "\t" << gamma_plus[2] << "\t" << std::endl ;
-       */
-      
-      assert(kappa_plus==kappa_plus && gamma_minus[0]==gamma_minus[0] && gamma_minus[1]==gamma_minus[1] && gamma_minus[2]==gamma_minus[2]);
-      
-      
-      // Updating the point quantities ----------------
-      p->i_points[i].kappa = kappa_plus;
-      p->i_points[i].gamma[0] = gamma_plus[0];
-      p->i_points[i].gamma[1] = gamma_plus[1];
-      p->i_points[i].gamma[2] = gamma_plus[2];
-      // ----------------------------------------------
-      
-      
-      
-      // Geometric time delay with added potential
-      p->i_points[i].dt += 0.5*( (xplus[0] - xminus[0])*(xplus[0] - xminus[0]) + (xplus[1] - xminus[1])*(xplus[1] - xminus[1]) )/p->dDl[j+1] - (1 + p->plane_redshifts[j]) * phi * p->charge ; /// in Mpc
-      
-      // Check that the 1+z factor must indeed be there (because the x positions have been rescaled, so it may be different compared to the draft).
-      // Remark : Here the true lensing potential is not "phi" but "phi * p->charge = phi * 4 pi G".
       
     } // End of the loop going through the planes
     
