/*
 * internal_rayshooter_multi.cpp
 *
 *  Created on: Jan 19, 2012
 *      Author: mpetkova, bmetcalf
 */

#include "slsimlib.h"

/** \ingroup DeflectionL2
 *
 * \brief This is the function that does the deflection calculation with multiple lens planes.
 *
 * The convergence, shear and rotation will be calculated if kappa_off == false
 *
 * Needs to be calculated before calling:
 *
 *
 * Dl[j = 0...Nplanes-1] - The angular size distance between the observer and the jth plane not counting the observer plane.
 * 	                    Dl[0] is the first plane with mass on it and Dl[Nplane-1] is the distance to the source plane.
 *
 * dDl[j = 0...Nplanes-1] - The angular size distance between the (j-1)th and jth planes counting the observer plane as j = -1.
 *                      dDl[0] = Dl[0], dDl[Nplane-1] is between the last plane with mass and the source plane.
 *
 * charge = 4*G*mass_scale/c^2 in units of Mpc
 *
 * i_points[].x[] is in angular units.
 *
 * Warning: Is not valid for a non-flat universe.
 */

#ifndef N_THREADS
#define N_THREADS 1
#endif

void *compute_rays_parallel(void *_p);

/**
 * A data structure for temporarily distribute the data amongst threads.
 */
struct TmpParams{
  Point *i_points;
  bool kappa_off;
  int tid;
  int start;
  int size;
  int NPlanes;
  MultiLens *lens;
};

void MultiLens::rayshooterInternal(
		unsigned long Npoints   /// number of points to be shot
		,Point *i_points        /// point on the image plane
		,bool kappa_off         /// turns calculation of convergence and shear off to save time.
		){
  int NLastPlane;
  double tmpDs,tmpdDs,tmpZs;

  if(Npoints == 0) return;

// If a lower redshift source is being used
  if(toggle_source_plane){
    NLastPlane = index_of_new_sourceplane + 1;

    assert(NLastPlane <= Nplanes);
    tmpDs = Dl[index_of_new_sourceplane];
    tmpdDs = dDl[index_of_new_sourceplane];
    tmpZs = plane_redshifts[index_of_new_sourceplane];

    Dl[index_of_new_sourceplane] = Ds_implant;
    dDl[index_of_new_sourceplane] = dDs_implant;
    plane_redshifts[index_of_new_sourceplane] = zs_implant;
  }else{
    NLastPlane = Nplanes;
  }

  int nthreads, rc;

  nthreads = N_THREADS;

  int chunk_size;
  do{
    chunk_size = (int)Npoints/nthreads;
    if(chunk_size == 0) nthreads /= 2;
  }while(chunk_size == 0);

  pthread_t threads[nthreads];
  TmpParams *thread_params = new TmpParams[nthreads];
  
  for(int i=0; i<nthreads;i++){
    thread_params[i].i_points = i_points;
    thread_params[i].kappa_off = kappa_off;
    thread_params[i].size = chunk_size;
    if(i == nthreads-1)
      thread_params[i].size = (int)Npoints - (nthreads-1)*chunk_size;
    thread_params[i].start = i*chunk_size;
    thread_params[i].tid = i;
    thread_params[i].lens = this;
    thread_params[i].NPlanes = NLastPlane;
    rc = pthread_create(&threads[i], NULL, compute_rays_parallel, (void*) &thread_params[i]);
    assert(rc==0);
  }
    
  for(int i = 0; i < nthreads; i++){
    rc = pthread_join(threads[i], NULL);
    assert(rc==0);
  }

  delete[] thread_params;

  if(toggle_source_plane){
    // The initial values for the plane are reset here
    Dl[index_of_new_sourceplane] = tmpDs;
    dDl[index_of_new_sourceplane] = tmpdDs;
    plane_redshifts[index_of_new_sourceplane] = tmpZs;
  }

}

void *compute_rays_parallel(void *_p){
  TmpParams *p = (TmpParams *) _p;
  bool kappa_off = p->kappa_off;
  MultiLens *lens = p->lens;
  int tid        = p->tid;
  int chunk_size = p->size;
  int start      = p->start;
  int end        = start + chunk_size;
  
  int i, j;
  
  double xx[2],fac;
  double aa,bb,cc;
  double alpha[2];
  KappaType kappa,gamma[3];
  double xminus[2],xplus[2];
  double kappa_minus,gamma_minus[3],kappa_plus,gamma_plus[3];
  
  assert(p->NPlanes > 0);
  // If a lower redshift source is being used
    
  for(i = start; i< end; i++){
    
	  if(p->i_points[i].in_image == MAYBE)
			 continue;

    // find position on first lens plane in comoving units
    p->i_points[i].image->x[0] = p->i_points[i].x[0]*lens->Dl[0];
    p->i_points[i].image->x[1] = p->i_points[i].x[1]*lens->Dl[0];
    
    xminus[0] = 0;
    xminus[1] = 0;
    
    // Set magnification matrix on first plane.  Also the default if kappa_off == false
    kappa_minus = 0;
    gamma_minus[0] = 0;
    gamma_minus[1] = 0;
    gamma_minus[2] = 0;
    
    p->i_points[i].kappa = 1;  // This is actually 1-kappa until after the loop through the planes.
    p->i_points[i].gamma[0] = 0;
    p->i_points[i].gamma[1] = 0;
    p->i_points[i].gamma[2] = 0;
    
    for(j = 0; j < p->NPlanes-1 ; j++){  // each iteration leaves i_point[i].image on plane (j+1)
      
      // convert to physical coordinates on the plane j
      
      xx[0] = p->i_points[i].image->x[0]/(1+lens->plane_redshifts[j]);
      xx[1] = p->i_points[i].image->x[1]/(1+lens->plane_redshifts[j]);
      
      assert(xx[0] == xx[0] && xx[1] == xx[1]);
      
      if(lens->flag_input_lens && j == (lens->flag_input_lens % lens->Nplanes)){
    	  lens->input_lens->rayshooterInternal(xx,alpha,gamma,&kappa,kappa_off);
    	  cc = lens->dDl[j+1];
      }else{
    	  cc = lens->charge*lens->dDl[j+1];
	
    	  if(lens->flag_switch_background_off){
    		  kappa = alpha[0] = alpha[1] = gamma[0] = gamma[1] = gamma[2] = 0.0;
    	  }else{
    		  lens->halo_tree[j]->force2D_recur(xx,alpha,&kappa,gamma,kappa_off);
    		  //halo_tree[j]->force2D(xx,alpha,&kappa,gamma,kappa_off);
    		  assert(alpha[0] == alpha[0] && alpha[1] == alpha[1]);
    	  }
      }


      if(!kappa_off){
    	  fac = 1/(1+lens->plane_redshifts[j]);
    	  /* multiply by fac to obtain 1/comoving_distance/physical_distance
    	   * such that a multiplication with the charge (in units of physical distance)
    	   * will result in a 1/comoving_distance quantity */
    	  kappa*=fac;
    	  gamma[0]*=fac;
    	  gamma[1]*=fac;
    	  gamma[2]*=fac;
	
    	  assert(gamma[0] == gamma[0] && gamma[1] == gamma[1]);
    	  assert(kappa == kappa);
      }
      
      if(lens->flag_switch_deflection_off)
    	  alpha[0] = alpha[1] = 0.0;
            
      aa = (lens->dDl[j+1]+lens->dDl[j])/lens->dDl[j];
      bb = lens->dDl[j+1]/lens->dDl[j];
      
      xplus[0] = aa*p->i_points[i].image->x[0] - bb*xminus[0] - cc*alpha[0];
      xplus[1] = aa*p->i_points[i].image->x[1] - bb*xminus[1] - cc*alpha[1];
      
      xminus[0] = p->i_points[i].image->x[0];
      xminus[1] = p->i_points[i].image->x[1];
      
      p->i_points[i].image->x[0] = xplus[0];
      p->i_points[i].image->x[1] = xplus[1];
      
      if(!kappa_off){
	
    	  aa = (lens->dDl[j+1]+lens->dDl[j])*lens->Dl[j]/lens->dDl[j]/lens->Dl[j+1];
	
    	  if(j>0){
    		  bb = lens->dDl[j+1]*lens->Dl[j-1]/lens->dDl[j]/lens->Dl[j+1];
    	  }
    	  else
    		  bb = 0;
	
    	  if(lens->flag_input_lens && j == (lens->flag_input_lens % lens->Nplanes))
    		  cc = lens->dDl[j+1]*lens->Dl[j]/lens->Dl[j+1];
    	  else
    		  cc = lens->charge*lens->dDl[j+1]*lens->Dl[j]/lens->Dl[j+1];
	
    	  kappa_plus = aa*p->i_points[i].kappa - bb*kappa_minus
    			  - cc*(kappa*p->i_points[i].kappa + gamma[0]*p->i_points[i].gamma[0] + gamma[1]*p->i_points[i].gamma[1]);
	
    	  gamma_plus[0] = aa*p->i_points[i].gamma[0] - bb*gamma_minus[0]
    	          - cc*(gamma[0]*p->i_points[i].kappa + kappa*p->i_points[i].gamma[0] - gamma[1]*p->i_points[i].gamma[2]);
	
    	  gamma_plus[1] = aa*p->i_points[i].gamma[1] - bb*gamma_minus[1]
    	          - cc*(gamma[1]*p->i_points[i].kappa + kappa*p->i_points[i].gamma[1] + gamma[0]*p->i_points[i].gamma[2]);
	
    	  gamma_plus[2] = aa*p->i_points[i].gamma[2] - bb*gamma_minus[2]
    	          - cc*(kappa*p->i_points[i].gamma[2] - gamma[1]*p->i_points[i].gamma[0] + gamma[0]*p->i_points[i].gamma[1]);
	
    	  kappa_minus = p->i_points[i].kappa;
    	  gamma_minus[0] = p->i_points[i].gamma[0];
    	  gamma_minus[1] = p->i_points[i].gamma[1];
    	  gamma_minus[2] = p->i_points[i].gamma[2];
	
    	  assert(kappa_plus==kappa_plus && gamma_minus[0]==gamma_minus[0] &&gamma_minus[1]==gamma_minus[1] && gamma_minus[2]==gamma_minus[2]);
	
    	  p->i_points[i].kappa = kappa_plus;
    	  p->i_points[i].gamma[0] = gamma_plus[0];
    	  p->i_points[i].gamma[1] = gamma_plus[1];
    	  p->i_points[i].gamma[2] = gamma_plus[2];
	
      }
    }
    
    // Convert units back to angles.
    p->i_points[i].image->x[0] /= lens->Dl[p->NPlanes-1];
    p->i_points[i].image->x[1] /= lens->Dl[p->NPlanes-1];
    
    p->i_points[i].kappa = 1 - p->i_points[i].kappa;

    if(!kappa_off) p->i_points[i].invmag = (1-p->i_points[i].kappa)*(1-p->i_points[i].kappa)
		     - p->i_points[i].gamma[0]*p->i_points[i].gamma[0]
		     - p->i_points[i].gamma[1]*p->i_points[i].gamma[1]
		     + p->i_points[i].gamma[2]*p->i_points[i].gamma[2];
    else p->i_points[i].invmag = 0.0;

    p->i_points[i].image->invmag=p->i_points[i].invmag;
    p->i_points[i].image->kappa=p->i_points[i].kappa;
    p->i_points[i].image->gamma[0]=p->i_points[i].gamma[0];
    p->i_points[i].image->gamma[1]=p->i_points[i].gamma[1];
    p->i_points[i].image->gamma[2]=p->i_points[i].gamma[2];

    if(p->i_points[i].image->x[0] != p->i_points[i].image->x[0] ||
       p->i_points[i].image->x[1] != p->i_points[i].image->x[1] ||
       p->i_points[i].invmag != p->i_points[i].invmag){
      ERROR_MESSAGE();
      std::cout << p->i_points[i].image->x[0] << "  " << p->i_points[i].image->x[1] << "  " << p->i_points[i].invmag << std::endl;
      std::cout << p->i_points[i].gamma[0] << "  " << p->i_points[i].gamma[1] << "  " << p->i_points[i].gamma[2] << "  " <<
    		  p->i_points[i].kappa << "  "  << kappa_off << std::endl;
      //	assert(0);
      exit(1);
    }
    
  }
  
  return 0;
  
}
<<<<<<< HEAD

void MultiLens::rayshooterInternal(
		double *ray    /// image plane position in radians
		, double *x_source  /// source plane position in radians
		, KappaType *gamma
		, KappaType *kappa
		, bool kappa_off
=======
/*
 * Calculates the source plane position x_source, gamma, and kappa for a single ray (in radians)
 *
 */
void MultiLens::rayshooterInternal(
		double *ray 	  /// position on the image plane in radians
		,double *x_source /// position on the source plane in radians
		,KappaType *gamma
		,KappaType *kappa
		,bool kappa_off		/// if true -- no kappa and gamma values are calculated
>>>>>>> 84d4995c
		){

  int j;

  double xx[2],fac;
  double aa,bb,cc;
  double alpha_tmp[2];
  KappaType kappa_tmp,gamma_tmp[3];
  double xminus[2],xplus[2];
  double kappa_tmp_minus,gamma_tmp_minus[3],kappa_tmp_plus,gamma_tmp_plus[3];

  assert(Nplanes > 0);
  // If a lower redshift source is being used

    // find position on first lens plane in comoving units
    x_source[0] = ray[0]*Dl[0];
    x_source[1] = ray[1]*Dl[0];

    xminus[0] = 0;
    xminus[1] = 0;

    // Set magnification matrix on first plane.  Also the default if kappa_off == false
    kappa_tmp_minus = 0;
    gamma_tmp_minus[0] = 0;
    gamma_tmp_minus[1] = 0;
    gamma_tmp_minus[2] = 0;

    *kappa = 1;  // This is actually 1-kappa_tmp until after the loop through the planes.
    gamma[0] = 0;
    gamma[1] = 0;
    gamma[2] = 0;

    for(j = 0; j < Nplanes-1 ; j++){  // each iteration leaves i_point[i].image on plane (j+1)

      // convert to physical coordinates on the plane j

      xx[0] = x_source[0]/(1+plane_redshifts[j]);
      xx[1] = x_source[1]/(1+plane_redshifts[j]);

      assert(xx[0] == xx[0] && xx[1] == xx[1]);

      if(flag_input_lens && j == (flag_input_lens % Nplanes)){
    	  input_lens->rayshooterInternal(xx,alpha_tmp,gamma_tmp,&kappa_tmp,kappa_off);
    	  cc = dDl[j+1];
      }else{
    	  cc = charge*dDl[j+1];

    	  if(flag_switch_background_off){
    		  kappa_tmp = alpha_tmp[0] = alpha_tmp[1] = gamma_tmp[0] = gamma_tmp[1] = gamma_tmp[2] = 0.0;
    	  }else{
    		  halo_tree[j]->force2D_recur(xx,alpha_tmp,&kappa_tmp,gamma_tmp,kappa_off);
    		  assert(alpha_tmp[0] == alpha_tmp[0] && alpha_tmp[1] == alpha_tmp[1]);
    	  }
      }


      if(!kappa_off){
    	  fac = 1/(1+plane_redshifts[j]);
    	  /* multiply by fac to obtain 1/comoving_distance/physical_distance
    	   * such that a multiplication with the charge (in units of physical distance)
    	   * will result in a 1/comoving_distance quantity */
    	  kappa_tmp*=fac;
    	  gamma_tmp[0]*=fac;
    	  gamma_tmp[1]*=fac;
    	  gamma_tmp[2]*=fac;

    	  assert(gamma_tmp[0] == gamma_tmp[0] && gamma_tmp[1] == gamma_tmp[1]);
    	  assert(kappa_tmp == kappa_tmp);
      }

      if(flag_switch_deflection_off)
    	  alpha_tmp[0] = alpha_tmp[1] = 0.0;

      aa = (dDl[j+1]+dDl[j])/dDl[j];
      bb = dDl[j+1]/dDl[j];

      xplus[0] = aa*x_source[0] - bb*xminus[0] - cc*alpha_tmp[0];
      xplus[1] = aa*x_source[1] - bb*xminus[1] - cc*alpha_tmp[1];

      xminus[0] = x_source[0];
      xminus[1] = x_source[1];

      x_source[0] = xplus[0];
      x_source[1] = xplus[1];

      if(!kappa_off){

    	  aa = (dDl[j+1]+dDl[j])*Dl[j]/dDl[j]/Dl[j+1];

    	  if(j>0){
    		  bb = dDl[j+1]*Dl[j-1]/dDl[j]/Dl[j+1];
    	  }
    	  else
    		  bb = 0;

    	  if(flag_input_lens && j == (flag_input_lens % Nplanes))
    		  cc = dDl[j+1]*Dl[j]/Dl[j+1];
    	  else
    		  cc = charge*dDl[j+1]*Dl[j]/Dl[j+1];

    	  kappa_tmp_plus = aa*(*kappa) - bb*kappa_tmp_minus
    			  - cc*(kappa_tmp*(*kappa) + gamma_tmp[0]*gamma[0] + gamma_tmp[1]*gamma[1]);

    	  gamma_tmp_plus[0] = aa*gamma[0] - bb*gamma_tmp_minus[0]
    	          - cc*(gamma_tmp[0]*(*kappa) + kappa_tmp*gamma[0] - gamma_tmp[1]*gamma[2]);

    	  gamma_tmp_plus[1] = aa*gamma[1] - bb*gamma_tmp_minus[1]
    	          - cc*(gamma_tmp[1]*(*kappa) + kappa_tmp*gamma[1] + gamma_tmp[0]*gamma[2]);

    	  gamma_tmp_plus[2] = aa*gamma[2] - bb*gamma_tmp_minus[2]
    	          - cc*(kappa_tmp*gamma[2] - gamma_tmp[1]*gamma[0] + gamma_tmp[0]*gamma[1]);

    	  kappa_tmp_minus = *kappa;
    	  gamma_tmp_minus[0] = gamma[0];
    	  gamma_tmp_minus[1] = gamma[1];
    	  gamma_tmp_minus[2] = gamma[2];

    	  assert(kappa_tmp_plus==kappa_tmp_plus && gamma_tmp_minus[0]==gamma_tmp_minus[0] &&gamma_tmp_minus[1]==gamma_tmp_minus[1] && gamma_tmp_minus[2]==gamma_tmp_minus[2]);

    	  *kappa = kappa_tmp_plus;
    	  gamma[0] = gamma_tmp_plus[0];
    	  gamma[1] = gamma_tmp_plus[1];
    	  gamma[2] = gamma_tmp_plus[2];

      }
    }

    // Convert units back to angles.
    x_source[0] /= Dl[Nplanes-1];
    x_source[1] /= Dl[Nplanes-1];

    *kappa = 1 - *kappa;

    if(x_source[0] != x_source[0] ||
       x_source[1] != x_source[1]){
      ERROR_MESSAGE();
      std::cout << x_source[0] << "  " << x_source[1] << "  " << std::endl;
      std::cout << gamma[0] << "  " << gamma[1] << "  " << gamma[2] << "  " <<
    		  *kappa << "  "  << kappa_off << std::endl;
      //	assert(0);
      exit(1);
    }


}<|MERGE_RESOLUTION|>--- conflicted
+++ resolved
@@ -291,16 +291,8 @@
   return 0;
   
 }
-<<<<<<< HEAD
-
-void MultiLens::rayshooterInternal(
-		double *ray    /// image plane position in radians
-		, double *x_source  /// source plane position in radians
-		, KappaType *gamma
-		, KappaType *kappa
-		, bool kappa_off
-=======
-/*
+
+/**
  * Calculates the source plane position x_source, gamma, and kappa for a single ray (in radians)
  *
  */
@@ -310,7 +302,6 @@
 		,KappaType *gamma
 		,KappaType *kappa
 		,bool kappa_off		/// if true -- no kappa and gamma values are calculated
->>>>>>> 84d4995c
 		){
 
   int j;
