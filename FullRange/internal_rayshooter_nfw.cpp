/*
 * internal_rayshooter_nfw.c
 *
 *  Created on: Dec 8, 2009
 *      Author: R.B. Metcalf
 */

#include "slsimlib.h"

/** \ingroup DeflectionL2
 *
 * \brief Routine for calculating the deflection and other lensing quantities for
 * a analytic one plane lens (AnaLens).
 *
 * Can be switched with rayshooterNB() to change
 * to particle lens model.  This transition needs to be made more automatic and
 * fail safe.
 */

#ifndef N_THREADS
#define N_THREADS 1
#endif

void *compute_rays_parallel_nfw(void *_p);

/**
 * A data structure for temporarily distribute the data amongst threads.
 */
struct TmpParams{
	Point *i_points;
	bool kappa_off;
	int tid;
	int start;
	int size;
	AnaLens *lens;
};

void AnaLens::rayshooterInternal(unsigned long Npoints, Point *i_points, bool kappa_off){

    if(this == NULL || !set){
    	ERROR_MESSAGE();
    	std::printf("ERROR: rayshooterInternal  lens not set!\n");
    	exit(0);
    }

    int nthreads, rc;

    nthreads = N_THREADS;

    int chunk_size;
    do{
      chunk_size = (int)Npoints/nthreads;
      if(chunk_size == 0) nthreads /= 2;
    }while(chunk_size == 0);

    pthread_t threads[nthreads];
    TmpParams *thread_params = new TmpParams[nthreads];

    for(int i=0; i<nthreads;i++){
      thread_params[i].i_points = i_points;
      thread_params[i].kappa_off = kappa_off;
      thread_params[i].size = chunk_size;
      if(i == nthreads-1)
        thread_params[i].size = (int)Npoints - (nthreads-1)*chunk_size;
      thread_params[i].start = i*chunk_size;
      thread_params[i].tid = i;
      thread_params[i].lens = this;
      rc = pthread_create(&threads[i], NULL, compute_rays_parallel_nfw, (void*) &thread_params[i]);
      assert(rc==0);
    }

    for(int i = 0; i < nthreads; i++){
      rc = pthread_join(threads[i], NULL);
      assert(rc==0);
    }

    delete[] thread_params;
}

void *compute_rays_parallel_nfw(void *_p){
	TmpParams *p = (TmpParams *) _p;
	bool kappa_off = p->kappa_off;
	AnaLens *lens = p->lens;
	int tid        = p->tid;
	int chunk_size = p->size;
	int start      = p->start;
	int end        = start + chunk_size;

	/* i_points need to be already linked to s_points */

	double convert_factor = lens->star_massscale / lens->Sigma_crit;
	long i;

	double x_rescale[2];
    long j;
    float dt,kappa;
	double alpha[2];
	float gamma[3];

    for(i = start; i < end; i++){
    	alpha[0]=alpha[1]=0.0;
    	gamma[0]=gamma[1]=gamma[2]=0.0;
    	dt = kappa = 0.0;

    	p->i_points[i].dt = 0.0;
    	p->i_points[i].gamma[2] = 0.0;

    	// host lens
    	if(lens->host_ro > 0){
    		x_rescale[0] = p->i_points[i].x[0] / lens->host_ro;
    		x_rescale[1] = p->i_points[i].x[1] / lens->host_ro;

    		alphaNSIE(p->i_points[i].image->x, x_rescale, lens->host_axis_ratio,
    				lens->host_core/ lens->host_ro, lens->host_pos_angle);

    		if(!kappa_off){
    			gammaNSIE(p->i_points[i].gamma,x_rescale,lens->host_axis_ratio
    					,lens->host_core/lens->host_ro,lens->host_pos_angle);
    			p->i_points[i].kappa=kappaNSIE(x_rescale,lens->host_axis_ratio
    					,lens->host_core/lens->host_ro,lens->host_pos_angle);
    			p->i_points[i].dt = phiNSIE(x_rescale,lens->host_axis_ratio
    					,lens->host_core/lens->host_ro,lens->host_pos_angle);
    		}
    		else{
    			p->i_points[i].kappa=0;
    			p->i_points[i].gamma[0]=p->i_points[i].gamma[1]=0.0;
    			p->i_points[i].dt = 0.0;
    		}

    		p->i_points[i].image->x[0] *= lens->host_ro;
    		p->i_points[i].image->x[1] *= lens->host_ro;

    	}
    	else{
    		p->i_points[i].image->x[0] = 0.0;
    		p->i_points[i].image->x[1] = 0.0;
    		p->i_points[i].kappa=0;
    		p->i_points[i].gamma[0]=p->i_points[i].gamma[1]=0;
    		p->i_points[i].dt = 0.0;
    	}

    	// perturbations of host lens
    	if(lens->perturb_Nmodes > 0){
    		p->i_points[i].kappa += lens_expand(lens->perturb_beta,lens->perturb_modes
    				,lens->perturb_Nmodes,p->i_points[i].x,alpha,gamma,&dt);

    		p->i_points[i].image->x[0] += alpha[0];
    		p->i_points[i].image->x[1] += alpha[1];

    		if(!kappa_off){
    			p->i_points[i].gamma[0] += gamma[0];
    			p->i_points[i].gamma[1] += gamma[1];
    			p->i_points[i].dt += dt;
    		}
    		else
    			p->i_points[i].kappa = 0;
    	} // end of perturb modes

    	alpha[0]=alpha[1]=0.0;
    	gamma[0]=gamma[1]=gamma[2]=0.0;

    	// add substructure
    	if(lens->AreSubStructImaplated()){
    		for(j=0;j<lens->sub_N;++j){
    			lens->sub_alpha_func(alpha,p->i_points[i].x,lens->sub_Rcut[j],lens->sub_mass[j],lens->sub_beta,lens->sub_x[j],lens->Sigma_crit);

    			p->i_points[i].image->x[0] += alpha[0];
    			p->i_points[i].image->x[1] += alpha[1];

    			if(!kappa_off){
    				p->i_points[i].kappa += lens->sub_kappa_func(p->i_points[i].x,lens->sub_Rcut[j],lens->sub_mass[j],lens->sub_beta,lens->sub_x[j],lens->Sigma_crit);
    				lens->sub_gamma_func(gamma,p->i_points[i].x,lens->sub_Rcut[j],lens->sub_mass[j],lens->sub_beta,lens->sub_x[j],lens->Sigma_crit);
    				p->i_points[i].gamma[0] += gamma[0];
    				p->i_points[i].gamma[1] += gamma[1];
    				p->i_points[i].dt += lens->sub_phi_func(p->i_points[i].x,lens->sub_Rcut[j],lens->sub_mass[j],lens->sub_beta,lens->sub_x[j],lens->Sigma_crit);

    			}
    		}
    	} // end of substructure

    	if(!kappa_off){
    		p->i_points[i].dt = 0.5*(p->i_points[i].image->x[0]*p->i_points[i].image->x[0]
    		                     + p->i_points[i].image->x[1]*p->i_points[i].image->x[1])
      		                     - p->i_points[i].dt;
    		p->i_points[i].dt *= lens->to;
    	}

    	p->i_points[i].image->x[0] = p->i_points[i].x[0] - p->i_points[i].image->x[0];
    	p->i_points[i].image->x[1] = p->i_points[i].x[1] - p->i_points[i].image->x[1];

    	alpha[0]=alpha[1]=0.0;
    	gamma[0]=gamma[1]=gamma[2]=0.0;

<<<<<<< HEAD
    	if(lens->stars_N > 0 && lens->stars_implanted){

=======
    	if(lens->stars_N > 0 && lens->AreStarsImaplated()){
>>>>>>> 4edb475c
    		// add stars for microlensing
    		lens->substract_stars_disks(p->i_points[i].x,p->i_points[i].image->x,
    				&(p->i_points[i].kappa),p->i_points[i].gamma);

    		// do stars with tree code
    		lens->star_tree->force2D_recur(p->i_points[i].x,alpha,&kappa,gamma,true);

    		p->i_points[i].image->x[0] -= convert_factor*alpha[0];
    		p->i_points[i].image->x[1] -= convert_factor*alpha[1];

    		if(!kappa_off){
    			p->i_points[i].kappa += convert_factor*kappa;
    			p->i_points[i].gamma[0] += convert_factor*gamma[0];
    			p->i_points[i].gamma[1] += convert_factor*gamma[1];
    		}

    	} // end of stars


		// final operations to get the inverse magnification
		p->i_points[i].invmag = (1-p->i_points[i].kappa)*(1-p->i_points[i].kappa)
				- p->i_points[i].gamma[0]*p->i_points[i].gamma[0] - p->i_points[i].gamma[1]*p->i_points[i].gamma[1];

    	p->i_points[i].image->invmag=p->i_points[i].invmag;
    	p->i_points[i].image->kappa=p->i_points[i].kappa;
    	p->i_points[i].image->gamma[0]=p->i_points[i].gamma[0];
    	p->i_points[i].image->gamma[1]=p->i_points[i].gamma[1];
    	p->i_points[i].image->dt = p->i_points[i].dt;


    }

    return 0;
}


/** \ingroup DeflectionL2
   *
   * \brief Routine for calculating the deflection and other lensing quantities for
   * a analytic one plane lens (AnaLens), for just one ray!!
   *
*/
void AnaLens::rayshooterInternal(double *ray, double *alpha, float *gamma, float *kappa, bool kappa_off){
     double x_rescale[2];
     long j;
     double alpha_tmp[2];
     float gamma_tmp[3], dt = 0,tmp = 0;

     gamma_tmp[0] = gamma_tmp[1] = gamma_tmp[2] = 0.0;
     alpha_tmp[0] = alpha_tmp[1] = 0.0;

     alpha[0] = alpha[1] = 0.0;
     gamma[0] = gamma[1] = gamma[2] = 0.0;
     *kappa = 0.0;

     double convert_factor = star_massscale/Sigma_crit;

     if(host_ro > 0){
    	 x_rescale[0] = ray[0]/host_ro;
    	 x_rescale[1] = ray[1]/host_ro;

    	 alphaNSIE(alpha,x_rescale,host_axis_ratio,host_core/host_ro,host_pos_angle);

    	 if(!kappa_off){
    		 gammaNSIE(gamma,x_rescale,host_axis_ratio,host_core/host_ro,host_pos_angle);
    		 *kappa=kappaNSIE(x_rescale,host_axis_ratio,host_core/host_ro,host_pos_angle);
    	 }

    	 alpha[0] *= host_ro;
    	 alpha[1] *= host_ro;
     }

  // perturbations of host lens
     if(perturb_Nmodes > 0){
    	 *kappa += lens_expand(perturb_beta,perturb_modes
    			 ,perturb_Nmodes,ray,alpha_tmp,gamma_tmp,&dt);

    	 alpha[0] += alpha_tmp[0];
    	 alpha[1] += alpha_tmp[1];

   	      if(!kappa_off){
   	    	  gamma[0] += gamma_tmp[0];
   	    	  gamma[1] += gamma_tmp[1];
   	      }

   	     gamma_tmp[0] = gamma_tmp[1] = gamma_tmp[2] = 0.0;
   	     alpha_tmp[0] = alpha_tmp[1] = 0.0;
     }

     // add substructure
     if(substruct_implanted){
    	 for(j=0;j<sub_N;++j){
    		 sub_alpha_func(alpha_tmp,ray,sub_Rcut[j],sub_mass[j],sub_beta,sub_x[j],Sigma_crit);

    		 alpha[0] += alpha_tmp[0];
    		 alpha[1] += alpha_tmp[1];

    		 if(!kappa_off){
    			 *kappa += sub_kappa_func(ray,sub_Rcut[j],sub_mass[j],sub_beta,sub_x[j],Sigma_crit);
    			 sub_gamma_func(gamma_tmp,ray,sub_Rcut[j],sub_mass[j],sub_beta,sub_x[j],Sigma_crit);

    			 gamma[0] += gamma_tmp[0];
    			 gamma[1] += gamma_tmp[1];
    		 }
    	 }

         gamma_tmp[0] = gamma_tmp[1] = gamma_tmp[2] = 0.0;
         alpha_tmp[0] = alpha_tmp[1] = 0.0;
     }

     // add stars for microlensing
     if(stars_N > 0 && stars_implanted){

    	 substract_stars_disks(ray,alpha,kappa,gamma);

    	 // do stars with tree code
    	 star_tree->force2D_recur(ray,alpha_tmp,&tmp,gamma_tmp,true);

    	 alpha[0] -= convert_factor*alpha_tmp[0];
    	 alpha[1] -= convert_factor*alpha_tmp[1];

    	 if(!kappa_off){
    		 *kappa += convert_factor*tmp;
    		 gamma[0] += convert_factor*gamma_tmp[0];
    		 gamma[1] += convert_factor*gamma_tmp[1];
    	 }
     }

     // final operations on results
     convert_factor = 4*pi*Grav*Sigma_crit;

     // convert from physical distance on the lens plane to an angle
	 alpha[0] *= convert_factor;
	 alpha[1] *= convert_factor;

	 // in the multi-plane formalism G^i=partial deflection_angle^i / partial x^i
	 // therefore the quantities need to be in units (1/physical_distance)
	 // --> convert from unitless quantity to (1/physical_distance)
	 *kappa *= convert_factor;
	 gamma[0] *= convert_factor;
	 gamma[1] *= convert_factor;
	 gamma[2] *= convert_factor;

     return ;
}<|MERGE_RESOLUTION|>--- conflicted
+++ resolved
@@ -191,12 +191,8 @@
     	alpha[0]=alpha[1]=0.0;
     	gamma[0]=gamma[1]=gamma[2]=0.0;
 
-<<<<<<< HEAD
-    	if(lens->stars_N > 0 && lens->stars_implanted){
-
-=======
+
     	if(lens->stars_N > 0 && lens->AreStarsImaplated()){
->>>>>>> 4edb475c
     		// add stars for microlensing
     		lens->substract_stars_disks(p->i_points[i].x,p->i_points[i].image->x,
     				&(p->i_points[i].kappa),p->i_points[i].gamma);
