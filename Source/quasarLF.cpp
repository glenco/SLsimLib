--- conflicted
+++ resolved
@@ -12,8 +12,7 @@
 	, double my_mag_limit				// magnitude limit
 	, InputParams &params               // input parameters (for kcorrection and colors)
     ):
-		red(my_red), mag_limit(my_mag_limit), color_dev(0.1) //TODO: Improve on this
-{
+		red(my_red), mag_limit(my_mag_limit){
     if (red > 5.)
     {
         ERROR_MESSAGE();
@@ -59,21 +58,14 @@
         if (fabs(red_arr[i]-red)<=0.005+std::numeric_limits<double>::epsilon())
         {
             kcorr = kcorr_arr[i];
-<<<<<<< HEAD
-            colors[0] = col_arr[i][0];
-            colors[1] = col_arr[i][1];
-            colors[2] = col_arr[i][2];
-            colors[3] = col_arr[i][3];
-            colors_err[0] = .5*(colmax_arr[i][0]-colmin_arr[i][0]);
-            colors_err[1] = .5*(colmax_arr[i][1]-colmin_arr[i][1]);
-            colors_err[2] = .5*(colmax_arr[i][2]-colmin_arr[i][2]);
-            colors_err[3] = .5*(colmax_arr[i][3]-colmin_arr[i][3]);
-=======
             ave_colors[0] = colors[0] = col_arr[i][0];
             ave_colors[1] = colors[1] = col_arr[i][1];
             ave_colors[2] = colors[2] = col_arr[i][2];
             ave_colors[3] = colors[3] = col_arr[i][3];
->>>>>>> 4a616b2e
+            color_dev[0] = .5*(colmax_arr[i][0]-colmin_arr[i][0]);
+            color_dev[1] = .5*(colmax_arr[i][1]-colmin_arr[i][1]);
+            color_dev[2] = .5*(colmax_arr[i][2]-colmin_arr[i][2]);
+            color_dev[3] = .5*(colmax_arr[i][3]-colmin_arr[i][3]);
         }
 	}
 
@@ -169,10 +161,10 @@
     
     
     // random adjustment to colors
-    colors[0] = ave_colors[0] + color_dev*rand.gauss();
-    colors[1] = ave_colors[1] + color_dev*rand.gauss();
-    colors[2] = ave_colors[2] + color_dev*rand.gauss();
-    colors[3] = ave_colors[3] + color_dev*rand.gauss();
+    colors[0] = ave_colors[0] + color_dev[0]*rand.gauss();
+    colors[1] = ave_colors[1] + color_dev[1]*rand.gauss();
+    colors[2] = ave_colors[2] + color_dev[2]*rand.gauss();
+    colors[3] = ave_colors[3] + color_dev[3]*rand.gauss();
 
 	return mag_out;
 }
