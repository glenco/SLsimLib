--- conflicted
+++ resolved
@@ -19,7 +19,7 @@
                                   ,PosType screening   /// the factor by which to scale the mass for screening of the point mass subtraction
                                   )
 {
-<<<<<<< HEAD
+
   long j;
   PosType alpha_tmp[2];
   KappaType kappa_tmp = 0.0, gamma_tmp[3], dt = 0;
@@ -107,94 +107,6 @@
     force_stars(alpha,kappa,gamma,xcm);
   }
   return ;
-=======
-     long j;
-     PosType alpha_tmp[2];
-     KappaType kappa_tmp = 0.0, gamma_tmp[3], dt = 0;
-     KappaType phi_tmp = 0.0 ;
-            
-            
-     gamma_tmp[0] = gamma_tmp[1] = gamma_tmp[2] = 0.0;
-     alpha_tmp[0] = alpha_tmp[1] = 0.0;
-
-     alpha[0] = alpha[1] = 0.0;
-     gamma[0] = gamma[1] = gamma[2] = 0.0;
-     *kappa = 0.0;
-     *phi = 0.0 ;
-
-            
-	 PosType xt[2]={0,0};
-	 float units = pow(sigma/lightspeed,2)/Grav; ///sqrt(fratio); // mass/distance(physical)
-	 xt[0]=xcm[0];
-	 xt[1]=xcm[1];
-    
-     alphaNSIE(alpha,xt,fratio,rcore,pa);
-	 alpha[0] *= units;
-	 alpha[1] *= units;
-
-	 {
-    	gammaNSIE(gamma,xcm,fratio,rcore,pa);
-    	*kappa=kappaNSIE(xcm,fratio,rcore,pa);
-    	*kappa *= units;
-    	gamma[0] *= units;
-    	gamma[1] *= units;
-
-        gamma[2] *= units;
-     
-        // *phi = phiNSIE(xcm,fratio,rcore,pa);
-        // *phi *= units ; // Fabien : is this necessary for the potential ?
-	 }
-
-     // perturbations of host lens
-     if(perturb_Nmodes > 0)
-     {
-    	 *kappa += lens_expand(perturb_beta,perturb_modes
-    			 ,perturb_Nmodes,xcm,alpha_tmp,gamma_tmp,&dt);
-
-        // PHI BY Fabien : should I put the computation of the potential somewhere here ?
-         
-    	 alpha[0] += alpha_tmp[0];
-    	 alpha[1] += alpha_tmp[1];
-
-   	      {
-   	    	  gamma[0] += gamma_tmp[0];
-   	    	  gamma[1] += gamma_tmp[1];
-   	      }
-   	     gamma_tmp[0] = gamma_tmp[1] = gamma_tmp[2] = 0.0;
-   	     alpha_tmp[0] = alpha_tmp[1] = 0.0;
-     }
-
-     // add substructure
-     if(substruct_implanted)
-     {
-    	 for(j=0;j<sub_N;++j)
-         {
-
-    		 subs[j].force_halo(alpha_tmp,&kappa_tmp,gamma_tmp,&phi_tmp,xcm);
-             // subs[j].force_halo(alpha_tmp,&kappa_tmp,gamma_tmp,xcm);
-
-    		 alpha[0] += alpha_tmp[0];
-    		 alpha[1] += alpha_tmp[1];
-
-             {
-    			 *kappa += kappa_tmp;
-    			 gamma[0] += gamma_tmp[0];
-    			 gamma[1] += gamma_tmp[1];
-                 
-                 // PHY BY Fabien : add something for potential here ?
-    		 }
-    	 }
-
-         gamma_tmp[0] = gamma_tmp[1] = gamma_tmp[2] = 0.0;
-         alpha_tmp[0] = alpha_tmp[1] = 0.0;
-     }
-
-     // add stars for microlensing
-     if(stars_N > 0 && stars_implanted){
-    	 force_stars(alpha,kappa,gamma,xcm);
-     }
-     return ;
->>>>>>> 2b09dc5f
 }
 
 
