--- conflicted
+++ resolved
@@ -13,13 +13,8 @@
 		PosType *alpha       /// mass/Mpc
 		,KappaType *kappa   /// surface mass density
 		,KappaType *gamma
-<<<<<<< HEAD
-        ,KappaType *phi
-		,PosType *xcm
-=======
         ,KappaType *phi     // PHI BY Fabien
 		,PosType const *xcm
->>>>>>> 63b0b3ad
 		,bool no_kappa
 		,bool subtract_point /// if true contribution from a point mass is subtracted
 		)
