--- conflicted
+++ resolved
@@ -92,7 +92,6 @@
     // std::cout << "alpha_tmp just after lens_expand : " << alpha_tmp[0] << " " << alpha_tmp[1] << std::endl;
     // alpha_tmp is in mass / PhyMpc here !
     
-<<<<<<< HEAD
     // Printing quantities for control :
     // std::cout << "         xt in force_halo : @@@ " << xt[0]/Dls << " " << xt[1]/Dls << " @@@" << std::endl ;
     // std::cout << "alpha in force_halo : " << alpha_tmp[0] * (4*pi*Grav) << " " << alpha_tmp[1]* (4*pi*Grav) << std::endl ;
@@ -101,15 +100,6 @@
     // Changing the sign because there is a change of sign in LensPlaneSingular::force :
     alpha_tmp[0] *= -1. ;
     alpha_tmp[1] *= -1. ;
-      
-=======
-    // Adding a contribution to remove p->i_points[i].image->x[0]*p->dDl[j+1]/p->dDl[j] to aa*p->i_points[i].image->x[0] :
-    alpha_tmp[0] += xt[0] / (Dl*(1+zlens)) / (4*pi*Grav) ; // contribution in mass/PhysMpc
-    alpha_tmp[1] += xt[1] / (Dl*(1+zlens)) / (4*pi*Grav) ;
-    
-    alpha_tmp[0] *= -1. * (1+zlens) ; // alpha here in mass/Mpc
-    alpha_tmp[1] *= -1. * (1+zlens) ;
->>>>>>> 7a9f80d0
     
     // As before :
     alpha[0] += alpha_tmp[0];
