/*
 * base_analens.cpp
 *
 *  Created on: Jan 22, 2013
 *      Author: mpetkova
 */

#include "slsimlib.h"

using namespace std;

void LensHaloBaseNSIE::force_halo(
		PosType *alpha       /// mass/Mpc
		,KappaType *kappa   /// surface mass density
		,KappaType *gamma
        ,KappaType *phi     // PHI BY Fabien
		,PosType *xcm
		,bool no_kappa
		,bool subtract_point /// if true contribution from a point mass is subtracted
		)
{
     long j;
     PosType alpha_tmp[2];
     KappaType kappa_tmp = 0.0, gamma_tmp[3], dt = 0;
     KappaType phi_tmp = 0.0 ; // PHI BY Fabien
            
            
     gamma_tmp[0] = gamma_tmp[1] = gamma_tmp[2] = 0.0;
     alpha_tmp[0] = alpha_tmp[1] = 0.0;

     alpha[0] = alpha[1] = 0.0;
     gamma[0] = gamma[1] = gamma[2] = 0.0;
     *kappa = 0.0;
     // PHI BY Fabien
     *phi = 0.0 ;

            
	 PosType xt[2]={0,0};
	 float units = pow(sigma/lightspeed,2)/Grav; ///sqrt(fratio); // mass/distance(physical)
	 xt[0]=xcm[0];
	 xt[1]=xcm[1];
    
     alphaNSIE(alpha,xt,fratio,rcore,pa);
	 alpha[0] *= units;
	 alpha[1] *= units;

	 if(!no_kappa){
    	gammaNSIE(gamma,xcm,fratio,rcore,pa);
    	*kappa=kappaNSIE(xcm,fratio,rcore,pa);
    	*kappa *= units;
    	gamma[0] *= units;
    	gamma[1] *= units;
        gamma[2] *= units;
<<<<<<< HEAD
=======
         
        // PHI BY Fabien
        // *phi = phiNSIE(xcm,fratio,rcore,pa);
        // *phi *= units ; // Fabien : is this necessary for the potential ?
>>>>>>> 517cf17c
	 }

     // perturbations of host lens
     if(perturb_Nmodes > 0)
     {
    	 *kappa += lens_expand(perturb_beta,perturb_modes
    			 ,perturb_Nmodes,xcm,alpha_tmp,gamma_tmp,&dt);

        // PHI BY Fabien : should I put the computation of the potential somewhere here ?
         
    	 alpha[0] += alpha_tmp[0];
    	 alpha[1] += alpha_tmp[1];

   	      if(!no_kappa){
   	    	  gamma[0] += gamma_tmp[0];
   	    	  gamma[1] += gamma_tmp[1];
   	      }
   	     gamma_tmp[0] = gamma_tmp[1] = gamma_tmp[2] = 0.0;
   	     alpha_tmp[0] = alpha_tmp[1] = 0.0;
     }

     // add substructure
     if(substruct_implanted)
     {
    	 for(j=0;j<sub_N;++j)
         {
             
             // PHI BY Fabien
    		 subs[j].force_halo(alpha_tmp,&kappa_tmp,gamma_tmp,&phi_tmp,xcm,no_kappa);
             // subs[j].force_halo(alpha_tmp,&kappa_tmp,gamma_tmp,xcm,no_kappa);

    		 alpha[0] += alpha_tmp[0];
    		 alpha[1] += alpha_tmp[1];

    		 if(!no_kappa)
             {
    			 *kappa += kappa_tmp;
    			 gamma[0] += gamma_tmp[0];
    			 gamma[1] += gamma_tmp[1];
                 
                 // PHY BY Fabien : add something for potential here ?
    		 }
    	 }

         gamma_tmp[0] = gamma_tmp[1] = gamma_tmp[2] = 0.0;
         alpha_tmp[0] = alpha_tmp[1] = 0.0;
     }

     // add stars for microlensing
     if(stars_N > 0 && stars_implanted){
    	 force_stars(alpha,kappa,gamma,xcm,no_kappa);
     }
     return ;
}


/**
 * \brief Reads in a parameter file and sets up an analytic lens.
 *
 * Sets many parameters within the lens model, source model and
 * force calculation.
 */
void LensHaloBaseNSIE::assignParams(InputParams& params){
	if(!params.get("main_mass",mass)) error_message1("main_mass",params.filename());
	if(!params.get("main_zlens",zlens)) error_message1("main_zlens",params.filename());
	if(!params.get("main_sigma",sigma)) error_message1("main_sigma",params.filename());
	if(!params.get("main_core",rcore)) error_message1("main_core",params.filename());
	if(!params.get("main_axis_ratio",fratio)) error_message1("main_axis_ratio",params.filename());
  else if(fratio > 1){
    ERROR_MESSAGE();
    std::cout << "parameter main_axis_ratio must be < 1 in file " << params.filename() << ". Use main_pos_angle to rotate the halo." << std::endl;
    exit(1);
  }
	if(!params.get("main_pos_angle",pa)) error_message1("main_pos_angle",params.filename());

	Rsize = rmaxNSIE(sigma,mass,fratio,rcore);
	Rmax = MAX(1.0,1.0/fratio)*Rsize;  // redefine

	assert(Rmax >= Rsize);

	if(!params.get("zsource_reference",zsource_reference)) error_message1("zsource_reference",params.filename());

    // Substructure parameters
    if(!params.get("main_sub_Ndensity",sub_Ndensity)) error_message1("main_sub_Ndensity",params.filename());

    else if(sub_Ndensity > 0){
    	if(!params.get("main_sub_beta",sub_beta)) error_message1("main_sub_beta",params.filename());
    	if(!params.get("main_sub_alpha",sub_alpha)) error_message1("main_sub_alpha",params.filename());
    	if(!params.get("main_sub_Rmax",sub_Rmax)) error_message1("main_sub_Rmax",params.filename());
    	if(!params.get("main_sub_mass_max",sub_Mmax)) error_message1("main_sub_mass_max",params.filename());
    	if(!params.get("main_sub_mass_min",sub_Mmin)) error_message1("main_sub_mass_min",params.filename());
    	if(sub_Mmin < 1.0e3){
    		ERROR_MESSAGE();
    		std::cout << "Are you sure the minimum halo mass should be " << sub_Mmin << " Msun?" << std::endl;
    		exit(1);
    	}
    	if(!params.get("main_sub_type",main_sub_type)) error_message1("main_sub_type",params.filename());

    }
	  // Stars parameters
    if(!params.get("main_stars_N",stars_N)) error_message1("main_stars_N",params.filename());

    else if(stars_N){
    	assignParams_stars(params);
    }

}

void LensHaloBaseNSIE::error_message1(std::string parameter,std::string file){
		  ERROR_MESSAGE();
		  std::cout << "Parameter " << parameter << " is needed to construct a BaseAnaLens.  It needs to be set in parameter file " << file << "!" << endl;
		  exit(0);
}

/*/ resets Zl, Dl, Sigma_crit, MpcToAsec
void LensHaloBaseNSIE::setZlens(PosType zl){
  
}*/

void LensHaloBaseNSIE::reNormSubstructure(PosType kappa_sub){
	/* renomalizes substructure so that
	 * the average surface density it kappa_sub
	 */
	  PosType avem;
	  avem=sub_Mmax*(sub_alpha+1)
	    /(sub_alpha+2)*(1-pow(sub_Mmin/sub_Mmax,sub_alpha+2))/
	    (1-pow(sub_Mmin/sub_Mmax,sub_alpha+1));

	  sub_Ndensity=kappa_sub*Sigma_crit/avem;

	  return ;
}

/// Sets parameters within BaseLens that depend on the source redshift - Dl,Sigma_crit,etc.
void LensHaloAnaNSIE::setCosmology(const COSMOLOGY& cosmo)
{
  PosType zlens = getZlens();
	Dl = cosmo.angDist(0,zlens);
	Ds = cosmo.angDist(0,zsource_reference);
	Dls = cosmo.angDist(zlens,zsource_reference);
	MpcToAsec = 60*60*180 / pi / Dl;
		// in Mpc
	Einstein_ro=4*pi*pow(sigma/lightspeed,2)*Dl
		*Dls/Ds;
	// find critical density
	Sigma_crit=Ds/Dls/Dl/4/pi/Grav;
	to = (1+zlens)*Ds/Dls/Dl/8.39428142e-10;
}


LensHaloBaseNSIE::LensHaloBaseNSIE(InputParams& params) : LensHalo(){

  perturb_rms = new PosType[6];

  assignParams(params);

  // parameters for stars
  stars_implanted = false; // stars are implanted later
  star_theta_force = 0.1;
  sub_theta_force = 0.1;

  perturb_Nmodes = 0;
  sub_sigmaScale = sigma = pa = Einstein_ro = fratio = rcore = 0.0;

  if(sub_Ndensity == 0)
	  sub_N = 0;

  Sigma_crit = 0;

  substruct_implanted = false;

}


void LensHaloBaseNSIE::PrintLens(bool show_substruct,bool show_stars){
	int i;
	cout << "zlens " << getZlens() << endl;

	 // parameters of substructures
	cout << endl << "main_sub_Ndensity "<< sub_Ndensity << endl;
	if(sub_Ndensity > 0){
		cout << "betaSubstruct "<<sub_beta << endl;
		cout << "alphaSubstruct "<<sub_alpha << endl;
		cout << "RmaxSubstruct "<<sub_Rmax << " Mpc" << endl;
		cout << "MmaxSubstruct "<<sub_Mmax << " Msun" << endl;
		cout << "MminSubstruct "<<sub_Mmin << " Msun\n" << endl;
	}

	if(sub_N > 0){
		cout << endl << "NSubstruct "<< sub_N << endl;
		if(show_substruct){
			if(substruct_implanted || sub_N > 0){
				for(i=0;i<sub_N;++i){
				  cout << "RcutSubstruct "<<i << " " <<subs[i].get_Rmax() << " Mpc" << endl;
				  cout << "massSubstruct "<<i<<" "<<subs[i].get_mass() << " Msun" << endl;
				  cout << "xSubstruct "<<i<<" "<<sub_x[i][0]<<" "<<sub_x[i][1] << " Mpc" << endl;
					switch(main_sub_type){
					case nfw:
						cout << "  NFW clumps" << endl;
						break;
					case powerlaw:
						cout << "  Power Law clumps" << endl;
						break;
					case pointmass:
						cout << "  Point Mass clumps" << endl;
						break;
					default:
						ERROR_MESSAGE();
						cout << "ERROR: no submass internal profile chosen" << endl;
						exit(1);
						break;
					}
				}
			}else cout << "substructures are not implanted yet" << endl;
		}
	}

	if(Sigma_crit)
		cout << "critical density is " << Sigma_crit << " Msun/Mpc^2" << endl << endl;

	if (stars_implanted) PrintStars(show_stars);
}

std::size_t LensHaloBaseNSIE::Nparams() const
{
	return LensHalo::Nparams() + 3;
}

PosType LensHaloBaseNSIE::getParam(std::size_t p) const
{
	if(p < LensHalo::Nparams())
		return LensHalo::getParam(p);
	
	switch(p - LensHalo::Nparams())
	{
		case 0:
			return std::log10(sigma);
		case 1:
			return fratio;
		case 2:
			return pa/pi;
		default:
			throw std::invalid_argument("bad parameter index for getParam()");
	}
}

PosType LensHaloBaseNSIE::setParam(std::size_t p, PosType val)
{
	using Utilities::between;
	
	if(p < LensHalo::Nparams())
		return LensHalo::setParam(p, val);
	
	switch(p - LensHalo::Nparams())
	{
		case 0:
			return (sigma = std::pow(10., val));
		case 1:
			return (fratio = (float)between<PosType>(val, 1e-10, 1.));
		case 2:
			return (pa = (float)between<PosType>(pi*val, -pi/2, pi/2));
		default:
			throw std::invalid_argument("bad parameter index for setParam()");
	}
}

void LensHaloBaseNSIE::printCSV(std::ostream& out, bool header) const
{
	if(header)
	{
		out
		<< "sigma" << ","
		<< "fratio" << ","
		<< "PA" << std::endl;
	}
	else
	{
		out
		<< sigma << ","
		<< fratio << ","
		<< pa << std::endl;
	}
}

LensHaloBaseNSIE::~LensHaloBaseNSIE(){
	// std::cout << "deleting lens" << endl;

	delete[] perturb_rms;

	if(perturb_Nmodes > 0){
		// std::cout << "deleting modes" << endl;
		delete[] perturb_modes;
	}
	if(sub_N > 0 && substruct_implanted){
		// std::cout << "deleting subs" << endl;
		Utilities::free_PosTypeMatrix(sub_x,sub_N,2);
		delete[] subs;
		delete[] sub_substructures;
	}
	if(stars_N > 0 && stars_implanted){
		// std::cout << "deleting stars" << endl;
		delete[] star_masses;
		delete[] stars;
		Utilities::free_PosTypeMatrix(stars_xp,stars_N,3);
		delete[] star_region;
		delete[] star_Sigma;
		Utilities::free_PosTypeMatrix(star_xdisk,star_Nregions,2);
		delete star_tree;
	}
}

/******************************************************
 Below are routines for calculating the deflection etc. 
 for asymetric halos
 ******************************************************/


/// TODO: This needs to be thought about more. sets axial modes to reproduce a near elliptically shaped surface density
void LensHalo::setModesToEllip(PosType q,PosType theta){
  // elliptical integrals

	PosType K = rfD(0,1./q/q,1);
	PosType E = K - (1-1./q/q)*rdD(0,1./q/q,1)/3;
  assert(Nmod == 18);
  
    
    
  // set modo to elliptical model
	for(int i=1;i<=Nmod;++i){
		mod[i]=0.0;
	}
	// fill in modes with their values for an elliptical lens
	if(q != 1.0){
		mod[3] = 4*K/pi; // /2?
		mod[4] = 4*( (1+q*q)*K-2*q*q*E )/(1-q*q)/pi/mod[3];
		mod[8] = 4*( (3*q*q+1)*(q*q+3)*K-8*q*q*(1+q*q)*E )/( 3*pi*pow(1-q*q,2) )/mod[3];
		mod[12]= 4*( (1+q*q)*(15+98*q*q+15*q*q*q*q)*K-2*q*q*(23+82*q*q+23*q*q*q*q)*E )/( 15*pi*pow(1-q*q,3) )/mod[3];
		mod[16]= 4*( -32*q*q*(1+q*q)*(11+74*q*q+11*q*q*q*q)*E+(105+1436*q*q+3062*q*q*q*q+1436*pow(q,6)+105*pow(q,8))*K )/(105*pi*pow(1-q*q,4))/mod[3];
	}
    mod[3]=1.0;
  
	// rotate model
	RotateModel(theta,mod,Nmod,0);
  
  return;
}


/// Derivatives of the axial potential factor with respect to theta

void LensHalo::fangular(PosType theta,PosType f[]){
  int i,k;

  for(i=0;i<=Nmod/2;++i){
	k=2*i;
    f[0] +=  mod[k]*cos(i*theta)     + mod[k+1]*sin(i*theta);
    f[1] += -mod[k]*i*sin(i*theta)   + mod[k+1]*i*cos(i*theta);
    f[2] += -mod[k]*i*i*cos(i*theta) - mod[k+1]*i*i*sin(i*theta);
    //std::cout << f[0] << " " << k << " " << mod[k] << " " << mod[k+1] << endl;
  }
	//cout << "fangular=" << "\n" << f[0] << "\n" << f[1] << "\n" << f[2] << "\n" << endl;

//	cout << mod[0] << " " << mod[1] << " " << mod[2] << " " << mod[3] << " " << mod[4] << " " << mod[5] << " " << mod[6] << " " << mod[7] << " " << mod[8] << " " << mod[9] << endl;

//	cout << mod[10] << " " << mod[11] << " " << mod[12] << " " << mod[13] << " " << mod[14] << " " << mod[15] << " " << mod[16] << " " << mod[17] << " " << mod[18] << endl;
}



/// Derivatives of the axial potential factor with respect to theta
void LensHalo::gradial(PosType r,PosType g[]){
  double r_eps=0.1*Rmax; // TODO: r_eps = Rmax for now, but must be thought about later
  PosType x = (1+r/r_eps);
  g[0] = 1.0/x/x;
  g[1] = -2.0*g[0]/x/r_eps;
  g[2] = -3.0*g[1]/x/r_eps;
  //cout << "ginside: rmax " << Rmax  << " "<< g[0] << " " << g[1] << " " << g[2] << endl;
}

/** \brief This function returns the lensing quantities for an asymmetric version of the symmetric baseclass halo.
 *  
 *  This function should only be used by the second generation of classes derived from LensHalo.
 *
 *  The math needs to be PosType checked and the sign convention checked.  
 *  The method used to make the lenses asymmetric is laid out in http://metcalf1.bo.astro.it/~bmetcalf/ExtraNotes/notes_elliptical.pdf
 */
void LensHalo::desymmeterize(PosType r,PosType theta,PosType *alpha,PosType *kappa,PosType *gamma){
  PosType f[3],g[3];
  
  PosType alpha_iso = alpha_h(r/rscale),phi_iso = phi_h(r/rscale)
  ,kappa_iso = kappa_h(r/rscale),gamma_iso = gamma_h(r/rscale);
  
  PosType alpha_r,alpha_theta,F;

  faxial(theta,f);
  gradial(r,g);
  
  F = (1+g[0]*f[0]);
  
  alpha_r = (F + g[1]*f[0])*alpha_iso;
  alpha_theta = g[0]*f[1]*phi_iso/r;
  
  alpha[0] = alpha_r*cos(theta) - alpha_theta*sin(theta);
  alpha[1] = alpha_r*sin(theta) + alpha_theta*cos(theta);
  
  *kappa = F*kappa_iso + ( (g[2] + g[1]/r)*f[0] + g[0]*f[2]/r/r )*phi_iso;
  
  PosType gt = F*gamma_iso + g[1]*f[0]*alpha_iso + 0.5*( g[2]*f[0] - g[0]*f[2]/r/r)*phi_iso;
  PosType g45 = f[1]*(alpha_iso*g[0]/r + (g[1]-g[0]/r/r)*phi_iso);
  
  gamma[0] = cos(2*theta)*gt + sin(2*theta)*g45;
  gamma[1] = -sin(2*theta)*gt + cos(2*theta)*g45;
  
}

double LensHalo::fourier_coeff(double n, double q, double beta){
    struct fourier_func f(n,q,beta);
    //f.n = n;
    //f.q = q;
    //f.beta = beta;
    return Utilities::nintegrate<fourier_func>(f,0.0,2*pi,1.0e-6);
}


void LensHalo::setEllipModes(double q,double theta){
  // elliptical integrals
    int i,k;
	PosType K = rfD(0,1./q/q,1);
	PosType E = K - (1-1./q/q)*rdD(0,1./q/q,1)/3;
    assert(Nmod == 32);
  //assert(q == 0.3);
    

    
  // set modo to elliptical model
	for(int i=1;i<=Nmod;++i){
		mod[i]=0;
	}
    PosType beta=1;
    
	// fill in modes with their values for an elliptical lens
	if(q != 1.0){
        mod[0] = fourier_coeff(0, q, beta)/pi;
        for(i=4;i<Nmod;i+=2){
            k=i/2;
            mod[i] = fourier_coeff(k, q, beta)/pi/(beta*beta-k*k);
        }
        //mod[0]=1;
        /*
		mod[0] = 4*K/pi; //2?;
		mod[4] = 4*( (1+q*q)*K-2*q*q*E )/(1-q*q)/pi/(beta*beta-2*2); ///mod[0];fourier_coeff(2)/pi/(beta*beta-2*2); //fourier_coeff(2, q, beta)/(beta*beta-2*2);//
        mod[4] = fourier_coeff(2, q, beta)/pi/(-3);
		mod[8] = 4*( (3*q*q+1)*(q*q+3)*K-8*q*q*(1+q*q)*E )/( 3*pi*pow(1-q*q,2) )/(beta*beta-4*4); // fourier_coeff(4, q, beta)/(beta*beta-4*4); // ///mod[0];
		mod[12]=4*( (1+q*q)*(15+98*q*q+15*q*q*q*q)*K-2*q*q*(23+82*q*q+23*q*q*q*q)*E )/( 15*pi*pow(1-q*q,3) )/(beta*beta-6*6); //fourier_coeff(6, q, beta)/(beta*beta-6*6); // ///mod[0];
		mod[16]=4*( -32*q*q*(1+q*q)*(11+74*q*q+11*q*q*q*q)*E+(105+1436*q*q+3062*q*q*q*q+1436*pow(q,6)+105*pow(q,8))*K )/(105*pi*pow(1-q*q,4))/(beta*beta-8*8); //fourier_coeff(8, q, beta)/(beta*beta-8*8); //  ///mod[0]; */
		//mod[18]=0.;
	}
	else{
		cout << "here in setEllipModes" << endl;

		mod[0]=1.0;

	}
    //mod[0]=1.0;
	// rotate model
	//RotateModel(theta,mod,Nmod,0);

  return;
}

void LensHalo::calcModes(double q, double beta, double rottheta, PosType newmod[]){
    int i,k;
	//assert(Nmod == 32);
    for(int i=1;i<=Nmod;++i){
		mod[i]=0;
	}
	// fill in modes with their values for an elliptical lens
	if(q != 1.0){
        mod[0] = fourier_coeff(0, q, beta)/pi/2.;
        for(i=4;i<Nmod;i+=2){
            k=i/2;
            mod[i] = fourier_coeff(k, q, beta)/pi/(beta*beta-k*k);
        }
    }
	else{
		cout << "here in setEllipModes" << endl;
		mod[0]=1.0;
	}
    // rotate model
    std::cout << "calcModes for beta=" << beta << " " << mod[0] << " " << mod[4] << " " << mod[8] << " " << std::endl;
	RotateModel(rottheta,mod,Nmod,0);
}

/// Derivatives of the axial potential factor with respect to theta
void LensHalo::faxial(PosType theta,PosType f[]){
    int i,k;
    //std::cout<< mod[4] << std::endl;
    f[0] = mod[0]; // why is it commented out?
    f[1] = f[2] = 0;
    for(i=4;i<Nmod;i+=2){
        k=i/2;
        f[0] +=  mod[i]*cos(k*theta)   + mod[i+1]*sin(k*theta);
        f[1] += -mod[i]*k*sin(k*theta) + mod[i+1]*k*cos(k*theta);
        f[2] += -mod[i]*k*k*cos(k*theta) - mod[i+1]*k*k*sin(k*theta);
    }
}

// for Ansatz I
void LensHalo::felliptical(double x, double q, double theta, double f[], double g[]){ // q not a function of r
	double A;
	//reps=rmax
	//q=r/reps+q0*(1-r/reps) // q=q0 for small radii, q=1 for large radii
	A=1/q/q;
	f[0]=pow((cos(theta)*cos(theta)+A*sin(theta)*sin(theta)),-0.5);
	g[0]=1; //f[0]/x;
	f[1]=-((A-1.)*cos(theta)*sin(theta))*pow(f[0],3);
	f[2]=(A-1.)*(4*(A+1.)*cos(2.*theta)+(A-1)*(cos(4*theta)-5.))/(pow(2,0.5)*pow(1.+A-(A-1.)*cos(2*theta),2.5));
	g[1]=0.; //f[0]/x;
	g[2]=0.;
}


void LensHalo::alpha_asym(PosType x,PosType theta, PosType alpha[]){
	double f[3],g[3];
	double alpha_r,alpha_theta,F;

    faxial(theta,f);
    F=f[0]-1;
    gradial(x,g);

    PosType beta=get_slope();
	
    //alpha_r=-beta*(1+F*g[0])*pow(x,-beta-1)-F*g[1]*pow(x,-beta); // for power law halo with damping
    alpha_r=alpha_h(x)*pow(x,-2*beta-3)*beta*(1+F*g[0])-phi_h(x)*(2-beta)*pow(x,-2)*(F*g[1]); // for arbitrary halos with damping
    
    //alpha_theta=-f[1]*g[0]*pow(x,-beta-1); // for power law halo with damping
    alpha_theta=-f[1]*g[0]/x*phi_h(x)*(2-beta)*pow(x,-2); // for arbitrary halos with damping

    alpha_r*= pow(x,3);
    alpha_theta*= pow(x,3);

	alpha[0] = (alpha_r*cos(theta) - alpha_theta*sin(theta))/cos(theta);
	alpha[1] = (alpha_r*sin(theta) + alpha_theta*cos(theta))/sin(theta);
	return;
}


double LensHalo::kappa_asym(PosType x,PosType theta){
	PosType F, f[3],g[3], kappa;
    PosType beta=get_slope();

    faxial(theta,f);
    gradial(x,g);
    F=f[0]-1;
    g[0]=1;
    g[1]=0;
    g[2]=0;
    //kappa=f[0]*kappa_h(x)*beta*beta/(2+beta)/pow(x,4)-0.5*f[2]/x/x*phi_h(x)*(2-beta)*pow(x,2*beta-2); // for arbitrary halos w/o damping
    
    //kappa=0.5*(1+F*g[0])*beta*beta*pow(x,beta-2)+0.5*(F*g[1]/x+F*g[2]+f[2]*g[0]/x/x)*pow(x,beta)                      +2*F*g[1]*beta*pow(x,beta-1); // for powerlaw halo with damping
    
    //kappa=0.5*((beta*beta*(1+F*g[0])+g[0]*f[2])*pow(x,beta-2)+((2*beta+1)*F*g[1])*pow(x,beta-1)+(F*g[2])*pow(x,beta)); // equivalent to latter expression: for powerlaw halo with damping
    
    //kappa=0.5*(1+F*g[0])*beta*beta*2*kappa_h(x)/(2+beta)/pow(x,4)-0.5*(F*g[1]/x+F*g[2]+f[2]*g[0]/x/x)*phi_h(x)*(2-beta)*pow(x,2*beta-2)-2*F*g[1]*beta*alpha_h(x)/pow(x,3); // for arbitrary halos with damping
    //std::cout <<  beta << " " << kappa_h(x) << std::endl;
   
    //kappa=0.5*(1+F*g[0])*beta*beta*2*kappa_h(x)-0.5*(f[2]*g[0]/x/x)*phi_h(x)*4*pi; // for arbitrary halos with damping
    
    //if(x<4.185 && x>4.18){
      //  std::cout << "in kappa_asym: " <<  x << " " << kappa_h(x) << std::endl;
    //}
    
    double phi_iso=-x*x*phi_h(x);
    double alpha_iso=-1*alpha_h(x);
    kappa=kappa_h(x)*f[0]+0.5*phi_iso*f[2]/x/x; // w/o damping function NFW
    //kappa=kappa_h(x)*(1+F*g[0])+0.5*F*phi_iso*x*x*(g[1]/x+g[2]+f[2]/x/x);
    
	return kappa; //*(1/(beta*beta))*pow(x,-2*beta+4);
}



void LensHalo::gamma_asym(PosType x,PosType theta, PosType gamma[]){
	double f[3],g[3];
	double F;
	PosType beta=get_slope();

    faxial(theta,f);
    F=f[0]-1;
    gradial(x,g);

    
    //double gt = 0.5*(beta*(beta-2)*f[0]-f[2])*pow(x,beta-2); // w/o damping
    //double g45 = (beta-1)*f[1]*pow(x,beta-2) ; // w/o damping
    
    //double gt = 0.5*( (beta*(beta-2)*(1+F*g[0]) -g[0]*f[2])*pow(x,beta-2)+(2*beta-1)*F*g[1]*pow(x,beta-1)+F*g[2]*pow(x,beta)); // direct calculation for powerlaw with damping
    double gt = 0.5*((1+F*g[0])*gamma_h(x)*pow(x,-4)*(beta-2)-0.5*(-F*g[1]/x+F*g[2]-f[2]*g[0]/x/x)*phi_h(x)*pow(x,2*beta-2)*(2-beta)-2*F*g[1]*beta*alpha_h(x)/pow(x,3)); // for arbitrary halos
    
    //double g45 = f[1]/x*((beta-1)*g[0]*pow(x,beta-1)+g[1]*pow(x,beta)) ; // direct calculation for powerlaw with damping
    double g45 = 0.5*f[1]/x*( -alpha_h(x)/pow(x,3)*g[0]-phi_h(x)*pow(x,2*beta-2)*(2-beta)*(g[1]-g[0]/x) ) ; //for arbitrary halos
    
    gt *= pow(x,2*beta+2);
    g45 *= pow(x,2*beta+2);
    
	gamma[0] = cos(2*theta)*gt-sin(2*theta)*g45;
    gamma[1] = sin(2*theta)*gt+cos(2*theta)*g45;
    
	return;
}









/* makes beta=-2 Power Law Elliptical
 
 void LensHalo::felliptical(double x, double q, double theta, double f[], double g[]){ // q not a function of r
 double A;
 //reps=rmax
 //q=r/reps+q0*(1-r/reps) // q=q0 for small radii, q=1 for large radii
 A=1/q/q;
 f[0]=pow((cos(theta)*cos(theta)+A*sin(theta)*sin(theta)),-0.5);
 g[0]=1; //f[0]/x;
 f[1]=-((A-1.)*cos(theta)*sin(theta))*pow(f[0],3);
 f[2]=(A-1.)*(4*(A+1.)*cos(2.*theta)+(A-1)*(cos(4*theta)-5.))/(pow(2,0.5)*pow(1.+A-(A-1.)*cos(2*theta),2.5));
 g[1]=0.; //f[0]/x;
 g[2]=0.;
 }
 
 double LensHalo::kappa_asym(double x,double theta){
 double F, f[3],g[3], kappa;
 
 felliptical(x,0.4,theta,f,g);
 g[0]=1;
 g[1]=g[2]=0;
 
 F=f[0];
 kappa=F*kappa_h(x)-0.5*f[2]/x/x*phi_h(x);
 
 return kappa/x;
 }
 */

/* ANSATZ II
 // eq 34
 void LensHalo::felliptical(double x, double q, double theta, double f[], double g[]){
 double A[3];
 //reps=rmax
 //q=r/reps+q0*(1-r/reps) // q=q0 for small radii, q=1 for large radii
 A[0]=1/q/q;
 A[1]=0.;
 A[2]=0.;
 f[0]=x*pow((cos(theta)*cos(theta)+A[0]*sin(theta)*sin(theta)),0.5);
 g[0]=f[0]/x;
 f[1]=x*(A[0]-1)*(cos(theta)*sin(theta))/(g[0]);
 f[2]=(x*(A[0]-1)*(pow(cos(theta),4)-A[0]*pow(sin(theta),4)))/(g[0]*g[0]*g[0]);
 g[1]=g[0]; // (g[0]*g[0]+0.5*x*A[1]*sin(theta)*sin(theta))/g[0];
 g[2]=0; //sin(theta)*sin(theta)*(A[1]*(4*g[0]*g[0]-x*A[1]*sin(theta)*sin(theta))+2*f[0]*g[0]*A[2] )/(4*g[0]*g[0]*g[0]);
 //g[3]=cos(theta)*sin(theta)*(2*(A[0]*A[0]-1-(A[0]-1)*(A[0]-1)*cos(2*theta))+x*A[1]*(3+cos(2*theta)+2*A[0]*sin(theta)*sin(theta)))/(4*g[0]*g[0]*g[0]);
 }
 
 double LensHalo::kappa_asym(double x,double theta){
 double f[3],g[3];
 double G,Gr,Grr, Gt,Gtt, kappa;
 felliptical(x,0.4,theta,f,g);
 G = f[0];
 Gt = f[1];
 Gtt= f[2];
 Gr=g[1];
 Grr=g[2];
 double phitwo=(2*kappa_h(G)/G/G - alpha_h(G)/G/G);
 kappa=-0.5*alpha_h(G)/G*(Gr/x+Grr+Gtt/x/x)+0.5*phitwo*(Gr*Gr+Gt*Gt/x/x);
 kappa/=G*G;
 return kappa;
 }
 */
<|MERGE_RESOLUTION|>--- conflicted
+++ resolved
@@ -50,14 +50,12 @@
     	*kappa *= units;
     	gamma[0] *= units;
     	gamma[1] *= units;
+
         gamma[2] *= units;
-<<<<<<< HEAD
-=======
          
         // PHI BY Fabien
         // *phi = phiNSIE(xcm,fratio,rcore,pa);
         // *phi *= units ; // Fabien : is this necessary for the potential ?
->>>>>>> 517cf17c
 	 }
 
      // perturbations of host lens
