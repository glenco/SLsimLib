/*
 * source.cpp
 *
 *  Created on: Feb 8, 2012
 *      Author: mpetkova
 */

#include "slsimlib.h"
#include <typeinfo>
#include "cpfits.h"

using namespace std;

//SourceUniform::SourceUniform(InputParams& params) : Source(){
//  assignParams(params);
//}

SourceUniform::SourceUniform(Point_2d position,PosType z,PosType radius_in_radians):
Source(radius_in_radians,position,z)
{
}


//SourceGaussian::SourceGaussian(InputParams& params) : Source(){
//  assignParams(params);
//}

//SourceBLR::SourceBLR(InputParams& params) : Source(){
//  assignParams(params);
//}
//
//SourceBLRDisk::SourceBLRDisk(InputParams& params) : SourceBLR(params){
//
//}
//
//SourceBLRSph1::SourceBLRSph1(InputParams& params) : SourceBLR(params){
//
//}
//
//SourceBLRSph2::SourceBLRSph2(InputParams& params) : SourceBLR(params){
//
//}

Source::~Source(){
}

SourceUniform::~SourceUniform(){
}

SourceGaussian::~SourceGaussian(){
}

SourceBLR::~SourceBLR(){
}

SourceBLRDisk::~SourceBLRDisk(){
}

SourceBLRSph1::~SourceBLRSph1(){
}

SourceBLRSph2::~SourceBLRSph2(){
}

void SourceUniform::assignParams(InputParams& params){
  
  if(!params.get("z_source",zsource)){
		  ERROR_MESSAGE();
		  cout << "parameter z_source needs to be set in parameter file " << params.filename() << endl;
		  exit(0);
  }
  
  printSource();
}

void SourceGaussian::assignParams(InputParams& params){
  
  
  if(!params.get("z_source",zsource)){
		  ERROR_MESSAGE();
		  cout << "parameter z_source needs to be set in parameter file " << params.filename() << endl;
		  exit(0);
  }
  
  if(!params.get("gauss_r2",source_gauss_r2)){
		  ERROR_MESSAGE();
		  cout << "parameter gauss_r2 needs to be set in parameter file " << params.filename() << endl;
		  exit(0);
  }
  
  source_r = 5*sqrt(source_gauss_r2);
  
  printSource();
}

void SourceBLR::assignParams(InputParams& params){
  
  bool fail = false;
  if(!params.get("source_z",zsource)){
		  ERROR_MESSAGE();
		  cout << "parameter source_z_source needs to be set in parameter file " << params.filename() << endl;
		  fail = true;
  }
  if(!params.get("source_BHmass",source_BHmass)){
		  ERROR_MESSAGE();
		  cout << "parameter source_BHmass needs to be set in parameter file " << params.filename() << endl;
		  fail = true;
  }
  
  if(!params.get("source_gamma",source_gamma)){
		  ERROR_MESSAGE();
		  cout << "parameter source_gamma needs to be set in parameter file " << params.filename() << endl;
		  fail = true;
  }
  if(!params.get("source_inclin",source_inclination)){
		  ERROR_MESSAGE();
		  cout << "parameter source_inclin needs to be set in parameter file " << params.filename() << endl;
		  fail = true;
  }
  if(!params.get("source_opening_ang",source_opening_angle)){
		  ERROR_MESSAGE();
		  cout << "parameter source_opening_ang needs to be set in parameter file " << params.filename() << endl;
		  fail = true;
  }
  if(!params.get("source_r_in",source_r_in)){
		  ERROR_MESSAGE();
		  cout << "parameter source_r_in needs to be set in parameter file " << params.filename() << endl;
		  fail = true;
  }
  if(!params.get("source_r_out",source_r_out)){
		  ERROR_MESSAGE();
		  cout << "parameter source_r_out needs to be set in parameter file " << params.filename() << endl;
		  fail = true;
  }
  if(!params.get("source_nuo",source_nuo)){
		  ERROR_MESSAGE();
		  cout << "parameter source_nuo needs to be set in parameter file " << params.filename() << endl;
		  fail = true;
  }
  if(!params.get("source_fK",source_fK)){
		  ERROR_MESSAGE();
		  cout << "parameter source_fK needs to be set in parameter file " << params.filename() << endl;
		  fail = true;
  }
  
  if(fail) throw std::runtime_error("In SourceBLR");
  
  source_inclination *= PI/180;
  source_opening_angle *= PI/180;
  source_monocrome = false;
  
  printSource();
}

void SourceUniform::printSource(){
  cout << endl << "**Source model**" << endl;
  
  cout << "z_source " << zsource << endl << endl;
}

void SourceGaussian::printSource(){
  cout << endl << "**Source model**" << endl;
  
  cout << "z_source " << zsource << endl;
  cout << "gauss_r2 " << source_gauss_r2 << endl << endl;
}

void SourceBLR::printSource(){
  cout << endl << "**Source model**" << endl;
  
  cout << "z_source " << zsource << endl;
  cout << "BHmass " << source_BHmass << endl;
  cout << "gamma " << source_gamma << endl;
  cout << "incl " << source_inclination*180/PI << endl;
  cout << "opening angl " << source_opening_angle*180/PI << endl;
  cout << "r_in " << source_r_in << endl;
  cout << "r_out " << source_r_out << endl;
  cout << "nuo " << source_nuo << endl;
  cout << "source_fK " << source_fK << endl << endl;
}

PosType SourceUniform::SurfaceBrightness(PosType *y){
  return (PosType)( (pow(y[0]-getTheta()[0],2) + pow(y[1]-getTheta()[1],2)) < source_r*source_r );
}

PosType SourceGaussian::SurfaceBrightness(PosType *y){
  return exp( -(pow(y[0]-getTheta()[0],2) + pow(y[1]-getTheta()[1],2))/source_gauss_r2 );
}
// surface brightness for models of the Broad Line Region
PosType SourceBLRDisk::SurfaceBrightness(PosType *y){
  PosType x[2] = {y[0]-getTheta()[0],y[1]-getTheta()[1]};
  return blr_surface_brightness_disk(x,this);
}

PosType SourceBLRSph1::SurfaceBrightness(PosType *y){
  return blr_surface_brightness_spherical_circular_motions(sqrt((pow(y[0]-getTheta()[0],2) + pow(y[1]-getTheta()[1],2))),this);
}
PosType SourceBLRSph2::SurfaceBrightness(PosType *y){
  return blr_surface_brightness_spherical_random_motions(sqrt((pow(y[0]-getTheta()[0],2) + pow(y[1]-getTheta()[1],2))),this);
}

//void in_source(PosType *y_source,ListHndl sourcelist){
//  return;
//}
//SourcePixelled::SourcePixelled(InputParams& params)
//{}

SourcePixelled::SourcePixelled(
                               PosType my_z            /// redshift of the source
                               , PosType* my_center  /// center (in rad)
                               , int my_Npixels           /// number of pixels per side
                               , PosType my_resolution  /// resolution (in rad)
                               , PosType* arr_val          /// array of pixel values (must be of size = Npixels*Npixels)
)
:Source(0,my_center,my_z), resolution(my_resolution), Npixels (my_Npixels){
  zsource = my_z;
  
  range = resolution*(Npixels-1);
  
  values.resize(Npixels*Npixels);
  for (int i = 0; i < Npixels*Npixels; i++)
    values[i] = arr_val[i];
  source_r =  range/sqrt(2.);
  calcTotalFlux();
  calcCentroid();
  calcEll();
  calcSize();
}

/** \brief Creates a SourcePixelled from a PixelMap image.
 *  The idea is to use stamps of observed galaxies as input sources for simuations.
 *  Surface brightness of the source is conserved, taking into account the input pixel size.
 *  Factor allows for rescaling of the flux, in case one wants to simulate a different observation.
 */
SourcePixelled::SourcePixelled(
                               const PixelMap& gal_map  /// Input image and information
                               , PosType my_z                 /// redshift of the source
                               , PosType factor                /// optional rescaling factor for the flux
)
:Source(0,Point_2d(0,0),0){
  if(gal_map.getNx() != gal_map.getNy()){
    std::cout << "SourcePixelled::SourcePixelled() Doesn't work on nonsquare maps" << std::endl;
    throw std::runtime_error("nonsquare");
  }
  
  zsource = my_z;
  resolution = gal_map.getResolution();
  Npixels = gal_map.getNx();
  range = resolution*(Npixels-1);
  source_x[0] = gal_map.getCenter()[0];
  source_x[1] = gal_map.getCenter()[1];
  source_r =  range/sqrt(2.);
  values.resize(Npixels*Npixels);
  
  double convertion = 1.0/resolution/resolution*factor;
  for (int i = 0; i < Npixels*Npixels; i++)
    values[i] = gal_map(i)*convertion;
  
  calcTotalFlux();
  calcCentroid();
  calcEll();
  calcSize();
}

SourcePixelled::~SourcePixelled(){
}

void SourcePixelled::calcCentroid(){
  PosType x_sum = 0;
  PosType y_sum = 0;
  PosType sum = 0;
  PosType x[2];
  for (unsigned long i = 0; i < Npixels*Npixels; i++)
  {
    Utilities::PositionFromIndex(i,x,Npixels,range,source_x.x);
    x_sum += x[0]*values[i];
    y_sum += x[1]*values[i];
    sum += values[i];
  }
  centroid[0] = x_sum/sum;
  centroid[1] = y_sum/sum;
}

void SourcePixelled::calcEll(){
  for (int j = 0; j < 2; j++)
  {
    for (int k = 0; k < 2; k++)
    {
      quad[j][k] = 0.;
    }
  }
  
  PosType x[2];
  for (unsigned long i = 0; i < Npixels*Npixels; i++)
  {
    Utilities::PositionFromIndex(i,x,Npixels,range,source_x.x);
    for (int j = 0; j < 2; j++)
    {
      for (int k = 0; k < 2; k++)
      {
        quad[j][k] += values[i]*(x[j]-centroid[j])*(x[k]-centroid[k]);
      }
    }
  }
  
  ell[0] = (quad[0][0] - quad[1][1])/(quad[0][0] + quad[1][1]);
  ell[1] = 2*quad[0][1]/(quad[0][0] + quad[1][1]);
}

void SourcePixelled::calcSize(){
  PosType r_sum = 0.;
  PosType sum = 0.;
  PosType rad;
  PosType x[2];
  
  for (unsigned long i = 0; i < Npixels*Npixels; i++)
  {
    Utilities::PositionFromIndex(i,x,Npixels,range,source_x.x);
    rad = sqrt((x[0]-centroid[0])*(x[0]-centroid[0])+(x[1]-centroid[1])*(x[1]-centroid[1]));
    r_sum += rad*values[i];
    sum += values[i];
  }
  size = r_sum/sum;
}

PosType SourcePixelled::SurfaceBrightness(PosType *y){
  long ix = Utilities::IndexFromPosition(y[0],Npixels,range,source_x[0]);
  long iy = Utilities::IndexFromPosition(y[1],Npixels,range,source_x[1]);
  if (ix>-1 && iy>-1)
  {
    return values[iy*Npixels+ix];
  }
  else
    return 0.;
}

void SourcePixelled::calcTotalFlux(){
  PosType val_tot = 0.;
  for (int i = 0; i < Npixels*Npixels; i++)
    val_tot += values[i];
  flux = val_tot*resolution*resolution;
}

void SourcePixelled::printSource(){}
void SourcePixelled::assignParams(InputParams& params){}

/**  \brief Calculates the difference in magnitude when changing the observing filter
 *
 */
PosType Source::changeFilter(
                             std::string filter_in  /// file with the old observing filter
                             , std::string filter_out	/// file with the new observing filter
                             , std::string sed			/// file with the galaxy spectral energy distribution
)
{
  
  // reads in the input filter
  std::ifstream fin(filter_in.c_str());
  std::vector<PosType> wavel_in, ampl_in;
  fin.seekg(0,fin.beg);
  PosType x,y;
  for (int i = 0; ; i++)
  {
    if( fin.eof() ) break;
    if (fin.peek() == '#')
    {
      fin.ignore(std::numeric_limits<std::streamsize>::max(), '\n');
      continue;
    }
    fin >> x;
    wavel_in.push_back(x);
    fin >> y;
    ampl_in.push_back(y);
  }
  
  // reads in the output filter
  std::ifstream fout(filter_out.c_str());
  std::vector<PosType> wavel_out, ampl_out;
  fout.seekg(0,fout.beg);
  for (int i = 0; ; i++)
  {
    if (fout.eof() ) break;
    if (fout.peek() == '#')
    {
      fout.ignore(std::numeric_limits<std::streamsize>::max(), '\n');
      continue;
    }
    fout >> x;
    wavel_out.push_back(x);
    fout >> y;
    ampl_out.push_back(y);
  }
  
  // reads in the source sed
  std::ifstream sed_input(sed.c_str());
  std::vector<PosType> wavel_sed, ampl_sed;
  sed_input.seekg(0,sed_input.beg);
  for (int i = 0; ; i++)
  {
    if(sed_input.eof() ) break;
    if (sed_input.peek() == '#')
    {
      sed_input.ignore(std::numeric_limits<std::streamsize>::max(), '\n');
      continue;
    }
    sed_input >> x;
    wavel_sed.push_back(x);
    sed_input >> y;
    ampl_sed.push_back(y);
    wavel_sed[i] *= 1+zsource;
  }
  
  // Applies Delta m = int (sed*fout) / int (sed*fin) * int fin / int fout
 	PosType fin_int = integrateFilter(wavel_in,ampl_in);
  PosType fout_int = integrateFilter(wavel_out,ampl_out);
  PosType sed_in = integrateFilterSED(wavel_in, ampl_in, wavel_sed, ampl_sed);
  PosType sed_out = integrateFilterSED(wavel_out, ampl_out, wavel_sed, ampl_sed);
  
  if (sed_in < std::numeric_limits<PosType>::epsilon() || sed_out < std::numeric_limits<PosType>::epsilon())
  {
    return 99.;
  }
  else
  {
    PosType delta_mag = -2.5 * log10(sed_out/sed_in*fin_int/fout_int);
    return std::min(delta_mag,99.);
  }
}

/**  \brief Calculates the integral of the filter curve given as an array of (x,y) values.
 *
 */
PosType Source::integrateFilter(std::vector<PosType> wavel_fil, std::vector<PosType> fil)
{
  PosType integr = 0.;
  for (int i = 0; i < wavel_fil.size()-1; i++)
    integr += (wavel_fil[i+1] - wavel_fil[i])*(fil[i+1]+fil[i]);
  integr /= 2.;
  return integr;
}

/**  \brief Calculates the integral of the sed multiplied by the filter curve.
 *
 */
PosType Source::integrateFilterSED(std::vector<PosType> wavel_fil, std::vector<PosType> fil, std::vector<PosType> wavel_sed, std::vector<PosType> sed)
{
  int wavel_new_size = 10000;
  vector<PosType> wavel_new(wavel_new_size), fil_val(wavel_new_size), sed_val(wavel_new_size);
  
  PosType integr = 0.;
  for (int i = 0; i < wavel_new_size; i++)
  {
    wavel_new[i] = max(wavel_fil[0],wavel_sed[0]) + PosType(i)/PosType(wavel_new_size-1)*(min(wavel_fil[wavel_fil.size()-1],wavel_sed[wavel_sed.size()-1])-max(wavel_fil[0],wavel_sed[0]) );
    vector<PosType>::iterator it_f = lower_bound(wavel_fil.begin(), wavel_fil.end(), wavel_new[i]);
    int p = it_f-wavel_fil.begin()-1;
    vector<PosType>::iterator it_s = lower_bound(wavel_sed.begin(), wavel_sed.end(), wavel_new[i]);
    int q = it_s-wavel_sed.begin()-1;
    if (p >= 0&& p < wavel_fil.size()-1 && q >= 0 && q < wavel_sed.size())
    {
      fil_val[i] = fil[p] + (fil[p+1]-fil[p])*(wavel_new[i]-wavel_fil[p])/(wavel_fil[p+1]-wavel_fil[p]);
      sed_val[i] = sed[q] + (sed[q+1]-sed[q])*(wavel_new[i]-wavel_sed[q])/(wavel_sed[q+1]-wavel_sed[q]);
    }
    else
    {
      fil_val[i] = 0.;
      sed_val[i] = 0.;
    }
  }
  for (int i = 0; i < wavel_new_size-1; i++)
  {
    integr += (wavel_new[i+1] - wavel_new[i])*(fil_val[i+1]*sed_val[i+1]*wavel_new[i+1]*wavel_new[i+1]+fil_val[i]*sed_val[i]*wavel_new[i]*wavel_new[i]);
  }
  integr /= 2.;
  return integr;
}

/*
 SourceShapelets::SourceShapelets()
 : 	mag(0),ang(0),n1(0),n2(0)
 {
 setX(0, 0);
 zsource=0;
 }
 */

size_t SourceShapelets::count = 0;;

<<<<<<< HEAD
void SourceColored::setActiveBand(Band band)
=======
void SourceShapelets::setActiveBand(Band band)
>>>>>>> c7f19a44
{
  
  if(mag_map.size() == 0) return;
  
  mag = mag_map.at(band);
  if (mag < 0.)
      flux_total = std::numeric_limits<PosType>::epsilon();
    else
      flux_total = pow(10,-0.4*(mag+48.6))*inv_hplanck;
  
  assert(flux_total > 0);
  current_band = band;
  return;
}

SourceShapelets::SourceShapelets(
                                 PosType my_z                  /// redshift of the source
                                 , PosType my_mag							/// magnitude
                                 , PosType my_scale						/// scale of the shapelets decomposition
                                 , std::valarray<PosType> my_coeff  	/// coefficients of the shapelets decomposition
                                 , PosType* my_center           			/// center (in rad)
                                 , PosType my_ang					/// rotation angle (in rad)
)
:SourceColored(my_mag,my_scale,Point_2d(my_center[0],my_center[1]),zsource)
{
<<<<<<< HEAD

  assert(my_center != NULL);
//  if(my_center != NULL)
//    setTheta(my_center[0], my_center[1]);
//  else
//    setTheta(0, 0);
=======
  zsource = my_z;
  mag = my_mag;
  if(my_center != NULL)
    setTheta(my_center[0], my_center[1]);
  else
    setTheta(0, 0);
>>>>>>> c7f19a44

  cos_sin[0] = cos(my_ang);
  cos_sin[1] = sin(my_ang);

  n1 = sqrt(my_coeff.size());
  n2 = n1;
  coeff = my_coeff;
  
  assert(flux_total > 0.0);
  
  NormalizeFlux();
  
  ++count;
  id = 0;
}

SourceShapelets::SourceShapelets(
                                 PosType my_z							/// redshift of the source
                                 , PosType my_mag						/// magnitude
                                 , std::string shap_file				/// fits file with coefficients in a square array
                                 , PosType* my_center           			/// center (in rad)
                                 , PosType my_ang			/// rotation angle (in rad)
)
:SourceColored(my_mag,0,Point_2d(my_center[0],my_center[1]),my_z)
{
<<<<<<< HEAD
  
  assert(my_center != NULL);
//  if(my_center != NULL)
//    setTheta(my_center[0], my_center[1]);
//  else
//    setTheta(0, 0);
=======
  zsource = my_z;
  mag = my_mag;
  if(my_center != NULL)
    setTheta(my_center[0], my_center[1]);
  else
    setTheta(0, 0);
>>>>>>> c7f19a44
  
  cos_sin[0] = cos(my_ang);
  cos_sin[1] = sin(my_ang);
  
  if(shap_file.empty())
    throw std::invalid_argument("Please enter a valid filename for the FITS file input");
  
  CPFITS_READ cpfits(shap_file.c_str());
  
  cpfits.readKey("BETA", source_r);
  source_r *= 0.03/180./60./60.*PI;
  cpfits.readKey("DIM", n1);
  cpfits.readKey("ID", id);
  n2 = n1;
  vector<long> size;
  cpfits.read(coeff,size);

  assert(flux_total > 0);
  
  NormalizeFlux();
  
  current_band = NoBand;
  ++count;
  id = 0;
}

SourceShapelets::SourceShapelets(
                                 std::string shap_file				/// fits file with coefficients in a square array. Mag and redshift are read from the header.
                                 , PosType my_ang         /// rotation angle (in rad)
                                //, PosType* my_center  					/// center (in rad)
 )
:SourceColored(0,0,Point_2d(0,0),0)
{
<<<<<<< HEAD
//  assert(my_center != NULL);
//  if(my_center != NULL)
//    setTheta(my_center[0], my_center[1]);
//  else
//    setTheta(0, 0);
//
  cos_sin[0] = cos(my_ang);
  cos_sin[1] = sin(my_ang);

=======
  if(my_center != NULL)
    setTheta(my_center[0], my_center[1]);
  else
    setTheta(0, 0);
  
  cos_sin[0] = cos(my_ang);
  cos_sin[1] = sin(my_ang);

  
  
>>>>>>> c7f19a44
  if(shap_file.empty())
    throw std::invalid_argument("Please enter a valid filename for the FITS file input");
 
  CPFITS_READ cpfits(shap_file.c_str());
  
  cpfits.readKey("BETA", source_r);
  source_r *= 0.03/180./60./60.*PI;
  cpfits.readKey("SED_TYPE",sed_type);
  
  cpfits.readKey("MAG_B",mag_map[F435W]); // ACS F435W band magnitude
  cpfits.readKey("MAG_V",mag_map[F606W]); // ACS F606W band magnitude
  cpfits.readKey("MAG_I",mag_map[F775W]); // ACS F775W band magnitude
  cpfits.readKey("MAG_Z",mag_map[F850LP]);// ACS F850LP band magnitude
  cpfits.readKey("MAG_J",mag_map[F110W]); // NIC3 F110W band magnitude
  cpfits.readKey("MAG_H",mag_map[F160W]);  // NIC3 F160W band magnitude
  cpfits.readKey("MAG_u_KIDS",mag_map[KiDS_U]); // u band obtained from SED fitting
  cpfits.readKey("MAG_g_KIDS",mag_map[KiDS_G]); // g band obtained from SED fitting
  cpfits.readKey("MAG_r_KIDS",mag_map[KiDS_R]); // r band obtained from SED fitting
  cpfits.readKey("MAG_i_KIDS",mag_map[KiDS_I]); // i band obtained from SED fitting

  
  // by default, the magnitude is the one in the i band,
  // whose image has been used for shapelets decomposition
  setActiveBand(KiDS_I);
  
  cpfits.readKey("REDSHIFT", zsource);
  //cpfits.readKey("ID", id); // I'm not sure what this is.
  id = -1;
  cpfits.readKey("DIM", n1);
  
  n2 = n1;
  std::vector<long> size;
  cpfits.read(coeff,size);

  
  // ??? kluge
  mag_map[EUC_VIS] = mag_map.at(KiDS_I);
  //mag_map[EUC_Y] = mag_map.at(F110W);
  mag_map[EUC_J] = mag_map.at(F110W);
  mag_map[EUC_H] = mag_map.at(F160W);
  
  NormalizeFlux();
  ++count;
  id = 0;
}

/// Returns surface brightness in erg/cm2/sec/Hz, normalized by hplanck.
/// Given the units of hplanck, the final units are 1/sec/cm2.
PosType SourceShapelets::SurfaceBrightness(PosType *y)
{
  PosType sb = 0.;
  PosType y_norm[2],tmp;
  y_norm[0] = ((y[0]-source_x[0])*cos_sin[0]-(y[1]-source_x[1])*cos_sin[1])/source_r;
  y_norm[1] = ((y[0]-source_x[0])*cos_sin[1]+(y[1]-source_x[1])*cos_sin[0])/source_r;
  //PosType dist = sqrt(y_norm[0]*y_norm[0]+y_norm[1]*y_norm[1]);
  
  
  double r_norm2 = (y_norm[0]*y_norm[0]+y_norm[1]*y_norm[1])/2;
  
  if(r_norm2 > 10) return 0;
  
  std::vector<PosType> Her1,Her2;
  
  Hermite(Her1,n1,y_norm[0]);
  Hermite(Her2,n2,y_norm[1]);
  
  size_t coei=1,coej=1;
  
  for (int i = 0; i < n1; i++,coei *= 2,coej=1 )
  {
    tmp = factrl(i)*PI;
    for (int j = 0; j < n2; j++,coej *= 2 )
    {
      
      PosType norm = 1./sqrt(coei*coej*tmp*factrl(j));
      sb += norm*coeff[j*n1+i]*Her1[i]*Her2[j];
    }
  }
  sb *= exp(- r_norm2 )/source_r;
<<<<<<< HEAD
  sb *= flux_total/coeff_flux;

  assert(flux_total > 0);
  
=======
  sb *= flux/coeff_flux;
  assert(flux > 0);
>>>>>>> c7f19a44
  
  return MAX(sb,0);
  //return max(sb,std::numeric_limits<PosType>::epsilon());
}

/// Returns the value of the Hermite polynomials from degree 0 to n at position x
void SourceShapelets::Hermite(std::vector<PosType> &hg,int N, PosType x)
{
  hg.resize(N);
  hg[0] = 1.;
  for (int i = 1; i < N; i++)
  {
    if (i==1)
      hg[1] = 2.*x;
    else
      hg[i] = 2.*x*hg[i-1]-2.*(i-1)*hg[i-2];
  }
  return;
}

void SourceShapelets::printSource()
{
  cout << endl << "**Source model**" << endl;
  
  cout << "z_source " << zsource << endl;
  cout << "mag " << mag << endl;
  
};

void SourceShapelets::assignParams(InputParams& params){};

/// Rescales the coefficients to make the source bright as we want.
void SourceShapelets::NormalizeFlux()
{
  coeff_flux = 0.;
  for (int i = 0; i < n1; i=i+2)
  {
    for (int j = 0; j < n2; j=j+2)
    {
      coeff_flux += pow(2,0.5*(2-i-j))*sqrt(factrl(i))/factrl(i/2.)*sqrt(factrl(j))/factrl(j/2.)*coeff[j*n1+i];
    }
  }
  coeff_flux *= sqrt(PI)*source_r;
}

// Default constructor. Reads in sources from the default catalog. No magnitude limit.
//SourceMultiShapelets::SourceMultiShapelets(InputParams& params)
//: Source(),index(0)
//{
//  assignParams(params);
//  readCatalog();
//}

SourceMultiShapelets::SourceMultiShapelets(const std::string &my_shapelets_folder,Band my_band,double my_mag_limit,double my_sb_limit,double maximum_radius)
: Source(0,Point_2d(0,0),0),index(0),mag_limit(my_mag_limit),band(my_band)
,radius_max(maximum_radius),shapelets_folder(my_shapelets_folder)
{
  
  if(sb_limit == -1)
    setSBlimit_magarcsec(30.);
  else
    sb_limit = pow(10,-0.4*(48.6+sb_limit))*pow(180*60*60/PI,2)/hplanck;
  
  readCatalog();
}

void SourceMultiShapelets::input(const std::string &my_shapelets_folder,Band my_band,double my_mag_limit,double my_sb_limit,double maximum_radius)
{
  
  index=0;
  mag_limit = my_mag_limit;
  band = my_band;
  radius_max = maximum_radius;
  shapelets_folder = my_shapelets_folder;
  
  if(sb_limit == -1)
    setSBlimit_magarcsec(30.);
  else
    sb_limit = pow(10,-0.4*(48.6+sb_limit))*pow(180*60*60/PI,2)/hplanck;
  
  readCatalog();
}


SourceMultiShapelets::~SourceMultiShapelets()
{
}

/// Reads in the default catalog
void SourceMultiShapelets::readCatalog()
{
  
  // read in shaplet catalogs
  
  std::vector<std::vector<float> > viz_cat;
  std::vector<std::string> col_names;
  
  Utilities::IO::ReadCSVnumerical2<float>(
                                          shapelets_folder + "/euclid_cats/euclid_riz.cat"
                                          ,viz_cat
                                          ,col_names
                                          ,1000000
                                          ,'#'
                                          ,' '
                                          ,false);
  
  
  //sort by id number
  std::sort(viz_cat.begin(),viz_cat.end()
<<<<<<< HEAD
            ,[](std::vector<float> &a,std::vector<float> &b){return a[1] < b[1]; } );
=======
            ,[](const std::vector<float> &a,const std::vector<float> &b){return a[1] < b[1]; } );
>>>>>>> c7f19a44
  int ii=0;
  for(auto &a : viz_cat){
    if(a[1] >= 0) break;
    ++ii;
  }
  
  std::vector<std::vector<float> > h_cat;
  Utilities::IO::ReadCSVnumerical2<float>(
                                          shapelets_folder + "/euclid_cats/euclid_H.cat"
                                          ,h_cat
                                          ,col_names
                                          ,1000000
                                          ,'#'
                                          ,' '
                                          ,false);
  std::sort(h_cat.begin(),h_cat.end()
<<<<<<< HEAD
            ,[](std::vector<float> &a,std::vector<float> &b){return a[1] < b[1]; } );
=======
            ,[](const std::vector<float> &a,const std::vector<float> &b){return a[1] < b[1]; } );
>>>>>>> c7f19a44

  std::vector<std::vector<float> > y_cat;
  Utilities::IO::ReadCSVnumerical2<float>(
                                          shapelets_folder + "/euclid_cats/euclid_Y.cat"
                                          ,y_cat
                                          ,col_names
                                          ,1000000
                                          ,'#'
                                          ,' '
                                          ,false);
  std::sort(y_cat.begin(),y_cat.end()
<<<<<<< HEAD
            ,[](std::vector<float> &a,std::vector<float> &b){return a[1] < b[1]; } );
=======
            ,[](const std::vector<float> &a,const std::vector<float> &b){return a[1] < b[1]; } );
>>>>>>> c7f19a44

  std::vector<std::vector<float> > j_cat;
  Utilities::IO::ReadCSVnumerical2<float>(
                                          shapelets_folder + "/euclid_cats/euclid_J.cat"
                                          ,j_cat
                                          ,col_names
                                          ,1000000
                                          ,'#'
                                          ,' '
                                          ,false);
  std::sort(j_cat.begin(),j_cat.end()
<<<<<<< HEAD
            ,[](std::vector<float> &a,std::vector<float> &b){return a[1] < b[1]; } );
=======
            ,[](const std::vector<float> &a,const std::vector<float> &b){return a[1] < b[1]; } );
>>>>>>> c7f19a44
  
  
  int j=ii;
  int max_num = 37012;
  for (int i = 0; i < max_num+1; i++)
  {
    std::string shap_file = shapelets_folder+"/obj_"+ std::to_string(i)+"_mag_z.sif";
    std::ifstream shap_input(shap_file.c_str());
    if (shap_input)
    {
      SourceShapelets s(shap_file.c_str());
      
      s.id = i;
<<<<<<< HEAD

      s.sed_type = viz_cat[j][4];
      
=======
//      assert(viz_cat[j][1] == i);
//      assert(y_cat[j][1] == i);
//      assert(j_cat[j][1] == i);
//      assert(h_cat[j][1] == i);

>>>>>>> c7f19a44
      assert(viz_cat.size() > j );
      s.setBand(EUC_VIS,viz_cat[j][2]);
      assert(y_cat.size() > j );
      s.setBand(EUC_Y,y_cat[j][2]);
      assert(j_cat.size() > j );
      s.setBand(EUC_J,j_cat[j][2]);
      assert(h_cat.size() > j );
      s.setBand(EUC_H,h_cat[j++][2]);
      
      //s.setActiveBand(band);
      if (s.getMag() > 0. && s.getMag(EUC_VIS) < mag_limit
<<<<<<< HEAD
          && s.getMag(EUC_J) > 0 && s.getMag(EUC_H) > 0
          && s.getRadius() < radius_max){
=======
          && s.getMag(EUC_J) > 0 && s.getMag(EUC_H) > 0 ){
>>>>>>> c7f19a44
        galaxies.push_back(s);
        shap_input.close();
      }
      /*else if (i == 1)
      {
        std::cout << "Can't open file " << shap_file << std::endl;
        ERROR_MESSAGE();
        throw std::runtime_error(" Cannot open file.");
        exit(1);
      }*/
    }
  }
  std::cout << galaxies.size() << " shapelet sources out of "
  << max_num  << " passed selection." << std::endl;
  band = galaxies[0].getBand();
}


void SourceMultiShapelets::assignParams(InputParams& params){
  if(!params.get("source_mag_limit",mag_limit)){
    std::cerr << "ERROR: Must assign source_mag_limit in parameter file " << params.filename() << std::endl;
    exit(1);
  }
  
  if(!params.get("source_sb_limit",sb_limit))
    setSBlimit_magarcsec(30.);
  else
    sb_limit = pow(10,-0.4*(48.6+sb_limit))*pow(180*60*60/PI,2)/hplanck;
  
  if(!params.get("shapelets_folder",shapelets_folder)){
    std::cerr << "ERROR: shapelets_folder not found in parameter file " << params.filename() << std::endl;
    exit(1);
  }
  
  if(!params.get("shapelets_band",band)){
    std::cerr << "ERROR: Must assign shapelets_band in parameter file " << params.filename() << std::endl;
    exit(1);
  }
  
  
}

/// Print info on current source parameters
void SourceMultiShapelets::printSource(){
  std::cout << "Shapelets" << std::endl;
  galaxies[index].printSource();
}
/// Sort the sources by redshift in assending order
void SourceMultiShapelets::sortInRedshift(){
  std::sort(galaxies.begin(),galaxies.end(),redshiftcompare_shap);
}
// used in MultiSourceShapelets::sortInRedshift()
bool redshiftcompare_shap(SourceShapelets s1,SourceShapelets s2){
  return (s1.getZ() < s2.getZ());
}
/// Sort the sources by magnitude in assending order
void SourceMultiShapelets::sortInMag(){
  std::sort(galaxies.begin(),galaxies.end(),magcompare_shap);
}
// used in MultiSourceShapelets::sortInRedshift()
bool magcompare_shap(SourceShapelets s1,SourceShapelets s2){
  return (s1.getMag() < s2.getMag());
}


<|MERGE_RESOLUTION|>--- conflicted
+++ resolved
@@ -485,11 +485,7 @@
 
 size_t SourceShapelets::count = 0;;
 
-<<<<<<< HEAD
 void SourceColored::setActiveBand(Band band)
-=======
-void SourceShapelets::setActiveBand(Band band)
->>>>>>> c7f19a44
 {
   
   if(mag_map.size() == 0) return;
@@ -515,21 +511,12 @@
 )
 :SourceColored(my_mag,my_scale,Point_2d(my_center[0],my_center[1]),zsource)
 {
-<<<<<<< HEAD
 
   assert(my_center != NULL);
 //  if(my_center != NULL)
 //    setTheta(my_center[0], my_center[1]);
 //  else
 //    setTheta(0, 0);
-=======
-  zsource = my_z;
-  mag = my_mag;
-  if(my_center != NULL)
-    setTheta(my_center[0], my_center[1]);
-  else
-    setTheta(0, 0);
->>>>>>> c7f19a44
 
   cos_sin[0] = cos(my_ang);
   cos_sin[1] = sin(my_ang);
@@ -555,21 +542,12 @@
 )
 :SourceColored(my_mag,0,Point_2d(my_center[0],my_center[1]),my_z)
 {
-<<<<<<< HEAD
   
   assert(my_center != NULL);
 //  if(my_center != NULL)
 //    setTheta(my_center[0], my_center[1]);
 //  else
 //    setTheta(0, 0);
-=======
-  zsource = my_z;
-  mag = my_mag;
-  if(my_center != NULL)
-    setTheta(my_center[0], my_center[1]);
-  else
-    setTheta(0, 0);
->>>>>>> c7f19a44
   
   cos_sin[0] = cos(my_ang);
   cos_sin[1] = sin(my_ang);
@@ -603,7 +581,6 @@
  )
 :SourceColored(0,0,Point_2d(0,0),0)
 {
-<<<<<<< HEAD
 //  assert(my_center != NULL);
 //  if(my_center != NULL)
 //    setTheta(my_center[0], my_center[1]);
@@ -613,18 +590,6 @@
   cos_sin[0] = cos(my_ang);
   cos_sin[1] = sin(my_ang);
 
-=======
-  if(my_center != NULL)
-    setTheta(my_center[0], my_center[1]);
-  else
-    setTheta(0, 0);
-  
-  cos_sin[0] = cos(my_ang);
-  cos_sin[1] = sin(my_ang);
-
-  
-  
->>>>>>> c7f19a44
   if(shap_file.empty())
     throw std::invalid_argument("Please enter a valid filename for the FITS file input");
  
@@ -704,15 +669,10 @@
     }
   }
   sb *= exp(- r_norm2 )/source_r;
-<<<<<<< HEAD
   sb *= flux_total/coeff_flux;
 
   assert(flux_total > 0);
   
-=======
-  sb *= flux/coeff_flux;
-  assert(flux > 0);
->>>>>>> c7f19a44
   
   return MAX(sb,0);
   //return max(sb,std::numeric_limits<PosType>::epsilon());
@@ -822,11 +782,7 @@
   
   //sort by id number
   std::sort(viz_cat.begin(),viz_cat.end()
-<<<<<<< HEAD
-            ,[](std::vector<float> &a,std::vector<float> &b){return a[1] < b[1]; } );
-=======
             ,[](const std::vector<float> &a,const std::vector<float> &b){return a[1] < b[1]; } );
->>>>>>> c7f19a44
   int ii=0;
   for(auto &a : viz_cat){
     if(a[1] >= 0) break;
@@ -843,11 +799,7 @@
                                           ,' '
                                           ,false);
   std::sort(h_cat.begin(),h_cat.end()
-<<<<<<< HEAD
-            ,[](std::vector<float> &a,std::vector<float> &b){return a[1] < b[1]; } );
-=======
             ,[](const std::vector<float> &a,const std::vector<float> &b){return a[1] < b[1]; } );
->>>>>>> c7f19a44
 
   std::vector<std::vector<float> > y_cat;
   Utilities::IO::ReadCSVnumerical2<float>(
@@ -859,11 +811,7 @@
                                           ,' '
                                           ,false);
   std::sort(y_cat.begin(),y_cat.end()
-<<<<<<< HEAD
-            ,[](std::vector<float> &a,std::vector<float> &b){return a[1] < b[1]; } );
-=======
             ,[](const std::vector<float> &a,const std::vector<float> &b){return a[1] < b[1]; } );
->>>>>>> c7f19a44
 
   std::vector<std::vector<float> > j_cat;
   Utilities::IO::ReadCSVnumerical2<float>(
@@ -875,11 +823,7 @@
                                           ,' '
                                           ,false);
   std::sort(j_cat.begin(),j_cat.end()
-<<<<<<< HEAD
-            ,[](std::vector<float> &a,std::vector<float> &b){return a[1] < b[1]; } );
-=======
             ,[](const std::vector<float> &a,const std::vector<float> &b){return a[1] < b[1]; } );
->>>>>>> c7f19a44
   
   
   int j=ii;
@@ -893,17 +837,9 @@
       SourceShapelets s(shap_file.c_str());
       
       s.id = i;
-<<<<<<< HEAD
 
       s.sed_type = viz_cat[j][4];
       
-=======
-//      assert(viz_cat[j][1] == i);
-//      assert(y_cat[j][1] == i);
-//      assert(j_cat[j][1] == i);
-//      assert(h_cat[j][1] == i);
-
->>>>>>> c7f19a44
       assert(viz_cat.size() > j );
       s.setBand(EUC_VIS,viz_cat[j][2]);
       assert(y_cat.size() > j );
@@ -915,12 +851,8 @@
       
       //s.setActiveBand(band);
       if (s.getMag() > 0. && s.getMag(EUC_VIS) < mag_limit
-<<<<<<< HEAD
           && s.getMag(EUC_J) > 0 && s.getMag(EUC_H) > 0
           && s.getRadius() < radius_max){
-=======
-          && s.getMag(EUC_J) > 0 && s.getMag(EUC_H) > 0 ){
->>>>>>> c7f19a44
         galaxies.push_back(s);
         shap_input.close();
       }
