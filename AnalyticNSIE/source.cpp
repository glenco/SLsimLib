--- conflicted
+++ resolved
@@ -19,14 +19,6 @@
   assignParams(params);
 }
 
-<<<<<<< HEAD
-SourceUniform::SourceUniform(PosType MySource_r, PosType MySource_x, PosType MySource_y, PosType MySource_z) : Source() {
-  source_r = MySource_r ;
-  source_x[0] = MySource_x ;
-  source_x[1] = MySource_y ;
-  zsource = MySource_z ;
-} ;
-=======
 SourceUniform::SourceUniform(PosType *position,PosType z,PosType radius_in_radians):
   Source()
 {
@@ -36,8 +28,6 @@
   setSBlimit_magarcsec(100.);
   zsource = z;
 }
-
->>>>>>> 5a5a63e8
 
 SourceGaussian::SourceGaussian(InputParams& params) : Source(){
   assignParams(params);
