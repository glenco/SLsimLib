/*
 * sourceAnaLens.cpp
 *
 *  Created on: Aug 13, 2012
 *      Author: bmetcalf
 */
#include "slsimlib.h"

// TODO: set `mag_limit` and `band` to default values in all constructors

/// Source model for a single analytic galaxy model.
MultiSourceAnaGalaxy::MultiSourceAnaGalaxy(
		double mag              /// Total magnitude
		,double BtoT            /// Bulge to total ratio
		,double Reff            /// Bulge half light radius (arcs)
		,double Rh              /// disk scale hight (arcs)
		,double PA              /// Position angle (radians)
		,double inclination     /// inclination of disk (radians)
		,double my_z               /// redshift of source
		,double *my_theta          /// position on the sky
		): Source(),index(0){
	
	galaxies.push_back(OverzierSource(mag,BtoT,Reff,Rh,PA,inclination,0,my_z,my_theta));
}
/** Constructor for passing in a pointer to the galaxy model or a list of galaxies instead of constructing it internally.
*   Useful when there is a list of pre-allocated sources.  The redshifts and sky positions need to be set separately.
*/
MultiSourceAnaGalaxy::MultiSourceAnaGalaxy(
		OverzierSource *my_galaxy
		): Source(),index(0){
	
	galaxies.push_back(*my_galaxy);
}
/// Constructor for importing from data file.
MultiSourceAnaGalaxy::MultiSourceAnaGalaxy(
		InputParams& params   /// Input data file for galaxies
		): Source(),index(0){

	if(!params.get("input_galaxy_file",input_gal_file)){
		std::cout << "ERROR: input_galaxy_file not found in parameter file " << params.filename() << std::endl;
		exit(1);
	}

	assignParams(params);

	std::cout << "Constructing SourceAnaGalaxy" << std::endl;

	readDataFile();
	index = 0;
}

MultiSourceAnaGalaxy::~MultiSourceAnaGalaxy()
{
}

/// read in galaxies from a Millennium simulation file
void MultiSourceAnaGalaxy::readDataFile(){

	char c='0';
	//int type;
	//long galid,haloid;
	/*double cx,cy,cz,ra,dec,z_geo ,z_app ,dlum ,vlos ,incl
	,acs435 ,acs606 ,acs775,acs850,acs435_bulge,acs606_bulge,acs775_bulge,acs850_bulge
	,mvir,rvir,vmax,stellarmass,bulgemass,stellardiskradius,bulgesize
	,inclination,pa,angdist,diskradius_arcsec,bulgesize_arcsec;*/
	unsigned long i,j;

	unsigned long GalID,HaloID;
	double ra,dec,z_cosm,z_app,Dlum,inclination,pa,Rh,Ref,SDSS_u,SDSS_g,SDSS_r,SDSS_i,SDSS_z
	,J_band,H_band,Ks_band,i1,i2,SDSS_u_Bulge,SDSS_g_Bulge,SDSS_r_Bulge,SDSS_i_Bulge,SDSS_z_Bulge
	,J_band_Bulge,H_band_Bulge,Ks_band_Bulge,i1_Bulge,i2_Bulge;

	std::ifstream file_in(input_gal_file.c_str());
	if(!file_in){
		std::cout << "Can't open file " << input_gal_file << std::endl;
		exit(1);
	}

	std::cout << "Reading from galaxy data file " << input_gal_file.c_str() << std::endl;
	//file_in >> Ngalaxies;
	//std::cout << "Number of source galaxies: " << Ngalaxies << std::endl;

	//TODO Using a vector of pointer to OverzierSource is inefficient for mem.  check that a default copy would work for adding galaxies
	i=0;
	while(file_in.peek() == '#'){
		file_in.ignore(10000,'\n');
		++i;
	}
	std::cout << "skipped "<< i << " comment lines in " << input_gal_file << std::endl;

	double theta[2] = {0.0,0.0};

	const int ncolumns = 31;

	void *addr[ncolumns];
	addr[0] = &GalID;
	addr[1] = &HaloID;
	addr[2] = &ra;
	addr[3] = &dec;
	addr[4] = &z_cosm;
	addr[5] = &z_app;
	addr[6] = &Dlum;
	addr[7] = &inclination;
	addr[8] = &pa;
	addr[9] = &Rh;
	addr[10] = &Ref;
	addr[11] = &SDSS_u;
	addr[12] = &SDSS_g;
	addr[13] = &SDSS_r;
	addr[14] = &SDSS_i;
	addr[15] = &SDSS_z;
	addr[16] = &J_band;
	addr[17] = &H_band;
	addr[18] = &Ks_band;
	addr[19] = &i1;
	addr[20] = &i2;
	addr[21] = &SDSS_u_Bulge;
	addr[22] = &SDSS_g_Bulge;
	addr[23] = &SDSS_r_Bulge;
	addr[24] = &SDSS_i_Bulge;
	addr[25] = &SDSS_z_Bulge;
	addr[26] = &J_band_Bulge;
	addr[27] = &H_band_Bulge;
	addr[28] = &Ks_band_Bulge;
	addr[29] = &i1_Bulge;
	addr[30] = &i2_Bulge;

	unsigned long myint;
	double mydouble;
	std::string myline;
	std::string strg;
	std::string f=",";
	std::stringstream buffer;
	size_t length;

	double mag,mag_bulge;

	// read in data
	for(i=0,j=0 ; ; ++i){
		myline.clear();
		getline(file_in,myline);

		if(myline[0] == '#')
			break;

		for(int l=0;l<ncolumns; l++){
			int pos = myline.find(f);
			strg.assign(myline,0,pos);
			buffer << strg;
			if(l == 0 || l == 1 ){
				buffer >> myint;
				*((unsigned long *)addr[l]) = myint;
			}
			else{
				buffer >> mydouble;
				*((double *)addr[l]) = mydouble;
			}
			myline.erase(0,pos+1);
			strg.clear();
			buffer.clear();
			buffer.str(std::string());
		}

		// read a line of data
		/*file_in >> galid >> c >> haloid >> c >> cx >> c >> cy >> c >> cz >> c >> ra >> c >> dec >> c >> z_geo >> c >> z_app
		>> c >> dlum >> c >> vlos >> c >> incl
		>> c >> acs435 >> c >> acs606 >> c >> acs775 >> c >> acs850
		>> c >> acs435_bulge >> c >> acs606_bulge >> c >> acs775_bulge >> c >> acs850_bulge
		>> c >> type >> c >> mvir >> c >> rvir >> c >> vmax >> c >> stellarmass >> c >> bulgemass
		>> c >> stellardiskradius >> c >> bulgesize
		>> c >> inclination >> c >> pa >> c >> angdist >> c >> diskradius_arcsec >> c >> bulgesize_arcsec >> c;
		*/
		/*file_in >> GalID  >> HaloID  >> ra  >> dec  >> z_cosm  >> z_app  >> Dlum  >> inclination
				 >> pa  >> Rh  >> Ref  >> SDSS_u  >> SDSS_g  >> SDSS_r  >> SDSS_i  >> SDSS_z
				 >> J_band  >> H_band  >> Ks_band  >> i1  >> i2  >> SDSS_u_Bulge  >> SDSS_g_Bulge  >> SDSS_r_Bulge
				 >> SDSS_i_Bulge  >> SDSS_z_Bulge  >> J_band_Bulge  >> H_band_Bulge  >> Ks_band_Bulge  >> i1_Bulge
				 >> i2_Bulge ;

		file_in >> GalID >> c >> HaloID >> c >> ra >> c >> dec >> c >> z_cosm >> c >> z_app >> c >> Dlum >> c >> inclination
		>> c >> pa >> c >> Rh >> c >> Ref >> c >> SDSS_u >> c >> SDSS_g >> c >> SDSS_r >> c >> SDSS_i >> c >> SDSS_z
		>> c >> J_band >> c >> H_band >> c >> Ks_band >> c >> i1 >> c >> i2 >> c >> SDSS_u_Bulge >> c >> SDSS_g_Bulge >> c >> SDSS_r_Bulge
		>> c >> SDSS_i_Bulge >> c >> SDSS_z_Bulge >> c >> J_band_Bulge >> c >> H_band_Bulge >> c >> Ks_band_Bulge >> c >> i1_Bulge
		>> c >> i2_Bulge >> c;
*/

		addr[11] = &SDSS_u;
		addr[12] = &SDSS_g;
		addr[13] = &SDSS_r;
		addr[14] = &SDSS_i;
		addr[15] = &SDSS_z;
		addr[16] = &J_band;
		addr[17] = &H_band;
		addr[18] = &Ks_band;
		addr[19] = &i1;
		addr[20] = &i2;

		switch (band){
		case SDSS_U:
			mag = SDSS_u;
			mag_bulge = SDSS_u_Bulge;
			break;
		case SDSS_G:
			mag = SDSS_g;
			mag_bulge = SDSS_g_Bulge;
			break;
		case SDSS_R:
			mag = SDSS_r;
			mag_bulge = SDSS_r_Bulge;
			break;
		case SDSS_I:
			mag = SDSS_i;
			mag_bulge = SDSS_i_Bulge;
			break;
		case SDSS_Z:
			mag = SDSS_z;
			mag_bulge = SDSS_z_Bulge;
			break;
		case J:
			mag = J_band;
			mag_bulge = J_band_Bulge;
			break;
		case H:
			mag = H_band;
			mag_bulge = H_band_Bulge;
			break;
		case Ks:
			mag = Ks_band;
			mag_bulge = Ks_band_Bulge;
			break;
		/*case i1:
			mag = i1;
			mag_bulge = i1_Bulge;
			break;
		case i2:
			mag = i2;
			mag_bulge = i2_Bulge;
			break;*/
		default:
			std::cout << "Requested band is not an available option." << std::endl;
			ERROR_MESSAGE();
			exit(1);
		}
		if(mag < mag_limit){
			/*
			std::cout << galid << c << haloid << c << cx << c << cy << c << cz << c << ra << c << dec << c << z_geo << c << z_app
			<< c << dlum << c << vlos << c << incl
			<< c << acs435 << c << acs606 << c << acs775 << c << acs850
			<< c << acs435_bulge << c << acs606_bulge << c << acs775_bulge << c << acs850_bulge
			<< c << type << c << mvir << c << rvir << c << vmax << c << stellarmass << c << bulgemass
			<< c << stellardiskradius << c << bulgesize
			<< c << inclination << c << pa << c << angdist << c << diskradius_arcsec << c << bulgesize_arcsec << std::endl;
			 */

			theta[0] = ra*pi/180;
			theta[1] = dec*pi/180;

			/***************************/
			galaxies.push_back(
					OverzierSource(mag,pow(10,-(mag_bulge-mag)/2.5),Ref,Rh
							,pa,inclination,HaloID,z_cosm,theta)
			);

			galaxies.back().setUMag(SDSS_u);
			galaxies.back().setGMag(SDSS_g);
			galaxies.back().setRMag(SDSS_r);
			galaxies.back().setIMag(SDSS_i);
			galaxies.back().setZMag(SDSS_z);
			galaxies.back().setJMag(J_band);
			galaxies.back().setHMag(H_band);
			galaxies.back().setKMag(Ks_band);

			//std::cout << "z:" << z_cosm << " mag " << SDSS_u << " Bulge to total " << pow(10,-(SDSS_u_Bulge-SDSS_u)/2.5)
			//		<< " bulge size arcsec " << Ref  << " disk size arcsec " << pa << " position angle " << pa << " inclination " << inclination
			//		<< " theta = " << theta[0] << " " << theta[1] << std::endl;

			++j;
		}
	}

	file_in.close();

	std::cout << galaxies.size() << " galaxies read in."<< std::endl;

	return;
}

void MultiSourceAnaGalaxy::assignParams(InputParams& params){
	if(!params.get("input_galaxy_file",input_gal_file)){
		  ERROR_MESSAGE();
		  std::cout << "parameter input_galaxy_file needs to be set in the parameter file "
				  << params.filename() << std::endl;
		  exit(0);
	  }
	if(!params.get("source_band",band)){
		std::cout << "ERROR: Must assign source_band in parameter file " << params.filename() << std::endl;
		std::cout << "Could be that specified band is not available " << std::endl;
		exit(1);
	}
	if(!params.get("source_mag_limit",mag_limit)){
		std::cout << "ERROR: Must assign source_mag_limit in parameter file " << params.filename() << std::endl;
		exit(1);
	}
<<<<<<< HEAD
	if(!params.get("source_sb_limit",sb_limit))
		setSBlimit_magarcsec(30.);
	else
		sb_limit = pow(10,-0.4*(48.6+sb_limit))*pow(180*60*60/pi,2)/hplanck;
=======
	if(!params.get("source_sb_limit",sb_limit)){
		params.put("source_sb_limit",sb_limit,"# surface brightness limit for galaxy sources");
>>>>>>> 530d0cce
		/*{
		std::cout << "ERROR: Must assign source_sb_limit in parameter file " << params.filename() << std::endl;
		exit(1);*/
}
/** \brief Artificially increase the number of sources to increase the incidence of strong lenses.
 *
 * Sources above the limiting redshift and below the limiting magnitude are copied and given random
 * position angles, inclinations and positions within the field of view.  The field of view is determined
 * directly from the range of already existing source positions.  The field is assumed to be rectangular.
 */
void MultiSourceAnaGalaxy::multiplier(
		double z                /// limiting redshift, only sources above this redshift are copied
		,double mag_cut         /// limiting magnitude, only sources with magnitudes below this limit will be copied
		,int multiplicity       /// the number of times each of these sources should be multiplied
		,long *seed    /// random number seed
		){
	unsigned long Nold = galaxies.size(),NtoAdd=0;
	double x1[2],x2[2],theta[2];

	for(unsigned long i=0;i<Nold;++i){
		if(galaxies[i].getX()[0] < x1[0]) x1[0] = galaxies[i].getX()[0];
		if(galaxies[i].getX()[0] > x2[0]) x2[0] = galaxies[i].getX()[0];
		if(galaxies[i].getX()[1] < x1[1]) x1[1] = galaxies[i].getX()[1];
		if(galaxies[i].getX()[1] > x2[1]) x2[1] = galaxies[i].getX()[1];

		if(galaxies[i].getZ() > z && galaxies[i].getMag() < mag_cut) ++NtoAdd;
	}

	NtoAdd = 0;
	for(unsigned long i=0;i<Nold;++i){
		if(galaxies[i].getZ() > z && galaxies[i].getMag() < mag_cut){

			for(int j=0;j<multiplicity;++j){
				theta[0] = x1[0] + (x2[0] - x1[0])*ran2(seed);
				theta[1] = x1[1] + (x2[1] - x1[1])*ran2(seed);

				galaxies.push_back(OverzierSource(galaxies[i].getMag(),galaxies[i].getBtoT(),galaxies[i].getReff()
					,galaxies[i].getRh(),ran2(seed)*pi,ran2(seed)*2*pi
					,Nold+NtoAdd,galaxies[i].getZ(),theta));

				++NtoAdd;
			}
		}
	}

}

/// Print info on current source parameters
void MultiSourceAnaGalaxy::printSource(){
	std::cout << "Overzier Galaxy Model" << std::endl;
	galaxies[index].printSource();
}<|MERGE_RESOLUTION|>--- conflicted
+++ resolved
@@ -300,15 +300,11 @@
 		std::cout << "ERROR: Must assign source_mag_limit in parameter file " << params.filename() << std::endl;
 		exit(1);
 	}
-<<<<<<< HEAD
+
 	if(!params.get("source_sb_limit",sb_limit))
 		setSBlimit_magarcsec(30.);
 	else
 		sb_limit = pow(10,-0.4*(48.6+sb_limit))*pow(180*60*60/pi,2)/hplanck;
-=======
-	if(!params.get("source_sb_limit",sb_limit)){
-		params.put("source_sb_limit",sb_limit,"# surface brightness limit for galaxy sources");
->>>>>>> 530d0cce
 		/*{
 		std::cout << "ERROR: Must assign source_sb_limit in parameter file " << params.filename() << std::endl;
 		exit(1);*/
