/*
 * readfiles_ana.c
 *
 *  Created on: Dec 8, 2009
 *      Author: R.B. Metcalf
 *
 *      reads parameters for analytic lens model
 */

#include <math.h>
#include <stdio.h>
#include <stdlib.h>
#include <nr.h>
#include <nrutil.h>
#include <nrD.h>
#include <cosmo.h>
#include "analytic_lens.h"

/** \ingroup ImageFinding
 * \brief Reads in a parameter file and sets up an analytic lens.
 *
 * Sets many parameters within the lens model, source model and
 * force calculation.
 */

void ReadParams_AnaLens(char *filename,CosmoHndl cosmo,AnaLens *lens){
  FILE *file;
  char label[20];
  int i;
  double tmp=0,NSubstructInRe=0;

  printf(">reading from %s\n>",filename);

  file=fopen(filename,"r");

  // output file

  //lens->outputfile = (char *)malloc(50*sizeof(char));
  fscanf(file,"%s %s",label,&(lens->outputfile));
  printf(">%s %s\n\n",label,lens->outputfile);
  // parameters of host elliptical
  printf(">  Host lens model\n");
  fscanf(file,"%s %le",label,&(lens->host_sigma));
  printf(">%s %f km/s\n",label,lens->host_sigma);
  fscanf(file,"%s %le",label,&(lens->host_core));
  printf(">%s %f Mpc\n",label,lens->host_core);
  fscanf(file,"%s %le",label,&(lens->host_axis_ratio));
  printf(">%s %f\n",label,lens->host_axis_ratio);
  fscanf(file,"%s %le",label,&(lens->host_pos_angle));
  printf(">%s %f\n",label,lens->host_pos_angle);

  // parameters of distortion to host elliptical
  printf("\n>  Distortion mode\n");
  fscanf(file,"%s %li",label,&(lens->perturb_Nmodes));
  printf(">%s %li\n",label,lens->perturb_Nmodes);
  if(lens->perturb_Nmodes > 0){
	  lens->perturb_modes=(double *)calloc(lens->perturb_Nmodes+1,sizeof(double));
	  lens->perturb_rms=(double *)calloc(6,sizeof(double));

	  fscanf(file,"%s %le",label,&(lens->perturb_beta));
	  printf(">%s %.3f\n",label,lens->perturb_beta);

	  // kappa
	  fscanf(file,"%s %le",label,&(lens->perturb_rms[0]));
	  printf(">%s %.3e\n",label,lens->perturb_rms[0]);
	  // gamma
	  fscanf(file,"%s %le",label,&(lens->perturb_rms[1]));
	  printf(">%s %.3e\n",label,lens->perturb_rms[1]);
	  // monopole
	  fscanf(file,"%s %le",label,&(lens->perturb_rms[2]));
	  printf(">%s %.3e\n",label,lens->perturb_rms[2]);
	  // quadropole
	  fscanf(file,"%s %le",label,&(lens->perturb_rms[3]));
	  printf(">%s %.3e\n",label,lens->perturb_rms[3]);
	  // hexopole
	  fscanf(file,"%s %le",label,&(lens->perturb_rms[4]));
	  printf(">%s %.3e\n",label,lens->perturb_rms[4]);
	  // octopole
	  fscanf(file,"%s %le",label,&(lens->perturb_rms[5]));
	  printf(">%s %.3e\n",label,lens->perturb_rms[5]);

  }else{
	  for(i=0;i<7;++i) fscanf(file,"%s %le",label,&tmp);
	  //printf(">%s %.3e\n",label,tmp);
  }

  // parameters of substructures
  printf("\n>  **Substructures**\n");
  lens->substruct_implanted=false;  // substructures are implanted later where mem is allocated
  fscanf(file,"%s %le",label,&(lens->sub_Ndensity));
  printf(">%s %e\n",label,lens->sub_Ndensity);

  fscanf(file,"%s %le",label,&(lens->sub_beta));
  if(lens->sub_Ndensity > 0) printf(">%s %f\n",label,lens->sub_beta);
  fscanf(file,"%s %le",label,&(lens->sub_alpha));
  if(lens->sub_Ndensity > 0) printf(">%s %f\n",label,lens->sub_alpha);

  fscanf(file,"%s %le",label,&lens->sub_Rmax);
  if(lens->sub_Ndensity > 0) printf(">%s %.3e Mpc\n",label,lens->sub_Rmax);
  fscanf(file,"%s %le",label,&lens->sub_Mmax);
  if(lens->sub_Ndensity > 0) printf(">%s %.3e Msun\n",label,lens->sub_Mmax);
  fscanf(file,"%s %le",label,&lens->sub_Mmin);
  if(lens->sub_Ndensity > 0) printf(">%s %.3e Msun\n",label,lens->sub_Mmin);
  fscanf(file,"%s %i",label,&lens->sub_type);
  if(lens->sub_Ndensity > 0) printf(">%s %i ",label,lens->sub_type);

  if(lens->sub_Ndensity > 0){
	  switch(lens->sub_type){
	  case NFW:
		  lens->sub_alpha_func = alphaNFW;
		  lens->sub_kappa_func = kappaNFW;
		  lens->sub_gamma_func = gammaNFW;
		  lens->sub_phi_func = 0;
		  ERROR_MESSAGE();
		  printf(">no time delay function defined for NFW\n");
		  printf(">  NFW clumps\n");
		  break;
	  case powerlaw:
		  lens->sub_alpha_func = alphaPowLaw;
		  lens->sub_kappa_func = kappaPowLaw;
		  lens->sub_gamma_func = gammaPowLaw;
		  lens->sub_phi_func = phiPowLaw;
		  printf(">  Power Law clumps\n");
		  break;
	  case pointmass:
		  lens->sub_alpha_func = 0;
		  lens->sub_kappa_func = 0;
		  lens->sub_gamma_func = 0;
		  lens->sub_phi_func = 0;
		  printf(">  Point Mass clumps\n");
		  break;
	  default:
		  ERROR_MESSAGE();
		  printf(">ERROR: no submass internal profile chosen\n");
		  exit(1);
	  }

  }

  // parameters for stars
  printf("\n>  **Stars**\n");
  lens->stars_implanted=false; // stars are implanted later
  fscanf(file,"%s %li",label,&(lens->stars_N));
  printf(">%s %li\n",label,lens->stars_N);
  fscanf(file,"%s %le",label,&(lens->star_fstars));
  printf(">%s %.3f\n",label,lens->star_fstars);
  fscanf(file,"%s %le",label,&(lens->star_massscale));
  printf(">%s %e\n",label,lens->star_massscale);

  // source information
  printf("\n>  **Source structure**\n");
  fscanf(file,"%s %i",label,&(lens->source_sb_type));
  printf(">%s %i \n",label,lens->source_sb_type);
  if(lens->source_sb_type == Uniform){
		  lens->source_sb_func = uniform_SB;
		  printf(">  uniform surface brightness source\n");
<<<<<<< HEAD
  }else if(lens->source_sb_type == Gaussian){
=======
		  for(i=0;i<8;++i) fscanf(file,"%s %le",label,&tmp);
		  break;
	  case Gaussian:
>>>>>>> a428133e
		  lens->source_sb_func = gaussian_SB;
		  printf(">  Gaussian surface brightness source\n");
		  fscanf(file,"%s %le",label,&(lens->source_gauss_r2));
		  printf(">%s %.3e Mpc\n",label,lens->source_gauss_r2);
  }else{

	  printf(">  BLR surface brightness source\n");
	  switch(lens->source_sb_type){
	  case BLR_Disk:
		  lens->source_sb_func = BLR_Disk_SB;
		  printf(">    disk model\n");
		  break;
	  case BLR_Sph1:
		  lens->source_sb_func = BLR_Sph1_SB;
		  printf(">    spherical with circular orbits\n");
		  break;
	  case BLR_Sph2:
		  lens->source_sb_func = BLR_Sph2_SB;
		  printf(">    spherical with Gaussian velocities\n");
		  break;
	  default:
		  ERROR_MESSAGE();
		  printf(">ERROR: no submass internal profile chosen\n");
		  exit(1);
	  }

	  fscanf(file,"%s %e",label,&(lens->source_BHmass));
	  printf(">    %s %.3e Msun\n",label,lens->source_BHmass);
	  fscanf(file,"%s %e",label,&(lens->source_gamma));
	  printf(">    %s %.3f\n",label,lens->source_gamma);
	  fscanf(file,"%s %e",label,&(lens->source_inclination));
	  printf(">    %s %.3f deg\n",label,lens->source_inclination);
	  lens->source_inclination *= pi/180;
	  fscanf(file,"%s %e",label,&(lens->source_opening_angle));
	  printf(">    %s %.3f deg\n",label,lens->source_opening_angle);
	  lens->source_opening_angle *= pi/180;

	  fscanf(file,"%s %e",label,&(lens->source_r_in));
	  printf(">    %s %.3e Mpc\n",label,lens->source_r_in);
	  fscanf(file,"%s %e",label,&(lens->source_r_out));
	  printf(">    %s %.3e Mpc\n",label,lens->source_r_out);
	  fscanf(file,"%s %e",label,&(lens->source_nuo));
	  printf(">    %s %.5e Hz\n",label,lens->source_nuo);
	  fscanf(file,"%s %e",label,&(lens->source_fK));
	  printf(">    %s %.4f X V_Kepler\n",label,lens->source_fK);
	  lens->source_monocrome = false;  // default value

  }

  // redshifts
  fscanf(file,"%s %le",label,&(lens->zlens));
  printf("\n>%s %f\n",label,lens->zlens);
  fscanf(file,"%s %le",label,&(lens->zsource));
  printf(">%s %f\n",label,lens->zsource);

  // cosmology
  SetConcordenceCosmology(cosmo);
  cosmo->physical=0;

  fscanf(file,"%s %le",label,&(cosmo->Omo));
  printf(">%s %f\n",label,cosmo->Omo);
  fscanf(file,"%s %le",label,&(cosmo->Oml));
  printf(">%s %f\n",label,cosmo->Oml);
  fscanf(file,"%s %le",label,&(cosmo->h));
  printf(">%s %f\n",label,cosmo->h);
  fclose(file);

   /********************************/
  /* set some internal parameters */
  /********************************/

  lens->sub_sigmaScale=lens->host_sigma;
  lens->MpcToAsec=60*60*180/pi/angDist(0,lens->zlens,cosmo);
  printf(">Arcseconds/Mpc: %e\n",lens->MpcToAsec);
  // in degrees
  lens->host_pos_angle*=pi/180;
  // in Mpc
  lens->host_ro=4*pi*pow(lens->host_sigma/2.99792e5,2)*angDist(0,lens->zlens,cosmo)
		  *angDist(lens->zlens,lens->zsource,cosmo)
		  /angDist(0,lens->zsource,cosmo)/(1+lens->zlens);

  // find critical density
  lens->Sigma_crit=angDist(0,lens->zsource,cosmo)/angDist(lens->zlens,lens->zsource,cosmo)
		  /angDist(0,lens->zlens,cosmo)/4/pi/Grav;
  lens->to = (1+lens->zlens)*angDist(0,lens->zsource,cosmo)
		  /angDist(lens->zlens,lens->zsource,cosmo)/angDist(0,lens->zlens,cosmo)
		  /8.39428142e-10;

  printf(">critical density is %e Msun/Mpc^2    ro=%e Mpc  D_l = %e Mpc D_s = %e Mpc  to = %e days/Mpc^2\n"
		  ,lens->Sigma_crit,lens->host_ro
		  ,angDist(0,lens->zlens,cosmo),angDist(0,lens->zsource,cosmo),lens->to);

  NSubstructInRe = pi*pow(2*lens->host_ro,2)*lens->sub_Ndensity;

  if(NSubstructInRe > 0){

	  // include clumps that are beyond 2 Re
	  /*
	  lens->NSubstruct = (int)(NSubstructInRe*FractionWithinRe(lens,2) + 0.5);
	  Rmax = lens->ro*2 + lens->RmaxSubstruct
		          + pow(2*lens->MmaxSubstruct*lens->ro/pi/lens->Sigma_crit/1.0e-3,1./3.);
	  lens->NSubstruct = (int)(lens->NdensitySubstruct*pi*Rmax*Rmax+0.5);
	  */
	  printf(">average number of clumps including outside Re: %f\n",pi*pow(lens->host_ro,2)*lens->sub_Ndensity);
	  printf(">average clumps mass: %e Msun\n",averageSubMass(lens));

	  /*for(i=0;i<lens->NSubstruct;++i){
		  lens->RcutSubstruct[i]=lens->RmaxSubstruct;
		  lens->massSubstruct[i]=lens->MmaxSubstruct;
	  }*/

  }

<<<<<<< HEAD
  lens->set=true;
  printf(">\n");
=======
  lens->set=True;
  printf("> lens set %d\n", lens->set);
>>>>>>> a428133e
}

/** \ingroup Constructor
 *
 */
void free_AnaLens(AnaLens *lens){
	free(lens->perturb_modes);
	if(lens->sub_N > 0 && lens->substruct_implanted){
	  free_dmatrix(lens->sub_x,0,lens->sub_N-1,0,1);
	  free(lens->sub_Rcut);
	  free(lens->sub_mass);
	  free(lens->perturb_rms);
	  free(lens->perturb_modes);
	}
	if(lens->stars_N > 0 && lens->stars_implanted){
		free(lens->star_masses);
		free(lens->stars);
		free_PosTypeMatrix(lens->stars_xp,0,lens->stars_N-1,0,2);
		free(lens->star_region);
		free(lens->star_kappa);
		free_dmatrix(lens->star_xdisk,0,lens->star_Nregions-1,0,1);
	}
}

/** \ingroup ImageFinding
 * \brief Prints the parameters of the analytic lens to stdout
 */
void PrintAnaLens(AnaLens *lens,bool show_substruct,bool show_stars){
	int i;

	printf(">Output file %s\n\n",lens->outputfile);
	// parameters of host elliptical
	printf(">  Host lens model\n");
	printf(">sigma %f km/s\n",lens->host_sigma);
	printf(">core %f Mpc\n",lens->host_core);
	printf(">axis_ratio %f\n",lens->host_axis_ratio);
	printf(">position angle %f\n",lens->host_pos_angle);
	printf(">r_source on lens plane %e pc\n",lens->source_r*1.0e6);

			// parameters of distortion to host elliptical
	printf("\n>Nmodes %li\n",lens->perturb_Nmodes);
	printf(">   beta=%e\n",lens->perturb_beta);
	if(lens->perturb_Nmodes>0){
		printf(">rms\n");
		for(i=0;i<6;++i) printf(">  %e\n",lens->perturb_rms[i]);
		printf(">modes\n");
		for(i=0;i<lens->perturb_Nmodes;++i) printf(">  %e\n",lens->perturb_modes[i]);
	}

	printf(">  Source\n");

	if(lens->source_sb_type == Uniform){
		printf(">  uniform surface brightness source\n");
	}else if(lens->source_sb_type == Gaussian){
		printf(">  Gaussian surface brightness source\n");
		printf(">     sigma^2 = %e Mpc^2",lens->source_gauss_r2);

	  }else{

		  printf(">  BLR surface brightness source\n");
		  switch(lens->source_sb_type){
		  printf(">      BH mass %e Msun\n",lens->source_BHmass);
		  printf(">      gamma %.3f \n",lens->source_gamma);
		  printf(">      inner radius %e pc\n",lens->source_r_in*1.0e6);
		  printf(">      outer radius %e pc\n",lens->source_r_out*1.0e6);
		  case BLR_Disk:
			  printf(">    disk model\n");
			  printf(">      inclination %.3f rads\n",lens->source_inclination);
			  printf(">      disk opening angle %.3f rads\n",lens->source_opening_angle);
			  printf(">      turbulent/thermal dispersion %e x V_kepler\n",lens->source_fK);
			  break;
		  case BLR_Sph1:
			  printf(">    spherical with circular orbits\n");
			  break;
		  case BLR_Sph2:
			  printf(">    spherical with Gaussian velocities\n");
			  printf(">      turbulent/thermal dispersion %e x V_kepler\n",lens->source_fK);
			  break;
		  default:
			  ERROR_MESSAGE();
			  printf(">ERROR: no submass internal profile chosen\n");
		  }


		  if(lens->source_monocrome) printf(">      monocromatic\n");
		  else printf(">      center of line %e Hz\n",lens->source_nuo);
	  }


	  // parameters of substructures
	printf(">  Substructures\n");
	printf(">NdensitySubstruct %e\n",lens->sub_Ndensity);
	printf(">NSubstruct %i\n",lens->sub_N);

	if(lens->sub_N > 0){
		printf(">betaSubstruct %.4f\n",lens->sub_beta);
		printf(">alphaSubstruct %.4f\n",lens->sub_alpha);
		printf(">RmaxSubstruct %.3e Mpc\n",lens->sub_Rmax);
		printf(">MmaxSubstruct %.3e Msun\n",lens->sub_Mmax);
		printf(">MminSubstruct %.3e Msun\n\n",lens->sub_Mmin);

		if(show_substruct){
			if(lens->substruct_implanted){
				for(i=0;i<lens->sub_N;++i){
					printf(">RcutSubstruct[%i] %.3e Mpc\n",i,lens->sub_Rcut[i]);
					printf(">massSubstruct[%i] %.3e Msun\n",i,lens->sub_mass[i]);
					printf(">xSubstruct[%i] %e %e Mpc\n\n",i,lens->sub_x[i][0],lens->sub_x[i][1]);
					switch(lens->sub_type){
					case NFW:
						printf(">  NFW clumps\n");
						break;
					case powerlaw:
						printf(">  Power Law clumps\n");
						break;
					case pointmass:
						printf(">  Point Mass clumps\n");
						break;
					default:
						ERROR_MESSAGE();
						printf(">ERROR: no submass internal profile chosen\n");
						exit(1);
					}
				}
			}else printf(">  substructures are implanted yet\n");
		}
	}
	if(lens->stars_N>0){
		printf("\nNstars=%li\n",lens->stars_N);
		printf(">stars_Nregions %i\n",lens->star_Nregions);
		printf(">stars_massscale %e\n",lens->star_massscale);
		printf(">stars_fstars %e\n",lens->star_fstars);
		printf(">stars_theta_force %e\n",lens->star_theta_force);
		if(show_stars){
			if(lens->stars_implanted){
				for(i=0 ; i < lens->stars_N ; ++i) printf(">    x[%li] = %e %e\n",i,lens->stars_xp[i][0],lens->stars_xp[i][1]);
			}else printf("> stars not implanted yet\n");
		}
	}

	// redshifts
	printf("\n>zlens %f\n",lens->zlens);
	printf(">zsource %f\n",lens->zsource);

	printf(">critical density is %e Msun/Mpc^2\n",lens->Sigma_crit);
}

void reNormSubstructure(AnaLens *lens,double kappa_sub){
	/* renomalizes substructure so that
	 * the average surface density it kappa_sub
	 */
	  double avem;
	  avem=lens->sub_Mmax*(lens->sub_alpha+1)
	  			  /(lens->sub_alpha+2)*(1-pow(lens->sub_Mmin/lens->sub_Mmax,lens->sub_alpha+2))/
	  			  (1-pow(lens->sub_Mmin/lens->sub_Mmax,lens->sub_alpha+1));

	  lens->sub_Ndensity=kappa_sub*lens->Sigma_crit/avem;

	  return ;
}<|MERGE_RESOLUTION|>--- conflicted
+++ resolved
@@ -7,14 +7,7 @@
  *      reads parameters for analytic lens model
  */
 
-#include <math.h>
-#include <stdio.h>
-#include <stdlib.h>
-#include <nr.h>
-#include <nrutil.h>
-#include <nrD.h>
-#include <cosmo.h>
-#include "analytic_lens.h"
+#include <slsimlib.h>
 
 /** \ingroup ImageFinding
  * \brief Reads in a parameter file and sets up an analytic lens.
@@ -154,13 +147,7 @@
   if(lens->source_sb_type == Uniform){
 		  lens->source_sb_func = uniform_SB;
 		  printf(">  uniform surface brightness source\n");
-<<<<<<< HEAD
   }else if(lens->source_sb_type == Gaussian){
-=======
-		  for(i=0;i<8;++i) fscanf(file,"%s %le",label,&tmp);
-		  break;
-	  case Gaussian:
->>>>>>> a428133e
 		  lens->source_sb_func = gaussian_SB;
 		  printf(">  Gaussian surface brightness source\n");
 		  fscanf(file,"%s %le",label,&(lens->source_gauss_r2));
@@ -274,13 +261,8 @@
 
   }
 
-<<<<<<< HEAD
   lens->set=true;
-  printf(">\n");
-=======
-  lens->set=True;
   printf("> lens set %d\n", lens->set);
->>>>>>> a428133e
 }
 
 /** \ingroup Constructor
