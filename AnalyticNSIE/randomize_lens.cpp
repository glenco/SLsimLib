--- conflicted
+++ resolved
@@ -9,8 +9,6 @@
 
 const float sheartol = 1.0e-3;
 
-<<<<<<< HEAD
-=======
 using namespace std;
 
 /*
@@ -18,9 +16,6 @@
  *     lenses
  */
 
-//extern COSMOLOGY cosmo;
-
->>>>>>> f597e1c2
 /** \ingroup ChangeLens
 * \brief routines for randomizing the lens.  How the lens is randomized is specified in the specific
 * derived lens class that was used to construct the model.
