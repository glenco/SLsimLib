--- conflicted
+++ resolved
@@ -107,7 +107,7 @@
   if(b2>1.0e20 ) return 0.0;
   return 0.5*sqrt(f/(b2+bc*bc));
 }
-<<<<<<< HEAD
+
 /**\ingroup DeflectionL2 \ingroup function
  * \brief Shear for non-singular isothermal ellipsoid, units \f$ \frac{r_{einstein}}{units(x)} \f$
 * or \f$ \frac{\sigma^2}{\Sigma_{crit}G\, units(xt) } \f$
@@ -120,13 +120,6 @@
 		,double theta   /// position angle of ellipsoid
 		){
   double r=sqrt(xt[0]*xt[0]+xt[1]*xt[1]);
-=======
-     /* shear */
-void gammaNSIE(float *gam,double *xt,double f,double bc,double theta){
-  double x[2],fp,P,b2,r;
-
-  r=sqrt(xt[0]*xt[0]+xt[1]*xt[1]);
->>>>>>> a720aaa2
 
   if(r < 1.0e-20 || r > 1.0e20){
 	  gam[0]=gam[1]=0.0;
