--- conflicted
+++ resolved
@@ -5,88 +5,6 @@
 
 #include "lens_halos.h"
 
-<<<<<<< HEAD
-
-=======
-/*// deflection caused by NFW halo
-void LensHaloHernquist::alphaHern(double *alpha,double *x,double Rtrunc,double mass,double r_scale
-		,double *center,double Sigma_crit){
-	double r,b=0;
-
-	r=sqrt(pow(x[0]-center[0],2) + pow(x[1]-center[1],2));
-	if(r==0){
-		alpha[0]=alpha[1]=0.0;
-		return ;
-	}
-	b=mass/pow(r,2)/pi/Sigma_crit;
-
-	if(r < Rtrunc){
-		double y;
-		//double gfunction(double);
-
-		y = Rtrunc/r_scale;
-		b/= gfunction(y);
-		y = r/r_scale;
-		b*= gfunction(y);
-	}
-
-	alpha[0]=b*(x[0]-center[0]);
-	alpha[1]=b*(x[1]-center[1]);
-
-	return ;
-}
-/// Convergence for an NFW halo
-KappaType LensHaloHernquist::kappaHern(double *x,double Rtrunc,double mass,double r_scale
-		,double *center,double Sigma_crit){
-	double r;
-	//double gfunction(double),ffunction(double);
-
-	r=sqrt(pow(x[0]-center[0],2) + pow(x[1]-center[1],2));
-	if(r>=Rtrunc) return 0.0;
-	if(r < 1.0e-20) r=1.0e-20;
-
-	double y,b;
-
-	b=1.0;
-	y = Rtrunc/r_scale;
-	b/= gfunction(y);
-	y = r/r_scale;
-	b*= ffunction(y);
-
-	return b*mass/(pi*pow(r_scale,2)*Sigma_crit);
-}
-
-// Shear for and NFW halo. this might have a flaw in it
-void LensHaloHernquist::gammaHern(KappaType *gamma,double *x,double Rtrunc,double mass,double r_scale
-		,double *center,double Sigma_crit){
-	double r,gt=0;
-	//double g2function(double x);
-
-	r=sqrt(pow(x[0]-center[0],2) + pow(x[1]-center[1],2));
-	if(r==0.0){
-		gamma[0]=gamma[1]=0.0;
-		return ;
-	}
-
-	gt=mass/pi/Sigma_crit/pow(r_scale,2);
-	if(r<Rtrunc){
-		double y;
-		//double ghernfunction(double);
-
-		y = Rtrunc/r_scale;
-		gt /= gfunction(y);
-		y = r/r_scale;
-		gt *= g2function(y);
-		//gt -=kappaHern(&y,Rtrunc,mass,r_scale,center,Sigma_crit);
-	}
-
-	gamma[0]=-gt*(pow(x[0]-center[0],2)-pow(x[1]-center[1],2))/r/r;
-	gamma[1]=-2*gt*(x[0]-center[0])*(x[1]-center[1])/r/r;
-
-	return ;
-}
-*/
->>>>>>> d2032177
 double LensHaloHernquist::gfunction(double x){
 	double ans;
 	if(x==0) x=1e-5;
